--- conflicted
+++ resolved
@@ -77,12 +77,8 @@
       - uses: actions/checkout@v3
 
       - name: Setup Rust toolchain and cache
-<<<<<<< HEAD
-        uses: actions-rust-lang/setup-rust-toolchain@v1.3.5
-=======
         uses: actions-rust-lang/setup-rust-toolchain@v1.3.7
 
->>>>>>> cfd2cc49
       - name: Tests
         shell: bash
         run: |
@@ -179,7 +175,7 @@
       - uses: actions/checkout@v3
 
       - name: Setup Rust toolchain and cache
-        uses: actions-rust-lang/setup-rust-toolchain@v1.3.5
+        uses: actions-rust-lang/setup-rust-toolchain@v1.3.7
       - name: Install cargo-llvm-cov
         uses: taiki-e/install-action@cargo-llvm-cov
 
