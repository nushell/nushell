#
# REF:
#   1. https://docs.github.com/en/actions/using-workflows/workflow-syntax-for-github-actions#jobsjob_idstrategymatrixinclude
#
name: Create Release Draft

on:
  workflow_dispatch:
  push:
    tags: ["[0-9]+.[0-9]+.[0-9]+*"]

defaults:
  run:
    shell: bash

jobs:
  all:
    name: All

    strategy:
      matrix:
        target:
        - aarch64-apple-darwin
        - x86_64-apple-darwin
        - x86_64-pc-windows-msvc
        - aarch64-pc-windows-msvc
        - x86_64-unknown-linux-gnu
        - x86_64-unknown-linux-musl
        - aarch64-unknown-linux-gnu
        - armv7-unknown-linux-gnueabihf
        - riscv64gc-unknown-linux-gnu
        extra: ['bin']
        include:
        - target: aarch64-apple-darwin
          os: macos-latest
          target_rustflags: ''
        - target: x86_64-apple-darwin
          os: macos-latest
          target_rustflags: ''
        - target: x86_64-pc-windows-msvc
          extra: 'bin'
          os: windows-latest
          target_rustflags: ''
        - target: x86_64-pc-windows-msvc
          extra: msi
          os: windows-latest
          target_rustflags: ''
        - target: aarch64-pc-windows-msvc
          extra: 'bin'
          os: windows-latest
          target_rustflags: ''
        - target: aarch64-pc-windows-msvc
          extra: msi
          os: windows-latest
          target_rustflags: ''
        - target: x86_64-unknown-linux-gnu
          os: ubuntu-20.04
          target_rustflags: ''
        - target: x86_64-unknown-linux-musl
          os: ubuntu-20.04
          target_rustflags: ''
        - target: aarch64-unknown-linux-gnu
          os: ubuntu-20.04
          target_rustflags: ''
        - target: armv7-unknown-linux-gnueabihf
          os: ubuntu-20.04
          target_rustflags: '--exclude=nu-cmd-dataframe'
        - target: riscv64gc-unknown-linux-gnu
          os: ubuntu-20.04
          target_rustflags: '--exclude=nu-cmd-dataframe'

    runs-on: ${{matrix.os}}

    steps:
    - uses: actions/checkout@v4

    - name: Update Rust Toolchain Target
      run: |
        echo "targets = ['${{matrix.target}}']" >> rust-toolchain.toml

    - name: Setup Rust toolchain and cache
      uses: actions-rust-lang/setup-rust-toolchain@v1.5.0
      with:
        rustflags: ''

    - name: Setup Nushell
      uses: hustcer/setup-nu@v3.6
      with:
<<<<<<< HEAD
        version: 0.81.0
=======
        version: 0.84.0
>>>>>>> a9a82de5
      env:
        GITHUB_TOKEN: ${{ secrets.GITHUB_TOKEN }}

    - name: Release Nu Binary
      id: nu
      run: nu .github/workflows/release-pkg.nu
      env:
        OS: ${{ matrix.os }}
        REF: ${{ github.ref }}
        TARGET: ${{ matrix.target }}
        _EXTRA_: ${{ matrix.extra }}
        TARGET_RUSTFLAGS: ${{ matrix.target_rustflags }}

    # REF: https://github.com/marketplace/actions/gh-release
    - name: Publish Archive
      uses: softprops/action-gh-release@v0.1.15
      if: ${{ startsWith(github.ref, 'refs/tags/') }}
      with:
        draft: true
        files: ${{ steps.nu.outputs.archive }}
      env:
        GITHUB_TOKEN: ${{ secrets.GITHUB_TOKEN }}<|MERGE_RESOLUTION|>--- conflicted
+++ resolved
@@ -86,11 +86,7 @@
     - name: Setup Nushell
       uses: hustcer/setup-nu@v3.6
       with:
-<<<<<<< HEAD
-        version: 0.81.0
-=======
         version: 0.84.0
->>>>>>> a9a82de5
       env:
         GITHUB_TOKEN: ${{ secrets.GITHUB_TOKEN }}
 
