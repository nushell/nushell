--- conflicted
+++ resolved
@@ -29,7 +29,6 @@
           command: build
           args: --release --all --features=extra
 
-<<<<<<< HEAD
       # - name: Strip binaries (nu)
       #   run: strip target/release/nu
 
@@ -83,61 +82,6 @@
 
       # - name: Strip binaries (nu_plugin_xpath)
       #   run: strip target/release/nu_plugin_xpath
-=======
-      - name: Strip binaries (nu)
-        run: strip target/release/nu
-
-      - name: Strip binaries (nu_plugin_inc)
-        run: strip target/release/nu_plugin_inc
-
-      - name: Strip binaries (nu_plugin_match)
-        run: strip target/release/nu_plugin_match
-
-      - name: Strip binaries (nu_plugin_textview)
-        run: strip target/release/nu_plugin_textview
-
-      - name: Strip binaries (nu_plugin_binaryview)
-        run: strip target/release/nu_plugin_binaryview
-
-      - name: Strip binaries (nu_plugin_chart_bar)
-        run: strip target/release/nu_plugin_chart_bar
-
-      - name: Strip binaries (nu_plugin_chart_line)
-        run: strip target/release/nu_plugin_chart_line
-
-      - name: Strip binaries (nu_plugin_from_bson)
-        run: strip target/release/nu_plugin_from_bson
-
-      - name: Strip binaries (nu_plugin_from_sqlite)
-        run: strip target/release/nu_plugin_from_sqlite
-
-      - name: Strip binaries (nu_plugin_from_mp4)
-        run: strip target/release/nu_plugin_from_mp4
-
-      - name: Strip binaries (nu_plugin_query_json)
-        run: strip target/release/nu_plugin_query_json
-
-      - name: Strip binaries (nu_plugin_s3)
-        run: strip target/release/nu_plugin_s3
-
-      - name: Strip binaries (nu_plugin_selector)
-        run: strip target/release/nu_plugin_selector
-
-      - name: Strip binaries (nu_plugin_start)
-        run: strip target/release/nu_plugin_start
-
-      - name: Strip binaries (nu_plugin_to_bson)
-        run: strip target/release/nu_plugin_to_bson
-
-      - name: Strip binaries (nu_plugin_to_sqlite)
-        run: strip target/release/nu_plugin_to_sqlite
-
-      - name: Strip binaries (nu_plugin_tree)
-        run: strip target/release/nu_plugin_tree
-
-      - name: Strip binaries (nu_plugin_xpath)
-        run: strip target/release/nu_plugin_xpath
->>>>>>> 0fe6a7c1
 
       - name: Create output directory
         run: mkdir output
@@ -181,7 +125,6 @@
           command: build
           args: --release --all --features=extra
 
-<<<<<<< HEAD
       # - name: Strip binaries (nu)
       #   run: strip target/release/nu
 
@@ -235,61 +178,6 @@
 
       # - name: Strip binaries (nu_plugin_xpath)
       #   run: strip target/release/nu_plugin_xpath
-=======
-      - name: Strip binaries (nu)
-        run: strip target/release/nu
-
-      - name: Strip binaries (nu_plugin_inc)
-        run: strip target/release/nu_plugin_inc
-
-      - name: Strip binaries (nu_plugin_match)
-        run: strip target/release/nu_plugin_match
-
-      - name: Strip binaries (nu_plugin_textview)
-        run: strip target/release/nu_plugin_textview
-
-      - name: Strip binaries (nu_plugin_binaryview)
-        run: strip target/release/nu_plugin_binaryview
-
-      - name: Strip binaries (nu_plugin_chart_bar)
-        run: strip target/release/nu_plugin_chart_bar
-
-      - name: Strip binaries (nu_plugin_chart_line)
-        run: strip target/release/nu_plugin_chart_line
-
-      - name: Strip binaries (nu_plugin_from_bson)
-        run: strip target/release/nu_plugin_from_bson
-
-      - name: Strip binaries (nu_plugin_from_sqlite)
-        run: strip target/release/nu_plugin_from_sqlite
-
-      - name: Strip binaries (nu_plugin_from_mp4)
-        run: strip target/release/nu_plugin_from_mp4
-
-      - name: Strip binaries (nu_plugin_query_json)
-        run: strip target/release/nu_plugin_query_json
-
-      - name: Strip binaries (nu_plugin_s3)
-        run: strip target/release/nu_plugin_s3
-
-      - name: Strip binaries (nu_plugin_selector)
-        run: strip target/release/nu_plugin_selector
-
-      - name: Strip binaries (nu_plugin_start)
-        run: strip target/release/nu_plugin_start
-
-      - name: Strip binaries (nu_plugin_to_bson)
-        run: strip target/release/nu_plugin_to_bson
-
-      - name: Strip binaries (nu_plugin_to_sqlite)
-        run: strip target/release/nu_plugin_to_sqlite
-
-      - name: Strip binaries (nu_plugin_tree)
-        run: strip target/release/nu_plugin_tree
-
-      - name: Strip binaries (nu_plugin_xpath)
-        run: strip target/release/nu_plugin_xpath
->>>>>>> 0fe6a7c1
 
       - name: Create output directory
         run: mkdir output
@@ -335,8 +223,6 @@
           command: build
           args: --release --all --features=extra
 
-      # I don't think there's a strip in windows but let's try and see
-<<<<<<< HEAD
       # - name: Strip binaries (nu.exe)
       #   run: strip target/release/nu.exe
 
@@ -390,61 +276,6 @@
 
       # - name: Strip binaries (nu_plugin_xpath.exe)
       #   run: strip target/release/nu_plugin_xpath.exe
-=======
-      - name: Strip binaries (nu.exe)
-        run: strip target/release/nu.exe
-
-      - name: Strip binaries (nu_plugin_inc.exe)
-        run: strip target/release/nu_plugin_inc.exe
-
-      - name: Strip binaries (nu_plugin_match.exe)
-        run: strip target/release/nu_plugin_match.exe
-
-      - name: Strip binaries (nu_plugin_textview.exe)
-        run: strip target/release/nu_plugin_textview.exe
-
-      - name: Strip binaries (nu_plugin_binaryview.exe)
-        run: strip target/release/nu_plugin_binaryview.exe
-
-      - name: Strip binaries (nu_plugin_chart_bar.exe)
-        run: strip target/release/nu_plugin_chart_bar.exe
-
-      - name: Strip binaries (nu_plugin_chart_line.exe)
-        run: strip target/release/nu_plugin_chart_line.exe
-
-      - name: Strip binaries (nu_plugin_from_bson.exe)
-        run: strip target/release/nu_plugin_from_bson.exe
-
-      - name: Strip binaries (nu_plugin_from_sqlite.exe)
-        run: strip target/release/nu_plugin_from_sqlite.exe
-
-      - name: Strip binaries (nu_plugin_from_mp4.exe)
-        run: strip target/release/nu_plugin_from_mp4.exe
-
-      - name: Strip binaries (nu_plugin_query_json.exe)
-        run: strip target/release/nu_plugin_query_json.exe
-
-      - name: Strip binaries (nu_plugin_s3.exe)
-        run: strip target/release/nu_plugin_s3.exe
-
-      - name: Strip binaries (nu_plugin_selector.exe)
-        run: strip target/release/nu_plugin_selector.exe
-
-      - name: Strip binaries (nu_plugin_start.exe)
-        run: strip target/release/nu_plugin_start.exe
-
-      - name: Strip binaries (nu_plugin_to_bson.exe)
-        run: strip target/release/nu_plugin_to_bson.exe
-
-      - name: Strip binaries (nu_plugin_to_sqlite.exe)
-        run: strip target/release/nu_plugin_to_sqlite.exe
-
-      - name: Strip binaries (nu_plugin_tree.exe)
-        run: strip target/release/nu_plugin_tree.exe
-
-      - name: Strip binaries (nu_plugin_xpath.exe)
-        run: strip target/release/nu_plugin_xpath.exe
->>>>>>> 0fe6a7c1
 
       - name: Create output directory
         run: mkdir output
