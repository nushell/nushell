--- conflicted
+++ resolved
@@ -25,11 +25,7 @@
 
 - `cargo fmt --all -- --check` to check standard code formatting (`cargo fmt --all` applies these changes)
 - `cargo clippy --workspace -- -D warnings -D clippy::unwrap_used` to check that you're using the standard code style
-<<<<<<< HEAD
-- `cargo test --workspace` to check that all tests pass
-=======
 - `cargo test --workspace` to check that all tests pass (on Windows make sure to [enable developer mode](https://learn.microsoft.com/en-us/windows/apps/get-started/developer-mode-features-and-debugging))
->>>>>>> a9a82de5
 - `cargo run -- -c "use std testing; testing run-tests --path crates/nu-std"` to run the tests for the standard library
 
 > **Note**
