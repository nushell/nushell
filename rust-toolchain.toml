# So, you want to update the Rust toolchain...
# The key is making sure all our dependencies support the version of Rust we're using,
# and that nushell compiles on all the platforms tested in our CI.

# Here's some documentation on how to use this file:
# https://rust-lang.github.io/rustup/overrides.html#the-toolchain-file

[toolchain]
# The default profile includes rustc, rust-std, cargo, rust-docs, rustfmt and clippy.
# https://rust-lang.github.io/rustup/concepts/profiles.html
profile = "default"
# The current plan is to be 1 release behind the latest stable release. So, if the
# latest stable release is 1.62.0, the channel should be 1.61.0. We want to do this
# so that we give repo maintainers and package managers a chance to update to a more
# recent version of rust. However, if there is a "cool new feature" that we want to
# use in nushell, we may opt to use the bleeding edge stable version of rust.
# I believe rust is on a 6 week release cycle and nushell is on a 4 week release cycle.
# So, every two nushell releases, this version number should be bumped by one.
<<<<<<< HEAD
channel = "1.69.0"
=======
channel = "1.70.0"
>>>>>>> a9a82de5
<|MERGE_RESOLUTION|>--- conflicted
+++ resolved
@@ -16,8 +16,4 @@
 # use in nushell, we may opt to use the bleeding edge stable version of rust.
 # I believe rust is on a 6 week release cycle and nushell is on a 4 week release cycle.
 # So, every two nushell releases, this version number should be bumped by one.
-<<<<<<< HEAD
-channel = "1.69.0"
-=======
-channel = "1.70.0"
->>>>>>> a9a82de5
+channel = "1.70.0"