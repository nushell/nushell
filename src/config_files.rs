use log::info;
use nu_cli::{eval_config_contents, eval_source, report_error};
use nu_parser::ParseError;
use nu_path::canonicalize_with;
use nu_protocol::engine::{EngineState, Stack, StateWorkingSet};
use nu_protocol::{PipelineData, Span, Spanned};
use std::fs::File;
use std::io::Write;

pub(crate) const NUSHELL_FOLDER: &str = "nushell";
const CONFIG_FILE: &str = "config.nu";
const ENV_FILE: &str = "env.nu";
<<<<<<< HEAD
=======
const LOGINSHELL_FILE: &str = "login.nu";
const HISTORY_FILE: &str = "history.txt";
>>>>>>> ff946a2f

pub(crate) fn read_config_file(
    engine_state: &mut EngineState,
    stack: &mut Stack,
    config_file: Option<Spanned<String>>,
    is_perf_true: bool,
    is_env_config: bool,
) {
    // Load config startup file
    if let Some(file) = config_file {
        let working_set = StateWorkingSet::new(engine_state);
        let cwd = working_set.get_cwd();

        match canonicalize_with(&file.item, cwd) {
            Ok(path) => {
                eval_config_contents(path, engine_state, stack);
            }
            Err(_) => {
                let e = ParseError::FileNotFound(file.item, file.span);
                report_error(&working_set, &e);
            }
        }
    } else if let Some(mut config_path) = nu_path::config_dir() {
        config_path.push(NUSHELL_FOLDER);

        // Create config directory if it does not exist
        if !config_path.exists() {
            if let Err(err) = std::fs::create_dir_all(&config_path) {
                eprintln!("Failed to create config directory: {}", err);
                return;
            }
        }

        config_path.push(if is_env_config { ENV_FILE } else { CONFIG_FILE });

        if !config_path.exists() {
            let file_msg = if is_env_config {
                "environment config"
            } else {
                "config"
            };
            println!(
                "No {} file found at {}",
                file_msg,
                config_path.to_string_lossy()
            );
            println!("Would you like to create one with defaults (Y/n): ");

            let mut answer = String::new();
            std::io::stdin()
                .read_line(&mut answer)
                .expect("Failed to read user input");

            let config_file = if is_env_config {
                include_str!("../docs/sample_config/default_env.nu")
            } else {
                include_str!("../docs/sample_config/default_config.nu")
            };

            match answer.to_lowercase().trim() {
                "y" | "" => {
                    let mut output = File::create(&config_path).expect("Unable to create file");
                    write!(output, "{}", config_file).expect("Unable to write to config file");
                    println!("Config file created at: {}", config_path.to_string_lossy());
                }
                _ => {
                    println!("Continuing without config file");
                    // Just use the contents of "default_config.nu" or "default_env.nu"
                    eval_source(
                        engine_state,
                        stack,
                        config_file.as_bytes(),
                        if is_env_config {
                            "default_env.nu"
                        } else {
                            "default_config.nu"
                        },
                        PipelineData::new(Span::new(0, 0)),
                    );
                    return;
                }
            }
        }

        eval_config_contents(config_path, engine_state, stack);
    }

    if is_perf_true {
        info!("read_config_file {}:{}:{}", file!(), line!(), column!());
    }
<<<<<<< HEAD
=======
}

pub(crate) fn read_loginshell_file(
    engine_state: &mut EngineState,
    stack: &mut Stack,
    is_perf_true: bool,
) {
    // read and execute loginshell file if exists
    if let Some(mut config_path) = nu_path::config_dir() {
        config_path.push(NUSHELL_FOLDER);
        config_path.push(LOGINSHELL_FILE);

        if config_path.exists() {
            eval_config_contents(config_path, engine_state, stack);
        }
    }

    if is_perf_true {
        info!("read_loginshell_file {}:{}:{}", file!(), line!(), column!());
    }
}

pub(crate) fn create_history_path() -> Option<PathBuf> {
    nu_path::config_dir().and_then(|mut history_path| {
        history_path.push(NUSHELL_FOLDER);
        history_path.push(HISTORY_FILE);

        if !history_path.exists() {
            // Creating an empty file to store the history
            match std::fs::File::create(&history_path) {
                Ok(_) => Some(history_path),
                Err(_) => None,
            }
        } else {
            Some(history_path)
        }
    })
>>>>>>> ff946a2f
}<|MERGE_RESOLUTION|>--- conflicted
+++ resolved
@@ -10,11 +10,7 @@
 pub(crate) const NUSHELL_FOLDER: &str = "nushell";
 const CONFIG_FILE: &str = "config.nu";
 const ENV_FILE: &str = "env.nu";
-<<<<<<< HEAD
-=======
 const LOGINSHELL_FILE: &str = "login.nu";
-const HISTORY_FILE: &str = "history.txt";
->>>>>>> ff946a2f
 
 pub(crate) fn read_config_file(
     engine_state: &mut EngineState,
@@ -105,10 +101,7 @@
     if is_perf_true {
         info!("read_config_file {}:{}:{}", file!(), line!(), column!());
     }
-<<<<<<< HEAD
-=======
 }
-
 pub(crate) fn read_loginshell_file(
     engine_state: &mut EngineState,
     stack: &mut Stack,
@@ -127,22 +120,4 @@
     if is_perf_true {
         info!("read_loginshell_file {}:{}:{}", file!(), line!(), column!());
     }
-}
-
-pub(crate) fn create_history_path() -> Option<PathBuf> {
-    nu_path::config_dir().and_then(|mut history_path| {
-        history_path.push(NUSHELL_FOLDER);
-        history_path.push(HISTORY_FILE);
-
-        if !history_path.exists() {
-            // Creating an empty file to store the history
-            match std::fs::File::create(&history_path) {
-                Ok(_) => Some(history_path),
-                Err(_) => None,
-            }
-        } else {
-            Some(history_path)
-        }
-    })
->>>>>>> ff946a2f
 }