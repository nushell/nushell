--- conflicted
+++ resolved
@@ -163,19 +163,8 @@
     );
 
     // Merge the environment in case env vars changed in the config
-<<<<<<< HEAD
     if let Err(e) = engine_state.merge_env(stack) {
-        report_error_new(engine_state, &e);
-=======
-    match engine_state.cwd(Some(stack)) {
-        Ok(cwd) => {
-            if let Err(e) = engine_state.merge_env(stack, cwd) {
-                report_shell_error(engine_state, &e);
-            }
-        }
-        Err(e) => {
-            report_shell_error(engine_state, &e);
-        }
+        report_shell_error(engine_state, &e);
     }
 }
 
@@ -224,7 +213,6 @@
                 }
             }
         }
->>>>>>> 54e9aa92
     }
 }
 
@@ -254,20 +242,8 @@
     );
 
     // Merge the environment in case env vars changed in the config
-<<<<<<< HEAD
     if let Err(e) = engine_state.merge_env(stack) {
-        report_error_new(engine_state, &e);
-=======
-    match engine_state.cwd(Some(stack)) {
-        Ok(cwd) => {
-            if let Err(e) = engine_state.merge_env(stack, cwd) {
-                report_shell_error(engine_state, &e);
-            }
-        }
-        Err(e) => {
-            report_shell_error(engine_state, &e);
-        }
->>>>>>> 54e9aa92
+        report_shell_error(engine_state, &e);
     }
 }
 
