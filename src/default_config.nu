--- conflicted
+++ resolved
@@ -25,7 +25,6 @@
 let-env PROMPT_INDICATOR_VI_NORMAL = "〉"
 let-env PROMPT_MULTILINE_INDICATOR = "::: "
 
-<<<<<<< HEAD
 # Specifies how environment variables are:
 # - converted from a string to a value on Nushell startup (from_string)
 # - converted from a value back to a string when running extrnal commands (to_string)
@@ -40,7 +39,6 @@
   }
 }
 
-=======
 # Custom completions for external commands (those outside of Nushell)
 # Each completions has two parts: the form of the external command, including its flags and parameters
 # and a helper command that knows how to complete values for those flags and parameters
@@ -110,7 +108,6 @@
 ]
 
 # The default config record. This is where much of your global configuration is setup. 
->>>>>>> 643c5097
 let $config = {
   filesize_metric: $false
   table_mode: rounded # basic, compact, compact_double, light, thin, with_love, rounded, reinforced, heavy, none, other
