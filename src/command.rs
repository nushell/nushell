use nu_command::util::report_error;
use nu_engine::{get_full_help, CallExt};
use nu_parser::parse;
use nu_parser::{escape_for_script_arg, escape_quote_string};
use nu_protocol::{
    ast::{Call, Expr, Expression, PipelineElement},
    engine::{Command, EngineState, Stack, StateWorkingSet},
    Category, Example, IntoPipelineData, PipelineData, ShellError, Signature, Spanned, SyntaxShape,
    Value,
};
use nu_utils::stdout_write_all_and_flush;

pub(crate) fn gather_commandline_args() -> (Vec<String>, String, Vec<String>) {
    // Would be nice if we had a way to parse this. The first flags we see will be going to nushell
    // then it'll be the script name
    // then the args to the script
    let mut args_to_nushell = Vec::from(["nu".into()]);
    let mut script_name = String::new();
    let mut args = std::env::args();

    // Mimic the behaviour of bash/zsh
    if let Some(argv0) = args.next() {
        if argv0.starts_with('-') {
            args_to_nushell.push("--login".into());
        }
    }

    while let Some(arg) = args.next() {
        if !arg.starts_with('-') {
            script_name = arg;
            break;
        }

        let flag_value = match arg.as_ref() {
            "--commands" | "-c" | "--table-mode" | "-m" | "-e" | "--execute" | "--config"
            | "--env-config" => args.next().map(|a| escape_quote_string(&a)),
            #[cfg(feature = "plugin")]
            "--plugin-config" => args.next().map(|a| escape_quote_string(&a)),
            "--log-level" | "--log-target" | "--testbin" | "--threads" | "-t"
            | "--ide-goto-def" | "--ide-hover" | "--ide-complete" => args.next(),
            _ => None,
        };

        args_to_nushell.push(arg);

        if let Some(flag_value) = flag_value {
            args_to_nushell.push(flag_value);
        }
    }

    let args_to_script = if !script_name.is_empty() {
        args.map(|arg| escape_for_script_arg(&arg)).collect()
    } else {
        Vec::default()
    };
    (args_to_nushell, script_name, args_to_script)
}

pub(crate) fn parse_commandline_args(
    commandline_args: &str,
    engine_state: &mut EngineState,
) -> Result<NushellCliArgs, ShellError> {
    let (block, delta) = {
        let mut working_set = StateWorkingSet::new(engine_state);
        working_set.add_decl(Box::new(Nu));

        let (output, err) = parse(
            &mut working_set,
            None,
            commandline_args.as_bytes(),
            false,
            &[],
        );
        if let Some(err) = err {
            report_error(&working_set, &err);

            std::process::exit(1);
        }

        working_set.hide_decl(b"nu");
        (output, working_set.render())
    };

    engine_state.merge_delta(delta)?;

    let mut stack = Stack::new();

    // We should have a successful parse now
    if let Some(pipeline) = block.pipelines.get(0) {
        if let Some(PipelineElement::Expression(
            _,
            Expression {
                expr: Expr::Call(call),
                ..
            },
        )) = pipeline.elements.get(0)
        {
            let redirect_stdin = call.get_named_arg("stdin");
            let ide_goto_def: Option<Value> =
                call.get_flag(engine_state, &mut stack, "ide-goto-def")?;
            let ide_hover: Option<Value> = call.get_flag(engine_state, &mut stack, "ide-hover")?;
            let ide_complete: Option<Value> =
                call.get_flag(engine_state, &mut stack, "ide-complete")?;
            let login_shell = call.get_named_arg("login");
            let interactive_shell = call.get_named_arg("interactive");
            let commands: Option<Expression> = call.get_flag_expr("commands");
            let testbin: Option<Expression> = call.get_flag_expr("testbin");
            #[cfg(feature = "plugin")]
            let plugin_file: Option<Expression> = call.get_flag_expr("plugin-config");
            let no_config_file = call.get_named_arg("no-config-file");
            let config_file: Option<Expression> = call.get_flag_expr("config");
            let env_file: Option<Expression> = call.get_flag_expr("env-config");
            let log_level: Option<Expression> = call.get_flag_expr("log-level");
            let log_target: Option<Expression> = call.get_flag_expr("log-target");
            let execute: Option<Expression> = call.get_flag_expr("execute");
            let table_mode: Option<Value> =
                call.get_flag(engine_state, &mut stack, "table-mode")?;

            fn extract_contents(
                expression: Option<Expression>,
            ) -> Result<Option<Spanned<String>>, ShellError> {
                if let Some(expr) = expression {
                    let str = expr.as_string();
                    if let Some(str) = str {
                        Ok(Some(Spanned {
                            item: str,
                            span: expr.span,
                        }))
                    } else {
                        Err(ShellError::TypeMismatch {
                            err_message: "string".into(),
                            span: expr.span,
                        })
                    }
                } else {
                    Ok(None)
                }
            }

            let commands = extract_contents(commands)?;
            let testbin = extract_contents(testbin)?;
            #[cfg(feature = "plugin")]
            let plugin_file = extract_contents(plugin_file)?;
            let config_file = extract_contents(config_file)?;
            let env_file = extract_contents(env_file)?;
            let log_level = extract_contents(log_level)?;
            let log_target = extract_contents(log_target)?;
            let execute = extract_contents(execute)?;

            let help = call.has_flag("help");

            if help {
                let full_help = get_full_help(
                    &Nu.signature(),
                    &Nu.examples(),
                    engine_state,
                    &mut stack,
                    true,
                );

                let _ = std::panic::catch_unwind(move || stdout_write_all_and_flush(full_help));

                std::process::exit(0);
            }

            if call.has_flag("version") {
                let version = env!("CARGO_PKG_VERSION").to_string();
                let _ = std::panic::catch_unwind(move || {
                    stdout_write_all_and_flush(format!("{version}\n"))
                });

                std::process::exit(0);
            }

            return Ok(NushellCliArgs {
                redirect_stdin,
                login_shell,
                interactive_shell,
                commands,
                testbin,
                #[cfg(feature = "plugin")]
                plugin_file,
                no_config_file,
                config_file,
                env_file,
                log_level,
                log_target,
                execute,
<<<<<<< HEAD
                ide_goto_def,
                ide_hover,
                ide_complete,
                threads,
=======
>>>>>>> 678e942b
                table_mode,
            });
        }
    }

    // Just give the help and exit if the above fails
    let full_help = get_full_help(
        &Nu.signature(),
        &Nu.examples(),
        engine_state,
        &mut stack,
        true,
    );
    print!("{full_help}");
    std::process::exit(1);
}

pub(crate) struct NushellCliArgs {
    pub(crate) redirect_stdin: Option<Spanned<String>>,
    pub(crate) login_shell: Option<Spanned<String>>,
    pub(crate) interactive_shell: Option<Spanned<String>>,
    pub(crate) commands: Option<Spanned<String>>,
    pub(crate) testbin: Option<Spanned<String>>,
    #[cfg(feature = "plugin")]
    pub(crate) plugin_file: Option<Spanned<String>>,
    pub(crate) no_config_file: Option<Spanned<String>>,
    pub(crate) config_file: Option<Spanned<String>>,
    pub(crate) env_file: Option<Spanned<String>>,
    pub(crate) log_level: Option<Spanned<String>>,
    pub(crate) log_target: Option<Spanned<String>>,
    pub(crate) execute: Option<Spanned<String>>,
<<<<<<< HEAD
    pub(crate) ide_goto_def: Option<Value>,
    pub(crate) ide_hover: Option<Value>,
    pub(crate) ide_complete: Option<Value>,
    pub(crate) threads: Option<Value>,
=======
>>>>>>> 678e942b
    pub(crate) table_mode: Option<Value>,
}

#[derive(Clone)]
struct Nu;

impl Command for Nu {
    fn name(&self) -> &str {
        "nu"
    }

    fn signature(&self) -> Signature {
        let mut signature = Signature::build("nu")
            .usage("The nushell language and shell.")
            .named(
                "commands",
                SyntaxShape::String,
                "run the given commands and then exit",
                Some('c'),
            )
            .named(
                "execute",
                SyntaxShape::String,
                "run the given commands and then enter an interactive shell",
                Some('e'),
            )
            .switch("interactive", "start as an interactive shell", Some('i'))
            .switch("login", "start as a login shell", Some('l'))
            .named(
                "table-mode",
                SyntaxShape::String,
                "the table mode to use. rounded is default.",
                Some('m'),
            )
            .switch(
                "no-config-file",
                "start with no config file and no env file",
                Some('n'),
            )
            .named(
                "threads",
                SyntaxShape::Int,
                "threads to use for parallel commands",
                Some('t'),
            )
            .switch("version", "print the version", Some('v'))
            .named(
                "config",
                SyntaxShape::String,
                "start with an alternate config file",
                None,
            )
            .named(
                "env-config",
                SyntaxShape::String,
                "start with an alternate environment config file",
                None,
            )
            .named(
                "ide-goto-def",
                SyntaxShape::Int,
                "go to the definition of the item at the given position",
                None,
            )
            .named(
                "ide-hover",
                SyntaxShape::Int,
                "give information about the item at the given position",
                None,
            )
            .named(
                "ide-complete",
                SyntaxShape::Int,
                "list completions for the item at the given position",
                None,
            );

        #[cfg(feature = "plugin")]
        {
            signature = signature.named(
                "plugin-config",
                SyntaxShape::String,
                "start with an alternate plugin signature file",
                None,
            );
        }

        signature = signature
            .named(
                "log-level",
                SyntaxShape::String,
                "log level for diagnostic logs (error, warn, info, debug, trace). Off by default",
                None,
            )
            .named(
                "log-target",
                SyntaxShape::String,
                "set the target for the log to output. stdout, stderr(default), mixed or file",
                None,
            )
            .switch(
                "stdin",
                "redirect standard input to a command (with `-c`) or a script file",
                None,
            )
            .named(
                "testbin",
                SyntaxShape::String,
                "run internal test binary",
                None,
            )
            .optional(
                "script file",
                SyntaxShape::Filepath,
                "name of the optional script file to run",
            )
            .rest(
                "script args",
                SyntaxShape::String,
                "parameters to the script file",
            )
            .category(Category::System);

        signature
    }

    fn usage(&self) -> &str {
        "The nushell language and shell."
    }

    fn run(
        &self,
        engine_state: &EngineState,
        stack: &mut Stack,
        call: &Call,
        _input: PipelineData,
    ) -> Result<PipelineData, ShellError> {
        Ok(Value::String {
            val: get_full_help(&Nu.signature(), &Nu.examples(), engine_state, stack, true),
            span: call.head,
        }
        .into_pipeline_data())
    }

    fn examples(&self) -> Vec<nu_protocol::Example> {
        vec![
            Example {
                description: "Run a script",
                example: "nu myfile.nu",
                result: None,
            },
            Example {
                description: "Run nushell interactively (as a shell or REPL)",
                example: "nu",
                result: None,
            },
        ]
    }
}<|MERGE_RESOLUTION|>--- conflicted
+++ resolved
@@ -186,13 +186,9 @@
                 log_level,
                 log_target,
                 execute,
-<<<<<<< HEAD
                 ide_goto_def,
                 ide_hover,
                 ide_complete,
-                threads,
-=======
->>>>>>> 678e942b
                 table_mode,
             });
         }
@@ -224,13 +220,9 @@
     pub(crate) log_level: Option<Spanned<String>>,
     pub(crate) log_target: Option<Spanned<String>>,
     pub(crate) execute: Option<Spanned<String>>,
-<<<<<<< HEAD
     pub(crate) ide_goto_def: Option<Value>,
     pub(crate) ide_hover: Option<Value>,
     pub(crate) ide_complete: Option<Value>,
-    pub(crate) threads: Option<Value>,
-=======
->>>>>>> 678e942b
     pub(crate) table_mode: Option<Value>,
 }
 
