use nu_engine::{command_prelude::*, get_full_help};
use nu_parser::{escape_for_script_arg, parse};
use nu_protocol::{
    ast::{Expr, Expression},
    engine::StateWorkingSet,
    report_parse_error,
};
use nu_utils::{escape_quote_string, stdout_write_all_and_flush};

pub(crate) fn gather_commandline_args() -> (Vec<String>, String, Vec<String>) {
    // Would be nice if we had a way to parse this. The first flags we see will be going to nushell
    // then it'll be the script name
    // then the args to the script
    let mut args_to_nushell = Vec::from(["nu".into()]);
    let mut script_name = String::new();
    let mut args = std::env::args();

    // Mimic the behaviour of bash/zsh
    if let Some(argv0) = args.next()
        && argv0.starts_with('-')
    {
        args_to_nushell.push("--login".into());
    }

    while let Some(arg) = args.next() {
        if !arg.starts_with('-') {
            script_name = arg;
            break;
        }

        let flag_value = match arg.as_ref() {
            "--commands" | "-c" | "--table-mode" | "-m" | "--error-style" | "-e" | "--execute"
            | "--config" | "--env-config" | "-I" | "ide-ast" => {
                args.next().map(|a| escape_quote_string(&a))
            }
            #[cfg(feature = "plugin")]
            "--plugin-config" => args.next().map(|a| escape_quote_string(&a)),
            "--log-level"
            | "--log-target"
            | "--log-include"
            | "--log-exclude"
            | "--testbin"
            | "--threads"
            | "-t"
            | "--include-path"
            | "--lsp"
            | "--ide-goto-def"
            | "--ide-hover"
            | "--ide-complete"
            | "--ide-check"
            | "--experimental-options"
            | "--mcp" => args.next(),
            #[cfg(feature = "plugin")]
            "--plugins" => args.next(),
            _ => None,
        };

        args_to_nushell.push(arg);

        if let Some(flag_value) = flag_value {
            args_to_nushell.push(flag_value);
        }
    }

    let args_to_script = if !script_name.is_empty() {
        args.map(|arg| escape_for_script_arg(&arg)).collect()
    } else {
        Vec::default()
    };
    (args_to_nushell, script_name, args_to_script)
}

pub(crate) fn parse_commandline_args(
    commandline_args: &str,
    engine_state: &mut EngineState,
) -> Result<NushellCliArgs, ShellError> {
    let (block, delta) = {
        let mut working_set = StateWorkingSet::new(engine_state);
        working_set.add_decl(Box::new(Nu));

        let output = parse(&mut working_set, None, commandline_args.as_bytes(), false);
        if let Some(err) = working_set.parse_errors.first() {
            report_parse_error(&working_set, err);
            std::process::exit(1);
        }

        working_set.hide_decl(b"nu");
        (output, working_set.render())
    };

    engine_state.merge_delta(delta)?;

    let mut stack = Stack::new();

    // We should have a successful parse now
<<<<<<< HEAD
    if let Some(pipeline) = block.pipelines.first() {
        if let Some(Expr::Call(call)) = pipeline.elements.first().map(|e| &e.expr.expr) {
            let redirect_stdin = call.get_named_arg("stdin");
            let login_shell = call.get_named_arg("login");
            let interactive_shell = call.get_named_arg("interactive");
            let commands = call.get_flag_expr("commands");
            let testbin = call.get_flag_expr("testbin");
            #[cfg(feature = "plugin")]
            let plugin_file = call.get_flag_expr("plugin-config");
            #[cfg(feature = "plugin")]
            let plugins = call.get_flag_expr("plugins");
            let no_config_file = call.get_named_arg("no-config-file");
            let no_history = call.get_named_arg("no-history");
            let no_std_lib = call.get_named_arg("no-std-lib");
            let config_file = call.get_flag_expr("config");
            let env_file = call.get_flag_expr("env-config");
            let log_level = call.get_flag_expr("log-level");
            let log_target = call.get_flag_expr("log-target");
            let log_include = call.get_flag_expr("log-include");
            let log_exclude = call.get_flag_expr("log-exclude");
            let execute = call.get_flag_expr("execute");
            let table_mode: Option<Value> =
                call.get_flag(engine_state, &mut stack, "table-mode")?;
            let error_style: Option<Value> =
                call.get_flag(engine_state, &mut stack, "error-style")?;
            let no_newline = call.get_named_arg("no-newline");
            let experimental_options = call.get_flag_expr("experimental-options");

            // ide flags
            let lsp = call.has_flag(engine_state, &mut stack, "lsp")?;
            let include_path = call.get_flag_expr("include-path");
            let ide_goto_def: Option<Value> =
                call.get_flag(engine_state, &mut stack, "ide-goto-def")?;
            let ide_hover: Option<Value> = call.get_flag(engine_state, &mut stack, "ide-hover")?;
            let ide_complete: Option<Value> =
                call.get_flag(engine_state, &mut stack, "ide-complete")?;
            let ide_check: Option<Value> = call.get_flag(engine_state, &mut stack, "ide-check")?;
            let ide_ast: Option<Spanned<String>> = call.get_named_arg("ide-ast");
            let mcp = call.has_flag(engine_state, &mut stack, "mcp")?;

            fn extract_contents(
                expression: Option<&Expression>,
            ) -> Result<Option<Spanned<String>>, ShellError> {
                if let Some(expr) = expression {
                    let str = expr.as_string();
                    if let Some(str) = str {
                        Ok(Some(Spanned {
                            item: str,
                            span: expr.span,
                        }))
                    } else {
                        Err(ShellError::TypeMismatch {
                            err_message: "string".into(),
                            span: expr.span,
                        })
                    }
=======
    if let Some(pipeline) = block.pipelines.first()
        && let Some(Expr::Call(call)) = pipeline.elements.first().map(|e| &e.expr.expr)
    {
        let redirect_stdin = call.get_named_arg("stdin");
        let login_shell = call.get_named_arg("login");
        let interactive_shell = call.get_named_arg("interactive");
        let commands = call.get_flag_expr("commands");
        let testbin = call.get_flag_expr("testbin");
        #[cfg(feature = "plugin")]
        let plugin_file = call.get_flag_expr("plugin-config");
        #[cfg(feature = "plugin")]
        let plugins = call.get_flag_expr("plugins");
        let no_config_file = call.get_named_arg("no-config-file");
        let no_history = call.get_named_arg("no-history");
        let no_std_lib = call.get_named_arg("no-std-lib");
        let config_file = call.get_flag_expr("config");
        let env_file = call.get_flag_expr("env-config");
        let log_level = call.get_flag_expr("log-level");
        let log_target = call.get_flag_expr("log-target");
        let log_include = call.get_flag_expr("log-include");
        let log_exclude = call.get_flag_expr("log-exclude");
        let execute = call.get_flag_expr("execute");
        let table_mode: Option<Value> = call.get_flag(engine_state, &mut stack, "table-mode")?;
        let error_style: Option<Value> = call.get_flag(engine_state, &mut stack, "error-style")?;
        let no_newline = call.get_named_arg("no-newline");
        let experimental_options = call.get_flag_expr("experimental-options");

        // ide flags
        let lsp = call.has_flag(engine_state, &mut stack, "lsp")?;
        let include_path = call.get_flag_expr("include-path");
        let ide_goto_def: Option<Value> =
            call.get_flag(engine_state, &mut stack, "ide-goto-def")?;
        let ide_hover: Option<Value> = call.get_flag(engine_state, &mut stack, "ide-hover")?;
        let ide_complete: Option<Value> =
            call.get_flag(engine_state, &mut stack, "ide-complete")?;
        let ide_check: Option<Value> = call.get_flag(engine_state, &mut stack, "ide-check")?;
        let ide_ast: Option<Spanned<String>> = call.get_named_arg("ide-ast");

        fn extract_contents(
            expression: Option<&Expression>,
        ) -> Result<Option<Spanned<String>>, ShellError> {
            if let Some(expr) = expression {
                let str = expr.as_string();
                if let Some(str) = str {
                    Ok(Some(Spanned {
                        item: str,
                        span: expr.span,
                    }))
>>>>>>> 529f6ec8
                } else {
                    Err(ShellError::TypeMismatch {
                        err_message: "string".into(),
                        span: expr.span,
                    })
                }
            } else {
                Ok(None)
            }
        }

        fn extract_path(
            expression: Option<&Expression>,
        ) -> Result<Option<Spanned<String>>, ShellError> {
            if let Some(expr) = expression {
                let tuple = expr.as_filepath();
                if let Some((str, _)) = tuple {
                    Ok(Some(Spanned {
                        item: str,
                        span: expr.span,
                    }))
                } else {
                    Err(ShellError::TypeMismatch {
                        err_message: "path".into(),
                        span: expr.span,
                    })
                }
            } else {
                Ok(None)
            }
        }

        fn extract_list(
            expression: Option<&Expression>,
            type_name: &str,
            mut extract_item: impl FnMut(&Expression) -> Option<String>,
        ) -> Result<Option<Vec<Spanned<String>>>, ShellError> {
            expression
                .map(|expr| match &expr.expr {
                    Expr::List(list) => list
                        .iter()
                        .map(|item| {
                            extract_item(item.expr())
                                .map(|s| s.into_spanned(item.expr().span))
                                .ok_or_else(|| ShellError::TypeMismatch {
                                    err_message: type_name.into(),
                                    span: item.expr().span,
                                })
                        })
                        .collect::<Result<Vec<Spanned<String>>, _>>(),
                    _ => Err(ShellError::TypeMismatch {
                        err_message: format!("list<{type_name}>"),
                        span: expr.span,
                    }),
                })
                .transpose()
        }

        let commands = extract_contents(commands)?;
        let testbin = extract_contents(testbin)?;
        #[cfg(feature = "plugin")]
        let plugin_file = extract_path(plugin_file)?;
        #[cfg(feature = "plugin")]
        let plugins = extract_list(plugins, "path", |expr| expr.as_filepath().map(|t| t.0))?;
        let config_file = extract_path(config_file)?;
        let env_file = extract_path(env_file)?;
        let log_level = extract_contents(log_level)?;
        let log_target = extract_contents(log_target)?;
        let log_include = extract_list(log_include, "string", |expr| expr.as_string())?;
        let log_exclude = extract_list(log_exclude, "string", |expr| expr.as_string())?;
        let execute = extract_contents(execute)?;
        let include_path = extract_contents(include_path)?;
        let experimental_options =
            extract_list(experimental_options, "string", |expr| expr.as_string())?;

        let help = call.has_flag(engine_state, &mut stack, "help")?;

        if help {
            let full_help = get_full_help(&Nu, engine_state, &mut stack);

            let _ = std::panic::catch_unwind(move || stdout_write_all_and_flush(full_help));

            std::process::exit(0);
        }

<<<<<<< HEAD
            return Ok(NushellCliArgs {
                redirect_stdin,
                login_shell,
                interactive_shell,
                commands,
                testbin,
                #[cfg(feature = "plugin")]
                plugin_file,
                #[cfg(feature = "plugin")]
                plugins,
                no_config_file,
                no_history,
                no_std_lib,
                config_file,
                env_file,
                log_level,
                log_target,
                log_include,
                log_exclude,
                execute,
                include_path,
                ide_goto_def,
                ide_hover,
                ide_complete,
                lsp,
                ide_check,
                ide_ast,
                table_mode,
                error_style,
                no_newline,
                experimental_options,
                mcp,
=======
        if call.has_flag(engine_state, &mut stack, "version")? {
            let version = env!("CARGO_PKG_VERSION").to_string();
            let _ = std::panic::catch_unwind(move || {
                stdout_write_all_and_flush(format!("{version}\n"))
>>>>>>> 529f6ec8
            });

            std::process::exit(0);
        }

        return Ok(NushellCliArgs {
            redirect_stdin,
            login_shell,
            interactive_shell,
            commands,
            testbin,
            #[cfg(feature = "plugin")]
            plugin_file,
            #[cfg(feature = "plugin")]
            plugins,
            no_config_file,
            no_history,
            no_std_lib,
            config_file,
            env_file,
            log_level,
            log_target,
            log_include,
            log_exclude,
            execute,
            include_path,
            ide_goto_def,
            ide_hover,
            ide_complete,
            lsp,
            ide_check,
            ide_ast,
            table_mode,
            error_style,
            no_newline,
            experimental_options,
        });
    }

    // Just give the help and exit if the above fails
    let full_help = get_full_help(&Nu, engine_state, &mut stack);
    print!("{full_help}");
    std::process::exit(1);
}

#[derive(Clone)]
pub(crate) struct NushellCliArgs {
    pub(crate) redirect_stdin: Option<Spanned<String>>,
    pub(crate) login_shell: Option<Spanned<String>>,
    pub(crate) interactive_shell: Option<Spanned<String>>,
    pub(crate) commands: Option<Spanned<String>>,
    pub(crate) testbin: Option<Spanned<String>>,
    #[cfg(feature = "plugin")]
    pub(crate) plugin_file: Option<Spanned<String>>,
    #[cfg(feature = "plugin")]
    pub(crate) plugins: Option<Vec<Spanned<String>>>,
    pub(crate) no_config_file: Option<Spanned<String>>,
    pub(crate) no_history: Option<Spanned<String>>,
    pub(crate) no_std_lib: Option<Spanned<String>>,
    pub(crate) config_file: Option<Spanned<String>>,
    pub(crate) env_file: Option<Spanned<String>>,
    pub(crate) log_level: Option<Spanned<String>>,
    pub(crate) log_target: Option<Spanned<String>>,
    pub(crate) log_include: Option<Vec<Spanned<String>>>,
    pub(crate) log_exclude: Option<Vec<Spanned<String>>>,
    pub(crate) execute: Option<Spanned<String>>,
    pub(crate) table_mode: Option<Value>,
    pub(crate) error_style: Option<Value>,
    pub(crate) no_newline: Option<Spanned<String>>,
    pub(crate) include_path: Option<Spanned<String>>,
    pub(crate) lsp: bool,
    pub(crate) ide_goto_def: Option<Value>,
    pub(crate) ide_hover: Option<Value>,
    pub(crate) ide_complete: Option<Value>,
    pub(crate) ide_check: Option<Value>,
    pub(crate) ide_ast: Option<Spanned<String>>,
    pub(crate) experimental_options: Option<Vec<Spanned<String>>>,
    pub(crate) mcp: bool,
}

#[derive(Clone)]
struct Nu;

impl Command for Nu {
    fn name(&self) -> &str {
        "nu"
    }

    fn signature(&self) -> Signature {
        let mut signature = Signature::build("nu")
            .description("The nushell language and shell.")
            .named(
                "commands",
                SyntaxShape::String,
                "run the given commands and then exit",
                Some('c'),
            )
            .named(
                "execute",
                SyntaxShape::String,
                "run the given commands and then enter an interactive shell",
                Some('e'),
            )
            .named(
                "include-path",
                SyntaxShape::String,
                "set the NU_LIB_DIRS for the given script (delimited by char record_sep ('\x1e'))",
                Some('I'),
            )
            .switch("interactive", "start as an interactive shell", Some('i'))
            .switch("login", "start as a login shell", Some('l'))
            .named(
                "table-mode",
                SyntaxShape::String,
                "the table mode to use. rounded is default.",
                Some('m'),
            )
            .named(
                "error-style",
                SyntaxShape::String,
                "the error style to use (fancy or plain). default: fancy",
                None,
            )
            .switch("no-newline", "print the result for --commands(-c) without a newline", None)
            .switch(
                "no-config-file",
                "start with no config file and no env file",
                Some('n'),
            )
            .switch(
                "no-history",
                "disable reading and writing to command history",
                None,
            )
            .switch("no-std-lib", "start with no standard library", None)
            .named(
                "threads",
                SyntaxShape::Int,
                "threads to use for parallel commands",
                Some('t'),
            )
            .switch("version", "print the version", Some('v'))
            .named(
                "config",
                SyntaxShape::Filepath,
                "start with an alternate config file",
                None,
            )
            .named(
                "env-config",
                SyntaxShape::Filepath,
                "start with an alternate environment config file",
                None,
            )
            .switch(
               "lsp",
               "start nu's language server protocol",
               None,
            )
           .named(
                "ide-goto-def",
                SyntaxShape::Int,
                "go to the definition of the item at the given position",
                None,
            )
            .named(
                "ide-hover",
                SyntaxShape::Int,
                "give information about the item at the given position",
                None,
             )
            .named(
                "ide-complete",
                SyntaxShape::Int,
                "list completions for the item at the given position",
                None,
            )
            .named(
                "ide-check",
                SyntaxShape::Int,
                "run a diagnostic check on the given source and limit number of errors returned to provided number",
                None,
            )
            .switch("ide-ast", "generate the ast on the given source", None)
            .switch(
               "mcp",
               "start nu's model context protocol server",
               None,
            );

        #[cfg(feature = "plugin")]
        {
            signature = signature
                .named(
                    "plugin-config",
                    SyntaxShape::Filepath,
                    "start with an alternate plugin registry file",
                    None,
                )
                .named(
                    "plugins",
                    SyntaxShape::List(Box::new(SyntaxShape::Filepath)),
                    "list of plugin executable files to load, separately from the registry file",
                    None,
                )
        }

        signature = signature
            .named(
                "log-level",
                SyntaxShape::String,
                "log level for diagnostic logs (error, warn, info, debug, trace). Off by default",
                None,
            )
            .named(
                "log-target",
                SyntaxShape::String,
                "set the target for the log to output. stdout, stderr(default), mixed or file",
                None,
            )
            .named(
                "log-include",
                SyntaxShape::List(Box::new(SyntaxShape::String)),
                "set the Rust module prefixes to include in the log output. default: [nu]",
                None,
            )
            .named(
                "log-exclude",
                SyntaxShape::List(Box::new(SyntaxShape::String)),
                "set the Rust module prefixes to exclude from the log output",
                None,
            )
            .switch(
                "stdin",
                "redirect standard input to a command (with `-c`) or a script file",
                None,
            )
            .named(
                "testbin",
                SyntaxShape::String,
                "run internal test binary",
                None,
            )
            .named(
                "experimental-options",
                SyntaxShape::List(Box::new(SyntaxShape::String)),
                r#"enable or disable experimental options, use `"all"` to set all active options"#,
                None,
            )
            .optional(
                "script file",
                SyntaxShape::Filepath,
                "name of the optional script file to run",
            )
            .rest(
                "script args",
                SyntaxShape::String,
                "parameters to the script file",
            )
            .category(Category::System);

        signature
    }

    fn description(&self) -> &str {
        "The nushell language and shell."
    }

    fn run(
        &self,
        engine_state: &EngineState,
        stack: &mut Stack,
        call: &Call,
        _input: PipelineData,
    ) -> Result<PipelineData, ShellError> {
        Ok(Value::string(get_full_help(self, engine_state, stack), call.head).into_pipeline_data())
    }

    fn examples(&self) -> Vec<nu_protocol::Example<'_>> {
        vec![
            Example {
                description: "Run a script",
                example: "nu myfile.nu",
                result: None,
            },
            Example {
                description: "Run nushell interactively (as a shell or REPL)",
                example: "nu",
                result: None,
            },
        ]
    }
}<|MERGE_RESOLUTION|>--- conflicted
+++ resolved
@@ -48,7 +48,8 @@
             | "--ide-hover"
             | "--ide-complete"
             | "--ide-check"
-            | "--experimental-options"
+            | "--experimental-options" => args.next(),
+            #[cfg(feature = "mcp")]
             | "--mcp" => args.next(),
             #[cfg(feature = "plugin")]
             "--plugins" => args.next(),
@@ -93,64 +94,6 @@
     let mut stack = Stack::new();
 
     // We should have a successful parse now
-<<<<<<< HEAD
-    if let Some(pipeline) = block.pipelines.first() {
-        if let Some(Expr::Call(call)) = pipeline.elements.first().map(|e| &e.expr.expr) {
-            let redirect_stdin = call.get_named_arg("stdin");
-            let login_shell = call.get_named_arg("login");
-            let interactive_shell = call.get_named_arg("interactive");
-            let commands = call.get_flag_expr("commands");
-            let testbin = call.get_flag_expr("testbin");
-            #[cfg(feature = "plugin")]
-            let plugin_file = call.get_flag_expr("plugin-config");
-            #[cfg(feature = "plugin")]
-            let plugins = call.get_flag_expr("plugins");
-            let no_config_file = call.get_named_arg("no-config-file");
-            let no_history = call.get_named_arg("no-history");
-            let no_std_lib = call.get_named_arg("no-std-lib");
-            let config_file = call.get_flag_expr("config");
-            let env_file = call.get_flag_expr("env-config");
-            let log_level = call.get_flag_expr("log-level");
-            let log_target = call.get_flag_expr("log-target");
-            let log_include = call.get_flag_expr("log-include");
-            let log_exclude = call.get_flag_expr("log-exclude");
-            let execute = call.get_flag_expr("execute");
-            let table_mode: Option<Value> =
-                call.get_flag(engine_state, &mut stack, "table-mode")?;
-            let error_style: Option<Value> =
-                call.get_flag(engine_state, &mut stack, "error-style")?;
-            let no_newline = call.get_named_arg("no-newline");
-            let experimental_options = call.get_flag_expr("experimental-options");
-
-            // ide flags
-            let lsp = call.has_flag(engine_state, &mut stack, "lsp")?;
-            let include_path = call.get_flag_expr("include-path");
-            let ide_goto_def: Option<Value> =
-                call.get_flag(engine_state, &mut stack, "ide-goto-def")?;
-            let ide_hover: Option<Value> = call.get_flag(engine_state, &mut stack, "ide-hover")?;
-            let ide_complete: Option<Value> =
-                call.get_flag(engine_state, &mut stack, "ide-complete")?;
-            let ide_check: Option<Value> = call.get_flag(engine_state, &mut stack, "ide-check")?;
-            let ide_ast: Option<Spanned<String>> = call.get_named_arg("ide-ast");
-            let mcp = call.has_flag(engine_state, &mut stack, "mcp")?;
-
-            fn extract_contents(
-                expression: Option<&Expression>,
-            ) -> Result<Option<Spanned<String>>, ShellError> {
-                if let Some(expr) = expression {
-                    let str = expr.as_string();
-                    if let Some(str) = str {
-                        Ok(Some(Spanned {
-                            item: str,
-                            span: expr.span,
-                        }))
-                    } else {
-                        Err(ShellError::TypeMismatch {
-                            err_message: "string".into(),
-                            span: expr.span,
-                        })
-                    }
-=======
     if let Some(pipeline) = block.pipelines.first()
         && let Some(Expr::Call(call)) = pipeline.elements.first().map(|e| &e.expr.expr)
     {
@@ -189,6 +132,9 @@
         let ide_check: Option<Value> = call.get_flag(engine_state, &mut stack, "ide-check")?;
         let ide_ast: Option<Spanned<String>> = call.get_named_arg("ide-ast");
 
+        #[cfg(feature = "mcp")]
+        let mcp = call.has_flag(engine_state, &mut stack, "mcp")?;
+
         fn extract_contents(
             expression: Option<&Expression>,
         ) -> Result<Option<Spanned<String>>, ShellError> {
@@ -199,7 +145,6 @@
                         item: str,
                         span: expr.span,
                     }))
->>>>>>> 529f6ec8
                 } else {
                     Err(ShellError::TypeMismatch {
                         err_message: "string".into(),
@@ -285,45 +230,10 @@
             std::process::exit(0);
         }
 
-<<<<<<< HEAD
-            return Ok(NushellCliArgs {
-                redirect_stdin,
-                login_shell,
-                interactive_shell,
-                commands,
-                testbin,
-                #[cfg(feature = "plugin")]
-                plugin_file,
-                #[cfg(feature = "plugin")]
-                plugins,
-                no_config_file,
-                no_history,
-                no_std_lib,
-                config_file,
-                env_file,
-                log_level,
-                log_target,
-                log_include,
-                log_exclude,
-                execute,
-                include_path,
-                ide_goto_def,
-                ide_hover,
-                ide_complete,
-                lsp,
-                ide_check,
-                ide_ast,
-                table_mode,
-                error_style,
-                no_newline,
-                experimental_options,
-                mcp,
-=======
         if call.has_flag(engine_state, &mut stack, "version")? {
             let version = env!("CARGO_PKG_VERSION").to_string();
             let _ = std::panic::catch_unwind(move || {
                 stdout_write_all_and_flush(format!("{version}\n"))
->>>>>>> 529f6ec8
             });
 
             std::process::exit(0);
@@ -360,6 +270,8 @@
             error_style,
             no_newline,
             experimental_options,
+            #[cfg(feature = "mcp")]
+            mcp,
         });
     }
 
@@ -401,6 +313,7 @@
     pub(crate) ide_check: Option<Value>,
     pub(crate) ide_ast: Option<Spanned<String>>,
     pub(crate) experimental_options: Option<Vec<Spanned<String>>>,
+    #[cfg(feature = "mcp")]
     pub(crate) mcp: bool,
 }
 
@@ -507,13 +420,16 @@
                 "run a diagnostic check on the given source and limit number of errors returned to provided number",
                 None,
             )
-            .switch("ide-ast", "generate the ast on the given source", None)
-            .switch(
+            .switch("ide-ast", "generate the ast on the given source", None);
+
+        #[cfg(feature = "mcp")]
+        {
+            signature = signature.switch(
                "mcp",
                "start nu's model context protocol server",
                None,
             );
-
+        }
         #[cfg(feature = "plugin")]
         {
             signature = signature
