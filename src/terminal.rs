--- conflicted
+++ resolved
@@ -1,6 +1,8 @@
 #[cfg(unix)]
-<<<<<<< HEAD
-use std::sync::atomic::{AtomicI32, Ordering};
+use std::{
+    io::IsTerminal,
+    sync::atomic::{AtomicI32, Ordering},
+};
 
 #[cfg(unix)]
 use nix::{
@@ -9,18 +11,6 @@
     sys::signal::{self, signal, SaFlags, SigAction, SigHandler, SigSet, Signal},
     unistd::{self, Pid},
 };
-
-#[cfg(unix)]
-use is_terminal::IsTerminal;
-=======
-pub(crate) fn acquire_terminal(interactive: bool) {
-    use nix::{
-        errno::Errno,
-        sys::signal::{signal, SigHandler, Signal},
-        unistd,
-    };
-    use std::io::IsTerminal;
->>>>>>> d28f7287
 
 #[cfg(unix)]
 static INITIAL_PGID: AtomicI32 = AtomicI32::new(-1);
