#[cfg(feature = "plugin")]
use crate::config_files::NUSHELL_FOLDER;
use crate::{
    command,
    config_files::{self, setup_config},
};
use log::trace;
#[cfg(feature = "plugin")]
use nu_cli::read_plugin_file;
use nu_cli::{evaluate_commands, evaluate_file, evaluate_repl, EvaluateCommandsOpts};
use nu_protocol::{
    engine::{EngineState, Stack},
    report_shell_error, PipelineData, Spanned,
};
use nu_utils::perf;

pub(crate) fn run_commands(
    engine_state: &mut EngineState,
    parsed_nu_cli_args: command::NushellCliArgs,
    use_color: bool,
    commands: &Spanned<String>,
    input: PipelineData,
    entire_start_time: std::time::Instant,
) {
    trace!("run_commands");
    let mut stack = Stack::new();
    let start_time = std::time::Instant::now();

<<<<<<< HEAD
    let ask_to_create_config = if let Some(mut config_path) = nu_path::config_dir() {
        config_path.push(NUSHELL_FOLDER);
        !config_path.exists()
    } else {
        false
    };

    if stack.has_env_var(engine_state, "NU_USE_IR") {
        stack.use_ir = true;
=======
    if stack.has_env_var(engine_state, "NU_DISABLE_IR") {
        stack.use_ir = false;
>>>>>>> af77bc60
    }

    // if the --no-config-file(-n) option is NOT passed, load the plugin file,
    // load the default env file or custom (depending on parsed_nu_cli_args.env_file),
    // and maybe a custom config file (depending on parsed_nu_cli_args.config_file)
    //
    // if the --no-config-file(-n) flag is passed, do not load plugin, env, or config files
    if parsed_nu_cli_args.no_config_file.is_none() {
        #[cfg(feature = "plugin")]
        read_plugin_file(engine_state, parsed_nu_cli_args.plugin_file, NUSHELL_FOLDER);

        perf!("read plugins", start_time, use_color);

        let start_time = std::time::Instant::now();
        // If we have a env file parameter *OR* we have a login shell parameter, read the env file
        if parsed_nu_cli_args.env_file.is_some() || parsed_nu_cli_args.login_shell.is_some() {
            config_files::read_config_file(
                engine_state,
                &mut stack,
                parsed_nu_cli_args.env_file,
                true,
                ask_to_create_config,
            );
        } else {
            config_files::read_default_env_file(engine_state, &mut stack)
        }

        perf!("read env.nu", start_time, use_color);

        let start_time = std::time::Instant::now();
        let ask_to_create_config = if let Some(mut config_path) = nu_path::config_dir() {
            config_path.push(NUSHELL_FOLDER);
            !config_path.exists()
        } else {
            false
        };

        // If we have a config file parameter *OR* we have a login shell parameter, read the config file
        if parsed_nu_cli_args.config_file.is_some() || parsed_nu_cli_args.login_shell.is_some() {
            config_files::read_config_file(
                engine_state,
                &mut stack,
                parsed_nu_cli_args.config_file,
                false,
                ask_to_create_config,
            );
        }

        perf!("read config.nu", start_time, use_color);

        // If we have a login shell parameter, read the login file
        let start_time = std::time::Instant::now();
        if parsed_nu_cli_args.login_shell.is_some() {
            config_files::read_loginshell_file(engine_state, &mut stack);
        }

        perf!("read login.nu", start_time, use_color);
    }

    // Before running commands, set up the startup time
    engine_state.set_startup_time(entire_start_time.elapsed().as_nanos() as i64);

    // Regenerate the $nu constant to contain the startup time and any other potential updates
    engine_state.generate_nu_constant();

    let start_time = std::time::Instant::now();
    let result = evaluate_commands(
        commands,
        engine_state,
        &mut stack,
        input,
        EvaluateCommandsOpts {
            table_mode: parsed_nu_cli_args.table_mode,
            error_style: parsed_nu_cli_args.error_style,
            no_newline: parsed_nu_cli_args.no_newline.is_some(),
        },
    );
    perf!("evaluate_commands", start_time, use_color);

    if let Err(err) = result {
        report_shell_error(engine_state, &err);
        std::process::exit(err.exit_code());
    }
}

pub(crate) fn run_file(
    engine_state: &mut EngineState,
    parsed_nu_cli_args: command::NushellCliArgs,
    use_color: bool,
    script_name: String,
    args_to_script: Vec<String>,
    input: PipelineData,
) {
    trace!("run_file");
    let mut stack = Stack::new();

    if stack.has_env_var(engine_state, "NU_DISABLE_IR") {
        stack.use_ir = false;
    }

    // if the --no-config-file(-n) option is NOT passed, load the plugin file,
    // load the default env file or custom (depending on parsed_nu_cli_args.env_file),
    // and maybe a custom config file (depending on parsed_nu_cli_args.config_file)
    //
    // if the --no-config-file(-n) flag is passed, do not load plugin, env, or config files
    if parsed_nu_cli_args.no_config_file.is_none() {
        let start_time = std::time::Instant::now();
        let ask_to_create_config = if let Some(mut config_path) = nu_path::config_dir() {
            config_path.push(NUSHELL_FOLDER);
            !config_path.exists()
        } else {
            false
        };
        #[cfg(feature = "plugin")]
        read_plugin_file(engine_state, parsed_nu_cli_args.plugin_file, NUSHELL_FOLDER);
        perf!("read plugins", start_time, use_color);

        let start_time = std::time::Instant::now();
        // only want to load config and env if relative argument is provided.
        if parsed_nu_cli_args.env_file.is_some() {
            config_files::read_config_file(
                engine_state,
                &mut stack,
                parsed_nu_cli_args.env_file,
                true,
                ask_to_create_config,
            );
        } else {
            config_files::read_default_env_file(engine_state, &mut stack)
        }
        perf!("read env.nu", start_time, use_color);

        let start_time = std::time::Instant::now();
        if parsed_nu_cli_args.config_file.is_some() {
            config_files::read_config_file(
                engine_state,
                &mut stack,
                parsed_nu_cli_args.config_file,
                false,
                ask_to_create_config,
            );
        }
        perf!("read config.nu", start_time, use_color);
    }

    // Regenerate the $nu constant to contain the startup time and any other potential updates
    engine_state.generate_nu_constant();

    let start_time = std::time::Instant::now();
    let result = evaluate_file(
        script_name,
        &args_to_script,
        engine_state,
        &mut stack,
        input,
    );
    perf!("evaluate_file", start_time, use_color);

    if let Err(err) = result {
        report_shell_error(engine_state, &err);
        std::process::exit(err.exit_code());
    }
}

pub(crate) fn run_repl(
    engine_state: &mut EngineState,
    parsed_nu_cli_args: command::NushellCliArgs,
    entire_start_time: std::time::Instant,
) -> Result<(), miette::ErrReport> {
    trace!("run_repl");
    let mut stack = Stack::new();
    let start_time = std::time::Instant::now();

    if stack.has_env_var(engine_state, "NU_DISABLE_IR") {
        stack.use_ir = false;
    }

    if parsed_nu_cli_args.no_config_file.is_none() {
        setup_config(
            engine_state,
            &mut stack,
            #[cfg(feature = "plugin")]
            parsed_nu_cli_args.plugin_file,
            parsed_nu_cli_args.config_file,
            parsed_nu_cli_args.env_file,
            parsed_nu_cli_args.login_shell.is_some(),
        );
    }

    // Reload use_color from config in case it's different from the default value
    let use_color = engine_state.get_config().use_ansi_coloring;
    perf!("setup_config", start_time, use_color);

    let start_time = std::time::Instant::now();
    let ret_val = evaluate_repl(
        engine_state,
        stack,
        config_files::NUSHELL_FOLDER,
        parsed_nu_cli_args.execute,
        parsed_nu_cli_args.no_std_lib,
        entire_start_time,
    );
    perf!("evaluate_repl", start_time, use_color);

    ret_val
}<|MERGE_RESOLUTION|>--- conflicted
+++ resolved
@@ -26,7 +26,6 @@
     let mut stack = Stack::new();
     let start_time = std::time::Instant::now();
 
-<<<<<<< HEAD
     let ask_to_create_config = if let Some(mut config_path) = nu_path::config_dir() {
         config_path.push(NUSHELL_FOLDER);
         !config_path.exists()
@@ -34,12 +33,8 @@
         false
     };
 
-    if stack.has_env_var(engine_state, "NU_USE_IR") {
-        stack.use_ir = true;
-=======
     if stack.has_env_var(engine_state, "NU_DISABLE_IR") {
         stack.use_ir = false;
->>>>>>> af77bc60
     }
 
     // if the --no-config-file(-n) option is NOT passed, load the plugin file,
