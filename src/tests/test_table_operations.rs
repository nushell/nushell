--- conflicted
+++ resolved
@@ -59,14 +59,7 @@
 
 #[test]
 fn get_table_columns_2() -> TestResult {
-<<<<<<< HEAD
-    run_test(
-        "[[name, age, grade]; [paul,21,a]] | columns | select 1",
-        "age",
-    )
-=======
     run_test("[[name, age, grade]; [paul,21,a]] | columns | get 1", "age")
->>>>>>> f9e1c4ef
 }
 
 #[test]
