--- conflicted
+++ resolved
@@ -1,13 +1,7 @@
 use nu_test_support::nu;
-<<<<<<< HEAD
-use nu_test_support::playground::Playground;
+use nu_test_support::playground::{Executable, Playground};
 use pretty_assertions::assert_eq;
 use std::fs::{self, File};
-=======
-use nu_test_support::playground::{Executable, Playground};
-use pretty_assertions::assert_eq;
-use std::fs;
->>>>>>> 067ceedf
 use std::path::{Path, PathBuf};
 
 #[cfg(not(target_os = "windows"))]
@@ -29,7 +23,6 @@
 /// Make the config directory a symlink that points to a temporary folder.
 /// Returns the path to the `nushell` config folder inside, via the symlink.
 fn setup_fake_config(playground: &mut Playground) -> PathBuf {
-<<<<<<< HEAD
     let config_dir = "config";
     let config_link = "config_link";
     playground.mkdir(&format!("{config_dir}/nushell"));
@@ -38,35 +31,7 @@
         "XDG_CONFIG_HOME",
         &playground.cwd().join(config_link).display().to_string(),
     );
-    Path::new(config_link).join("nushell")
-=======
-    #[cfg(target_os = "linux")]
-    {
-        let config_dir = "config";
-        let config_link = "config_link";
-        playground.mkdir(&format!("{config_dir}/nushell"));
-        playground.symlink(config_dir, config_link);
-        playground.with_env(
-            "XDG_CONFIG_HOME",
-            &playground.cwd().join(config_link).display().to_string(),
-        );
-        playground.cwd().join(config_link).join("nushell")
-    }
-
-    #[cfg(target_os = "macos")]
-    {
-        let fake_home = "fake_home";
-        let home_link = "home_link";
-        let dir_end = "Library/Application Support/nushell";
-        playground.mkdir(&format!("{fake_home}/{dir_end}"));
-        playground.symlink(fake_home, home_link);
-        playground.with_env(
-            "HOME",
-            &playground.cwd().join(home_link).display().to_string(),
-        );
-        playground.cwd().join(home_link).join(dir_end)
-    }
->>>>>>> 067ceedf
+    playground.cwd().join(config_link).join("nushell")
 }
 
 fn run(playground: &mut Playground, command: &str) -> String {
@@ -180,16 +145,12 @@
                 playground.symlink(&fake_file, fake_config_dir_nushell.join(config_file));
             }
 
-<<<<<<< HEAD
             // Windows doesn't allow creating a symlink without the file existing,
             // so we first create original files for the symlinks, then delete them
             // to break the symlinks
             std::fs::remove_dir_all(playground.cwd().join(&fake_dir)).unwrap();
 
-            test_config_path_helper();
-=======
             test_config_path_helper(playground, fake_config_dir_nushell);
->>>>>>> 067ceedf
         },
     );
 }
