use crate::tests::{fail_test, run_test, run_test_contains, TestResult};
use nu_test_support::nu;
use pretty_assertions::assert_eq;

#[test]
fn no_scope_leak1() -> TestResult {
    fail_test(
        "if false { let $x = 10 } else { let $x = 20 }; $x",
        "Variable not found",
    )
}

#[test]
fn no_scope_leak2() -> TestResult {
    fail_test(
        "def foo [] { $x }; def bar [] { let $x = 10; foo }; bar",
        "Variable not found",
    )
}

#[test]
fn no_scope_leak3() -> TestResult {
    run_test(
        "def foo [$x] { $x }; def bar [] { let $x = 10; foo 20}; bar",
        "20",
    )
}

#[test]
fn no_scope_leak4() -> TestResult {
    run_test(
        "def foo [$x] { $x }; def bar [] { let $x = 10; (foo 20) + $x}; bar",
        "30",
    )
}

#[test]
fn custom_rest_var() -> TestResult {
    run_test("def foo [...x] { $x.0 + $x.1 }; foo 10 80", "90")
}

#[test]
fn def_twice_should_fail() -> TestResult {
    fail_test(
        r#"def foo [] { "foo" }; def foo [] { "bar" }"#,
        "defined more than once",
    )
}

#[test]
fn missing_parameters() -> TestResult {
    fail_test(r#"def foo {}"#, "Missing required positional")
}

#[test]
fn flag_param_value() -> TestResult {
    run_test(
        r#"def foo [--bob: int] { $bob + 100 }; foo --bob 55"#,
        "155",
    )
}

#[test]
fn do_rest_args() -> TestResult {
    run_test(r#"(do { |...rest| $rest } 1 2).1 + 10"#, "12")
}

#[test]
fn custom_switch1() -> TestResult {
    run_test(
        r#"def florb [ --dry-run ] { if ($dry_run) { "foo" } else { "bar" } }; florb --dry-run"#,
        "foo",
    )
}

#[test]
fn custom_flag_with_type_checking() -> TestResult {
    fail_test(
        r#"def florb [--dry-run: int] { $dry_run }; let y = "3"; florb --dry-run=$y"#,
        "type_mismatch",
    )
}

#[test]
fn custom_switch2() -> TestResult {
    run_test(
        r#"def florb [ --dry-run ] { if ($dry_run) { "foo" } else { "bar" } }; florb"#,
        "bar",
    )
}

#[test]
fn custom_switch3() -> TestResult {
    run_test(
        r#"def florb [ --dry-run ] { $dry_run }; florb --dry-run=false"#,
        "false",
    )
}

#[test]
fn custom_switch4() -> TestResult {
    run_test(
        r#"def florb [ --dry-run ] { $dry_run }; florb --dry-run=true"#,
        "true",
    )
}

#[test]
fn custom_switch5() -> TestResult {
    run_test(r#"def florb [ --dry-run ] { $dry_run }; florb"#, "false")
}

#[test]
fn custom_switch6() -> TestResult {
    run_test(
        r#"def florb [ --dry-run ] { $dry_run }; florb --dry-run"#,
        "true",
    )
}

#[test]
fn custom_flag1() -> TestResult {
    run_test(
        r#"def florb [
            --age: int = 0
            --name = "foobar"
        ] {
            ($age | into string) + $name
        }
        florb"#,
        "0foobar",
    )
}

#[test]
fn custom_flag2() -> TestResult {
    run_test(
        r#"def florb [
            --age: int
            --name = "foobar"
        ] {
            ($age | into string) + $name
        }
        florb --age 3"#,
        "3foobar",
    )
}

#[test]
fn deprecated_boolean_flag() {
    let actual = nu!(r#"def florb [--dry-run: bool, --another-flag] { "aaa" };  florb"#);
    assert!(actual.err.contains("Deprecated"));
    assert_eq!(actual.out, "aaa");
}

#[test]
fn simple_var_closing() -> TestResult {
    run_test("let $x = 10; def foo [] { $x }; foo", "10")
}

#[test]
fn predecl_check() -> TestResult {
    run_test("def bob [] { sam }; def sam [] { 3 }; bob", "3")
}

#[test]
fn def_with_no_dollar() -> TestResult {
    run_test("def bob [x] { $x + 3 }; bob 4", "7")
}

#[test]
fn allow_missing_optional_params() -> TestResult {
    run_test(
        "def foo [x?:int] { if $x != null { $x + 10 } else { 5 } }; foo",
        "5",
    )
}

#[test]
fn help_present_in_def() -> TestResult {
    run_test_contains(
        "def foo [] {}; help foo;",
        "Display the help message for this command",
    )
}

#[test]
fn help_not_present_in_extern() -> TestResult {
    run_test(
        "module test {export extern \"git fetch\" []}; use test `git fetch`; help git fetch | ansi strip",
        "Usage:\n  > git fetch",
    )
}

#[test]
fn override_table() -> TestResult {
    run_test(r#"def table [-e] { "hi" }; table"#, "hi")
}

#[test]
fn override_table_eval_file() {
    let actual = nu!(r#"def table [-e] { "hi" }; table"#);
    assert_eq!(actual.out, "hi");
}

// This test is disabled on Windows because they cause a stack overflow in CI (but not locally!).
// For reasons we don't understand, the Windows CI runners are prone to stack overflow.
// TODO: investigate so we can enable on Windows
#[cfg(not(target_os = "windows"))]
#[test]
fn infinite_recursion_does_not_panic() {
    let actual = nu!(r#"
            def bang [] { bang }; bang
        "#);
    assert!(actual.err.contains("Recursion limit (50) reached"));
}

#[test]
fn type_check_for_during_eval() -> TestResult {
    fail_test(
        r#"def spam [foo: string] { $foo | describe }; def outer [--foo: string] { spam $foo }; outer"#,
        "can't convert nothing to string",
    )
}
#[test]
fn type_check_for_during_eval2() -> TestResult {
    fail_test(
        r#"def spam [foo: string] { $foo | describe }; def outer [--foo: any] { spam $foo }; outer"#,
        "can't convert nothing to string",
    )
}
<<<<<<< HEAD
#[test]
fn empty_list_matches_list_type() -> TestResult {
    let _ = run_test(
        r#"def spam [foo: list<int>] { echo $foo }; spam [] | length"#,
        "0",
    );
    run_test(
        r#"def spam [foo: list<string>] { echo $foo }; spam [] | length"#,
        "0",
    )
=======

#[test]
fn path_argument_dont_auto_expand_if_single_quoted() -> TestResult {
    run_test("def spam [foo: path] { echo $foo }; spam '~/aa'", "~/aa")
}

#[test]
fn path_argument_dont_auto_expand_if_double_quoted() -> TestResult {
    run_test(r#"def spam [foo: path] { echo $foo }; spam "~/aa""#, "~/aa")
>>>>>>> 188aca8f
}<|MERGE_RESOLUTION|>--- conflicted
+++ resolved
@@ -229,7 +229,7 @@
         "can't convert nothing to string",
     )
 }
-<<<<<<< HEAD
+
 #[test]
 fn empty_list_matches_list_type() -> TestResult {
     let _ = run_test(
@@ -240,7 +240,6 @@
         r#"def spam [foo: list<string>] { echo $foo }; spam [] | length"#,
         "0",
     )
-=======
 
 #[test]
 fn path_argument_dont_auto_expand_if_single_quoted() -> TestResult {
@@ -250,5 +249,4 @@
 #[test]
 fn path_argument_dont_auto_expand_if_double_quoted() -> TestResult {
     run_test(r#"def spam [foo: path] { echo $foo }; spam "~/aa""#, "~/aa")
->>>>>>> 188aca8f
 }