use crate::tests::{fail_test, run_test, TestResult};

// TODO: Test the use/hide tests also as separate lines in REPL (i.e., with  merging the delta in between)
#[test]
fn hides_def() -> TestResult {
    fail_test(
        r#"def foo [] { "foo" }; hide foo; foo"#,
        "", // we just care if it errors
    )
}

#[test]
fn hides_alias() -> TestResult {
    fail_test(
        r#"alias foo = echo "foo"; hide foo; foo"#,
        "", // we just care if it errors
    )
}

#[test]
fn hides_env() -> TestResult {
    fail_test(r#"let-env foo = "foo"; hide-env foo; $env.foo"#, "")
}

#[test]
fn hides_def_then_redefines() -> TestResult {
    // this one should fail because of predecl -- cannot have more defs with the same name in a
    // block
    fail_test(
        r#"def foo [] { "foo" }; hide foo; def foo [] { "bar" }; foo"#,
        "defined more than once",
    )
}

#[test]
fn hides_alias_then_redefines() -> TestResult {
    run_test(
        r#"alias foo = echo "foo"; hide foo; alias foo = echo "foo"; foo"#,
        "foo",
    )
}

#[test]
fn hides_env_then_redefines() -> TestResult {
    run_test(
        r#"let-env foo = "foo"; hide-env foo; let-env foo = "bar"; $env.foo"#,
        "bar",
    )
}

#[test]
fn hides_def_in_scope_1() -> TestResult {
    fail_test(
        r#"def foo [] { "foo" }; do { hide foo; foo }"#,
        "", // we just care if it errors
    )
}

#[test]
fn hides_def_in_scope_2() -> TestResult {
    run_test(
        r#"def foo [] { "foo" }; do { def foo [] { "bar" }; hide foo; foo }"#,
        "foo",
    )
}

#[test]
fn hides_def_in_scope_3() -> TestResult {
    fail_test(
        r#"def foo [] { "foo" }; do { hide foo; def foo [] { "bar" }; hide foo; foo }"#,
        "", // we just care if it errors
    )
}

#[test]
fn hides_def_in_scope_4() -> TestResult {
    fail_test(
        r#"def foo [] { "foo" }; do { def foo [] { "bar" }; hide foo; hide foo; foo }"#,
        "", // we just care if it errors
    )
}

#[test]
fn hides_alias_in_scope_1() -> TestResult {
    fail_test(
        r#"alias foo = echo "foo"; do { hide foo; foo }"#,
        "", // we just care if it errors
    )
}

#[test]
fn hides_alias_in_scope_2() -> TestResult {
    run_test(
        r#"alias foo = echo "foo"; do { alias foo = echo "bar"; hide foo; foo }"#,
        "foo",
    )
}

#[test]
fn hides_alias_in_scope_3() -> TestResult {
    fail_test(
        r#"alias foo = echo "foo"; do { hide foo; alias foo = echo "bar"; hide foo; foo }"#,
        "", // we just care if it errors
    )
}

#[test]
fn hides_alias_in_scope_4() -> TestResult {
    fail_test(
        r#"alias foo = echo "foo"; do { alias foo = echo "bar"; hide foo; hide foo; foo }"#,
        "", // we just care if it errors
    )
}

#[test]
fn hides_env_in_scope_1() -> TestResult {
    fail_test(r#"let-env foo = "foo"; do { hide-env foo; $env.foo }"#, "")
}

#[test]
fn hides_env_in_scope_2() -> TestResult {
    run_test(
        r#"let-env foo = "foo"; do { let-env foo = "bar"; hide-env foo; $env.foo }"#,
        "foo",
    )
}

#[test]
fn hides_env_in_scope_3() -> TestResult {
    fail_test(
        r#"let-env foo = "foo"; do { hide-env foo; let-env foo = "bar"; hide-env foo; $env.foo }"#,
        "",
    )
}

#[test]
fn hides_env_in_scope_4() -> TestResult {
    fail_test(
        r#"let-env foo = "foo"; do { let-env foo = "bar"; hide-env foo; hide-env foo; $env.foo }"#,
        "",
    )
}

#[test]
#[ignore]
fn hide_def_twice_not_allowed() -> TestResult {
    fail_test(
        r#"def foo [] { "foo" }; hide foo; hide foo"#,
        "did not find",
    )
}

#[test]
#[ignore]
fn hide_alias_twice_not_allowed() -> TestResult {
    fail_test(
        r#"alias foo = echo "foo"; hide foo; hide foo"#,
        "did not find",
    )
}

#[test]
fn hide_env_twice_not_allowed() -> TestResult {
    fail_test(r#"let-env foo = "foo"; hide-env foo; hide-env foo"#, "")
}

#[test]
fn hide_env_twice_allowed() -> TestResult {
    fail_test(
        r#"let-env foo = "foo"; hide-env foo; hide-env -i foo; $env.foo"#,
        "",
    )
}

#[test]
fn hides_def_runs_env_1() -> TestResult {
    run_test(
        r#"let-env foo = "bar"; def foo [] { "foo" }; hide foo; $env.foo"#,
        "bar",
    )
}

#[test]
fn hides_def_runs_env_2() -> TestResult {
    run_test(
        r#"def foo [] { "foo" }; let-env foo = "bar"; hide foo; $env.foo"#,
        "bar",
    )
}

#[test]
fn hides_alias_runs_def_1() -> TestResult {
    run_test(
        r#"def foo [] { "bar" }; alias foo = echo "foo"; hide foo; foo"#,
        "bar",
    )
}

#[test]
fn hides_alias_runs_def_2() -> TestResult {
    run_test(
        r#"alias foo = echo "foo"; def foo [] { "bar" }; hide foo; foo"#,
        "bar",
    )
}

#[test]
fn hides_alias_and_def() -> TestResult {
    fail_test(
        r#"alias foo = echo "foo"; def foo [] { "bar" }; hide foo; hide foo; foo"#,
        "", // we just care if it errors
    )
}

#[test]
fn hides_def_import_1() -> TestResult {
    fail_test(
        r#"module spam { export def foo [] { "foo" } }; use spam; hide spam foo; spam foo"#,
        "", // we just care if it errors
    )
}

#[test]
fn hides_def_import_2() -> TestResult {
    fail_test(
        r#"module spam { export def foo [] { "foo" } }; use spam; hide spam; spam foo"#,
        "", // we just care if it errors
    )
}

#[test]
fn hides_def_import_3() -> TestResult {
    fail_test(
        r#"module spam { export def foo [] { "foo" } }; use spam; hide spam [foo]; spam foo"#,
        "", // we just care if it errors
    )
}

#[test]
fn hides_def_import_4() -> TestResult {
    fail_test(
        r#"module spam { export def foo [] { "foo" } }; use spam foo; hide foo; foo"#,
        "", // we just care if it errors
    )
}

#[test]
fn hides_def_import_5() -> TestResult {
    fail_test(
        r#"module spam { export def foo [] { "foo" } }; use spam *; hide foo; foo"#,
        "", // we just care if it errors
    )
}

#[test]
fn hides_def_import_6() -> TestResult {
    fail_test(
        r#"module spam { export def foo [] { "foo" } }; use spam *; hide spam *; foo"#,
        "", // we just care if it errors
    )
}

#[test]
fn hides_def_import_then_reimports() -> TestResult {
    run_test(
        r#"module spam { export def foo [] { "foo" } }; use spam foo; hide foo; use spam foo; foo"#,
        "foo",
    )
}

#[test]
fn hides_alias_import_1() -> TestResult {
    fail_test(
        r#"module spam { export alias foo = "foo" }; use spam; hide spam foo; spam foo"#,
        "", // we just care if it errors
    )
}

#[test]
fn hides_alias_import_2() -> TestResult {
    fail_test(
        r#"module spam { export alias foo = "foo" }; use spam; hide spam; spam foo"#,
        "", // we just care if it errors
    )
}

#[test]
fn hides_alias_import_3() -> TestResult {
    fail_test(
        r#"module spam { export alias foo = "foo" }; use spam; hide spam [foo]; spam foo"#,
        "", // we just care if it errors
    )
}

#[test]
fn hides_alias_import_4() -> TestResult {
    fail_test(
        r#"module spam { export alias foo = "foo" }; use spam foo; hide foo; foo"#,
        "", // we just care if it errors
    )
}

#[test]
fn hides_alias_import_5() -> TestResult {
    fail_test(
        r#"module spam { export alias foo = "foo" }; use spam *; hide foo; foo"#,
        "", // we just care if it errors
    )
}

#[test]
fn hides_alias_import_6() -> TestResult {
    fail_test(
        r#"module spam { export alias foo = "foo" }; use spam *; hide spam *; foo"#,
        "", // we just care if it errors
    )
}

#[test]
fn hides_alias_import_then_reimports() -> TestResult {
    run_test(
        r#"module spam { export alias foo = "foo" }; use spam foo; hide foo; use spam foo; foo"#,
        "foo",
    )
}

#[test]
fn hides_env_import_1() -> TestResult {
    fail_test(
<<<<<<< HEAD
        r#"module spam { export-env { let-env foo = "foo" } }; use spam; hide-env foo; $env.foo"#,
        "did you mean",
=======
        r#"module spam { export env foo { "foo" } }; use spam; hide-env 'spam foo'; $env.'spam foo'"#,
        "",
    )
}

#[test]
#[ignore]
fn hides_env_import_2() -> TestResult {
    fail_test(
        r#"module spam { export env foo { "foo" } }; use spam; hide-env spam; $env.'spam foo'"#,
        "",
    )
}

#[test]
#[ignore]
fn hides_env_import_3() -> TestResult {
    fail_test(
        r#"module spam { export env foo { "foo" } }; use spam; hide-env spam [foo]; $env.'spam foo'"#,
        "",
    )
}

#[test]
fn hides_env_import_4() -> TestResult {
    fail_test(
        r#"module spam { export env foo { "foo" } }; use spam foo; hide-env foo; $env.foo"#,
        "",
    )
}

#[test]
fn hides_env_import_5() -> TestResult {
    fail_test(
        r#"module spam { export env foo { "foo" } }; use spam *; hide-env foo; $env.foo"#,
        "",
    )
}

#[test]
#[ignore]
fn hides_env_import_6() -> TestResult {
    fail_test(
        r#"module spam { export env foo { "foo" } }; use spam *; hide-env spam *; $env.foo"#,
        "",
>>>>>>> 0ab4e5af
    )
}

#[test]
fn hides_def_runs_env_import() -> TestResult {
    run_test(
        r#"module spam { export-env { let-env foo = "foo" }; export def foo [] { "bar" } }; use spam foo; hide foo; $env.foo"#,
        "foo",
    )
}

#[test]
fn hides_def_and_env_import_1() -> TestResult {
    fail_test(
<<<<<<< HEAD
        r#"module spam { export-env { let-env foo = "foo" }; export def foo [] { "bar" } }; use spam foo; hide foo; hide-env foo; $env.foo"#,
        "did you mean",
=======
        r#"module spam { export env foo { "foo" }; export def foo [] { "bar" } }; use spam foo; hide foo; hide-env foo; $env.foo"#,
        "",
>>>>>>> 0ab4e5af
    )
}

#[test]
fn use_def_import_after_hide() -> TestResult {
    run_test(
        r#"module spam { export def foo [] { "foo" } }; use spam foo; hide foo; use spam foo; foo"#,
        "foo",
    )
}

#[test]
fn use_env_import_after_hide() -> TestResult {
    run_test(
        r#"module spam { export-env { let-env foo = "foo" } }; use spam; hide-env foo; use spam; $env.foo"#,
        "foo",
    )
}

#[test]
fn hide_shadowed_decl() -> TestResult {
    run_test(
        r#"module spam { export def foo [] { "bar" } }; def foo [] { "foo" }; do { use spam foo; hide foo; foo }"#,
        "foo",
    )
}

#[test]
fn hide_shadowed_env() -> TestResult {
    run_test(
        r#"module spam { export-env { let-env foo = "bar" } }; let-env foo = "foo"; do { use spam; hide-env foo; $env.foo }"#,
        "foo",
    )
}

#[test]
fn hides_all_decls_within_scope() -> TestResult {
    fail_test(
        r#"module spam { export def foo [] { "bar" } }; def foo [] { "foo" }; use spam foo; hide foo; foo"#,
        "", // we just care if it errors
    )
}

#[test]
fn hides_all_envs_within_scope() -> TestResult {
    fail_test(
<<<<<<< HEAD
        r#"module spam { export-env { let-env foo = "bar" } }; let-env foo = "foo"; use spam; hide-env foo; $env.foo"#,
        "did you mean",
=======
        r#"module spam { export env foo { "bar" } }; let-env foo = "foo"; use spam foo; hide-env foo; $env.foo"#,
        "",
>>>>>>> 0ab4e5af
    )
}<|MERGE_RESOLUTION|>--- conflicted
+++ resolved
@@ -114,7 +114,10 @@
 
 #[test]
 fn hides_env_in_scope_1() -> TestResult {
-    fail_test(r#"let-env foo = "foo"; do { hide-env foo; $env.foo }"#, "")
+    fail_test(
+        r#"let-env foo = "foo"; do { hide-env foo; $env.foo }"#,
+        "did you mean",
+    )
 }
 
 #[test]
@@ -327,56 +330,8 @@
 #[test]
 fn hides_env_import_1() -> TestResult {
     fail_test(
-<<<<<<< HEAD
         r#"module spam { export-env { let-env foo = "foo" } }; use spam; hide-env foo; $env.foo"#,
-        "did you mean",
-=======
-        r#"module spam { export env foo { "foo" } }; use spam; hide-env 'spam foo'; $env.'spam foo'"#,
-        "",
-    )
-}
-
-#[test]
-#[ignore]
-fn hides_env_import_2() -> TestResult {
-    fail_test(
-        r#"module spam { export env foo { "foo" } }; use spam; hide-env spam; $env.'spam foo'"#,
-        "",
-    )
-}
-
-#[test]
-#[ignore]
-fn hides_env_import_3() -> TestResult {
-    fail_test(
-        r#"module spam { export env foo { "foo" } }; use spam; hide-env spam [foo]; $env.'spam foo'"#,
-        "",
-    )
-}
-
-#[test]
-fn hides_env_import_4() -> TestResult {
-    fail_test(
-        r#"module spam { export env foo { "foo" } }; use spam foo; hide-env foo; $env.foo"#,
-        "",
-    )
-}
-
-#[test]
-fn hides_env_import_5() -> TestResult {
-    fail_test(
-        r#"module spam { export env foo { "foo" } }; use spam *; hide-env foo; $env.foo"#,
-        "",
-    )
-}
-
-#[test]
-#[ignore]
-fn hides_env_import_6() -> TestResult {
-    fail_test(
-        r#"module spam { export env foo { "foo" } }; use spam *; hide-env spam *; $env.foo"#,
-        "",
->>>>>>> 0ab4e5af
+        "",
     )
 }
 
@@ -391,13 +346,8 @@
 #[test]
 fn hides_def_and_env_import_1() -> TestResult {
     fail_test(
-<<<<<<< HEAD
         r#"module spam { export-env { let-env foo = "foo" }; export def foo [] { "bar" } }; use spam foo; hide foo; hide-env foo; $env.foo"#,
-        "did you mean",
-=======
-        r#"module spam { export env foo { "foo" }; export def foo [] { "bar" } }; use spam foo; hide foo; hide-env foo; $env.foo"#,
-        "",
->>>>>>> 0ab4e5af
+        "",
     )
 }
 
@@ -444,12 +394,7 @@
 #[test]
 fn hides_all_envs_within_scope() -> TestResult {
     fail_test(
-<<<<<<< HEAD
         r#"module spam { export-env { let-env foo = "bar" } }; let-env foo = "foo"; use spam; hide-env foo; $env.foo"#,
-        "did you mean",
-=======
-        r#"module spam { export env foo { "bar" } }; let-env foo = "foo"; use spam foo; hide-env foo; $env.foo"#,
-        "",
->>>>>>> 0ab4e5af
+        "",
     )
 }