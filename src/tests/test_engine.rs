use crate::tests::{fail_test, run_test, TestResult};
use rstest::rstest;

#[test]
fn concrete_variable_assignment() -> TestResult {
    run_test(
        "let x = (1..100 | each { |y| $y + 100 }); let y = ($x | length); $x | length",
        "100",
    )
}

#[test]
fn proper_shadow() -> TestResult {
    run_test("let x = 10; let x = $x + 9; $x", "19")
}

#[test]
fn in_variable_1() -> TestResult {
    run_test(r#"[3] | if $in.0 > 4 { "yay!" } else { "boo" }"#, "boo")
}

#[test]
fn in_variable_2() -> TestResult {
    run_test(r#"3 | if $in > 2 { "yay!" } else { "boo" }"#, "yay!")
}

#[test]
fn in_variable_3() -> TestResult {
    run_test(r#"3 | if $in > 4 { "yay!" } else { $in }"#, "3")
}

#[test]
fn in_variable_4() -> TestResult {
    run_test(r#"3 | do { $in }"#, "3")
}

#[test]
fn in_variable_5() -> TestResult {
    run_test(r#"3 | if $in > 2 { $in - 10 } else { $in * 10 }"#, "-7")
}

#[test]
fn in_variable_6() -> TestResult {
    run_test(r#"3 | if $in > 6 { $in - 10 } else { $in * 10 }"#, "30")
}

#[test]
fn in_and_if_else() -> TestResult {
    run_test(
        r#"[1, 2, 3] | if false {} else if true { $in | length }"#,
        "3",
    )
}

#[test]
fn help_works_with_missing_requirements() -> TestResult {
    // `each while` is part of the *extra* feature and adds 3 lines
    let expected_length = if cfg!(feature = "extra") { "70" } else { "67" };
    run_test(r#"each --help | lines | length"#, expected_length)
}

#[test]
fn scope_variable() -> TestResult {
    run_test(
        r#"let x = 3; scope variables | where name == "$x" | get type.0"#,
        "int",
    )
}
#[rstest]
#[case("a", "<> nothing")]
#[case("b", "<1.23> float")]
#[case("flag1", "<> nothing")]
#[case("flag2", "<4.56> float")]

fn scope_command_defaults(#[case] var: &str, #[case] exp_result: &str) -> TestResult {
    run_test(
        &format!(
<<<<<<< HEAD
            r#"def t1 [a:int b?:float=1.23 --flag1:string --flag2:float=4.56] {{ true }}; 
=======
            r#"def t1 [a:int b?:float=1.23 --flag1:string --flag2:float=4.56] {{ true }};
>>>>>>> a9a82de5
            let rslt = (scope commands | where name == 't1' | get signatures.0.any | where parameter_name == '{var}' | get parameter_default.0);
            $"<($rslt)> ($rslt | describe)""#
        ),
        exp_result,
    )
}

#[test]
fn earlier_errors() -> TestResult {
    fail_test(
        r#"[1, "bob"] | each { |it| $it + 3 } | each { |it| $it / $it } | table"#,
        "int",
    )
}

#[test]
fn missing_flags_are_nothing() -> TestResult {
    run_test(
        r#"def foo [--aaa(-a): int, --bbb(-b): int] { (if $aaa == null { 10 } else { $aaa }) + (if $bbb == null { 100 } else { $bbb }) }; foo"#,
        "110",
    )
}

#[test]
fn missing_flags_are_nothing2() -> TestResult {
    run_test(
        r#"def foo [--aaa(-a): int, --bbb(-b): int] { (if $aaa == null { 10 } else { $aaa }) + (if $bbb == null { 100 } else { $bbb }) }; foo -a 90"#,
        "190",
    )
}

#[test]
fn missing_flags_are_nothing3() -> TestResult {
    run_test(
        r#"def foo [--aaa(-a): int, --bbb(-b): int] { (if $aaa == null { 10 } else { $aaa }) + (if $bbb == null { 100 } else { $bbb }) }; foo -b 45"#,
        "55",
    )
}

#[test]
fn missing_flags_are_nothing4() -> TestResult {
    run_test(
        r#"def foo [--aaa(-a): int, --bbb(-b): int] { (if $aaa == null { 10 } else { $aaa }) + (if $bbb == null { 100 } else { $bbb }) }; foo -a 3 -b 10000"#,
        "10003",
    )
}

#[test]
fn proper_variable_captures() -> TestResult {
    run_test(
        r#"def foo [x] { let y = 100; { || $y + $x } }; do (foo 23)"#,
        "123",
    )
}

#[test]
fn proper_variable_captures_with_calls() -> TestResult {
    run_test(
        r#"def foo [] { let y = 60; def bar [] { $y }; {|| bar } }; do (foo)"#,
        "60",
    )
}

#[test]
fn proper_variable_captures_with_nesting() -> TestResult {
    run_test(
        r#"def foo [x] { let z = 100; def bar [y] { $y - $x + $z } ; { |z| bar $z } }; do (foo 11) 13"#,
        "102",
    )
}

#[test]
fn divide_duration() -> TestResult {
    run_test(r#"4ms / 4ms"#, "1")
}

#[test]
fn divide_filesize() -> TestResult {
    run_test(r#"4mb / 4mb"#, "1")
}

#[test]
fn date_comparison() -> TestResult {
    run_test(r#"(date now) < ((date now) + 2min)"#, "true")
}

#[test]
fn let_sees_input() -> TestResult {
    run_test(
        r#"def c [] { let x = (str length); $x }; "hello world" | c"#,
        "11",
    )
}

#[test]
fn let_sees_in_variable() -> TestResult {
    run_test(
        r#"def c [] { let x = $in.name; $x | str length }; {name: bob, size: 100 } | c"#,
        "3",
    )
}

#[test]
fn let_sees_in_variable2() -> TestResult {
    run_test(
        r#"def c [] { let x = ($in | str length); $x }; 'bob' | c"#,
        "3",
    )
}

#[test]
fn def_env() -> TestResult {
    run_test(
        r#"def-env bob [] { $env.BAR = "BAZ" }; bob; $env.BAR"#,
        "BAZ",
    )
}

#[test]
fn not_def_env() -> TestResult {
    fail_test(r#"def bob [] { $env.BAR = "BAZ" }; bob; $env.BAR"#, "")
}

#[test]
fn def_env_hiding_something() -> TestResult {
    fail_test(
        r#"$env.FOO = "foo"; def-env bob [] { hide-env FOO }; bob; $env.FOO"#,
        "",
    )
}

#[test]
fn def_env_then_hide() -> TestResult {
    fail_test(
        r#"def-env bob [] { $env.BOB = "bob" }; def-env un-bob [] { hide-env BOB }; bob; un-bob; $env.BOB"#,
        "",
    )
}

#[test]
fn export_def_env() -> TestResult {
    run_test(
        r#"module foo { export def-env bob [] { $env.BAR = "BAZ" } }; use foo bob; bob; $env.BAR"#,
        "BAZ",
    )
}

#[test]
fn dynamic_load_env() -> TestResult {
    run_test(r#"let x = "FOO"; load-env {$x: "BAZ"}; $env.FOO"#, "BAZ")
}

#[test]
fn reduce_spans() -> TestResult {
    fail_test(
        r#"let x = ([1, 2, 3] | reduce -f 0 { $it.item + 2 * $it.acc }); error make {msg: "oh that hurts", label: {text: "right here", start: (metadata $x).span.start, end: (metadata $x).span.end } }"#,
        "right here",
    )
}

#[test]
fn with_env_shorthand_nested_quotes() -> TestResult {
    run_test(
        r#"FOO='-arg "hello world"' echo $env | get FOO"#,
        "-arg \"hello world\"",
    )
}

#[test]
fn test_redirection_stderr() -> TestResult {
    // try a nonsense binary
    run_test(r#"do -i { asdjw4j5cnaabw44rd }; echo done"#, "done")
}

#[test]
fn datetime_literal() -> TestResult {
    run_test(r#"(date now) - 2019-08-23 > 1hr"#, "true")
}

#[test]
fn shortcircuiting_and() -> TestResult {
    run_test(r#"false and (5 / 0; false)"#, "false")
}

#[test]
fn shortcircuiting_or() -> TestResult {
    run_test(r#"true or (5 / 0; false)"#, "true")
}

#[test]
fn nonshortcircuiting_xor() -> TestResult {
    run_test(r#"true xor (print "hello"; false) | ignore"#, "hello")
}

#[test]
fn open_ended_range() -> TestResult {
    run_test(r#"1.. | first 100000 | length"#, "100000")
}

#[test]
fn default_value1() -> TestResult {
    run_test(r#"def foo [x = 3] { $x }; foo"#, "3")
}

#[test]
fn default_value2() -> TestResult {
    run_test(r#"def foo [x: int = 3] { $x }; foo"#, "3")
}

#[test]
fn default_value3() -> TestResult {
    run_test(r#"def foo [--x = 3] { $x }; foo"#, "3")
}

#[test]
fn default_value4() -> TestResult {
    run_test(r#"def foo [--x: int = 3] { $x }; foo"#, "3")
}

#[test]
fn default_value5() -> TestResult {
    run_test(r#"def foo [x = 3] { $x }; foo 10"#, "10")
}

#[test]
fn default_value6() -> TestResult {
    run_test(r#"def foo [x: int = 3] { $x }; foo 10"#, "10")
}

#[test]
fn default_value7() -> TestResult {
    run_test(r#"def foo [--x = 3] { $x }; foo --x 10"#, "10")
}

#[test]
fn default_value8() -> TestResult {
    run_test(r#"def foo [--x: int = 3] { $x }; foo --x 10"#, "10")
}

#[test]
fn default_value9() -> TestResult {
    fail_test(r#"def foo [--x = 3] { $x }; foo --x a"#, "expected int")
}

#[test]
fn default_value10() -> TestResult {
    fail_test(r#"def foo [x = 3] { $x }; foo a"#, "expected int")
}

#[test]
fn default_value11() -> TestResult {
    fail_test(
        r#"def foo [x = 3, y] { $x }; foo a"#,
        "after optional parameter",
    )
}

#[test]
fn default_value12() -> TestResult {
    fail_test(
        r#"def foo [--x:int = "a"] { $x }"#,
        "expected default value to be `int`",
    )
}

#[test]
fn default_value_constant1() -> TestResult {
    run_test(r#"def foo [x = "foo"] { $x }; foo"#, "foo")
}

#[test]
fn default_value_constant2() -> TestResult {
    run_test(r#"def foo [secs = 1sec] { $secs }; foo"#, "1sec")
}

#[test]
<<<<<<< HEAD
fn default_value_not_constant1() -> TestResult {
    fail_test(
        r#"def foo [x = ("foo" | str length)] { $x }; foo"#,
        "expected a constant",
    )
=======
fn default_value_constant3() -> TestResult {
    run_test(r#"def foo [x = ("foo" | str length)] { $x }; foo"#, "3")
>>>>>>> a9a82de5
}

#[test]
fn default_value_not_constant2() -> TestResult {
    fail_test(
        r#"def foo [x = (loop { break })] { $x }; foo"#,
        "expected a constant",
    )
}

#[test]
fn loose_each() -> TestResult {
    run_test(
        r#"[[1, 2, 3], [4, 5, 6]] | each {|| $in.1 } | math sum"#,
        "7",
    )
}

#[test]
fn in_means_input() -> TestResult {
    run_test(r#"def shl [] { $in * 2 }; 2 | shl"#, "4")
}

#[test]
fn in_iteration() -> TestResult {
    run_test(
        r#"[3, 4, 5] | each {|| echo $"hi ($in)" } | str join"#,
        "hi 3hi 4hi 5",
    )
}

#[test]
fn reusable_in() -> TestResult {
    run_test(
        r#"[1, 2, 3, 4] | take (($in | length) - 1) | math sum"#,
        "6",
    )
}

#[test]
fn better_operator_spans() -> TestResult {
    run_test(
        r#"metadata ({foo: 10} | (20 - $in.foo)) | get span | $in.start < $in.end"#,
        "true",
    )
}

#[test]
fn range_right_exclusive() -> TestResult {
    run_test(r#"[1, 4, 5, 8, 9] | range 1..<3 | math sum"#, "9")
}

/// Issue #7872
#[test]
fn assignment_to_in_var_no_panic() -> TestResult {
    fail_test(r#"$in = 3"#, "needs to be a mutable variable")
}

#[test]
fn assignment_to_env_no_panic() -> TestResult {
    fail_test(r#"$env = 3"#, "cannot_replace_env")
}

#[test]
fn short_flags() -> TestResult {
    run_test(
        r#"def foobar [-a: int, -b: string, -c: string] { echo $'($a) ($c) ($b)' }; foobar -b "balh balh" -a 1543  -c "FALSE123""#,
        "1543 FALSE123 balh balh",
    )
}

#[test]
fn short_flags_1() -> TestResult {
    run_test(
        r#"def foobar [-a: string, -b: string, -s: int] { if ( $s == 0 ) { echo $'($b)($a)' }}; foobar -a test -b case -s 0  "#,
        "casetest",
    )
}

#[test]
fn short_flags_2() -> TestResult {
    run_test(
        r#"def foobar [-a: int, -b: string, -c: int] { $a + $c };foobar -b "balh balh" -a 10  -c 1 "#,
        "11",
    )
}<|MERGE_RESOLUTION|>--- conflicted
+++ resolved
@@ -75,11 +75,7 @@
 fn scope_command_defaults(#[case] var: &str, #[case] exp_result: &str) -> TestResult {
     run_test(
         &format!(
-<<<<<<< HEAD
-            r#"def t1 [a:int b?:float=1.23 --flag1:string --flag2:float=4.56] {{ true }}; 
-=======
             r#"def t1 [a:int b?:float=1.23 --flag1:string --flag2:float=4.56] {{ true }};
->>>>>>> a9a82de5
             let rslt = (scope commands | where name == 't1' | get signatures.0.any | where parameter_name == '{var}' | get parameter_default.0);
             $"<($rslt)> ($rslt | describe)""#
         ),
@@ -356,16 +352,8 @@
 }
 
 #[test]
-<<<<<<< HEAD
-fn default_value_not_constant1() -> TestResult {
-    fail_test(
-        r#"def foo [x = ("foo" | str length)] { $x }; foo"#,
-        "expected a constant",
-    )
-=======
 fn default_value_constant3() -> TestResult {
     run_test(r#"def foo [x = ("foo" | str length)] { $x }; foo"#, "3")
->>>>>>> a9a82de5
 }
 
 #[test]
