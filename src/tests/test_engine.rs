use crate::tests::{fail_test, run_test, TestResult};
use rstest::rstest;

#[test]
fn concrete_variable_assignment() -> TestResult {
    run_test(
        "let x = (1..100 | each { |y| $y + 100 }); let y = ($x | length); $x | length",
        "100",
    )
}

#[test]
fn proper_shadow() -> TestResult {
    run_test("let x = 10; let x = $x + 9; $x", "19")
}

#[test]
fn in_variable_1() -> TestResult {
    run_test(r#"[3] | if $in.0 > 4 { "yay!" } else { "boo" }"#, "boo")
}

#[test]
fn in_variable_2() -> TestResult {
    run_test(r#"3 | if $in > 2 { "yay!" } else { "boo" }"#, "yay!")
}

#[test]
fn in_variable_3() -> TestResult {
    run_test(r#"3 | if $in > 4 { "yay!" } else { $in }"#, "3")
}

#[test]
fn in_variable_4() -> TestResult {
    run_test(r#"3 | do { $in }"#, "3")
}

#[test]
fn in_variable_5() -> TestResult {
    run_test(r#"3 | if $in > 2 { $in - 10 } else { $in * 10 }"#, "-7")
}

#[test]
fn in_variable_6() -> TestResult {
    run_test(r#"3 | if $in > 6 { $in - 10 } else { $in * 10 }"#, "30")
}

#[test]
fn in_and_if_else() -> TestResult {
    run_test(
        r#"[1, 2, 3] | if false {} else if true { $in | length }"#,
        "3",
    )
}

#[test]
fn help_works_with_missing_requirements() -> TestResult {
    run_test(r#"each --help | lines | length"#, "65")
}

#[test]
fn scope_variable() -> TestResult {
    run_test(
        r#"let x = 3; scope variables | where name == "$x" | get type.0"#,
        "int",
    )
}
#[rstest]
#[case("a", "<> nothing")]
#[case("b", "<1.23> float")]
#[case("flag1", "<> nothing")]
#[case("flag2", "<4.56> float")]

fn scope_command_defaults(#[case] var: &str, #[case] exp_result: &str) -> TestResult {
    run_test(
        &format!(
<<<<<<< HEAD
            r#"def t1 [a:int b?:float=1.23 --flag1:string --flag2:float=4.56] {{ true }};
            let rslt = ($nu.scope.commands | where name == 't1' | get signatures.0.any | where parameter_name == '{var}' | get parameter_default.0);
=======
            r#"def t1 [a:int b?:float=1.23 --flag1:string --flag2:float=4.56] {{ true }}; 
            let rslt = (scope commands | where name == 't1' | get signatures.0.any | where parameter_name == '{var}' | get parameter_default.0);
>>>>>>> 64319ad9
            $"<($rslt)> ($rslt | describe)""#
        ),
        exp_result,
    )
}

#[test]
fn earlier_errors() -> TestResult {
    fail_test(
        r#"[1, "bob"] | each { |it| $it + 3 } | each { |it| $it / $it } | table"#,
        "int",
    )
}

#[test]
fn missing_flags_are_nothing() -> TestResult {
    run_test(
        r#"def foo [--aaa(-a): int, --bbb(-b): int] { (if $aaa == null { 10 } else { $aaa }) + (if $bbb == null { 100 } else { $bbb }) }; foo"#,
        "110",
    )
}

#[test]
fn missing_flags_are_nothing2() -> TestResult {
    run_test(
        r#"def foo [--aaa(-a): int, --bbb(-b): int] { (if $aaa == null { 10 } else { $aaa }) + (if $bbb == null { 100 } else { $bbb }) }; foo -a 90"#,
        "190",
    )
}

#[test]
fn missing_flags_are_nothing3() -> TestResult {
    run_test(
        r#"def foo [--aaa(-a): int, --bbb(-b): int] { (if $aaa == null { 10 } else { $aaa }) + (if $bbb == null { 100 } else { $bbb }) }; foo -b 45"#,
        "55",
    )
}

#[test]
fn missing_flags_are_nothing4() -> TestResult {
    run_test(
        r#"def foo [--aaa(-a): int, --bbb(-b): int] { (if $aaa == null { 10 } else { $aaa }) + (if $bbb == null { 100 } else { $bbb }) }; foo -a 3 -b 10000"#,
        "10003",
    )
}

#[test]
fn proper_variable_captures() -> TestResult {
    run_test(
        r#"def foo [x] { let y = 100; { || $y + $x } }; do (foo 23)"#,
        "123",
    )
}

#[test]
fn proper_variable_captures_with_calls() -> TestResult {
    run_test(
        r#"def foo [] { let y = 60; def bar [] { $y }; {|| bar } }; do (foo)"#,
        "60",
    )
}

#[test]
fn proper_variable_captures_with_nesting() -> TestResult {
    run_test(
        r#"def foo [x] { let z = 100; def bar [y] { $y - $x + $z } ; { |z| bar $z } }; do (foo 11) 13"#,
        "102",
    )
}

#[test]
fn divide_duration() -> TestResult {
    run_test(r#"4ms / 4ms"#, "1")
}

#[test]
fn divide_filesize() -> TestResult {
    run_test(r#"4mb / 4mb"#, "1")
}

#[test]
fn date_comparison() -> TestResult {
    run_test(r#"(date now) < ((date now) + 2min)"#, "true")
}

#[test]
fn let_sees_input() -> TestResult {
    run_test(
        r#"def c [] { let x = (str length); $x }; "hello world" | c"#,
        "11",
    )
}

#[test]
fn let_sees_in_variable() -> TestResult {
    run_test(
        r#"def c [] { let x = $in.name; $x | str length }; {name: bob, size: 100 } | c"#,
        "3",
    )
}

#[test]
fn let_sees_in_variable2() -> TestResult {
    run_test(
        r#"def c [] { let x = ($in | str length); $x }; 'bob' | c"#,
        "3",
    )
}

#[test]
fn def_env() -> TestResult {
    run_test(
        r#"def-env bob [] { let-env BAR = "BAZ" }; bob; $env.BAR"#,
        "BAZ",
    )
}

#[test]
fn not_def_env() -> TestResult {
    fail_test(r#"def bob [] { let-env BAR = "BAZ" }; bob; $env.BAR"#, "")
}

#[test]
fn def_env_hiding_something() -> TestResult {
    fail_test(
        r#"let-env FOO = "foo"; def-env bob [] { hide-env FOO }; bob; $env.FOO"#,
        "",
    )
}

#[test]
fn def_env_then_hide() -> TestResult {
    fail_test(
        r#"def-env bob [] { let-env BOB = "bob" }; def-env un-bob [] { hide-env BOB }; bob; un-bob; $env.BOB"#,
        "",
    )
}

#[test]
fn export_def_env() -> TestResult {
    run_test(
        r#"module foo { export def-env bob [] { let-env BAR = "BAZ" } }; use foo bob; bob; $env.BAR"#,
        "BAZ",
    )
}

#[test]
fn dynamic_let_env() -> TestResult {
    run_test(r#"let x = "FOO"; let-env $x = "BAZ"; $env.FOO"#, "BAZ")
}

#[test]
fn reduce_spans() -> TestResult {
    fail_test(
        r#"let x = ([1, 2, 3] | reduce -f 0 { $it.item + 2 * $it.acc }); error make {msg: "oh that hurts", label: {text: "right here", start: (metadata $x).span.start, end: (metadata $x).span.end } }"#,
        "right here",
    )
}

#[test]
fn with_env_shorthand_nested_quotes() -> TestResult {
    run_test(
        r#"FOO='-arg "hello world"' echo $env | get FOO"#,
        "-arg \"hello world\"",
    )
}

#[test]
fn test_redirection_stderr() -> TestResult {
    // try a nonsense binary
    run_test(r#"do -i { asdjw4j5cnaabw44rd }; echo done"#, "done")
}

#[test]
fn datetime_literal() -> TestResult {
    run_test(r#"(date now) - 2019-08-23 > 1hr"#, "true")
}

#[test]
fn shortcircuiting_and() -> TestResult {
    run_test(r#"false and (5 / 0; false)"#, "false")
}

#[test]
fn shortcircuiting_or() -> TestResult {
    run_test(r#"true or (5 / 0; false)"#, "true")
}

#[test]
fn nonshortcircuiting_xor() -> TestResult {
    run_test(r#"true xor (print "hello"; false) | ignore"#, "hello")
}

#[test]
fn open_ended_range() -> TestResult {
    run_test(r#"1.. | first 100000 | length"#, "100000")
}

#[test]
fn default_value1() -> TestResult {
    run_test(r#"def foo [x = 3] { $x }; foo"#, "3")
}

#[test]
fn default_value2() -> TestResult {
    run_test(r#"def foo [x: int = 3] { $x }; foo"#, "3")
}

#[test]
fn default_value3() -> TestResult {
    run_test(r#"def foo [--x = 3] { $x }; foo"#, "3")
}

#[test]
fn default_value4() -> TestResult {
    run_test(r#"def foo [--x: int = 3] { $x }; foo"#, "3")
}

#[test]
fn default_value5() -> TestResult {
    run_test(r#"def foo [x = 3] { $x }; foo 10"#, "10")
}

#[test]
fn default_value6() -> TestResult {
    run_test(r#"def foo [x: int = 3] { $x }; foo 10"#, "10")
}

#[test]
fn default_value7() -> TestResult {
    run_test(r#"def foo [--x = 3] { $x }; foo --x 10"#, "10")
}

#[test]
fn default_value8() -> TestResult {
    run_test(r#"def foo [--x: int = 3] { $x }; foo --x 10"#, "10")
}

#[test]
fn default_value9() -> TestResult {
    fail_test(r#"def foo [--x = 3] { $x }; foo --x a"#, "expected int")
}

#[test]
fn default_value10() -> TestResult {
    fail_test(r#"def foo [x = 3] { $x }; foo a"#, "expected int")
}

#[test]
fn default_value11() -> TestResult {
    fail_test(
        r#"def foo [x = 3, y] { $x }; foo a"#,
        "after optional parameter",
    )
}

#[test]
fn default_value12() -> TestResult {
    fail_test(
        r#"def foo [--x:int = "a"] { $x }"#,
        "expected default value to be `int`",
    )
}

#[test]
fn default_value_constant1() -> TestResult {
    run_test(r#"def foo [x = "foo"] { $x }; foo"#, "foo")
}

#[test]
fn default_value_constant2() -> TestResult {
    run_test(r#"def foo [secs = 1sec] { $secs }; foo"#, "1sec")
}

#[test]
fn default_value_constant3() -> TestResult {
    run_test(r#"def foo [--x = ("foo" | str length)] { $x }; foo"#, "3")
}

#[test]
fn default_value_not_constant1() -> TestResult {
    fail_test(
        r#"def foo [x = (loop { break })] { $x }; foo"#,
        "expected a constant",
    )
}

#[test]
fn loose_each() -> TestResult {
    run_test(
        r#"[[1, 2, 3], [4, 5, 6]] | each {|| $in.1 } | math sum"#,
        "7",
    )
}

#[test]
fn in_means_input() -> TestResult {
    run_test(r#"def shl [] { $in * 2 }; 2 | shl"#, "4")
}

#[test]
fn in_iteration() -> TestResult {
    run_test(
        r#"[3, 4, 5] | each {|| echo $"hi ($in)" } | str join"#,
        "hi 3hi 4hi 5",
    )
}

#[test]
fn reusable_in() -> TestResult {
    run_test(
        r#"[1, 2, 3, 4] | take (($in | length) - 1) | math sum"#,
        "6",
    )
}

#[test]
fn better_operator_spans() -> TestResult {
    run_test(
        r#"metadata ({foo: 10} | (20 - $in.foo)) | get span | $in.start < $in.end"#,
        "true",
    )
}

#[test]
fn range_right_exclusive() -> TestResult {
    run_test(r#"[1, 4, 5, 8, 9] | range 1..<3 | math sum"#, "9")
}

/// Issue #7872
#[test]
fn assignment_to_in_var_no_panic() -> TestResult {
    fail_test(r#"$in = 3"#, "needs to be a mutable variable")
}

#[test]
fn assignment_to_env_no_panic() -> TestResult {
    fail_test(r#"$env = 3"#, "cannot_replace_env")
}

#[test]
fn short_flags() -> TestResult {
    run_test(
        r#"def foobar [-a: int, -b: string, -c: string] { echo $'($a) ($c) ($b)' }; foobar -b "balh balh" -a 1543  -c "FALSE123""#,
        "1543 FALSE123 balh balh",
    )
}

#[test]
fn short_flags_1() -> TestResult {
    run_test(
        r#"def foobar [-a: string, -b: string, -s: int] { if ( $s == 0 ) { echo $'($b)($a)' }}; foobar -a test -b case -s 0  "#,
        "casetest",
    )
}

#[test]
fn short_flags_2() -> TestResult {
    run_test(
        r#"def foobar [-a: int, -b: string, -c: int] { $a + $c };foobar -b "balh balh" -a 10  -c 1 "#,
        "11",
    )
}<|MERGE_RESOLUTION|>--- conflicted
+++ resolved
@@ -73,13 +73,8 @@
 fn scope_command_defaults(#[case] var: &str, #[case] exp_result: &str) -> TestResult {
     run_test(
         &format!(
-<<<<<<< HEAD
-            r#"def t1 [a:int b?:float=1.23 --flag1:string --flag2:float=4.56] {{ true }};
-            let rslt = ($nu.scope.commands | where name == 't1' | get signatures.0.any | where parameter_name == '{var}' | get parameter_default.0);
-=======
             r#"def t1 [a:int b?:float=1.23 --flag1:string --flag2:float=4.56] {{ true }}; 
             let rslt = (scope commands | where name == 't1' | get signatures.0.any | where parameter_name == '{var}' | get parameter_default.0);
->>>>>>> 64319ad9
             $"<($rslt)> ($rslt | describe)""#
         ),
         exp_result,
@@ -355,14 +350,17 @@
 }
 
 #[test]
-fn default_value_constant3() -> TestResult {
-    run_test(r#"def foo [--x = ("foo" | str length)] { $x }; foo"#, "3")
-}
-
-#[test]
 fn default_value_not_constant1() -> TestResult {
     fail_test(
-        r#"def foo [x = (loop { break })] { $x }; foo"#,
+        r#"def foo [x = ("foo" | str length)] { $x }; foo"#,
+        "expected a constant",
+    )
+}
+
+#[test]
+fn default_value_not_constant2() -> TestResult {
+    fail_test(
+        r#"def foo [--x = ("foo" | str length)] { $x }; foo"#,
         "expected a constant",
     )
 }
