--- conflicted
+++ resolved
@@ -1,19 +1,19 @@
-<<<<<<< HEAD
-use nu_protocol::engine::{ctrlc::Handlers, EngineState};
-=======
-use nu_protocol::{engine::EngineState, Signals};
->>>>>>> f976c318
+use nu_protocol::{
+    engine::{ctrlc::Handlers, EngineState},
+    Signals,
+};
 use std::sync::{
     atomic::{AtomicBool, Ordering},
     Arc,
 };
 
-<<<<<<< HEAD
 pub(crate) fn ctrlc_protection(
     engine_state: &mut EngineState,
     ctrlc_bool: &Arc<AtomicBool>,
     ctrlc_handlers: &Handlers,
 ) {
+    let interrupt = Arc::new(AtomicBool::new(false));
+    engine_state.set_signals(Signals::new(interrupt.clone()));
     {
         let ctrlc_bool = ctrlc_bool.clone();
         let ctrlc_handlers = ctrlc_handlers.clone();
@@ -26,13 +26,4 @@
 
     engine_state.ctrlc = Some(ctrlc_bool.clone());
     engine_state.ctrlc_handlers = Some(ctrlc_handlers.clone());
-=======
-pub(crate) fn ctrlc_protection(engine_state: &mut EngineState) {
-    let interrupt = Arc::new(AtomicBool::new(false));
-    engine_state.set_signals(Signals::new(interrupt.clone()));
-    ctrlc::set_handler(move || {
-        interrupt.store(true, Ordering::Relaxed);
-    })
-    .expect("Error setting Ctrl-C handler");
->>>>>>> f976c318
 }