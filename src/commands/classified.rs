use crate::commands::command::Sink;
<<<<<<< HEAD
use crate::parser::parse2::span::Spanned;
=======
>>>>>>> 3b35dcb6
use crate::parser::{registry::Args, Span, TokenNode};
use crate::prelude::*;
use bytes::{BufMut, BytesMut};
use futures::stream::StreamExt;
use futures_codec::{Decoder, Encoder, Framed};
use log::{log_enabled, trace};
use std::io::{Error, ErrorKind};
use std::path::PathBuf;
use std::sync::Arc;
use subprocess::Exec;

/// A simple `Codec` implementation that splits up data into lines.
pub struct LinesCodec {}

impl Encoder for LinesCodec {
    type Item = String;
    type Error = Error;

    fn encode(&mut self, item: Self::Item, dst: &mut BytesMut) -> Result<(), Self::Error> {
        dst.put(item);
        Ok(())
    }
}

impl Decoder for LinesCodec {
    type Item = String;
    type Error = Error;

    fn decode(&mut self, src: &mut BytesMut) -> Result<Option<Self::Item>, Self::Error> {
        match src.iter().position(|b| b == &b'\n') {
            Some(pos) if !src.is_empty() => {
                let buf = src.split_to(pos + 1);
                String::from_utf8(buf.to_vec())
                    .map(Some)
                    .map_err(|e| Error::new(ErrorKind::InvalidData, e))
            }
            _ if !src.is_empty() => {
                let drained = src.take();
                String::from_utf8(drained.to_vec())
                    .map(Some)
                    .map_err(|e| Error::new(ErrorKind::InvalidData, e))
            }
            _ => Ok(None),
        }
    }
}

crate struct ClassifiedInputStream {
    crate objects: InputStream,
    crate stdin: Option<std::fs::File>,
}

impl ClassifiedInputStream {
    crate fn new() -> ClassifiedInputStream {
        ClassifiedInputStream {
            objects: VecDeque::new().boxed(),
            stdin: None,
        }
    }

    crate fn from_input_stream(stream: InputStream) -> ClassifiedInputStream {
        ClassifiedInputStream {
            objects: stream,
            stdin: None,
        }
    }

    crate fn from_stdout(stdout: std::fs::File) -> ClassifiedInputStream {
        ClassifiedInputStream {
            objects: VecDeque::new().boxed(),
            stdin: Some(stdout),
        }
    }
}

crate struct ClassifiedPipeline {
    crate commands: Vec<ClassifiedCommand>,
}

crate enum ClassifiedCommand {
    #[allow(unused)]
    Expr(TokenNode),
    Internal(InternalCommand),
    Sink(SinkCommand),
    External(ExternalCommand),
}

crate struct SinkCommand {
    crate command: Arc<dyn Sink>,
    crate name_span: Option<Span>,
    crate args: Args,
}

impl SinkCommand {
    crate fn run(self, context: &mut Context, input: Vec<Value>) -> Result<(), ShellError> {
        context.run_sink(self.command, self.name_span.clone(), self.args, input)
    }
}

crate struct InternalCommand {
    crate command: Arc<dyn Command>,
    crate name_span: Option<Span>,
    crate args: Args,
}

impl InternalCommand {
    crate async fn run(
        self,
        context: &mut Context,
        input: ClassifiedInputStream,
    ) -> Result<InputStream, ShellError> {
        let objects = if log_enabled!(log::Level::Trace) {
            trace!("->");
            trace!("{}", self.command.name());
            trace!("{:?}", self.args.debug());
            let objects: Vec<_> = input.objects.collect().await;
            trace!(
                "input = {:#?}",
                objects.iter().map(|o| o.debug()).collect::<Vec<_>>(),
            );
            VecDeque::from(objects).boxed()
        } else {
            input.objects
        };

<<<<<<< HEAD
        let mut result =
=======
        let result =
>>>>>>> 3b35dcb6
            context.run_command(self.command, self.name_span.clone(), self.args, objects)?;
        let env = context.env.clone();

        let mut stream = VecDeque::new();
        while let Some(item) = result.next().await {
            match item {
                ReturnValue::Value(Value::Error(err)) => {
                    return Err(*err);
                }

                ReturnValue::Action(action) => match action {
                    CommandAction::ChangePath(path) => {
                        context.env.lock().unwrap().back_mut().map(|x| {
                            x.path = path;
                            x
                        });
                    }
                    CommandAction::Enter(obj) => {
                        let new_env = Environment {
                            obj: obj,
                            path: PathBuf::from("/"),
                        };
                        context.env.lock().unwrap().push_back(new_env);
                    }
                    CommandAction::Exit => match context.env.lock().unwrap().pop_back() {
                        Some(Environment {
                            obj: Value::Filesystem,
                            ..
                        }) => std::process::exit(0),
                        None => std::process::exit(-1),
                        _ => {}
                    },
                },

                ReturnValue::Value(v) => {
                    stream.push_back(v);
                }
            }
        }
        Ok(stream.boxed() as InputStream)
    }
}

crate struct ExternalCommand {
    crate name: String,
    #[allow(unused)]
    crate name_span: Option<Span>,
    crate args: Vec<Spanned<String>>,
}

crate enum StreamNext {
    Last,
    External,
    Internal,
}

impl ExternalCommand {
    crate async fn run(
        self,
        context: &mut Context,
        input: ClassifiedInputStream,
        stream_next: StreamNext,
    ) -> Result<ClassifiedInputStream, ShellError> {
        let inputs: Vec<Value> = input.objects.collect().await;

        trace!("{:?} -> {}", inputs, self.name);

        let mut arg_string = format!("{}", self.name);
        for arg in &self.args {
<<<<<<< HEAD
            //arg_string.push_str(" ");
=======
>>>>>>> 3b35dcb6
            arg_string.push_str(&arg);
        }

        let mut process;

        #[cfg(windows)]
        {
            process = Exec::shell(&self.name);

            if arg_string.contains("$it") {
                let mut first = true;

                for i in &inputs {
                    if i.as_string().is_err() {
                        let mut span = None;
                        for arg in &self.args {
                            if arg.item.contains("$it") {
                                span = Some(arg.span);
                            }
                        }
                        if let Some(span) = span {
                            return Err(ShellError::labeled_error(
                                "External $it needs string data",
                                "given object instead of string data",
                                span,
                            ));
                        } else {
                            return Err(ShellError::string("Error: $it needs string data"));
                        }
                    }
                    if !first {
                        process = process.arg("&&");
                        process = process.arg(&self.name);
                    } else {
                        first = false;
                    }

                    for arg in &self.args {
                        if arg.chars().all(|c| c.is_whitespace()) {
                            continue;
                        }

                        process = process.arg(&arg.replace("$it", &i.as_string().unwrap()));
                    }
                }
            } else {
                for arg in &self.args {
                    process = process.arg(arg.item.clone());
                }
            }
        }
        #[cfg(not(windows))]
        {
            let mut new_arg_string = self.name.to_string();

            if arg_string.contains("$it") {
                let mut first = true;
                for i in &inputs {
                    if i.as_string().is_err() {
                        let mut span = None;
                        for arg in &self.args {
                            if arg.item.contains("$it") {
                                span = Some(arg.span);
                            }
                        }
                        return Err(ShellError::maybe_labeled_error(
                            "External $it needs string data",
                            "given object instead of string data",
                            span,
                        ));
                    }
                    if !first {
                        new_arg_string.push_str("&&");
                        new_arg_string.push_str(&self.name);
                    } else {
                        first = false;
                    }

                    for arg in &self.args {
                        if arg.chars().all(|c| c.is_whitespace()) {
                            continue;
                        }

                        new_arg_string.push_str(" ");
                        new_arg_string.push_str(&arg.replace("$it", &i.as_string().unwrap()));
                    }
                }
            } else {
                for arg in &self.args {
                    new_arg_string.push_str(" ");
                    new_arg_string.push_str(&arg);
                }
            }

            process = Exec::shell(new_arg_string);
        }
        process = process.cwd(context.env.lock().unwrap().front().unwrap().path());

        let mut process = match stream_next {
            StreamNext::Last => process,
            StreamNext::External | StreamNext::Internal => {
                process.stdout(subprocess::Redirection::Pipe)
            }
        };

        if let Some(stdin) = input.stdin {
            process = process.stdin(stdin);
        }

        let mut popen = process.popen().unwrap();

        match stream_next {
            StreamNext::Last => {
                popen.wait()?;
                Ok(ClassifiedInputStream::new())
            }
            StreamNext::External => {
                let stdout = popen.stdout.take().unwrap();
                Ok(ClassifiedInputStream::from_stdout(stdout))
            }
            StreamNext::Internal => {
                let stdout = popen.stdout.take().unwrap();
                let file = futures::io::AllowStdIo::new(stdout);
                let stream = Framed::new(file, LinesCodec {});
                let stream = stream.map(|line| Value::string(line.unwrap()));
                Ok(ClassifiedInputStream::from_input_stream(stream.boxed()))
            }
        }
    }
}<|MERGE_RESOLUTION|>--- conflicted
+++ resolved
@@ -1,9 +1,5 @@
 use crate::commands::command::Sink;
-<<<<<<< HEAD
-use crate::parser::parse2::span::Spanned;
-=======
->>>>>>> 3b35dcb6
-use crate::parser::{registry::Args, Span, TokenNode};
+use crate::parser::{registry::Args, Span, Spanned, TokenNode};
 use crate::prelude::*;
 use bytes::{BufMut, BytesMut};
 use futures::stream::StreamExt;
@@ -128,11 +124,7 @@
             input.objects
         };
 
-<<<<<<< HEAD
         let mut result =
-=======
-        let result =
->>>>>>> 3b35dcb6
             context.run_command(self.command, self.name_span.clone(), self.args, objects)?;
         let env = context.env.clone();
 
@@ -202,10 +194,6 @@
 
         let mut arg_string = format!("{}", self.name);
         for arg in &self.args {
-<<<<<<< HEAD
-            //arg_string.push_str(" ");
-=======
->>>>>>> 3b35dcb6
             arg_string.push_str(&arg);
         }
 
