--- conflicted
+++ resolved
@@ -46,34 +46,6 @@
             _ => Ok(None),
         }
     }
-}
-
-fn argument_is_quoted(argument: &str) -> bool {
-    if argument.len() < 2 {
-        return false;
-    }
-
-    (argument.starts_with('"') && argument.ends_with('"')
-        || (argument.starts_with('\'') && argument.ends_with('\'')))
-}
-
-fn remove_quotes(argument: &str) -> Option<&str> {
-    if !argument_is_quoted(argument) {
-        return None;
-    }
-
-    let size = argument.len();
-
-    Some(&argument[1..size - 1])
-}
-
-fn expand_tilde<SI: ?Sized, P, HD>(input: &SI, home_dir: HD) -> std::borrow::Cow<str>
-where
-    SI: AsRef<str>,
-    P: AsRef<std::path::Path>,
-    HD: FnOnce() -> Option<P>,
-{
-    shellexpand::tilde_with_context(input, home_dir)
 }
 
 pub fn nu_value_to_string(command: &ExternalCommand, from: &Value) -> Result<String, ShellError> {
@@ -152,6 +124,42 @@
     }
 }
 
+fn expand_tilde<SI: ?Sized, P, HD>(input: &SI, home_dir: HD) -> std::borrow::Cow<str>
+where
+    SI: AsRef<str>,
+    P: AsRef<std::path::Path>,
+    HD: FnOnce() -> Option<P>,
+{
+    shellexpand::tilde_with_context(input, home_dir)
+}
+
+pub fn argument_contains_whitespace(argument: &str) -> bool {
+    argument.chars().any(|c| c.is_whitespace())
+}
+
+fn argument_is_quoted(argument: &str) -> bool {
+    if argument.len() < 2 {
+        return false;
+    }
+
+    (argument.starts_with('"') && argument.ends_with('"')
+        || (argument.starts_with('\'') && argument.ends_with('\'')))
+}
+
+fn add_quotes(argument: &str) -> String {
+    format!("'{}'", argument)
+}
+
+fn remove_quotes(argument: &str) -> Option<&str> {
+    if !argument_is_quoted(argument) {
+        return None;
+    }
+
+    let size = argument.len();
+
+    Some(&argument[1..size - 1])
+}
+
 async fn run_with_iterator_arg(
     command: ExternalCommand,
     context: &mut Context,
@@ -183,54 +191,28 @@
                     });
                     return;
                 }
-<<<<<<< HEAD
             };
-=======
-            }
-        })
-        .map(|result| {
-            result.map(|value| {
-                if argument_contains_whitespace(&value) {
-                    let arg = args.iter().find(|arg| arg.contains("$it"));
-                    if let Some(arg) = arg {
-                        if !argument_is_quoted(&arg) {
-                            return add_quotes(&value);
-                        }
-                    }
-                }
-                value
-            })
-        })
-        .collect::<Result<Vec<String>, ShellError>>()?;
-
-    let home_dir = dirs::home_dir();
-    let commands = input_strings.iter().map(|i| {
-        let args = args.iter().filter_map(|arg| {
-            if arg.chars().all(|c| c.is_whitespace()) {
-                None
-            } else {
-                let arg = shellexpand::tilde_with_context(arg.deref(), || home_dir.as_ref());
-                Some(arg.replace("$it", &i))
-            }
-        });
-
-        format!("{} {}", name, itertools::join(args, " "))
-    });
->>>>>>> d29fe6f6
 
             let process_args = args.iter().filter_map(|arg| {
                 if arg.chars().all(|c| c.is_whitespace()) {
                     None
                 } else {
                     let arg = if arg.is_it() {
-                        it_replacement.to_owned()
+                        let value = it_replacement.to_owned();
+                        let value = expand_tilde(&value, || home_dir.as_ref()).as_ref().to_string();
+                        let value = {
+                            if argument_contains_whitespace(&value) && argument_is_quoted(&value) {
+                                add_quotes(&value)
+                            } else {
+                                value
+                            }
+                        };
+                        value
                     } else {
                         arg.to_string()
                     };
 
-                    let expanded = expand_tilde(arg.deref(), || home_dir.as_ref());
-
-                    Some(expanded.as_ref().to_string())
+                    Some(arg)
                 }
             }).collect::<Vec<String>>();
 
@@ -251,34 +233,7 @@
                 }
             }
         }
-<<<<<<< HEAD
     };
-=======
-    } else {
-        Err(ShellError::labeled_error(
-            "Command not found",
-            "command not found",
-            name_tag,
-        ))
-    }
-}
-
-pub fn argument_contains_whitespace(argument: &str) -> bool {
-    argument.chars().any(|c| c.is_whitespace())
-}
-
-pub fn argument_is_quoted(argument: &str) -> bool {
-    (argument.starts_with('"') && argument.ends_with('"')
-        || (argument.starts_with('\'') && argument.ends_with('\'')))
-}
-
-pub fn add_quotes(argument: &str) -> String {
-    format!("'{}'", argument)
-}
-
-pub fn remove_quotes(argument: &str) -> &str {
-    let size = argument.len();
->>>>>>> d29fe6f6
 
     Ok(Some(stream.to_input_stream()))
 }
@@ -479,13 +434,8 @@
 #[cfg(test)]
 mod tests {
     use super::{
-<<<<<<< HEAD
-        argument_is_quoted, expand_tilde, remove_quotes, run_external_command, Context,
-        OutputStream,
-=======
-        add_quotes, argument_contains_whitespace, argument_is_quoted, remove_quotes,
+        add_quotes, argument_contains_whitespace, argument_is_quoted, expand_tilde, remove_quotes,
         run_external_command, Context, OutputStream,
->>>>>>> d29fe6f6
     };
     use futures::executor::block_on;
     use futures::stream::TryStreamExt;
