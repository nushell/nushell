--- conflicted
+++ resolved
@@ -5,51 +5,5 @@
 pub fn cd(args: CommandArgs) -> Result<OutputStream, ShellError> {
     let env = args.env.lock().unwrap();
 
-<<<<<<< HEAD
-    env.cd(args.call_info, args.input)
-=======
-    let path = match args.nth(0) {
-        None => match dirs::home_dir() {
-            Some(o) => o,
-            _ => {
-                return Err(ShellError::labeled_error(
-                    "Can not change to home directory",
-                    "can not go to home",
-                    args.call_info.name_span,
-                ))
-            }
-        },
-        Some(v) => {
-            let target = v.as_string()?;
-            match dunce::canonicalize(cwd.join(target).as_path()) {
-                Ok(p) => p,
-                Err(_) => {
-                    return Err(ShellError::labeled_error(
-                        "Can not change to directory",
-                        "directory not found",
-                        v.span().clone(),
-                    ));
-                }
-            }
-        }
-    };
-
-    let mut stream = VecDeque::new();
-    match env::set_current_dir(&path) {
-        Ok(_) => {}
-        Err(_) => {
-            if args.len() > 0 {
-                return Err(ShellError::labeled_error(
-                    "Can not change to directory",
-                    "directory not found",
-                    args.nth(0).unwrap().span().clone(),
-                ));
-            } else {
-                return Err(ShellError::string("Can not change to directory"));
-            }
-        }
-    }
-    stream.push_back(ReturnSuccess::change_cwd(path));
-    Ok(stream.into())
->>>>>>> bb50f1eb
+    env.last().unwrap().cd(args.call_info, args.input)
 }