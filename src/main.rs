--- conflicted
+++ resolved
@@ -32,7 +32,11 @@
 use nu_utils::perf;
 use run::{run_commands, run_file, run_repl};
 use signals::ctrlc_protection;
-use std::{path::PathBuf, str::FromStr, sync::Arc};
+use std::{
+    path::PathBuf,
+    str::FromStr,
+    sync::{atomic::AtomicBool, Arc},
+};
 
 fn get_engine_state() -> EngineState {
     let engine_state = nu_cmd_lang::create_default_context();
@@ -70,15 +74,10 @@
         report_error_new(&engine_state, &err);
     }
 
-<<<<<<< HEAD
     let ctrlc_bool = Arc::new(AtomicBool::new(false));
     let ctrlc_handlers = ctrlc::Handlers::new();
     // TODO: make this conditional in the future
     ctrlc_protection(&mut engine_state, &ctrlc_bool, &ctrlc_handlers);
-=======
-    // TODO: make this conditional in the future
-    ctrlc_protection(&mut engine_state);
->>>>>>> f976c318
 
     // Begin: Default NU_LIB_DIRS, NU_PLUGIN_DIRS
     // Set default NU_LIB_DIRS and NU_PLUGIN_DIRS here before the env.nu is processed. If
@@ -399,11 +398,7 @@
             );
         }
 
-<<<<<<< HEAD
-        LanguageServer::initialize_stdio_connection()?.serve_requests(engine_state, ctrlc_bool)?
-=======
         LanguageServer::initialize_stdio_connection()?.serve_requests(engine_state)?
->>>>>>> f976c318
     } else if let Some(commands) = parsed_nu_cli_args.commands.clone() {
         run_commands(
             &mut engine_state,
