mod command;
mod config_files;
mod logger;
mod run;
mod signals;
mod terminal;
mod test_bins;
#[cfg(test)]
mod tests;

use crate::{
    command::parse_commandline_args,
    config_files::set_config_path,
    logger::{configure, logger},
    terminal::acquire_terminal,
};
use command::gather_commandline_args;
use log::Level;
use miette::Result;
use nu_cli::{gather_parent_env_vars, get_init_cwd, report_error_new};
use nu_command::create_default_context;
use nu_protocol::{util::BufferedReader, PipelineData, RawStream};
use nu_utils::utils::perf;
use run::{run_commands, run_file, run_repl};
use signals::{ctrlc_protection, sigquit_protection};
use std::{
    io::BufReader,
    str::FromStr,
    sync::{atomic::AtomicBool, Arc},
};

fn main() -> Result<()> {
    let entire_start_time = std::time::Instant::now();
    let mut start_time = std::time::Instant::now();
    let miette_hook = std::panic::take_hook();
    std::panic::set_hook(Box::new(move |x| {
        crossterm::terminal::disable_raw_mode().expect("unable to disable raw mode");
        miette_hook(x);
    }));

    // Get initial current working directory.
    let init_cwd = get_init_cwd();
    let mut engine_state = create_default_context();

    // Custom additions
    let delta = {
        let mut working_set = nu_protocol::engine::StateWorkingSet::new(&engine_state);
        working_set.add_decl(Box::new(nu_cli::NuHighlight));
        working_set.add_decl(Box::new(nu_cli::Print));
        working_set.render()
    };

    if let Err(err) = engine_state.merge_delta(delta) {
        report_error_new(&engine_state, &err);
    }

    let ctrlc = Arc::new(AtomicBool::new(false));
    // TODO: make this conditional in the future
    ctrlc_protection(&mut engine_state, &ctrlc);
    sigquit_protection(&mut engine_state);

    let (args_to_nushell, script_name, args_to_script) = gather_commandline_args();
    let parsed_nu_cli_args = parse_commandline_args(&args_to_nushell.join(" "), &mut engine_state)
        .unwrap_or_else(|_| std::process::exit(1));

    engine_state.is_interactive = parsed_nu_cli_args.interactive_shell.is_some();
    engine_state.is_login = parsed_nu_cli_args.login_shell.is_some();

    let use_color = engine_state.get_config().use_ansi_coloring;
    if let Some(level) = parsed_nu_cli_args
        .log_level
        .as_ref()
        .map(|level| level.item.clone())
    {
        let level = if Level::from_str(&level).is_ok() {
            level
        } else {
            eprintln!(
                "ERROR: log library did not recognize log level '{level}', using default 'info'"
            );
            "info".to_string()
        };
        let target = parsed_nu_cli_args
            .log_target
            .as_ref()
            .map(|target| target.item.clone())
            .unwrap_or_else(|| "stderr".to_string());

        logger(|builder| configure(&level, &target, builder))?;
        // info!("start logging {}:{}:{}", file!(), line!(), column!());
        perf(
            "start logging",
            start_time,
            file!(),
            line!(),
            column!(),
            use_color,
        );
    }

    start_time = std::time::Instant::now();
    set_config_path(
        &mut engine_state,
        &init_cwd,
        "config.nu",
        "config-path",
        &parsed_nu_cli_args.config_file,
    );

    set_config_path(
        &mut engine_state,
        &init_cwd,
        "env.nu",
        "env-path",
        &parsed_nu_cli_args.env_file,
    );
    perf(
        "set_config_path",
        start_time,
        file!(),
        line!(),
        column!(),
        use_color,
    );

    start_time = std::time::Instant::now();
    // keep this condition in sync with the branches below
    acquire_terminal(parsed_nu_cli_args.commands.is_none() && script_name.is_empty());
    perf(
        "acquire_terminal",
        start_time,
        file!(),
        line!(),
        column!(),
        use_color,
    );

    start_time = std::time::Instant::now();
    if let Some(t) = parsed_nu_cli_args.threads.clone() {
        // 0 means to let rayon decide how many threads to use
        let threads = t.as_i64().unwrap_or(0);
        rayon::ThreadPoolBuilder::new()
            .num_threads(threads as usize)
            .build_global()
            .expect("error setting number of threads");
    }
    perf(
        "set rayon threads",
        start_time,
        file!(),
        line!(),
        column!(),
        use_color,
    );

    start_time = std::time::Instant::now();
    if let Some(testbin) = &parsed_nu_cli_args.testbin {
        // Call out to the correct testbin
        match testbin.item.as_str() {
            "echo_env" => test_bins::echo_env(true),
            "echo_env_stderr" => test_bins::echo_env(false),
            "cococo" => test_bins::cococo(),
            "meow" => test_bins::meow(),
            "meowb" => test_bins::meowb(),
            "relay" => test_bins::relay(),
            "iecho" => test_bins::iecho(),
            "fail" => test_bins::fail(),
            "nonu" => test_bins::nonu(),
            "chop" => test_bins::chop(),
            "repeater" => test_bins::repeater(),
            "repeat_bytes" => test_bins::repeat_bytes(),
            "nu_repl" => test_bins::nu_repl(),
            "input_bytes_length" => test_bins::input_bytes_length(),
            _ => std::process::exit(1),
        }
        std::process::exit(0)
    }
    perf(
        "run test_bins",
        start_time,
        file!(),
        line!(),
        column!(),
        use_color,
    );

    start_time = std::time::Instant::now();
    let input = if let Some(redirect_stdin) = &parsed_nu_cli_args.redirect_stdin {
        let stdin = std::io::stdin();
        let buf_reader = BufReader::new(stdin);

        PipelineData::ExternalStream {
            stdout: Some(RawStream::new(
                Box::new(BufferedReader::new(buf_reader)),
                Some(ctrlc),
                redirect_stdin.span,
                None,
            )),
            stderr: None,
            exit_code: None,
            span: redirect_stdin.span,
            metadata: None,
            trim_end_newline: false,
        }
    } else {
        PipelineData::empty()
    };
    perf(
        "redirect stdin",
        start_time,
        file!(),
        line!(),
        column!(),
        use_color,
    );

    start_time = std::time::Instant::now();
    // First, set up env vars as strings only
    gather_parent_env_vars(&mut engine_state, &init_cwd);
    perf(
        "gather env vars",
        start_time,
        file!(),
        line!(),
        column!(),
        use_color,
    );

    if let Some(commands) = parsed_nu_cli_args.commands.clone() {
        run_commands(
            &mut engine_state,
            parsed_nu_cli_args,
            use_color,
            &commands,
            input,
        )
    } else if !script_name.is_empty() {
        run_file(
            &mut engine_state,
            parsed_nu_cli_args,
            use_color,
            script_name,
            args_to_script,
            input,
        )
    } else {
<<<<<<< HEAD
        run_repl(&mut engine_state, parsed_nu_cli_args, entire_start_time)
=======
        engine_state.is_interactive = true;
        run_repl(engine_state, parsed_nu_cli_args, entire_start_time)
>>>>>>> ccd72fa6
    }
}<|MERGE_RESOLUTION|>--- conflicted
+++ resolved
@@ -244,11 +244,7 @@
             input,
         )
     } else {
-<<<<<<< HEAD
+        engine_state.is_interactive = true;
         run_repl(&mut engine_state, parsed_nu_cli_args, entire_start_time)
-=======
-        engine_state.is_interactive = true;
-        run_repl(engine_state, parsed_nu_cli_args, entire_start_time)
->>>>>>> ccd72fa6
     }
 }