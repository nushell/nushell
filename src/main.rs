--- conflicted
+++ resolved
@@ -24,15 +24,10 @@
 use miette::Result;
 use nu_cli::gather_parent_env_vars;
 use nu_cmd_base::util::get_init_cwd;
-<<<<<<< HEAD
-use nu_protocol::{engine::EngineState, report_error_new, Value};
-use nu_protocol::{util::BufferedReader, PipelineData, RawStream};
-=======
 use nu_protocol::{
     engine::EngineState, eval_const::create_nu_constant, report_error_new, util::BufferedReader,
     PipelineData, RawStream, Span, Value, NU_VARIABLE_ID,
 };
->>>>>>> a9a82de5
 use nu_std::load_standard_library;
 use nu_utils::utils::perf;
 use run::{run_commands, run_file, run_repl};
@@ -187,14 +182,11 @@
         use_color,
     );
 
-<<<<<<< HEAD
-=======
     engine_state.add_env_var(
         "NU_VERSION".to_string(),
         Value::string(env!("CARGO_PKG_VERSION"), Span::unknown()),
     );
 
->>>>>>> a9a82de5
     if parsed_nu_cli_args.no_std_lib.is_none() {
         load_standard_library(&mut engine_state)?;
     }
@@ -286,13 +278,10 @@
         use_color,
     );
 
-<<<<<<< HEAD
-=======
     // Set up the $nu constant before evaluating config files (need to have $nu available in them)
     let nu_const = create_nu_constant(&engine_state, input.span().unwrap_or_else(Span::unknown))?;
     engine_state.set_variable_const_val(NU_VARIABLE_ID, nu_const);
 
->>>>>>> a9a82de5
     if let Some(commands) = parsed_nu_cli_args.commands.clone() {
         run_commands(
             &mut engine_state,
