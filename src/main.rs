mod command;
mod command_context;
mod config_files;
mod experimental_options;
mod ide;
mod logger;
mod run;
mod signals;
#[cfg(unix)]
mod terminal;
mod test_bins;

use crate::{
    command::parse_commandline_args,
    config_files::set_config_path,
    logger::{configure, logger},
};
use command::gather_commandline_args;
use log::{Level, trace};
use miette::Result;
use nu_cli::gather_parent_env_vars;
use nu_engine::{convert_env_values, exit::cleanup_exit};
use nu_lsp::LanguageServer;
use nu_path::canonicalize_with;
use nu_protocol::{
    ByteStream, Config, IntoValue, PipelineData, ShellError, Span, Spanned, Type, Value,
    engine::Stack, record, report_shell_error,
};
use nu_std::load_standard_library;
use nu_utils::perf;
use run::{run_commands, run_file, run_repl};
use signals::ctrlc_protection;
use std::{borrow::Cow, path::PathBuf, str::FromStr, sync::Arc};

/// Get the directory where the Nushell executable is located.
fn current_exe_directory() -> PathBuf {
    let mut path = std::env::current_exe().expect("current_exe() should succeed");
    path.pop();
    path
}

/// Get the current working directory from the environment.
fn current_dir_from_environment() -> PathBuf {
    if let Ok(cwd) = std::env::current_dir() {
        return cwd;
    }
    if let Ok(cwd) = std::env::var("PWD") {
        return cwd.into();
    }
    if let Some(home) = nu_path::home_dir() {
        return home.into_std_path_buf();
    }
    current_exe_directory()
}

fn main() -> Result<()> {
    let entire_start_time = std::time::Instant::now();
    let mut start_time = std::time::Instant::now();
    miette::set_panic_hook();
    let miette_hook = std::panic::take_hook();
    std::panic::set_hook(Box::new(move |x| {
        crossterm::terminal::disable_raw_mode().expect("unable to disable raw mode");
        miette_hook(x);
    }));

    let mut engine_state = command_context::get_engine_state();

    // Provide `version` the features of this nu binary
    let cargo_features = env!("NU_FEATURES").split(",").map(Cow::Borrowed).collect();
    nu_cmd_lang::VERSION_NU_FEATURES
        .set(cargo_features)
        .expect("unable to set VERSION_NU_FEATURES");

    // Get the current working directory from the environment.
    let init_cwd = current_dir_from_environment();

    // Custom additions
    let delta = {
        let mut working_set = nu_protocol::engine::StateWorkingSet::new(&engine_state);
        working_set.add_decl(Box::new(nu_cli::NuHighlight));
        working_set.add_decl(Box::new(nu_cli::Print));
        working_set.render()
    };

    if let Err(err) = engine_state.merge_delta(delta) {
        report_shell_error(&engine_state, &err);
    }

    // TODO: make this conditional in the future
    ctrlc_protection(&mut engine_state);

    #[cfg(feature = "rustls-tls")]
    nu_command::tls::CRYPTO_PROVIDER.default();

    // Begin: Default NU_LIB_DIRS, NU_PLUGIN_DIRS
    // Set default NU_LIB_DIRS and NU_PLUGIN_DIRS here before the env.nu is processed. If
    // the env.nu file exists, these values will be overwritten, if it does not exist, or
    // there is an error reading it, these values will be used.
    let nushell_config_path: PathBuf = nu_path::nu_config_dir().map(Into::into).unwrap_or_default();
    if let Ok(xdg_config_home) = std::env::var("XDG_CONFIG_HOME") {
        if !xdg_config_home.is_empty() {
            if nushell_config_path
                != canonicalize_with(&xdg_config_home, &init_cwd)
                    .unwrap_or(PathBuf::from(&xdg_config_home))
                    .join("nushell")
            {
                report_shell_error(
                    &engine_state,
                    &ShellError::InvalidXdgConfig {
                        xdg: xdg_config_home,
                        default: nushell_config_path.display().to_string(),
                    },
                );
            } else if let Some(old_config) = dirs::config_dir()
                .and_then(|p| p.canonicalize().ok())
                .map(|p| p.join("nushell"))
            {
                let xdg_config_empty = nushell_config_path
                    .read_dir()
                    .map_or(true, |mut dir| dir.next().is_none());
                let old_config_empty = old_config
                    .read_dir()
                    .map_or(true, |mut dir| dir.next().is_none());
                if !old_config_empty && xdg_config_empty {
                    eprintln!(
                        "WARNING: XDG_CONFIG_HOME has been set but {} is empty.\n",
                        nushell_config_path.display(),
                    );
                    eprintln!(
                        "Nushell will not move your configuration files from {}",
                        old_config.display()
                    );
                }
            }
        }
    }

    let default_nushell_completions_path = if let Some(mut path) = nu_path::data_dir() {
        path.push("nushell");
        path.push("completions");
        path.into()
    } else {
        std::path::PathBuf::new()
    };

    let mut default_nu_lib_dirs_path = nushell_config_path.clone();
    default_nu_lib_dirs_path.push("scripts");
    // env.NU_LIB_DIRS to be replaced by constant (below) - Eventual deprecation
    // but an empty list for now to allow older code to work
    engine_state.add_env_var("NU_LIB_DIRS".to_string(), Value::test_list(vec![]));

    let mut working_set = nu_protocol::engine::StateWorkingSet::new(&engine_state);
    let var_id = working_set.add_variable(
        b"$NU_LIB_DIRS".into(),
        Span::unknown(),
        Type::List(Box::new(Type::String)),
        false,
    );
    working_set.set_variable_const_val(
        var_id,
        Value::test_list(vec![
            Value::test_string(default_nu_lib_dirs_path.to_string_lossy()),
            Value::test_string(default_nushell_completions_path.to_string_lossy()),
        ]),
    );
    engine_state.merge_delta(working_set.render())?;

    let mut default_nu_plugin_dirs_path = nushell_config_path;
    default_nu_plugin_dirs_path.push("plugins");
    engine_state.add_env_var("NU_PLUGIN_DIRS".to_string(), Value::test_list(vec![]));
    let mut working_set = nu_protocol::engine::StateWorkingSet::new(&engine_state);
    let var_id = working_set.add_variable(
        b"$NU_PLUGIN_DIRS".into(),
        Span::unknown(),
        Type::List(Box::new(Type::String)),
        false,
    );
    working_set.set_variable_const_val(
        var_id,
        Value::test_list(vec![
            Value::test_string(default_nu_plugin_dirs_path.to_string_lossy()),
            Value::test_string(current_exe_directory().to_string_lossy()),
        ]),
    );
    engine_state.merge_delta(working_set.render())?;
    // End: Default NU_LIB_DIRS, NU_PLUGIN_DIRS

    // This is the real secret sauce to having an in-memory sqlite db. You must
    // start a connection to the memory database in main so it will exist for the
    // lifetime of the program. If it's created with how MEMORY_DB is defined
    // you'll be able to access this open connection from anywhere in the program
    // by using the identical connection string.
    #[cfg(feature = "sqlite")]
    let db = nu_command::open_connection_in_memory_custom()?;
    #[cfg(feature = "sqlite")]
    db.last_insert_rowid();

    let (args_to_nushell, script_name, args_to_script) = gather_commandline_args();
    let parsed_nu_cli_args = parse_commandline_args(&args_to_nushell.join(" "), &mut engine_state)
        .unwrap_or_else(|err| {
            report_shell_error(&engine_state, &err);
            std::process::exit(1)
        });

    experimental_options::load(&engine_state, &parsed_nu_cli_args, !script_name.is_empty());

    // keep this condition in sync with the branches at the end
    engine_state.is_interactive = parsed_nu_cli_args.interactive_shell.is_some()
        || (parsed_nu_cli_args.testbin.is_none()
            && parsed_nu_cli_args.commands.is_none()
            && script_name.is_empty());

    engine_state.is_login = parsed_nu_cli_args.login_shell.is_some();

    engine_state.history_enabled = parsed_nu_cli_args.no_history.is_none();

    let use_color = engine_state
        .get_config()
        .use_ansi_coloring
        .get(&engine_state);

    // Set up logger
    if let Some(level) = parsed_nu_cli_args
        .log_level
        .as_ref()
        .map(|level| level.item.clone())
    {
        let level = if Level::from_str(&level).is_ok() {
            level
        } else {
            eprintln!(
                "ERROR: log library did not recognize log level '{level}', using default 'info'"
            );
            "info".to_string()
        };
        let target = parsed_nu_cli_args
            .log_target
            .as_ref()
            .map(|target| target.item.clone())
            .unwrap_or_else(|| "stderr".to_string());

        let make_filters = |filters: &Option<Vec<Spanned<String>>>| {
            filters.as_ref().map(|filters| {
                filters
                    .iter()
                    .map(|filter| filter.item.clone())
                    .collect::<Vec<String>>()
            })
        };
        let filters = logger::Filters {
            include: make_filters(&parsed_nu_cli_args.log_include),
            exclude: make_filters(&parsed_nu_cli_args.log_exclude),
        };

        logger(|builder| configure(&level, &target, filters, builder))?;
        // info!("start logging {}:{}:{}", file!(), line!(), column!());
        perf!("start logging", start_time, use_color);
    }

    start_time = std::time::Instant::now();
    set_config_path(
        &mut engine_state,
        init_cwd.as_ref(),
        "config.nu",
        "config-path",
        parsed_nu_cli_args.config_file.as_ref(),
    );

    set_config_path(
        &mut engine_state,
        init_cwd.as_ref(),
        "env.nu",
        "env-path",
        parsed_nu_cli_args.env_file.as_ref(),
    );
    perf!("set_config_path", start_time, use_color);

    #[cfg(unix)]
    {
        start_time = std::time::Instant::now();
        terminal::acquire(engine_state.is_interactive);
        perf!("acquire_terminal", start_time, use_color);
    }

    start_time = std::time::Instant::now();
    engine_state.add_env_var(
        "config".into(),
        Config::default().into_value(Span::unknown()),
    );
    perf!("$env.config setup", start_time, use_color);

    engine_state.add_env_var(
        "ENV_CONVERSIONS".to_string(),
        Value::test_record(record! {}),
    );

    start_time = std::time::Instant::now();
    if let Some(include_path) = &parsed_nu_cli_args.include_path {
        let span = include_path.span;
        let vals: Vec<_> = include_path
            .item
            .split('\x1e') // \x1e is the record separator character (a character that is unlikely to appear in a path)
            .map(|x| Value::string(x.trim().to_string(), span))
            .collect();

        let mut working_set = nu_protocol::engine::StateWorkingSet::new(&engine_state);
        let var_id = working_set.add_variable(
            b"$NU_LIB_DIRS".into(),
            span,
            Type::List(Box::new(Type::String)),
            false,
        );
        working_set.set_variable_const_val(var_id, Value::list(vals, span));
        engine_state.merge_delta(working_set.render())?;
    }
    perf!("NU_LIB_DIRS setup", start_time, use_color);

    start_time = std::time::Instant::now();
    // First, set up env vars as strings only
    gather_parent_env_vars(&mut engine_state, init_cwd.as_ref());
    perf!("gather env vars", start_time, use_color);

    let mut stack = Stack::new();
    start_time = std::time::Instant::now();
    let config = engine_state.get_config();
    let use_color = config.use_ansi_coloring.get(&engine_state);
    // Translate environment variables from Strings to Values
    if let Err(e) = convert_env_values(&mut engine_state, &mut stack) {
        report_shell_error(&engine_state, &e);
    }
    perf!("Convert path to list", start_time, use_color);

    engine_state.add_env_var(
        "NU_VERSION".to_string(),
        Value::string(env!("CARGO_PKG_VERSION"), Span::unknown()),
    );

    if parsed_nu_cli_args.no_std_lib.is_none() {
        load_standard_library(&mut engine_state)?;
    }

    // IDE commands
    if let Some(ide_goto_def) = parsed_nu_cli_args.ide_goto_def {
        ide::goto_def(&mut engine_state, &script_name, &ide_goto_def);

        return Ok(());
    } else if let Some(ide_hover) = parsed_nu_cli_args.ide_hover {
        ide::hover(&mut engine_state, &script_name, &ide_hover);

        return Ok(());
    } else if let Some(ide_complete) = parsed_nu_cli_args.ide_complete {
        let cwd = std::env::current_dir().expect("Could not get current working directory.");
        engine_state.add_env_var("PWD".into(), Value::test_string(cwd.to_string_lossy()));

        ide::complete(Arc::new(engine_state), &script_name, &ide_complete);

        return Ok(());
    } else if let Some(max_errors) = parsed_nu_cli_args.ide_check {
        ide::check(&mut engine_state, &script_name, &max_errors);

        return Ok(());
    } else if parsed_nu_cli_args.ide_ast.is_some() {
        ide::ast(&mut engine_state, &script_name);

        return Ok(());
    }

    start_time = std::time::Instant::now();
    if let Some(testbin) = &parsed_nu_cli_args.testbin {
<<<<<<< HEAD
        let dispatcher = test_bins::new_testbin_dispatcher();
        let test_bin = testbin.item.as_str();
        match dispatcher.get(test_bin) {
            Some(test_bin) => test_bin.run(),
            None => {
                if ["-h", "--help"].contains(&test_bin) {
                    test_bins::show_help(&dispatcher);
                } else {
                    eprintln!("ERROR: Unknown testbin '{test_bin}'");
                    std::process::exit(1);
                }
            }
=======
        // Call out to the correct testbin
        match testbin.item.as_str() {
            "echo_env" => test_bins::echo_env(true),
            "echo_env_stderr" => test_bins::echo_env(false),
            "echo_env_stderr_fail" => test_bins::echo_env_and_fail(false),
            "echo_env_mixed" => test_bins::echo_env_mixed(),
            "cococo" => test_bins::cococo(),
            "meow" => test_bins::meow(),
            "meowb" => test_bins::meowb(),
            "relay" => test_bins::relay(),
            "iecho" => test_bins::iecho(),
            "fail" => test_bins::fail(),
            "nonu" => test_bins::nonu(),
            "chop" => test_bins::chop(),
            "repeater" => test_bins::repeater(),
            "repeat_bytes" => test_bins::repeat_bytes(),
            // Important: nu_repl must be called with `--testbin=nu_repl`
            // `--testbin nu_repl` will not work due to argument count logic
            // in test_bins.rs
            "nu_repl" => test_bins::nu_repl(),
            "input_bytes_length" => test_bins::input_bytes_length(),
            _ => std::process::exit(1),
>>>>>>> 1ba4fe0a
        }
        std::process::exit(0)
    } else {
        // If we're not running a testbin, set the current working directory to
        // the location of the Nushell executable. This prevents the OS from
        // locking the directory where the user launched Nushell.
        std::env::set_current_dir(current_exe_directory())
            .expect("set_current_dir() should succeed");
    }
    perf!("run test_bins", start_time, use_color);

    start_time = std::time::Instant::now();
    let input = if let Some(redirect_stdin) = &parsed_nu_cli_args.redirect_stdin {
        trace!("redirecting stdin");
        PipelineData::ByteStream(ByteStream::stdin(redirect_stdin.span)?, None)
    } else {
        trace!("not redirecting stdin");
        PipelineData::empty()
    };
    perf!("redirect stdin", start_time, use_color);

    start_time = std::time::Instant::now();
    // Set up the $nu constant before evaluating config files (need to have $nu available in them)
    engine_state.generate_nu_constant();
    perf!("create_nu_constant", start_time, use_color);

    #[cfg(feature = "plugin")]
    if let Some(plugins) = &parsed_nu_cli_args.plugins {
        use nu_plugin_engine::{GetPlugin, PluginDeclaration};
        use nu_protocol::{ErrSpan, PluginIdentity, RegisteredPlugin, engine::StateWorkingSet};

        // Load any plugins specified with --plugins
        start_time = std::time::Instant::now();

        let mut working_set = StateWorkingSet::new(&engine_state);
        for plugin_filename in plugins {
            // Make sure the plugin filenames are canonicalized
            let filename = canonicalize_with(&plugin_filename.item, &init_cwd)
                .map_err(|err| {
                    nu_protocol::shell_error::io::IoError::new(
                        err,
                        plugin_filename.span,
                        PathBuf::from(&plugin_filename.item),
                    )
                })
                .map_err(ShellError::from)?;

            let identity = PluginIdentity::new(&filename, None)
                .err_span(plugin_filename.span)
                .map_err(ShellError::from)?;

            // Create the plugin and add it to the working set
            let plugin = nu_plugin_engine::add_plugin_to_working_set(&mut working_set, &identity)?;

            // Spawn the plugin to get the metadata and signatures
            let interface = plugin.clone().get_plugin(None)?;

            // Set its metadata
            plugin.set_metadata(Some(interface.get_metadata()?));

            // Add the commands from the signature to the working set
            for signature in interface.get_signature()? {
                let decl = PluginDeclaration::new(plugin.clone(), signature);
                working_set.add_decl(Box::new(decl));
            }
        }
        engine_state.merge_delta(working_set.render())?;

        perf!("load plugins specified in --plugins", start_time, use_color)
    }

    start_time = std::time::Instant::now();
    if parsed_nu_cli_args.lsp {
        perf!("lsp starting", start_time, use_color);

        if parsed_nu_cli_args.no_config_file.is_none() {
            let mut stack = nu_protocol::engine::Stack::new();
            config_files::setup_config(
                &mut engine_state,
                &mut stack,
                #[cfg(feature = "plugin")]
                parsed_nu_cli_args.plugin_file,
                parsed_nu_cli_args.config_file,
                parsed_nu_cli_args.env_file,
                false,
            );
        }

        LanguageServer::initialize_stdio_connection(engine_state)?.serve_requests()?
    } else if let Some(commands) = parsed_nu_cli_args.commands.clone() {
        run_commands(
            &mut engine_state,
            stack,
            parsed_nu_cli_args,
            use_color,
            &commands,
            input,
            entire_start_time,
        );

        cleanup_exit(0, &engine_state, 0);
    } else if !script_name.is_empty() {
        run_file(
            &mut engine_state,
            stack,
            parsed_nu_cli_args,
            use_color,
            script_name,
            args_to_script,
            input,
        );

        cleanup_exit(0, &engine_state, 0);
    } else {
        // Environment variables that apply only when in REPL
        engine_state.add_env_var("PROMPT_INDICATOR".to_string(), Value::test_string("> "));
        engine_state.add_env_var(
            "PROMPT_INDICATOR_VI_NORMAL".to_string(),
            Value::test_string("> "),
        );
        engine_state.add_env_var(
            "PROMPT_INDICATOR_VI_INSERT".to_string(),
            Value::test_string(": "),
        );
        engine_state.add_env_var(
            "PROMPT_MULTILINE_INDICATOR".to_string(),
            Value::test_string("::: "),
        );
        engine_state.add_env_var(
            "TRANSIENT_PROMPT_MULTILINE_INDICATOR".to_string(),
            Value::test_string(""),
        );
        engine_state.add_env_var(
            "TRANSIENT_PROMPT_COMMAND_RIGHT".to_string(),
            Value::test_string(""),
        );
        let mut shlvl = engine_state
            .get_env_var("SHLVL")
            .map(|x| x.as_str().unwrap_or("0").parse::<i64>().unwrap_or(0))
            .unwrap_or(0);
        shlvl += 1;
        engine_state.add_env_var("SHLVL".to_string(), Value::int(shlvl, Span::unknown()));

        run_repl(
            &mut engine_state,
            stack,
            parsed_nu_cli_args,
            entire_start_time,
        )?;

        cleanup_exit(0, &engine_state, 0);
    }

    Ok(())
}<|MERGE_RESOLUTION|>--- conflicted
+++ resolved
@@ -367,7 +367,6 @@
 
     start_time = std::time::Instant::now();
     if let Some(testbin) = &parsed_nu_cli_args.testbin {
-<<<<<<< HEAD
         let dispatcher = test_bins::new_testbin_dispatcher();
         let test_bin = testbin.item.as_str();
         match dispatcher.get(test_bin) {
@@ -380,30 +379,6 @@
                     std::process::exit(1);
                 }
             }
-=======
-        // Call out to the correct testbin
-        match testbin.item.as_str() {
-            "echo_env" => test_bins::echo_env(true),
-            "echo_env_stderr" => test_bins::echo_env(false),
-            "echo_env_stderr_fail" => test_bins::echo_env_and_fail(false),
-            "echo_env_mixed" => test_bins::echo_env_mixed(),
-            "cococo" => test_bins::cococo(),
-            "meow" => test_bins::meow(),
-            "meowb" => test_bins::meowb(),
-            "relay" => test_bins::relay(),
-            "iecho" => test_bins::iecho(),
-            "fail" => test_bins::fail(),
-            "nonu" => test_bins::nonu(),
-            "chop" => test_bins::chop(),
-            "repeater" => test_bins::repeater(),
-            "repeat_bytes" => test_bins::repeat_bytes(),
-            // Important: nu_repl must be called with `--testbin=nu_repl`
-            // `--testbin nu_repl` will not work due to argument count logic
-            // in test_bins.rs
-            "nu_repl" => test_bins::nu_repl(),
-            "input_bytes_length" => test_bins::input_bytes_length(),
-            _ => std::process::exit(1),
->>>>>>> 1ba4fe0a
         }
         std::process::exit(0)
     } else {
