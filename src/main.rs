mod command;
mod config_files;
mod ide;
mod logger;
mod run;
mod signals;
#[cfg(unix)]
mod terminal;
mod test_bins;

#[cfg(feature = "mimalloc")]
#[global_allocator]
static GLOBAL: mimalloc::MiMalloc = mimalloc::MiMalloc;

use crate::{
    command::parse_commandline_args,
    config_files::set_config_path,
    logger::{configure, logger},
};
use command::gather_commandline_args;
use log::{trace, Level};
use miette::Result;
use nu_cli::gather_parent_env_vars;
use nu_cmd_base::util::get_init_cwd;
use nu_lsp::LanguageServer;
use nu_path::canonicalize_with;
use nu_protocol::{
    engine::EngineState, report_error_new, ByteStream, PipelineData, ShellError, Span, Spanned,
    Value,
};
use nu_std::load_standard_library;
use nu_utils::perf;
use run::{run_commands, run_file, run_repl};
use signals::ctrlc_protection;
use std::{path::PathBuf, str::FromStr, sync::Arc};

fn get_engine_state() -> EngineState {
    let engine_state = nu_cmd_lang::create_default_context();
    #[cfg(feature = "plugin")]
    let engine_state = nu_cmd_plugin::add_plugin_command_context(engine_state);
    let engine_state = nu_command::add_shell_command_context(engine_state);
    let engine_state = nu_cmd_extra::add_extra_command_context(engine_state);
    let engine_state = nu_cli::add_cli_context(engine_state);
    nu_explore::add_explore_context(engine_state)
}

fn main() -> Result<()> {
    let entire_start_time = std::time::Instant::now();
    let mut start_time = std::time::Instant::now();
    miette::set_panic_hook();
    let miette_hook = std::panic::take_hook();
    std::panic::set_hook(Box::new(move |x| {
        crossterm::terminal::disable_raw_mode().expect("unable to disable raw mode");
        miette_hook(x);
    }));

    // Get initial current working directory.
    let init_cwd = get_init_cwd();
    let mut engine_state = get_engine_state();

    // Custom additions
    let delta = {
        let mut working_set = nu_protocol::engine::StateWorkingSet::new(&engine_state);
        working_set.add_decl(Box::new(nu_cli::NuHighlight));
        working_set.add_decl(Box::new(nu_cli::Print));
        working_set.render()
    };

    if let Err(err) = engine_state.merge_delta(delta) {
        report_error_new(&engine_state, &err);
    }

    // TODO: make this conditional in the future
    ctrlc_protection(&mut engine_state);

    // Begin: Default NU_LIB_DIRS, NU_PLUGIN_DIRS
    // Set default NU_LIB_DIRS and NU_PLUGIN_DIRS here before the env.nu is processed. If
    // the env.nu file exists, these values will be overwritten, if it does not exist, or
    // there is an error reading it, these values will be used.
    let nushell_config_path = if let Some(mut path) = nu_path::config_dir() {
        path.push("nushell");
        path.into()
    } else {
        // Not really sure what to default this to if nu_path::config_dir() returns None
        std::path::PathBuf::new()
    };

    if let Ok(xdg_config_home) = std::env::var("XDG_CONFIG_HOME") {
        if !xdg_config_home.is_empty() {
            if nushell_config_path
                != canonicalize_with(&xdg_config_home, &init_cwd)
                    .unwrap_or(PathBuf::from(&xdg_config_home))
                    .join("nushell")
            {
                report_error_new(
                    &engine_state,
                    &ShellError::InvalidXdgConfig {
                        xdg: xdg_config_home,
                        default: nushell_config_path.display().to_string(),
                    },
                );
<<<<<<< HEAD
            } else if let Some(old_config) = dirs_next::config_dir()
                .and_then(|p| p.canonicalize().ok())
                .map(|p| p.join("nushell"))
=======
            } else if let Some(old_config) =
                nu_path::get_canonicalized_path(dirs::config_dir()).map(|p| p.join("nushell"))
>>>>>>> ca73d85c
            {
                let xdg_config_empty = nushell_config_path
                    .read_dir()
                    .map_or(true, |mut dir| dir.next().is_none());
                let old_config_empty = old_config
                    .read_dir()
                    .map_or(true, |mut dir| dir.next().is_none());
                if !old_config_empty && xdg_config_empty {
                    eprintln!(
                        "WARNING: XDG_CONFIG_HOME has been set but {} is empty.\n",
                        nushell_config_path.display(),
                    );
                    eprintln!(
                        "Nushell will not move your configuration files from {}",
                        old_config.display()
                    );
                }
            }
        }
    }

    let default_nushell_completions_path = if let Some(mut path) = nu_path::data_dir() {
        path.push("nushell");
        path.push("completions");
        path.into()
    } else {
        std::path::PathBuf::new()
    };

    let mut default_nu_lib_dirs_path = nushell_config_path.clone();
    default_nu_lib_dirs_path.push("scripts");
    engine_state.add_env_var(
        "NU_LIB_DIRS".to_string(),
        Value::test_list(vec![
            Value::test_string(default_nu_lib_dirs_path.to_string_lossy()),
            Value::test_string(default_nushell_completions_path.to_string_lossy()),
        ]),
    );

    let mut default_nu_plugin_dirs_path = nushell_config_path;
    default_nu_plugin_dirs_path.push("plugins");
    engine_state.add_env_var(
        "NU_PLUGIN_DIRS".to_string(),
        Value::test_list(vec![Value::test_string(
            default_nu_plugin_dirs_path.to_string_lossy(),
        )]),
    );
    // End: Default NU_LIB_DIRS, NU_PLUGIN_DIRS

    // This is the real secret sauce to having an in-memory sqlite db. You must
    // start a connection to the memory database in main so it will exist for the
    // lifetime of the program. If it's created with how MEMORY_DB is defined
    // you'll be able to access this open connection from anywhere in the program
    // by using the identical connection string.
    #[cfg(feature = "sqlite")]
    let db = nu_command::open_connection_in_memory_custom()?;
    #[cfg(feature = "sqlite")]
    db.last_insert_rowid();

    let (args_to_nushell, script_name, args_to_script) = gather_commandline_args();
    let parsed_nu_cli_args = parse_commandline_args(&args_to_nushell.join(" "), &mut engine_state)
        .unwrap_or_else(|err| {
            report_error_new(&engine_state, &err);
            std::process::exit(1)
        });

    // keep this condition in sync with the branches at the end
    engine_state.is_interactive = parsed_nu_cli_args.interactive_shell.is_some()
        || (parsed_nu_cli_args.testbin.is_none()
            && parsed_nu_cli_args.commands.is_none()
            && script_name.is_empty());

    engine_state.is_login = parsed_nu_cli_args.login_shell.is_some();

    engine_state.history_enabled = parsed_nu_cli_args.no_history.is_none();

    let use_color = engine_state.get_config().use_ansi_coloring;

    // Set up logger
    if let Some(level) = parsed_nu_cli_args
        .log_level
        .as_ref()
        .map(|level| level.item.clone())
    {
        let level = if Level::from_str(&level).is_ok() {
            level
        } else {
            eprintln!(
                "ERROR: log library did not recognize log level '{level}', using default 'info'"
            );
            "info".to_string()
        };
        let target = parsed_nu_cli_args
            .log_target
            .as_ref()
            .map(|target| target.item.clone())
            .unwrap_or_else(|| "stderr".to_string());

        let make_filters = |filters: &Option<Vec<Spanned<String>>>| {
            filters.as_ref().map(|filters| {
                filters
                    .iter()
                    .map(|filter| filter.item.clone())
                    .collect::<Vec<String>>()
            })
        };
        let filters = logger::Filters {
            include: make_filters(&parsed_nu_cli_args.log_include),
            exclude: make_filters(&parsed_nu_cli_args.log_exclude),
        };

        logger(|builder| configure(&level, &target, filters, builder))?;
        // info!("start logging {}:{}:{}", file!(), line!(), column!());
        perf!("start logging", start_time, use_color);
    }

    start_time = std::time::Instant::now();
    set_config_path(
        &mut engine_state,
        init_cwd.as_ref(),
        "config.nu",
        "config-path",
        parsed_nu_cli_args.config_file.as_ref(),
    );

    set_config_path(
        &mut engine_state,
        init_cwd.as_ref(),
        "env.nu",
        "env-path",
        parsed_nu_cli_args.env_file.as_ref(),
    );
    perf!("set_config_path", start_time, use_color);

    #[cfg(unix)]
    {
        start_time = std::time::Instant::now();
        terminal::acquire(engine_state.is_interactive);
        perf!("acquire_terminal", start_time, use_color);
    }

    start_time = std::time::Instant::now();
    if let Some(include_path) = &parsed_nu_cli_args.include_path {
        let span = include_path.span;
        let vals: Vec<_> = include_path
            .item
            .split('\x1e') // \x1e is the record separator character (a character that is unlikely to appear in a path)
            .map(|x| Value::string(x.trim().to_string(), span))
            .collect();

        engine_state.add_env_var("NU_LIB_DIRS".into(), Value::list(vals, span));
    }
    perf!("NU_LIB_DIRS setup", start_time, use_color);

    start_time = std::time::Instant::now();
    // First, set up env vars as strings only
    gather_parent_env_vars(&mut engine_state, init_cwd.as_ref());
    perf!("gather env vars", start_time, use_color);

    engine_state.add_env_var(
        "NU_VERSION".to_string(),
        Value::string(env!("CARGO_PKG_VERSION"), Span::unknown()),
    );

    if parsed_nu_cli_args.no_std_lib.is_none() {
        load_standard_library(&mut engine_state)?;
    }

    // IDE commands
    if let Some(ide_goto_def) = parsed_nu_cli_args.ide_goto_def {
        ide::goto_def(&mut engine_state, &script_name, &ide_goto_def);

        return Ok(());
    } else if let Some(ide_hover) = parsed_nu_cli_args.ide_hover {
        ide::hover(&mut engine_state, &script_name, &ide_hover);

        return Ok(());
    } else if let Some(ide_complete) = parsed_nu_cli_args.ide_complete {
        let cwd = std::env::current_dir().expect("Could not get current working directory.");
        engine_state.add_env_var("PWD".into(), Value::test_string(cwd.to_string_lossy()));

        ide::complete(Arc::new(engine_state), &script_name, &ide_complete);

        return Ok(());
    } else if let Some(max_errors) = parsed_nu_cli_args.ide_check {
        ide::check(&mut engine_state, &script_name, &max_errors);

        return Ok(());
    } else if parsed_nu_cli_args.ide_ast.is_some() {
        ide::ast(&mut engine_state, &script_name);

        return Ok(());
    }

    start_time = std::time::Instant::now();
    if let Some(testbin) = &parsed_nu_cli_args.testbin {
        // Call out to the correct testbin
        match testbin.item.as_str() {
            "echo_env" => test_bins::echo_env(true),
            "echo_env_stderr" => test_bins::echo_env(false),
            "echo_env_stderr_fail" => test_bins::echo_env_and_fail(false),
            "echo_env_mixed" => test_bins::echo_env_mixed(),
            "cococo" => test_bins::cococo(),
            "meow" => test_bins::meow(),
            "meowb" => test_bins::meowb(),
            "relay" => test_bins::relay(),
            "iecho" => test_bins::iecho(),
            "fail" => test_bins::fail(),
            "nonu" => test_bins::nonu(),
            "chop" => test_bins::chop(),
            "repeater" => test_bins::repeater(),
            "repeat_bytes" => test_bins::repeat_bytes(),
            "nu_repl" => test_bins::nu_repl(),
            "input_bytes_length" => test_bins::input_bytes_length(),
            _ => std::process::exit(1),
        }
        std::process::exit(0)
    }
    perf!("run test_bins", start_time, use_color);

    start_time = std::time::Instant::now();
    let input = if let Some(redirect_stdin) = &parsed_nu_cli_args.redirect_stdin {
        trace!("redirecting stdin");
        PipelineData::ByteStream(ByteStream::stdin(redirect_stdin.span)?, None)
    } else {
        trace!("not redirecting stdin");
        PipelineData::empty()
    };
    perf!("redirect stdin", start_time, use_color);

    start_time = std::time::Instant::now();
    // Set up the $nu constant before evaluating config files (need to have $nu available in them)
    engine_state.generate_nu_constant();
    perf!("create_nu_constant", start_time, use_color);

    #[cfg(feature = "plugin")]
    if let Some(plugins) = &parsed_nu_cli_args.plugins {
        use nu_plugin_engine::{GetPlugin, PluginDeclaration};
        use nu_protocol::{engine::StateWorkingSet, ErrSpan, PluginIdentity, RegisteredPlugin};

        // Load any plugins specified with --plugins
        start_time = std::time::Instant::now();

        let mut working_set = StateWorkingSet::new(&engine_state);
        for plugin_filename in plugins {
            // Make sure the plugin filenames are canonicalized
            let filename = canonicalize_with(&plugin_filename.item, &init_cwd)
                .err_span(plugin_filename.span)
                .map_err(ShellError::from)?;

            let identity = PluginIdentity::new(&filename, None)
                .err_span(plugin_filename.span)
                .map_err(ShellError::from)?;

            // Create the plugin and add it to the working set
            let plugin = nu_plugin_engine::add_plugin_to_working_set(&mut working_set, &identity)?;

            // Spawn the plugin to get the metadata and signatures
            let interface = plugin.clone().get_plugin(None)?;

            // Set its metadata
            plugin.set_metadata(Some(interface.get_metadata()?));

            // Add the commands from the signature to the working set
            for signature in interface.get_signature()? {
                let decl = PluginDeclaration::new(plugin.clone(), signature);
                working_set.add_decl(Box::new(decl));
            }
        }
        engine_state.merge_delta(working_set.render())?;

        perf!("load plugins specified in --plugins", start_time, use_color)
    }

    start_time = std::time::Instant::now();
    if parsed_nu_cli_args.lsp {
        perf!("lsp starting", start_time, use_color);

        if parsed_nu_cli_args.no_config_file.is_none() {
            let mut stack = nu_protocol::engine::Stack::new();
            config_files::setup_config(
                &mut engine_state,
                &mut stack,
                #[cfg(feature = "plugin")]
                parsed_nu_cli_args.plugin_file,
                parsed_nu_cli_args.config_file,
                parsed_nu_cli_args.env_file,
                false,
            );
        }

        LanguageServer::initialize_stdio_connection()?.serve_requests(engine_state)?
    } else if let Some(commands) = parsed_nu_cli_args.commands.clone() {
        run_commands(
            &mut engine_state,
            parsed_nu_cli_args,
            use_color,
            &commands,
            input,
            entire_start_time,
        );
    } else if !script_name.is_empty() {
        run_file(
            &mut engine_state,
            parsed_nu_cli_args,
            use_color,
            script_name,
            args_to_script,
            input,
        );
    } else {
        run_repl(&mut engine_state, parsed_nu_cli_args, entire_start_time)?
    }

    Ok(())
}<|MERGE_RESOLUTION|>--- conflicted
+++ resolved
@@ -99,14 +99,9 @@
                         default: nushell_config_path.display().to_string(),
                     },
                 );
-<<<<<<< HEAD
-            } else if let Some(old_config) = dirs_next::config_dir()
+            } else if let Some(old_config) = dirs::config_dir()
                 .and_then(|p| p.canonicalize().ok())
                 .map(|p| p.join("nushell"))
-=======
-            } else if let Some(old_config) =
-                nu_path::get_canonicalized_path(dirs::config_dir()).map(|p| p.join("nushell"))
->>>>>>> ca73d85c
             {
                 let xdg_config_empty = nushell_config_path
                     .read_dir()
