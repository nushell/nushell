use crate::context::CommandRegistry;
use crate::data::TaggedDictBuilder;
use crate::errors::ShellError;
use crate::evaluate::{evaluate_baseline_expr, Scope};
use crate::parser::{hir, Operator};
use crate::prelude::*;
use crate::Text;
use chrono::{DateTime, Utc};
use chrono_humanize::Humanize;
use derive_new::new;
use log::trace;
use serde::{Deserialize, Serialize};
use std::fmt;
use std::path::PathBuf;
use std::time::SystemTime;

mod serde_bigint {
    use num_traits::cast::FromPrimitive;
    use num_traits::cast::ToPrimitive;

    pub fn serialize<S>(big_int: &super::BigInt, serializer: S) -> Result<S::Ok, S::Error>
    where
        S: serde::Serializer,
    {
        serde::Serialize::serialize(
            &big_int
                .to_i64()
                .ok_or(serde::ser::Error::custom("expected a i64-sized bignum"))?,
            serializer,
        )
    }

    pub fn deserialize<'de, D>(deserializer: D) -> Result<super::BigInt, D::Error>
    where
        D: serde::Deserializer<'de>,
    {
        let x: i64 = serde::Deserialize::deserialize(deserializer)?;
        Ok(super::BigInt::from_i64(x)
            .ok_or(serde::de::Error::custom("expected a i64-sized bignum"))?)
    }
}

mod serde_bigdecimal {
    use num_traits::cast::FromPrimitive;
    use num_traits::cast::ToPrimitive;

    pub fn serialize<S>(big_decimal: &super::BigDecimal, serializer: S) -> Result<S::Ok, S::Error>
    where
        S: serde::Serializer,
    {
        serde::Serialize::serialize(
            &big_decimal
                .to_f64()
                .ok_or(serde::ser::Error::custom("expected a f64-sized bignum"))?,
            serializer,
        )
    }

    pub fn deserialize<'de, D>(deserializer: D) -> Result<super::BigDecimal, D::Error>
    where
        D: serde::Deserializer<'de>,
    {
        let x: f64 = serde::Deserialize::deserialize(deserializer)?;
        Ok(super::BigDecimal::from_f64(x)
            .ok_or(serde::de::Error::custom("expected a f64-sized bigdecimal"))?)
    }
}

#[derive(Debug, Clone, Ord, PartialOrd, Eq, PartialEq, Deserialize, Serialize)]
pub enum Primitive {
    Nothing,
    #[serde(with = "serde_bigint")]
    Int(BigInt),
    #[serde(with = "serde_bigdecimal")]
    Decimal(BigDecimal),
    Bytes(u64),
    String(String),
    Pattern(String),
    Boolean(bool),
    Date(DateTime<Utc>),
    Path(PathBuf),
    #[serde(with = "serde_bytes")]
    Binary(Vec<u8>),

    // Stream markers (used as bookend markers rather than actual values)
    BeginningOfStream,
    EndOfStream,
}

impl From<BigDecimal> for Primitive {
    fn from(decimal: BigDecimal) -> Primitive {
        Primitive::Decimal(decimal)
    }
}

impl From<f64> for Primitive {
    fn from(float: f64) -> Primitive {
        Primitive::Decimal(BigDecimal::from_f64(float).unwrap())
    }
}

impl Primitive {
    pub(crate) fn type_name(&self) -> String {
        use Primitive::*;

        match self {
            Nothing => "nothing",
            BeginningOfStream => "beginning-of-stream",
            EndOfStream => "end-of-stream",
            Path(_) => "path",
            Int(_) => "int",
            Decimal(_) => "decimal",
            Bytes(_) => "bytes",
            Pattern(_) => "pattern",
            String(_) => "string",
            Boolean(_) => "boolean",
            Date(_) => "date",
            Binary(_) => "binary",
        }
        .to_string()
    }

    pub(crate) fn debug(&self, f: &mut fmt::Formatter) -> fmt::Result {
        use Primitive::*;

        match self {
            Nothing => write!(f, "Nothing"),
            BeginningOfStream => write!(f, "BeginningOfStream"),
            EndOfStream => write!(f, "EndOfStream"),
            Int(int) => write!(f, "{}", int),
            Path(path) => write!(f, "{}", path.display()),
            Decimal(decimal) => write!(f, "{}", decimal),
            Bytes(bytes) => write!(f, "{}", bytes),
            Pattern(string) => write!(f, "{:?}", string),
            String(string) => write!(f, "{:?}", string),
            Boolean(boolean) => write!(f, "{}", boolean),
            Date(date) => write!(f, "{}", date),
            Binary(binary) => write!(f, "{:?}", binary),
        }
    }

    pub fn number(number: impl Into<Number>) -> Primitive {
        let number = number.into();

        match number {
            Number::Int(int) => Primitive::Int(int),
            Number::Decimal(decimal) => Primitive::Decimal(decimal),
        }
    }

    pub fn format(&self, field_name: Option<&String>) -> String {
        match self {
            Primitive::Nothing => String::new(),
            Primitive::BeginningOfStream => String::new(),
            Primitive::EndOfStream => String::new(),
            Primitive::Path(p) => format!("{}", p.display()),
            Primitive::Bytes(b) => {
                let byte = byte_unit::Byte::from_bytes(*b as u128);

                if byte.get_bytes() == 0u128 {
                    return "—".to_string();
                }

                let byte = byte.get_appropriate_unit(false);

                match byte.get_unit() {
                    byte_unit::ByteUnit::B => format!("{} B ", byte.get_value()),
                    _ => format!("{}", byte.format(1)),
                }
            }
            Primitive::Int(i) => format!("{}", i),
            Primitive::Decimal(decimal) => format!("{}", decimal),
            Primitive::Pattern(s) => format!("{}", s),
            Primitive::String(s) => format!("{}", s),
            Primitive::Boolean(b) => match (b, field_name) {
                (true, None) => format!("Yes"),
                (false, None) => format!("No"),
                (true, Some(s)) if !s.is_empty() => format!("{}", s),
                (false, Some(s)) if !s.is_empty() => format!(""),
                (true, Some(_)) => format!("Yes"),
                (false, Some(_)) => format!("No"),
            },
            Primitive::Binary(_) => format!("<binary>"),
            Primitive::Date(d) => format!("{}", d.humanize()),
        }
    }

    pub fn style(&self) -> &'static str {
        match self {
            Primitive::Bytes(0) => "c", // centre 'missing' indicator
            Primitive::Int(_) | Primitive::Bytes(_) | Primitive::Decimal(_) => "r",
            _ => "",
        }
    }
}

#[derive(Debug, Ord, PartialOrd, Eq, PartialEq, Clone, new, Serialize)]
pub struct Operation {
    pub(crate) left: Value,
    pub(crate) operator: Operator,
    pub(crate) right: Value,
}

#[derive(Debug, Ord, PartialOrd, Eq, PartialEq, Clone, Serialize, Deserialize, new)]
pub struct Block {
    pub(crate) expressions: Vec<hir::Expression>,
    pub(crate) source: Text,
    pub(crate) tag: Tag,
}

impl Block {
    pub fn invoke(&self, value: &Tagged<Value>) -> Result<Tagged<Value>, ShellError> {
        let scope = Scope::new(value.clone());

        if self.expressions.len() == 0 {
            return Ok(Value::nothing().tagged(self.tag));
        }

        let mut last = None;

        trace!(
            "EXPRS = {:?}",
            self.expressions
                .iter()
                .map(|e| format!("{}", e))
                .collect::<Vec<_>>()
        );

        for expr in self.expressions.iter() {
            last = Some(evaluate_baseline_expr(
                &expr,
                &CommandRegistry::empty(),
                &scope,
                &self.source,
            )?)
        }

        Ok(last.unwrap())
    }
}

#[derive(Debug, Eq, PartialEq, Ord, PartialOrd, Clone, Serialize, Deserialize)]
pub enum Value {
    Primitive(Primitive),
    Row(crate::data::Dictionary),
    Table(Vec<Tagged<Value>>),

    // Errors are a type of value too
    Error(ShellError),

    Block(Block),
}

impl Into<Value> for Number {
    fn into(self) -> Value {
        match self {
            Number::Int(int) => Value::int(int),
            Number::Decimal(decimal) => Value::decimal(decimal),
        }
    }
}

impl Into<Value> for &Number {
    fn into(self) -> Value {
        match self {
            Number::Int(int) => Value::int(int.clone()),
            Number::Decimal(decimal) => Value::decimal(decimal.clone()),
        }
    }
}

pub fn debug_list(values: &Vec<Tagged<Value>>) -> ValuesDebug<'_> {
    ValuesDebug { values }
}

pub struct ValuesDebug<'a> {
    values: &'a Vec<Tagged<Value>>,
}

impl fmt::Debug for ValuesDebug<'_> {
    fn fmt(&self, f: &mut fmt::Formatter) -> fmt::Result {
        f.debug_list()
            .entries(self.values.iter().map(|i| i.debug()))
            .finish()
    }
}

pub struct ValueDebug<'a> {
    value: &'a Tagged<Value>,
}

impl fmt::Debug for ValueDebug<'_> {
    fn fmt(&self, f: &mut fmt::Formatter) -> fmt::Result {
        match self.value.item() {
            Value::Primitive(p) => p.debug(f),
            Value::Row(o) => o.debug(f),
            Value::Table(l) => debug_list(l).fmt(f),
            Value::Block(_) => write!(f, "[[block]]"),
            Value::Error(_) => write!(f, "[[error]]"),
        }
    }
}

impl Tagged<Value> {
    pub fn tagged_type_name(&self) -> Tagged<String> {
        let name = self.type_name();
        Tagged::from_item(name, self.tag())
    }
}

impl std::convert::TryFrom<&Tagged<Value>> for Block {
    type Error = ShellError;

    fn try_from(value: &Tagged<Value>) -> Result<Block, ShellError> {
        match value.item() {
            Value::Block(block) => Ok(block.clone()),
            v => Err(ShellError::type_error(
                "Block",
                value.copy_tag(v.type_name()),
            )),
        }
    }
}

impl std::convert::TryFrom<&Tagged<Value>> for i64 {
    type Error = ShellError;

    fn try_from(value: &Tagged<Value>) -> Result<i64, ShellError> {
        match value.item() {
            Value::Primitive(Primitive::Int(int)) => {
                int.tagged(value.tag).coerce_into("converting to i64")
            }
            v => Err(ShellError::type_error(
                "Integer",
                value.copy_tag(v.type_name()),
            )),
        }
    }
}

impl std::convert::TryFrom<&Tagged<Value>> for String {
    type Error = ShellError;

    fn try_from(value: &Tagged<Value>) -> Result<String, ShellError> {
        match value.item() {
            Value::Primitive(Primitive::String(s)) => Ok(s.clone()),
            v => Err(ShellError::type_error(
                "String",
                value.copy_tag(v.type_name()),
            )),
        }
    }
}

impl std::convert::TryFrom<&Tagged<Value>> for Vec<u8> {
    type Error = ShellError;

    fn try_from(value: &Tagged<Value>) -> Result<Vec<u8>, ShellError> {
        match value.item() {
            Value::Primitive(Primitive::Binary(b)) => Ok(b.clone()),
            v => Err(ShellError::type_error(
                "Binary",
                value.copy_tag(v.type_name()),
            )),
        }
    }
}

impl<'a> std::convert::TryFrom<&'a Tagged<Value>> for &'a crate::data::Dictionary {
    type Error = ShellError;

    fn try_from(value: &'a Tagged<Value>) -> Result<&'a crate::data::Dictionary, ShellError> {
        match value.item() {
            Value::Row(d) => Ok(d),
            v => Err(ShellError::type_error(
                "Dictionary",
                value.copy_tag(v.type_name()),
            )),
        }
    }
}

#[derive(Serialize, Deserialize)]
pub enum Switch {
    Present,
    Absent,
}

impl std::convert::TryFrom<Option<&Tagged<Value>>> for Switch {
    type Error = ShellError;

    fn try_from(value: Option<&Tagged<Value>>) -> Result<Switch, ShellError> {
        match value {
            None => Ok(Switch::Absent),
            Some(value) => match value.item() {
                Value::Primitive(Primitive::Boolean(true)) => Ok(Switch::Present),
                v => Err(ShellError::type_error(
                    "Boolean",
                    value.copy_tag(v.type_name()),
                )),
            },
        }
    }
}

impl Tagged<Value> {
    pub(crate) fn debug(&self) -> ValueDebug<'_> {
        ValueDebug { value: self }
    }

    pub fn as_column_path(&self) -> Result<Tagged<Vec<Tagged<String>>>, ShellError> {
        let mut out: Vec<Tagged<String>> = vec![];

        match &self.item {
            Value::Table(table) => {
                for item in table {
                    out.push(item.as_string()?.tagged(item.tag));
                }
            }

            other => {
                return Err(ShellError::type_error(
                    "column name",
                    other.type_name().tagged(self.tag),
                ))
            }
        }

        Ok(out.tagged(self.tag))
    }

    pub(crate) fn as_string(&self) -> Result<String, ShellError> {
        match &self.item {
            Value::Primitive(Primitive::String(s)) => Ok(s.clone()),
            Value::Primitive(Primitive::Boolean(x)) => Ok(format!("{}", x)),
            Value::Primitive(Primitive::Decimal(x)) => Ok(format!("{}", x)),
            Value::Primitive(Primitive::Int(x)) => Ok(format!("{}", x)),
            Value::Primitive(Primitive::Bytes(x)) => Ok(format!("{}", x)),
            Value::Primitive(Primitive::Path(x)) => Ok(format!("{}", x.display())),
            // TODO: this should definitely be more general with better errors
            other => Err(ShellError::labeled_error(
                "Expected string",
                other.type_name(),
                self.tag,
            )),
        }
    }
}

impl Value {
    pub fn type_name(&self) -> String {
        match self {
            Value::Primitive(p) => p.type_name(),
            Value::Row(_) => format!("row"),
            Value::Table(_) => format!("list"),
            Value::Block(_) => format!("block"),
            Value::Error(_) => format!("error"),
        }
    }

    // TODO: This is basically a legacy construct, I think
    pub fn data_descriptors(&self) -> Vec<String> {
        match self {
            Value::Primitive(_) => vec![],
            Value::Row(o) => o
                .entries
                .keys()
                .into_iter()
                .map(|x| x.to_string())
                .collect(),
            Value::Block(_) => vec![],
            Value::Table(_) => vec![],
            Value::Error(_) => vec![],
        }
    }

    pub(crate) fn get_data_by_key(&self, name: &str) -> Option<&Tagged<Value>> {
        match self {
            Value::Row(o) => o.get_data_by_key(name),
            Value::Table(l) => {
                for item in l {
                    match item {
                        Tagged {
                            item: Value::Row(o),
                            ..
                        } => match o.get_data_by_key(name) {
                            Some(v) => return Some(v),
                            None => {}
                        },
                        _ => {}
                    }
                }
                None
            }
            _ => None,
        }
    }

    pub fn get_data_by_column_path(
        &self,
        tag: Tag,
        path: &Vec<Tagged<String>>,
    ) -> Option<Tagged<&Value>> {
        let mut current = self;
        for p in path {
            match current.get_data_by_key(p) {
                Some(v) => current = v,
                None => return None,
            }
        }

        Some(Tagged::from_item(current, tag))
    }

    pub fn get_data_by_path(&self, tag: Tag, path: &str) -> Option<Tagged<&Value>> {
        let mut current = self;
        for p in path.split(".") {
            match current.get_data_by_key(p) {
                Some(v) => current = v,
                None => return None,
            }
        }

        Some(Tagged::from_item(current, tag))
    }

    pub fn insert_data_at_path(
        &self,
        tag: Tag,
        path: &str,
        new_value: Value,
    ) -> Option<Tagged<Value>> {
        let mut new_obj = self.clone();

        let split_path: Vec<_> = path.split(".").collect();

        if let Value::Row(ref mut o) = new_obj {
            let mut current = o;

            if split_path.len() == 1 {
                // Special case for inserting at the top level
                current
                    .entries
                    .insert(path.to_string(), Tagged::from_item(new_value, tag));
                return Some(Tagged::from_item(new_obj, tag));
            }

            for idx in 0..split_path.len() {
                match current.entries.get_mut(split_path[idx]) {
                    Some(next) => {
                        if idx == (split_path.len() - 2) {
                            match &mut next.item {
                                Value::Row(o) => {
                                    o.entries.insert(
                                        split_path[idx + 1].to_string(),
                                        Tagged::from_item(new_value, tag),
                                    );
                                }
                                _ => {}
                            }

                            return Some(Tagged::from_item(new_obj, tag));
                        } else {
                            match next.item {
                                Value::Row(ref mut o) => {
                                    current = o;
                                }
                                _ => return None,
                            }
                        }
                    }
                    _ => return None,
                }
            }
        }

        None
    }

    pub fn insert_data_at_column_path(
        &self,
        tag: Tag,
        split_path: &Vec<Tagged<String>>,
        new_value: Value,
    ) -> Option<Tagged<Value>> {
        let mut new_obj = self.clone();

        if let Value::Row(ref mut o) = new_obj {
            let mut current = o;

            if split_path.len() == 1 {
                // Special case for inserting at the top level
                current.entries.insert(
                    split_path[0].item.clone(),
                    Tagged::from_item(new_value, tag),
                );
                return Some(Tagged::from_item(new_obj, tag));
            }

            for idx in 0..split_path.len() {
                match current.entries.get_mut(&split_path[idx].item) {
                    Some(next) => {
                        if idx == (split_path.len() - 2) {
                            match &mut next.item {
                                Value::Row(o) => {
                                    o.entries.insert(
                                        split_path[idx + 1].to_string(),
                                        Tagged::from_item(new_value, tag),
                                    );
                                }
                                _ => {}
                            }

                            return Some(Tagged::from_item(new_obj, tag));
                        } else {
                            match next.item {
                                Value::Row(ref mut o) => {
                                    current = o;
                                }
                                _ => return None,
                            }
                        }
                    }
                    _ => return None,
                }
            }
        }

        None
    }

    pub fn replace_data_at_path(
        &self,
        tag: Tag,
        path: &str,
        replaced_value: Value,
    ) -> Option<Tagged<Value>> {
        let mut new_obj = self.clone();

        let split_path: Vec<_> = path.split(".").collect();

        if let Value::Row(ref mut o) = new_obj {
            let mut current = o;
            for idx in 0..split_path.len() {
                match current.entries.get_mut(split_path[idx]) {
                    Some(next) => {
                        if idx == (split_path.len() - 1) {
                            *next = Tagged::from_item(replaced_value, tag);
                            return Some(Tagged::from_item(new_obj, tag));
                        } else {
                            match next.item {
                                Value::Row(ref mut o) => {
                                    current = o;
                                }
                                _ => return None,
                            }
                        }
                    }
                    _ => return None,
                }
            }
        }

        None
    }

    pub fn replace_data_at_column_path(
        &self,
        tag: Tag,
        split_path: &Vec<Tagged<String>>,
        replaced_value: Value,
    ) -> Option<Tagged<Value>> {
        let mut new_obj = self.clone();

        if let Value::Row(ref mut o) = new_obj {
            let mut current = o;
            for idx in 0..split_path.len() {
                match current.entries.get_mut(&split_path[idx].item) {
                    Some(next) => {
                        if idx == (split_path.len() - 1) {
                            *next = Tagged::from_item(replaced_value, tag);
                            return Some(Tagged::from_item(new_obj, tag));
                        } else {
                            match next.item {
                                Value::Row(ref mut o) => {
                                    current = o;
                                }
                                _ => return None,
                            }
                        }
                    }
                    _ => return None,
                }
            }
        }

        None
    }

    pub fn get_data(&self, desc: &String) -> MaybeOwned<'_, Value> {
        match self {
            p @ Value::Primitive(_) => MaybeOwned::Borrowed(p),
            Value::Row(o) => o.get_data(desc),
            Value::Block(_) => MaybeOwned::Owned(Value::nothing()),
            Value::Table(_) => MaybeOwned::Owned(Value::nothing()),
            Value::Error(_) => MaybeOwned::Owned(Value::nothing()),
        }
    }

    pub(crate) fn format_leaf(&self, desc: Option<&String>) -> String {
        match self {
            Value::Primitive(p) => p.format(desc),
            Value::Block(b) => itertools::join(
                b.expressions
                    .iter()
                    .map(|e| e.source(&b.source).to_string()),
                "; ",
            ),
            Value::Row(_) => format!("[table: 1 row]"),
            Value::Table(l) => format!(
                "[table: {} {}]",
                l.len(),
                if l.len() == 1 { "row" } else { "rows" }
            ),
            Value::Error(_) => format!("[error]"),
        }
    }

    pub(crate) fn style_leaf(&self) -> &'static str {
        match self {
            Value::Primitive(p) => p.style(),
            _ => "",
        }
    }

    pub(crate) fn compare(
        &self,
        operator: &Operator,
        other: &Value,
    ) -> Result<bool, (String, String)> {
        match operator {
            _ => {
                let coerced = coerce_compare(self, other)?;
                let ordering = coerced.compare();

                use std::cmp::Ordering;

                let result = match (operator, ordering) {
                    (Operator::Equal, Ordering::Equal) => true,
                    (Operator::NotEqual, Ordering::Less)
                    | (Operator::NotEqual, Ordering::Greater) => true,
                    (Operator::LessThan, Ordering::Less) => true,
                    (Operator::GreaterThan, Ordering::Greater) => true,
                    (Operator::GreaterThanOrEqual, Ordering::Greater)
                    | (Operator::GreaterThanOrEqual, Ordering::Equal) => true,
                    (Operator::LessThanOrEqual, Ordering::Less)
                    | (Operator::LessThanOrEqual, Ordering::Equal) => true,
                    _ => false,
                };

                Ok(result)
            }
        }
    }

<<<<<<< HEAD
    pub(crate) fn as_string(&self) -> Result<String, ShellError> {
        match self {
            Value::Primitive(Primitive::String(s)) => Ok(s.clone()),
            Value::Primitive(Primitive::Boolean(x)) => Ok(format!("{}", x)),
            Value::Primitive(Primitive::Decimal(x)) => Ok(format!("{}", x)),
            Value::Primitive(Primitive::Int(x)) => Ok(format!("{}", x)),
            Value::Primitive(Primitive::Bytes(x)) => Ok(format!("{}", x)),
            Value::Primitive(Primitive::Path(x)) => Ok(format!("{}", x.display())),
            Value::Error(e) => return Err(e.clone()),
            // TODO: this should definitely be more general with better errors
            other => Err(ShellError::string(format!(
                "Expected string, got {:?}",
                other
            ))),
        }
    }

=======
>>>>>>> 3317b137
    pub(crate) fn is_true(&self) -> bool {
        match self {
            Value::Primitive(Primitive::Boolean(true)) => true,
            _ => false,
        }
    }

    pub fn string(s: impl Into<String>) -> Value {
        Value::Primitive(Primitive::String(s.into()))
    }

    pub fn pattern(s: impl Into<String>) -> Value {
        Value::Primitive(Primitive::String(s.into()))
    }

    pub fn path(s: impl Into<PathBuf>) -> Value {
        Value::Primitive(Primitive::Path(s.into()))
    }

    pub fn bytes(s: impl Into<u64>) -> Value {
        Value::Primitive(Primitive::Bytes(s.into()))
    }

    pub fn int(s: impl Into<BigInt>) -> Value {
        Value::Primitive(Primitive::Int(s.into()))
    }

    pub fn decimal(s: impl Into<BigDecimal>) -> Value {
        Value::Primitive(Primitive::Decimal(s.into()))
    }

    pub fn binary(binary: Vec<u8>) -> Value {
        Value::Primitive(Primitive::Binary(binary))
    }

    pub fn number(s: impl Into<Number>) -> Value {
        let num = s.into();

        match num {
            Number::Int(int) => Value::int(int),
            Number::Decimal(decimal) => Value::decimal(decimal),
        }
    }

    pub fn boolean(s: impl Into<bool>) -> Value {
        Value::Primitive(Primitive::Boolean(s.into()))
    }

    pub fn system_date(s: SystemTime) -> Value {
        Value::Primitive(Primitive::Date(s.into()))
    }

    pub fn date_from_str(s: Tagged<&str>) -> Result<Value, ShellError> {
        let date = DateTime::parse_from_rfc3339(s.item).map_err(|err| {
            ShellError::labeled_error(
                &format!("Date parse error: {}", err),
                "original value",
                s.tag,
            )
        })?;

        let date = date.with_timezone(&chrono::offset::Utc);

        Ok(Value::Primitive(Primitive::Date(date)))
    }

    pub fn nothing() -> Value {
        Value::Primitive(Primitive::Nothing)
    }
}

impl Tagged<Value> {
    pub(crate) fn as_path(&self) -> Result<PathBuf, ShellError> {
        match self.item() {
            Value::Primitive(Primitive::Path(path)) => Ok(path.clone()),
            other => Err(ShellError::type_error(
                "Path",
                other.type_name().tagged(self.tag()),
            )),
        }
    }
}

pub(crate) fn select_fields(obj: &Value, fields: &[String], tag: impl Into<Tag>) -> Tagged<Value> {
    let mut out = TaggedDictBuilder::new(tag);

    let descs = obj.data_descriptors();

    for field in fields {
        match descs.iter().find(|d| *d == field) {
            None => out.insert(field, Value::nothing()),
            Some(desc) => out.insert(desc.clone(), obj.get_data(desc).borrow().clone()),
        }
    }

    out.into_tagged_value()
}

pub(crate) fn reject_fields(obj: &Value, fields: &[String], tag: impl Into<Tag>) -> Tagged<Value> {
    let mut out = TaggedDictBuilder::new(tag);

    let descs = obj.data_descriptors();

    for desc in descs {
        if fields.iter().any(|field| *field == desc) {
            continue;
        } else {
            out.insert(desc.clone(), obj.get_data(&desc).borrow().clone())
        }
    }

    out.into_tagged_value()
}

enum CompareValues {
    Ints(BigInt, BigInt),
    Decimals(BigDecimal, BigDecimal),
    String(String, String),
}

impl CompareValues {
    fn compare(&self) -> std::cmp::Ordering {
        match self {
            CompareValues::Ints(left, right) => left.cmp(right),
            CompareValues::Decimals(left, right) => left.cmp(right),
            CompareValues::String(left, right) => left.cmp(right),
        }
    }
}

fn coerce_compare(left: &Value, right: &Value) -> Result<CompareValues, (String, String)> {
    match (left, right) {
        (Value::Primitive(left), Value::Primitive(right)) => coerce_compare_primitive(left, right),

        _ => Err((left.type_name(), right.type_name())),
    }
}

fn coerce_compare_primitive(
    left: &Primitive,
    right: &Primitive,
) -> Result<CompareValues, (String, String)> {
    use Primitive::*;

    Ok(match (left, right) {
        (Int(left), Int(right)) => CompareValues::Ints(left.clone(), right.clone()),
        (Int(left), Decimal(right)) => {
            CompareValues::Decimals(BigDecimal::zero() + left, right.clone())
        }
        (Int(left), Bytes(right)) => CompareValues::Ints(left.clone(), BigInt::from(*right)),
        (Decimal(left), Decimal(right)) => CompareValues::Decimals(left.clone(), right.clone()),
        (Decimal(left), Int(right)) => {
            CompareValues::Decimals(left.clone(), BigDecimal::zero() + right)
        }
        (Decimal(left), Bytes(right)) => {
            CompareValues::Decimals(left.clone(), BigDecimal::from(*right))
        }
        (Bytes(left), Int(right)) => CompareValues::Ints(BigInt::from(*left), right.clone()),
        (Bytes(left), Decimal(right)) => {
            CompareValues::Decimals(BigDecimal::from(*left), right.clone())
        }
        (String(left), String(right)) => CompareValues::String(left.clone(), right.clone()),
        _ => return Err((left.type_name(), right.type_name())),
    })
}<|MERGE_RESOLUTION|>--- conflicted
+++ resolved
@@ -763,26 +763,6 @@
         }
     }
 
-<<<<<<< HEAD
-    pub(crate) fn as_string(&self) -> Result<String, ShellError> {
-        match self {
-            Value::Primitive(Primitive::String(s)) => Ok(s.clone()),
-            Value::Primitive(Primitive::Boolean(x)) => Ok(format!("{}", x)),
-            Value::Primitive(Primitive::Decimal(x)) => Ok(format!("{}", x)),
-            Value::Primitive(Primitive::Int(x)) => Ok(format!("{}", x)),
-            Value::Primitive(Primitive::Bytes(x)) => Ok(format!("{}", x)),
-            Value::Primitive(Primitive::Path(x)) => Ok(format!("{}", x.display())),
-            Value::Error(e) => return Err(e.clone()),
-            // TODO: this should definitely be more general with better errors
-            other => Err(ShellError::string(format!(
-                "Expected string, got {:?}",
-                other
-            ))),
-        }
-    }
-
-=======
->>>>>>> 3317b137
     pub(crate) fn is_true(&self) -> bool {
         match self {
             Value::Primitive(Primitive::Boolean(true)) => true,
