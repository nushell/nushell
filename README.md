# Nu Shell

A shell for the GitHub era. A shell you can hack on.

# Status

This project has little of what will eventually be necessary for Nu to serve as your day-to-day shell. It already works well enough for contributors to dogfood it as their daily driver, but there are too many basic deficiencies for it to be useful for most people.

At the moment, executing a command that isn't identified as a built-in new command will fall back to running it as a shell command (using cmd on Windows or bash on Linux and MacOS), correctly passing through stdin, stdout and stderr, so things like your daily git workflows and even `vim` will work just fine.

There is not yet support for piping external commands to each other; piping is limited to Nu commands at the moment.

Nu currently has the following built-in commands:

-   cd directory
-   ls
-   ps
-   column ...fields 
-   reject ...fields
-   sort-by ...fields
-   where condition
-   skip amount
-   first amount
-   to-array
-   to-json
-   from-json
-   open filename
<<<<<<< HEAD
-   split sep ...fields
=======
-   split-column sep ...fields
-   split-row sep ...fields
>>>>>>> ffe2896a
-   select field 

# Goals

Prime Directive: Cross platform workflows, with first-class consistent support for Windows, OSX and Linux.

Priority #1: direct compatibility with existing platform-specific executables that make up people's workflows

Priority #2: Create workflow tools that more closely match the day-to-day experience of using a shell in 2019 (and beyond)

Priority #3: It's an object shell like PowerShell.

> These goals are all critical, project-defining priorities. Priority #1 is "direct compatibility" because any new shell absolutely needs a way to use existing executables in a direct and natural way.

# A Taste of Nu

```text
~\Code\nushell> ps | where cpu > 0
+-------------------+-----+-------+-------+----------+
| name              | cmd | cpu   | pid   | status   |
+-------------------+-----+-------+-------+----------+
| chrome.exe        | -   | 7.83  | 10508 | Runnable |
+-------------------+-----+-------+-------+----------+
| SearchIndexer.exe | -   | 7.83  | 4568  | Runnable |
+-------------------+-----+-------+-------+----------+
| nu.exe            | -   | 54.83 | 15436 | Runnable |
+-------------------+-----+-------+-------+----------+
| chrome.exe        | -   | 7.83  | 10000 | Runnable |
+-------------------+-----+-------+-------+----------+
| BlueJeans.exe     | -   | 7.83  | 6968  | Runnable |
+-------------------+-----+-------+-------+----------+

~\Code\nushell> ps | where name == chrome.exe | take 10

+------------+-----+------+-------+----------+
| name       | cmd | cpu  | pid   | status   |
+------------+-----+------+-------+----------+
| chrome.exe | -   | 0.00 | 22092 | Runnable |
+------------+-----+------+-------+----------+
| chrome.exe | -   | 0.00 | 17324 | Runnable |
+------------+-----+------+-------+----------+
| chrome.exe | -   | 0.00 | 16376 | Runnable |
+------------+-----+------+-------+----------+
| chrome.exe | -   | 0.00 | 21876 | Runnable |
+------------+-----+------+-------+----------+
| chrome.exe | -   | 0.00 | 13432 | Runnable |
+------------+-----+------+-------+----------+
| chrome.exe | -   | 0.00 | 11772 | Runnable |
+------------+-----+------+-------+----------+
| chrome.exe | -   | 0.00 | 13796 | Runnable |
+------------+-----+------+-------+----------+
| chrome.exe | -   | 0.00 | 1608  | Runnable |
+------------+-----+------+-------+----------+
| chrome.exe | -   | 0.00 | 3340  | Runnable |
+------------+-----+------+-------+----------+
| chrome.exe | -   | 0.00 | 20268 | Runnable |
+------------+-----+------+-------+----------+

~\Code\nushell> ls | sort-by "file type" size
+---------------+-----------+----------+----------+----------------+----------------+----------------+
| file name     | file type | readonly | size     | created        | accessed       | modified       |
+---------------+-----------+----------+----------+----------------+----------------+----------------+
| .git          | Directory |          | Empty    | a week ago     | 2 minutes ago  | 2 minutes ago  |
+---------------+-----------+----------+----------+----------------+----------------+----------------+
| src           | Directory |          | Empty    | a week ago     | 42 minutes ago | 42 minutes ago |
+---------------+-----------+----------+----------+----------------+----------------+----------------+
| target        | Directory |          | Empty    | a day ago      | 19 hours ago   | 19 hours ago   |
+---------------+-----------+----------+----------+----------------+----------------+----------------+
| .gitignore    | File      |          | 30 B     | a week ago     | 2 days ago     | 2 days ago     |
+---------------+-----------+----------+----------+----------------+----------------+----------------+
| .editorconfig | File      |          | 148 B    | 6 days ago     | 6 days ago     | 6 days ago     |
+---------------+-----------+----------+----------+----------------+----------------+----------------+
| Cargo.toml    | File      |          | 714 B    | 42 minutes ago | 42 minutes ago | 42 minutes ago |
+---------------+-----------+----------+----------+----------------+----------------+----------------+
| history.txt   | File      |          | 1.4 KiB  | 2 days ago     | 30 minutes ago | 30 minutes ago |
+---------------+-----------+----------+----------+----------------+----------------+----------------+
| README.md     | File      |          | 2.3 KiB  | an hour ago    | 30 seconds ago | 30 seconds ago |
+---------------+-----------+----------+----------+----------------+----------------+----------------+
| Cargo.lock    | File      |          | 38.6 KiB | 42 minutes ago | 42 minutes ago | 42 minutes ago |
+---------------+-----------+----------+----------+----------------+----------------+----------------+

~\Code\nushell> ls | column "file name" "file type" size | sort-by "file type"
+---------------+-----------+----------+
| file name     | file type | size     |
+---------------+-----------+----------+
| .git          | Directory | Empty    |
+---------------+-----------+----------+
| src           | Directory | Empty    |
+---------------+-----------+----------+
| target        | Directory | Empty    |
+---------------+-----------+----------+
| .editorconfig | File      | 148 B    |
+---------------+-----------+----------+
| .gitignore    | File      | 30 B     |
+---------------+-----------+----------+
| Cargo.lock    | File      | 38.6 KiB |
+---------------+-----------+----------+
| Cargo.toml    | File      | 714 B    |
+---------------+-----------+----------+
| history.txt   | File      | 1.4 KiB  |
+---------------+-----------+----------+
| README.md     | File      | 2.3 KiB  |
+---------------+-----------+----------+
```

Nu currently has fish-style completion of previous commands, as well ctrl-r reverse search.

![autocompletion][fish-style]

[fish-style]: ./images/nushell-autocomplete.gif "Fish-style autocomplete"<|MERGE_RESOLUTION|>--- conflicted
+++ resolved
@@ -25,12 +25,8 @@
 -   to-json
 -   from-json
 -   open filename
-<<<<<<< HEAD
--   split sep ...fields
-=======
 -   split-column sep ...fields
 -   split-row sep ...fields
->>>>>>> ffe2896a
 -   select field 
 
 # Goals
