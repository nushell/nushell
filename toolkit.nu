# this module regroups a bunch of development tools to make the development
# process easier for anyone.
#
# the main purpose of `toolkit` is to offer an easy to use interface for the
# developer during a PR cycle, namely to (**1**) format the source base,
# (**2**) catch classical flaws in the new changes with *clippy* and (**3**)
# make sure all the tests pass.

# check standard code formatting and apply the changes
export def fmt [
    --check # do not apply the format changes, only check the syntax
    --verbose  # print extra information about the command's progress
] {
    if $verbose {
        print $"running ('toolkit fmt' | pretty-format-command)"
    }

    if $check {
        try {
            cargo fmt --all -- --check
        } catch {
            error make --unspanned {
                msg: $"\nplease run ('toolkit fmt' | pretty-format-command) to fix formatting!"
            }
        }
    } else {
        cargo fmt --all
    }
}

# check that you're using the standard code style
#
# > it is important to make `clippy` happy :relieved:
export def clippy [
    --verbose # print extra information about the command's progress
    --features: list<string> # the list of features to run *Clippy* on
] {
    if $verbose {
        print $"running ('toolkit clippy' | pretty-format-command)"
    }

    # If changing these settings also change CI settings in .github/workflows/ci.yml
    try {(
        cargo clippy
            --workspace
            --exclude nu_plugin_*
            --features ($features | str join ",")
        --
            -D warnings
            -D clippy::unwrap_used
            -D clippy::unchecked_duration_subtraction
    )

    if $verbose {
        print $"running ('toolkit clippy' | pretty-format-command) on tests"
    }
    # In tests we don't have to deny unwrap
    (
        cargo clippy
            --tests
            --workspace
            --exclude nu_plugin_*
            --features ($features | str join ",")
        --
            -D warnings
    )

    if $verbose {
        print $"running ('toolkit clippy' | pretty-format-command) on plugins"
    }
    (
        cargo clippy
            --package nu_plugin_*
        --
            -D warnings
            -D clippy::unwrap_used
            -D clippy::unchecked_duration_subtraction
    )

    } catch {
        error make --unspanned {
            msg: $"\nplease fix the above ('clippy' | pretty-format-command) errors before continuing!"
        }
    }
}

# check that all the tests pass
export def test [
    --fast # use the "nextext" `cargo` subcommand to speed up the tests (see [`cargo-nextest`](https://nexte.st/) and [`nextest-rs/nextest`](https://github.com/nextest-rs/nextest))
    --features: list<string> # the list of features to run the tests on
    --workspace # run the *Clippy* command on the whole workspace (overrides `--features`)
] {
    if $fast {
        if $workspace {
            cargo nextest run --all
        } else {
            cargo nextest run --features ($features | str join ",")
        }
    } else {
        if $workspace {
            cargo test --workspace
        } else {
            cargo test --features ($features | str join ",")
        }
    }
}

# run the tests for the standard library
export def "test stdlib" [
    --extra-args: string = ''
] {
    cargo run -- --no-config-file -c $"
        use crates/nu-std/testing.nu
        testing run-tests --path crates/nu-std ($extra_args)
    "
}

# formats the pipe input inside backticks, dimmed and italic, as a pretty command
def pretty-format-command [] {
    $"`(ansi default_dimmed)(ansi default_italic)($in)(ansi reset)`"
}

# return a report about the check stage
#
# - fmt comes first
# - then clippy
# - and finally the tests
#
# without any option, `report` will return an empty report.
# otherwise, the truth values will be incremental, following
# the order above.
def report [
    --fail-fmt
    --fail-clippy
    --fail-test
    --fail-test-stdlib
    --no-fail
] {
    [fmt clippy test "test stdlib"]
    | wrap stage
    | merge (
        if $no_fail               { [true     true     true     true] }
        else if $fail_fmt         { [false    null null null] }
        else if $fail_clippy      { [true     false    null null] }
        else if $fail_test        { [true     true     false    null] }
        else if $fail_test_stdlib { [true     true     true     false] }
        else                      { [null null null null] }
        | wrap success
    )
    | upsert emoji {|it|
        if ($it.success == null) {
            ":black_circle:"
        } else if $it.success {
            ":green_circle:"
        } else {
            ":red_circle:"
        }
    }
    | each {|it|
        $"- ($it.emoji) `toolkit ($it.stage)`"
    }
    | to text
}

# run all the necessary checks and tests to submit a perfect PR
#
# # Example
# let us say we apply a change that
# - breaks the formatting, e.g. with extra newlines everywhere
# - makes clippy sad, e.g. by adding unnecessary string conversions with `.to_string()`
# - breaks the tests by output bad string data from a data structure conversion
#
# > the following diff breaks all of the three checks!
# > ```diff
# > diff --git a/crates/nu-command/src/formats/to/nuon.rs b/crates/nu-command/src/formats/to/nuon.rs
# > index abe34c054..927d6a3de 100644
# > --- a/crates/nu-command/src/formats/to/nuon.rs
# > +++ b/crates/nu-command/src/formats/to/nuon.rs
# > @@ -131,7 +131,8 @@ pub fn value_to_string(v: &Value, span: Span) -> Result<String, ShellError> {
# >                          }
# >                      })
# >                      .collect();
# > -                let headers_output = headers.join(", ");
# > +                let headers_output = headers.join(&format!("x {}", "")
# > +                    .to_string());
# >
# >                  let mut table_output = vec![];
# >                  for val in vals {
# > ```
#
# > **Note**
# > at every stage, the `toolkit check pr` will return a report of the few stages being run.
#
# - we run the toolkit once and it fails...
# ```nushell
# >_ toolkit check pr
# running `toolkit fmt`
# Diff in /home/amtoine/.local/share/git/store/github.com/amtoine/nushell/crates/nu-command/src/formats/to/nuon.rs at line 131:
#                          }
#                      })
#                      .collect();
# -                let headers_output = headers.join(&format!("x {}", "")
# -                    .to_string());
# +                let headers_output = headers.join(&format!("x {}", "").to_string());
#
#                  let mut table_output = vec![];
#                  for val in vals {
#
# please run toolkit fmt to fix the formatting
# ```
# - we run `toolkit fmt` as proposed and rerun the toolkit... to see clippy is sad...
# ```nushell
# running `toolkit fmt`
# running `toolkit clippy`
# ...
# error: redundant clone
#    --> crates/nu-command/src/formats/to/nuon.rs:134:71
#     |
# 134 |                 let headers_output = headers.join(&format!("x {}", "").to_string());
#     |                                                                       ^^^^^^^^^^^^ help: remove this
#     |
# note: this value is dropped without further use
#    --> crates/nu-command/src/formats/to/nuon.rs:134:52
#     |
# 134 |                 let headers_output = headers.join(&format!("x {}", "").to_string());
#     |                                                    ^^^^^^^^^^^^^^^^^^^
#     = help: for further information visit https://rust-lang.github.io/rust-clippy/master/index.html#redundant_clone
#     = note: `-D clippy::redundant-clone` implied by `-D warnings`
#
# error: could not compile `nu-command` due to previous error
# ```
# - we remove the useless `.to_string()`, and in that cases, the whole format is useless, only `"x "` is useful!
# but now the tests do not pass :sob:
# ```nushell
# running `toolkit fmt`
# running `toolkit clippy`
# ...
# running `toolkit test`
# ...
# failures:
#     commands::insert::insert_uses_enumerate_index
#     commands::merge::multi_row_table_overwrite
#     commands::merge::single_row_table_no_overwrite
#     commands::merge::single_row_table_overwrite
#     commands::update::update_uses_enumerate_index
#     commands::upsert::upsert_uses_enumerate_index_inserting
#     commands::upsert::upsert_uses_enumerate_index_updating
#     commands::where_::where_uses_enumerate_index
#     format_conversions::nuon::does_not_quote_strings_unnecessarily
#     format_conversions::nuon::to_nuon_table
# ```
# - finally let's fix the tests by removing the `x`, essentially removing the whole diff we applied at the top!
#
# now the whole `toolkit check pr` passes! :tada:
export def "check pr" [
    --fast # use the "nextext" `cargo` subcommand to speed up the tests (see [`cargo-nextest`](https://nexte.st/) and [`nextest-rs/nextest`](https://github.com/nextest-rs/nextest))
    --features: list<string> # the list of features to check the current PR on
] {
    $env.NU_TEST_LOCALE_OVERRIDE = 'en_US.utf8'
    $env.LANG = 'en_US.UTF-8'
    $env.LANGUAGE = 'en'

    try {
        fmt --check --verbose
    } catch {
        return (report --fail-fmt)
    }

    try {
        clippy --features $features --verbose
    } catch {
        return (report --fail-clippy)
    }

    print $"running ('toolkit test' | pretty-format-command)"
    try {
        if $fast {
            if ($features | is-empty) {
                test --workspace --fast
            } else {
                test --features $features --fast
            }
        } else {
            if ($features | is-empty) {
                test --workspace
            } else {
                test --features $features
            }
        }
    } catch {
        return (report --fail-test)
    }

    print $"running ('toolkit test stdlib' | pretty-format-command)"
    try {
        test stdlib
    } catch {
        return (report --fail-test-stdlib)
    }

    report --no-fail
}

# run Nushell from source with a right indicator
export def run [] {
    cargo run -- ...[
        -e "$env.PROMPT_COMMAND_RIGHT = $'(ansi magenta_reverse)trying Nushell inside Cargo(ansi reset)'"
    ]
}

# set up git hooks to run:
# - `toolkit fmt --check --verbose` on `git commit`
# - `toolkit fmt --check --verbose` and `toolkit clippy --verbose` on `git push`
export def setup-git-hooks [] {
    print "This command will change your local git configuration and hence modify your development workflow. Are you sure you want to continue? [y]"
    if (input) == "y" {
        print $"running ('toolkit setup-git-hooks' | pretty-format-command)"
        git config --local core.hooksPath .githooks
    } else {
        print $"aborting ('toolkit setup-git-hooks' | pretty-format-command)"
    }
}

def build-nushell [features: string] {
    print $'(char nl)Building nushell'
    print '----------------------------'

    cargo build --features $features --locked
}

def build-plugin [] {
    let plugin = $in

    print $'(char nl)Building ($plugin)'
    print '----------------------------'

    cd $"crates/($plugin)"
    cargo build
}

# build Nushell and plugins with some features
export def build [
    ...features: string@"nu-complete list features"  # a space-separated list of feature to install with Nushell
    --all # build all plugins with Nushell
] {
    build-nushell ($features | str join ",")

    if not $all {
        return
    }

    let plugins = [
        nu_plugin_inc,
        nu_plugin_gstat,
        nu_plugin_query,
        nu_plugin_example,
        nu_plugin_custom_values,
        nu_plugin_formats,
    ]

    for plugin in $plugins {
        $plugin | build-plugin
    }
}

def "nu-complete list features" [] {
    open Cargo.toml | get features | transpose feature dependencies | get feature
}

def install-plugin [] {
    let plugin = $in

    print $'(char nl)Installing ($plugin)'
    print '----------------------------'

    cargo install --path $"crates/($plugin)"
}

# install Nushell and features you want
export def install [
    ...features: string@"nu-complete list features"  # a space-separated list of feature to install with Nushell
    --all # install all plugins with Nushell
] {
    touch crates/nu-cmd-lang/build.rs # needed to make sure `version` has the correct `commit_hash`
    cargo install --path . --features ($features | str join ",") --locked --force
    if not $all {
        return
    }

    let plugins = [
        nu_plugin_inc,
        nu_plugin_gstat,
        nu_plugin_query,
        nu_plugin_example,
        nu_plugin_custom_values,
        nu_plugin_formats,
    ]

    for plugin in $plugins {
        $plugin | install-plugin
    }
}

def windows? [] {
    $nu.os-info.name == windows
}

# filter out files that end in .d
def keep-plugin-executables [] {
    if (windows?) { where name ends-with '.exe' } else { where name !~ '\.d' }
}

# add all installed plugins
export def "add plugins" [] {
    let plugin_path = (which nu | get path.0 | path dirname)
    let plugins = (ls $plugin_path | where name =~ nu_plugin | keep-plugin-executables | get name)

    if ($plugins | is-empty) {
        print $"no plugins found in ($plugin_path)..."
        return
    }

    for plugin in $plugins {
        try {
            print $"> plugin add ($plugin)"
            plugin add $plugin
        } catch { |err|
            print -e $"(ansi rb)Failed to add ($plugin):\n($err.msg)(ansi reset)"
        }
    }

    print $"\n(ansi gb)plugins registered, please restart nushell(ansi reset)"
}

def compute-coverage [] {
    print "Setting up environment variables for coverage"
    # Enable LLVM coverage tracking through environment variables
    # show env outputs .ini/.toml style description of the variables
    # In order to use from toml, we need to make sure our string literals are single quoted
    # This is especially important when running on Windows since "C:\blah" is treated as an escape
    cargo llvm-cov show-env | str replace (char dq) (char sq) -a | from toml | load-env

    print "Cleaning up coverage data"
    cargo llvm-cov clean --workspace

    print "Building with workspace and profile=ci"
    # Apparently we need to explicitly build the necessary parts
    # using the `--profile=ci` is basically `debug` build with unnecessary symbols stripped
    # leads to smaller binaries and potential savings when compiling and running
    cargo build --workspace --profile=ci

    print "Running tests with --workspace and profile=ci"
    cargo test --workspace --profile=ci

    # You need to provide the used profile to find the raw data
    print "Generating coverage report as lcov.info"
    cargo llvm-cov report --lcov --output-path lcov.info --profile=ci
}

# Script to generate coverage locally
#
# Output: `lcov.info` file
#
# Relies on `cargo-llvm-cov`. Install via `cargo install cargo-llvm-cov`
# https://github.com/taiki-e/cargo-llvm-cov
#
# You probably have to run `cargo llvm-cov clean` once manually,
# as you have to confirm to install additional tooling for your rustup toolchain.
# Else the script might stall waiting for your `y<ENTER>`
#
# Some of the internal tests rely on the exact cargo profile
# (This is somewhat criminal itself)
# but we have to signal to the tests that we use the `ci` `--profile`
#
# Manual gathering of coverage to catch invocation of the `nu` binary.
# This is relevant for tests using the `nu!` macro from `nu-test-support`
# see: https://github.com/taiki-e/cargo-llvm-cov#get-coverage-of-external-tests
#
# To display the coverage in your editor see:
#
# - https://marketplace.visualstudio.com/items?itemName=ryanluker.vscode-coverage-gutters
# - https://github.com/umaumax/vim-lcov
# - https://github.com/andythigpen/nvim-coverage (probably needs some additional config)
export def cov [] {
    let start = (date now)
    $env.NUSHELL_CARGO_PROFILE = "ci"

    compute-coverage

    let end = (date now)
    print $"Coverage generation took ($end - $start)."
}

<<<<<<< HEAD
# Benchmark the current branch against the main branch
# Ensure you have `cargo-export` installed to generate separate artifacts for each branch.
export def "benchmark-current-branch-with-main" [] {
    let main = "main"
    let current_branch = (git branch --show-current)

    cargo export $"target/($current_branch)" -- bench
    git checkout $main
    cargo export $"target/($main)" -- bench
    git checkout $current_branch
    ^$"./target/($current_branch)/benchmarks" compare $"./target/($main)/benchmarks" -o -s 50
}

# Benchmark the current branch and logs the result in `./target/samples`
# Ensure you have `cargo-export` installed to generate separate artifacts for each branch.
export def "benchmark-and-log-result" [] {
    let current_branch = (git branch --show-current)
    let current_dir = "./" | path expand
    let res_path = $"($current_dir)/target/samples"

    cargo export $"target/($current_branch)" -- bench
    ^$"./target/($current_branch)/benchmarks" compare -o -s 50 --dump $res_path
=======
# Build all Windows archives and MSIs for release manually
#
# This builds std and full distributions for both aarch64 and x86_64.
#
# You need to have the cross-compilers for MSVC installed (see Visual Studio).
# If compiling on x86_64, you need ARM64 compilers and libs too, and vice versa.
export def 'release-pkg windows' [
    --artifacts-dir="artifacts" # Where to copy the final msi and zip files to
] {
    $env.RUSTFLAGS = ""
    $env.CARGO_TARGET_DIR = ""
    hide-env RUSTFLAGS
    hide-env CARGO_TARGET_DIR
    $env.OS = "windows-latest"
    $env.GITHUB_WORKSPACE = ("." | path expand)
    $env.GITHUB_OUTPUT = ("./output/out.txt" | path expand)
    let version = (open Cargo.toml | get package.version)
    mkdir $artifacts_dir
    for target in ["aarch64" "x86_64"] {
        $env.TARGET = $target ++ "-pc-windows-msvc"
        for release_type in ["" full] {
            $env.RELEASE_TYPE = $release_type
            $env.TARGET_RUSTFLAGS = if $release_type == "full" {
                "--features=dataframe"
            } else {
                ""
            }
            let out_filename = if $release_type == "full" {
                $target ++ "-windows-msvc-full"
            } else {
                $target ++ "-pc-windows-msvc"
            }
            rm -rf output
            _EXTRA_=bin nu .github/workflows/release-pkg.nu
            cp $"output/nu-($version)-($out_filename).zip" $artifacts_dir
            rm -rf output
            _EXTRA_=msi nu .github/workflows/release-pkg.nu
            cp $"target/wix/nu-($version)-($out_filename).msi" $artifacts_dir
        }
    }
>>>>>>> bc6d934f
}

export def main [] { help toolkit }<|MERGE_RESOLUTION|>--- conflicted
+++ resolved
@@ -491,7 +491,7 @@
     print $"Coverage generation took ($end - $start)."
 }
 
-<<<<<<< HEAD
+
 # Benchmark the current branch against the main branch
 # Ensure you have `cargo-export` installed to generate separate artifacts for each branch.
 export def "benchmark-current-branch-with-main" [] {
@@ -514,7 +514,8 @@
 
     cargo export $"target/($current_branch)" -- bench
     ^$"./target/($current_branch)/benchmarks" compare -o -s 50 --dump $res_path
-=======
+}    
+
 # Build all Windows archives and MSIs for release manually
 #
 # This builds std and full distributions for both aarch64 and x86_64.
@@ -555,7 +556,6 @@
             cp $"target/wix/nu-($version)-($out_filename).msi" $artifacts_dir
         }
     }
->>>>>>> bc6d934f
 }
 
 export def main [] { help toolkit }