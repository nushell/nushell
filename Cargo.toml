--- conflicted
+++ resolved
@@ -140,12 +140,8 @@
 rand_chacha = "0.9"
 ratatui = "0.29"
 rayon = "1.10"
-<<<<<<< HEAD
-reedline = { git = "https://github.com/mrdgo/reedline.git", branch = "main" }
+reedline = { git = "https://github.com/nushell/reedline.git", branch = "main" }
 regex = "1.9.5"
-=======
-reedline = "0.40.0"
->>>>>>> 440b9c8e
 rmp = "0.8"
 rmp-serde = "1.3"
 roxmltree = "0.20"
