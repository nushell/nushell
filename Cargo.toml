--- conflicted
+++ resolved
@@ -121,15 +121,8 @@
 # Main nu binary
 [[bin]]
 name = "nu"
-<<<<<<< HEAD
 path = "src/main.rs"
 
 [target.'cfg(target_family = "unix")'.dependencies]
 nix = "0.24"
 atty = "0.2"
-
-[patch.crates-io]
-reedline = { git = "https://github.com/nushell/reedline", branch = "main" }
-=======
-path = "src/main.rs"
->>>>>>> 6aa8a007
