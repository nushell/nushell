[package]
name = "nu"
version = "0.8.1"
authors = ["Yehuda Katz <wycats@gmail.com>", "Jonathan Turner <jonathan.d.turner@gmail.com>", "Andrés N. Robalino <andres@androbtech.com>"]
description = "A shell for the GitHub era"
license = "MIT"
edition = "2018"
readme = "README.md"
default-run = "nu"
repository = "https://github.com/nushell/nushell"
homepage = "https://www.nushell.sh"
documentation = "https://www.nushell.sh/book/"

[workspace]

members = [
    "crates/nu-macros",
    "crates/nu-errors",
    "crates/nu-source",
    "crates/nu_plugin_average",
    "crates/nu_plugin_binaryview",
    "crates/nu_plugin_fetch",
    "crates/nu_plugin_inc",
    "crates/nu_plugin_match",
    "crates/nu_plugin_post",
    "crates/nu_plugin_ps",
    "crates/nu_plugin_str",
    "crates/nu_plugin_sum",
    "crates/nu_plugin_sys",
    "crates/nu_plugin_textview",
    "crates/nu_plugin_tree",
    "crates/nu-protocol",
    "crates/nu-plugin",
    "crates/nu-parser",
    "crates/nu-value-ext",
    "crates/nu-build"
]

# See more keys and their definitions at https://doc.rust-lang.org/cargo/reference/manifest.html

[dependencies]
nu-source = { version = "0.8.0", path = "./crates/nu-source" }
nu-plugin = { version = "0.8.0", path = "./crates/nu-plugin" }
nu-protocol = { version = "0.8.0", path = "./crates/nu-protocol" }
nu-errors = { version = "0.8.0", path = "./crates/nu-errors" }
nu-parser = { version = "0.8.0", path = "./crates/nu-parser" }
nu-value-ext = { version = "0.8.0", path = "./crates/nu-value-ext" }
nu_plugin_average = {version = "0.8.0", path = "./crates/nu_plugin_average", optional=true}
nu_plugin_binaryview = {version = "0.8.0", path = "./crates/nu_plugin_binaryview", optional=true}
nu_plugin_fetch = {version = "0.8.0", path = "./crates/nu_plugin_fetch", optional=true}
nu_plugin_inc = {version = "0.8.0", path = "./crates/nu_plugin_inc", optional=true}
nu_plugin_match = {version = "0.8.0", path = "./crates/nu_plugin_match", optional=true}
nu_plugin_post = {version = "0.8.0", path = "./crates/nu_plugin_post", optional=true}
nu_plugin_ps = {version = "0.8.0", path = "./crates/nu_plugin_ps", optional=true}
nu_plugin_str = {version = "0.8.0", path = "./crates/nu_plugin_str", optional=true}
nu_plugin_sum = {version = "0.8.0", path = "./crates/nu_plugin_sum", optional=true}
nu_plugin_sys = {version = "0.8.0", path = "./crates/nu_plugin_sys", optional=true}
nu_plugin_textview = {version = "0.8.0", path = "./crates/nu_plugin_textview", optional=true}
nu_plugin_tree = {version = "0.8.0", path = "./crates/nu_plugin_tree", optional=true}
nu-macros = { version = "0.8.0", path = "./crates/nu-macros" }

query_interface = "0.3.5"
typetag = "0.1.4"
rustyline = "5.0.6"
chrono = { version = "0.4.10", features = ["serde"] }
derive-new = "0.5.8"
prettytable-rs = "0.8.0"
itertools = "0.8.2"
ansi_term = "0.12.1"
nom = "5.0.1"
dunce = "1.0.0"
indexmap = { version = "1.3.1", features = ["serde-1"] }
byte-unit = "3.0.3"
base64 = "0.11"
futures-preview = { version = "=0.3.0-alpha.19", features = ["compat", "io-compat"] }
async-stream = "0.1.2"
futures_codec = "0.2.5"
num-traits = "0.2.11"
term = "0.5.2"
bytes = "0.4.12"
log = "0.4.8"
pretty_env_logger = "0.3.1"
serde = { version = "1.0.104", features = ["derive"] }
bson = { version = "0.14.0", features = ["decimal128"] }
serde_json = "1.0.44"
serde-hjson = "0.9.1"
serde_yaml = "0.8"
serde_bytes = "0.11.3"
getset = "0.0.9"
language-reporting = "0.4.0"
app_dirs = "1.2.1"
csv = "1.1"
toml = "0.5.6"
clap = "2.33.0"
git2 = { version = "0.11.0", default_features = false }
dirs = "2.0.2"
glob = "0.3.0"
ctrlc = "3.1.3"
roxmltree = "0.9.0"
nom_locate = "1.0.0"
nom-tracable = "0.4.1"
unicode-xid = "0.2.0"
serde_ini = "0.2.0"
subprocess = "0.1.18"
pretty-hex = "0.1.1"
hex = "0.4"
tempfile = "3.1.0"
ichwh = "0.2"
textwrap = {version = "0.11.0", features = ["term_size"]}
shellexpand = "1.1.1"
pin-utils = "0.1.0-alpha.4"
num-bigint = { version = "0.2.5", features = ["serde"] }
bigdecimal = { version = "0.1.0", features = ["serde"] }
serde_urlencoded = "0.6.1"
trash = "1.0.0"
regex = "1"
cfg-if = "0.1"
strip-ansi-escapes = "0.1.0"
calamine = "0.16"
umask = "0.1"
futures-util = "0.3.1"
termcolor = "1.1.0"
natural = "0.3.0"
parking_lot = "0.10.0"

clipboard = {version = "0.5", optional = true }
ptree = {version = "0.2" }
starship = { version = "0.33.1", optional = true}
heim = {version = "0.0.9", optional = true}
battery = {version = "0.7.5", optional = true}
syntect = {version = "3.2.0", optional = true }
onig_sys = {version = "=69.1.0", optional = true }
crossterm = {version = "0.10.2", optional = true}
futures-timer = {version = "1.0.2", optional = true}
<<<<<<< HEAD
url = {version = "2.1.0", optional = true}
semver = {version = "0.9.0", optional = true}

[dependencies.rusqlite]
version = "0.20.0"
features = ["bundled", "blob"]
=======
url = {version = "2.1.1", optional = true}

[target.'cfg(unix)'.dependencies]
users = "0.9"
>>>>>>> 47d987d3

[features]
# Dummy executables
nu-dummies = []

default = ["nu-dummies", "sys", "ps", "textview", "inc", "str"]
stable = ["default", "starship-prompt", "binaryview", "match", "tree", "average", "sum", "post", "fetch", "clipboard"]

# Default
sys = ["heim", "battery"]
ps = ["heim", "futures-timer"]
textview = ["crossterm", "syntect", "onig_sys", "url"]
inc = ["nu_plugin_inc"]
str = ["nu_plugin_str"]

# Stable
average = ["nu_plugin_average"]
binaryview = ["nu_plugin_binaryview"]
fetch = ["nu_plugin_fetch"]
match = ["nu_plugin_match"]
post = ["nu_plugin_post"]
starship-prompt = ["starship"]
sum = ["nu_plugin_sum"]
trace = ["nu-parser/trace"]
tree = ["nu_plugin_tree"]

<<<<<<< HEAD
=======
[dependencies.rusqlite]
version = "0.21.0"
features = ["bundled", "blob"]

>>>>>>> 47d987d3
[dev-dependencies]
pretty_assertions = "0.6.1"
nu-test-support = { version = "0.8.0", path = "./crates/nu-test-support" }

[build-dependencies]
toml = "0.5.6"
serde = { version = "1.0.104", features = ["derive"] }
nu-build = { version = "0.8.0", path = "./crates/nu-build" }

[lib]
name = "nu"
doctest = false
path = "src/lib.rs"

[[bin]]
name = "fail"
path = "crates/nu-test-support/src/dummies/fail.rs"
required-features = ["nu-dummies"]

[[bin]]
name = "chop"
path = "crates/nu-test-support/src/dummies/chop.rs"
required-features = ["nu-dummies"]

[[bin]]
name = "cococo"
path = "crates/nu-test-support/src/dummies/cococo.rs"
required-features = ["nu-dummies"]

# Core plugins that ship with `cargo install nu` by default
# Currently, Cargo limits us to installing only one binary
# unless we use [[bin]], so we use this as a workaround
[[bin]]
name = "nu_plugin_core_textview"
path = "src/plugins/nu_plugin_core_textview.rs"
required-features = ["textview"]

[[bin]]
name = "nu_plugin_core_inc"
path = "src/plugins/nu_plugin_core_inc.rs"
required-features = ["inc"]

[[bin]]
name = "nu_plugin_core_ps"
path = "src/plugins/nu_plugin_core_ps.rs"
required-features = ["ps"]

[[bin]]
name = "nu_plugin_core_str"
path = "src/plugins/nu_plugin_core_str.rs"
required-features = ["str"]

[[bin]]
name = "nu_plugin_core_sys"
path = "src/plugins/nu_plugin_core_sys.rs"
required-features = ["sys"]

# Main nu binary
[[bin]]
name = "nu"
path = "src/main.rs"<|MERGE_RESOLUTION|>--- conflicted
+++ resolved
@@ -132,19 +132,11 @@
 onig_sys = {version = "=69.1.0", optional = true }
 crossterm = {version = "0.10.2", optional = true}
 futures-timer = {version = "1.0.2", optional = true}
-<<<<<<< HEAD
-url = {version = "2.1.0", optional = true}
+url = {version = "2.1.1", optional = true}
 semver = {version = "0.9.0", optional = true}
-
-[dependencies.rusqlite]
-version = "0.20.0"
-features = ["bundled", "blob"]
-=======
-url = {version = "2.1.1", optional = true}
 
 [target.'cfg(unix)'.dependencies]
 users = "0.9"
->>>>>>> 47d987d3
 
 [features]
 # Dummy executables
@@ -171,13 +163,10 @@
 trace = ["nu-parser/trace"]
 tree = ["nu_plugin_tree"]
 
-<<<<<<< HEAD
-=======
 [dependencies.rusqlite]
-version = "0.21.0"
+version = "0.20.0"
 features = ["bundled", "blob"]
 
->>>>>>> 47d987d3
 [dev-dependencies]
 pretty_assertions = "0.6.1"
 nu-test-support = { version = "0.8.0", path = "./crates/nu-test-support" }
