[package]
authors = ["The Nushell Project Developers"]
build = "scripts/build.rs"
default-run = "nu"
description = "A new type of shell"
documentation = "https://www.nushell.sh/book/"
edition = "2024"
exclude = ["images"]
homepage = "https://www.nushell.sh"
license = "MIT"
name = "nu"
repository = "https://github.com/nushell/nushell"
rust-version = "1.88.0"
version = "0.107.1"

# See more keys and their definitions at https://doc.rust-lang.org/cargo/reference/manifest.html

[package.metadata.binstall]
pkg-url = "{ repo }/releases/download/{ version }/{ name }-{ version }-{ target }.{ archive-format }"
pkg-fmt = "tgz"

[package.metadata.binstall.overrides.x86_64-pc-windows-msvc]
pkg-fmt = "zip"

[workspace]
members = [
  "crates/nu_plugin_custom_values",
  "crates/nu_plugin_example",
  "crates/nu_plugin_formats",
  "crates/nu_plugin_gstat",
  "crates/nu_plugin_inc",
  "crates/nu_plugin_polars",
  "crates/nu_plugin_query",
  "crates/nu_plugin_stress_internals",
  "crates/nu-cli",
  "crates/nu-cmd-base",
  "crates/nu-cmd-extra",
  "crates/nu-cmd-lang",
  "crates/nu-cmd-plugin",
  "crates/nu-color-config",
  "crates/nu-command",
  "crates/nu-derive-value",
  "crates/nu-engine",
  "crates/nu-experimental",
  "crates/nu-explore",
  "crates/nu-json",
  "crates/nu-lsp",
  "crates/nu-parser",
  "crates/nu-plugin-core",
  "crates/nu-plugin-engine",
  "crates/nu-plugin-protocol",
  "crates/nu-plugin-test-support",
  "crates/nu-plugin",
  "crates/nu-pretty-hex",
  "crates/nu-protocol",
  "crates/nu-std",
  "crates/nu-system",
  "crates/nu-table",
  "crates/nu-term-grid",
  "crates/nu-test-support",
  "crates/nu-utils",
  "crates/nuon",
  "crates/nu-mcp",
]

[workspace.dependencies]
alphanumeric-sort = "1.5"
ansi-str = "0.9"
anyhow = "1.0.82"
base64 = "0.22.1"
bracoxide = "0.1.6"
brotli = "7.0"
byteorder = "1.5"
bytes = "1"
bytesize = "2.1.0"
byteyarn = "0.5"
calamine = "0.28"
chardetng = "0.1.17"
chrono = { default-features = false, version = "0.4.34" }
chrono-humanize = "0.2.3"
chrono-tz = "0.10"
crossbeam-channel = "0.5.8"
crossterm = "0.28.1"
csv = "1.3"
ctrlc = "3.4"
devicons = "0.6.12"
dialoguer = { default-features = false, version = "0.11" }
fuzzy-matcher = { version = "^0.3.7" }
digest = { default-features = false, version = "0.10" }
dirs = "5.0"
dirs-sys = "0.4"
dtparse = "2.0"
encoding_rs = "0.8"
fancy-regex = "0.16"
filesize = "0.2"
filetime = "0.2"
heck = "0.5.0"
http = "1.3.1"
human-date-parser = "0.3.0"
indexmap = "2.11"
indicatif = "0.17"
interprocess = "2.2.0"
is_executable = "1.0"
itertools = "0.14"
lean_string = { version = "0.5", features = ["serde"] }
libc = "0.2"
libproc = "0.14"
log = "0.4"
lru = "0.12"
lscolors = { version = "0.20", default-features = false }
lsp-server = "0.7.8"
lsp-types = { version = "0.97.0", features = ["proposed"] }
lsp-textdocument = "0.4.2"
mach2 = "0.4"
md5 = { version = "0.10", package = "md-5" }
miette = "7.6"
mime = "0.3.17"
mime_guess = "2.0"
mockito = { version = "1.7", default-features = false }
multipart-rs = "0.1.13"
native-tls = "0.2"
nix = { version = "0.29", default-features = false }
notify-debouncer-full = { version = "0.3", default-features = false }
nu-ansi-term = "0.50.1"
nucleo-matcher = "0.3"
num-format = "0.4"
num-traits = "0.2"
oem_cp = "2.1.0"
omnipath = "0.1"
open = "5.3"
os_pipe = { version = "1.2", features = ["io_safety"] }
pathdiff = "0.2"
percent-encoding = "2"
pretty_assertions = "1.4"
print-positions = "0.6"
proc-macro-error2 = "2.0"
proc-macro2 = "1.0"
procfs = "0.17.0"
pwd = "1.3"
quick-xml = "0.37.5"
quickcheck = "1.0"
quickcheck_macros = "1.1"
quote = "1.0"
rand = "0.9"
getrandom = "0.2" # pick same version that rand requires
rand_chacha = "0.9"
ratatui = "0.29"
rayon = "1.11"
reedline = "0.42.0"
rmp = "0.8"
rmp-serde = "1.3"
roxmltree = "0.20"
rstest = { version = "0.23", default-features = false }
rstest_reuse = "0.7"
rusqlite = "0.37"
rust-embed = "8.7.0"
# We have to fix rustls and ureq versions
# because we use unversioned api to allow users set up their own
# crypto providers (grep for "unversioned")
rustls = { version = "=0.23.28", default-features = false, features = ["std", "tls12"] }
rustls-native-certs = "0.8"
scopeguard = { version = "1.2.0" }
serde = { version = "1.0" }
serde_json = "1.0.97"
serde_urlencoded = "0.7.1"
serde_yaml = "0.9.33"
sha2 = "0.10"
strip-ansi-escapes = "0.2.1"
strum = "0.26"
strum_macros = "0.26"
syn = "2.0"
sysinfo = "0.36"
tabled = { version = "0.20", default-features = false }
tempfile = "3.22"
thiserror = "2.0.12"
titlecase = "3.6"
toml = "0.8"
trash = "5.2"
update-informer = { version = "1.3.0", default-features = false, features = ["github", "ureq"] }
umask = "2.1"
unicode-segmentation = "1.12"
unicode-width = "0.2"
ureq = { version = "=3.0.12", default-features = false, features = ["socks-proxy"] }
url = "2.2"
uu_cp = "0.0.30"
uu_mkdir = "0.0.30"
uu_mktemp = "0.0.30"
uu_mv = "0.0.30"
uu_touch = "0.0.30"
uu_whoami = "0.0.30"
uu_uname = "0.0.30"
uucore = "0.0.30"
uuid = "1.16.0"
v_htmlescape = "0.15.0"
wax = "0.6"
web-time = "1.1.0"
which = "8.0.0"
windows = "0.56"
windows-sys = "0.48"
winreg = "0.52"
memchr = "2.7.4"
webpki-roots = "1.0"

[workspace.lints.clippy]
# Warning: workspace lints affect library code as well as tests, so don't enable lints that would be too noisy in tests like that.
# todo = "warn"
unchecked_duration_subtraction = "warn"
used_underscore_binding = "warn"
result_large_err = "allow"

[lints]
workspace = true

[dependencies]
nu-cli = { path = "./crates/nu-cli", version = "0.107.1" }
nu-cmd-base = { path = "./crates/nu-cmd-base", version = "0.107.1" }
nu-cmd-extra = { path = "./crates/nu-cmd-extra", version = "0.107.1" }
nu-cmd-lang = { path = "./crates/nu-cmd-lang", version = "0.107.1" }
nu-cmd-plugin = { path = "./crates/nu-cmd-plugin", version = "0.107.1", optional = true }
nu-command = { path = "./crates/nu-command", version = "0.107.1", default-features = false, features = ["os"] }
nu-engine = { path = "./crates/nu-engine", version = "0.107.1" }
nu-experimental = { path = "./crates/nu-experimental", version = "0.107.1" }
nu-explore = { path = "./crates/nu-explore", version = "0.107.1" }
nu-lsp = { path = "./crates/nu-lsp/", version = "0.107.1" }
nu-parser = { path = "./crates/nu-parser", version = "0.107.1" }
nu-path = { path = "./crates/nu-path", version = "0.107.1" }
nu-plugin-engine = { path = "./crates/nu-plugin-engine", optional = true, version = "0.107.1" }
nu-protocol = { path = "./crates/nu-protocol", version = "0.107.1" }
nu-std = { path = "./crates/nu-std", version = "0.107.1" }
nu-system = { path = "./crates/nu-system", version = "0.107.1" }
nu-utils = { path = "./crates/nu-utils", version = "0.107.1" }
nu-mcp = { path = "./crates/nu-mcp", version = "0.107.1", optional = true }
reedline = { workspace = true, features = ["bashisms"] }

crossterm = { workspace = true }
ctrlc = { workspace = true }
dirs = { workspace = true }
log = { workspace = true }
miette = { workspace = true, features = ["fancy-no-backtrace", "fancy"] }
multipart-rs = { workspace = true }
serde_json = { workspace = true }
simplelog = "0.12"
time = "0.3"

[target.'cfg(not(target_os = "windows"))'.dependencies]
# Our dependencies don't use OpenSSL on Windows
openssl = { version = "0.10", features = ["vendored"], optional = true }

[target.'cfg(windows)'.build-dependencies]
winresource = "0.1"

[target.'cfg(target_family = "unix")'.dependencies]
nix = { workspace = true, default-features = false, features = [
  "signal",
  "process",
  "fs",
  "term",
] }

[dev-dependencies]
nu-test-support = { path = "./crates/nu-test-support", version = "0.107.1" }
nu-plugin-protocol = { path = "./crates/nu-plugin-protocol", version = "0.107.1" }
nu-plugin-core = { path = "./crates/nu-plugin-core", version = "0.107.1" }
assert_cmd = "2.0"
dirs = { workspace = true }
tango-bench = "0.6"
pretty_assertions = { workspace = true }
fancy-regex = { workspace = true }
rstest = { workspace = true, default-features = false }
serial_test = "3.2"
tempfile = { workspace = true }

[features]
# Enable all features while still avoiding mutually exclusive features.
# Use this if `--all-features` fails.
full = [
  "network",
  "plugin",
  "rustls-tls",
  "sqlite",
  "system-clipboard",
  "trash-support",
]

plugin = [
  # crates
  "dep:nu-cmd-plugin",
  "dep:nu-plugin-engine",

  # features
  "nu-cli/plugin",
  "nu-cmd-lang/plugin",
  "nu-command/plugin",
  "nu-engine/plugin",
  "nu-parser/plugin",
  "nu-protocol/plugin",
]

<<<<<<< HEAD
mcp = [
  "dep:nu-mcp",
  "nu-mcp/mcp",
]

=======
network = ["nu-command/network"]
>>>>>>> 4062cbdc
native-tls = ["nu-command/native-tls"]
rustls-tls = ["nu-command/rustls-tls"]

default = [
  "plugin",
  "trash-support",
  "sqlite",
  "network",
  "rustls-tls"
]
stable = ["default"]
# NOTE: individual features are also passed to `nu-cmd-lang` that uses them to generate the feature matrix in the `version` command

# Enable to statically link OpenSSL (perl is required, to build OpenSSL https://docs.rs/openssl/latest/openssl/);
# otherwise the system version will be used. Not enabled by default because it takes a while to build
static-link-openssl = ["dep:openssl"]

# Optional system clipboard support in `reedline`, this behavior has problematic compatibility with some systems.
# Missing X server/ Wayland can cause issues
system-clipboard = [
  "reedline/system_clipboard",
  "nu-cli/system-clipboard",
]

# Stable (Default)
trash-support = ["nu-command/trash-support"]

# SQLite commands for nushell
sqlite = [
  "nu-cli/sqlite",
  "nu-command/sqlite",
  "nu-std/sqlite",
  "nu-protocol/sqlite",
  "reedline/sqlite"
]

[profile.release]
opt-level = "s"     # Optimize for size
strip = "debuginfo"
lto = "thin"

# build with `cargo build --profile profiling`
# to analyze performance with tooling like linux perf
[profile.profiling]
inherits = "release"
strip = false
debug = true

# build with `cargo build --profile ci`
# to analyze performance with tooling like linux perf
[profile.ci]
inherits = "dev"
strip = false
debug = false

# Main nu binary
[[bin]]
name = "nu"
path = "src/main.rs"
bench = false

# To use a development version of a dependency please use a global override here
# changing versions in each sub-crate of the workspace is tedious
[patch.crates-io]
reedline = { git = "https://github.com/nushell/reedline", branch = "main" }
nu-ansi-term = {git = "https://github.com/nushell/nu-ansi-term.git", branch = "main"}

# Run all benchmarks with `cargo bench`
# Run individual benchmarks like `cargo bench -- <regex>` e.g. `cargo bench -- parse`
[[bench]]
name = "benchmarks"
harness = false<|MERGE_RESOLUTION|>--- conflicted
+++ resolved
@@ -296,15 +296,12 @@
   "nu-protocol/plugin",
 ]
 
-<<<<<<< HEAD
 mcp = [
   "dep:nu-mcp",
   "nu-mcp/mcp",
 ]
 
-=======
 network = ["nu-command/network"]
->>>>>>> 4062cbdc
 native-tls = ["nu-command/native-tls"]
 rustls-tls = ["nu-command/rustls-tls"]
 
