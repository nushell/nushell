[package]
authors = ["The Nushell Project Developers"]
build = "scripts/build.rs"
default-run = "nu"
description = "A new type of shell"
documentation = "https://www.nushell.sh/book/"
edition = "2021"
exclude = ["images"]
homepage = "https://www.nushell.sh"
license = "MIT"
name = "nu"
repository = "https://github.com/nushell/nushell"
rust-version = "1.60"
version = "0.83.2"

# See more keys and their definitions at https://doc.rust-lang.org/cargo/reference/manifest.html

[package.metadata.binstall]
pkg-fmt = "tgz"
pkg-url = "{ repo }/releases/download/{ version }/{ name }-{ version }-{ target }.{ archive-format }"

[package.metadata.binstall.overrides.x86_64-pc-windows-msvc]
pkg-fmt = "zip"

[workspace]
members = [
	"crates/nu-cli",
	"crates/nu-cmd-base",
	"crates/nu-cmd-dataframe",
	"crates/nu-cmd-extra",
	"crates/nu-cmd-lang",
	"crates/nu-command",
	"crates/nu-engine",
	"crates/nu-parser",
	"crates/nu-plugin",
	"crates/nu-protocol",
	"crates/nu-std",
	"crates/nu-system",
	"crates/nu-utils",
	"crates/nu_plugin_custom_values",
	"crates/nu_plugin_example",
	"crates/nu_plugin_formats",
	"crates/nu_plugin_gstat",
	"crates/nu_plugin_inc",
	"crates/nu_plugin_query",
]

[dependencies]
<<<<<<< HEAD
nu-ansi-term = "0.47.0"
nu-cli = { path = "./crates/nu-cli", version = "0.82.1" }
nu-cmd-base = { path = "./crates/nu-cmd-base", version = "0.82.1" }
nu-cmd-dataframe = { path = "./crates/nu-cmd-dataframe", version = "0.82.1", optional = true }
nu-cmd-extra = { path = "./crates/nu-cmd-extra", version = "0.82.1", optional = true }
nu-cmd-lang = { path = "./crates/nu-cmd-lang", version = "0.82.1" }
nu-color-config = { path = "./crates/nu-color-config", version = "0.82.1" }
nu-command = { path = "./crates/nu-command", version = "0.82.1" }
nu-engine = { path = "./crates/nu-engine", version = "0.82.1" }
nu-explore = { path = "./crates/nu-explore", version = "0.82.1" }
nu-json = { path = "./crates/nu-json", version = "0.82.1" }
nu-parser = { path = "./crates/nu-parser", version = "0.82.1" }
nu-path = { path = "./crates/nu-path", version = "0.82.1" }
nu-plugin = { path = "./crates/nu-plugin", optional = true, version = "0.82.1" }
nu-pretty-hex = { path = "./crates/nu-pretty-hex", version = "0.82.1" }
nu-protocol = { path = "./crates/nu-protocol", version = "0.82.1" }
nu-std = { path = "./crates/nu-std", version = "0.82.1" }
nu-system = { path = "./crates/nu-system", version = "0.82.1" }
nu-table = { path = "./crates/nu-table", version = "0.82.1" }
nu-term-grid = { path = "./crates/nu-term-grid", version = "0.82.1" }
nu-utils = { path = "./crates/nu-utils", version = "0.82.1" }
reedline = { version = "0.21.0", features = ["bashisms", "sqlite"] }
=======
nu-cli = { path = "./crates/nu-cli", version = "0.83.2" }
nu-color-config = { path = "./crates/nu-color-config", version = "0.83.2" }
nu-cmd-base = { path = "./crates/nu-cmd-base", version = "0.83.2" }
nu-cmd-lang = { path = "./crates/nu-cmd-lang", version = "0.83.2" }
nu-cmd-dataframe = { path = "./crates/nu-cmd-dataframe", version = "0.83.2", optional = true }
nu-cmd-extra = { path = "./crates/nu-cmd-extra", version = "0.83.2", optional = true }
nu-command = { path = "./crates/nu-command", version = "0.83.2" }
nu-engine = { path = "./crates/nu-engine", version = "0.83.2" }
nu-explore = { path = "./crates/nu-explore", version = "0.83.2" }
nu-json = { path = "./crates/nu-json", version = "0.83.2" }
nu-parser = { path = "./crates/nu-parser", version = "0.83.2" }
nu-path = { path = "./crates/nu-path", version = "0.83.2" }
nu-plugin = { path = "./crates/nu-plugin", optional = true, version = "0.83.2" }
nu-pretty-hex = { path = "./crates/nu-pretty-hex", version = "0.83.2" }
nu-protocol = { path = "./crates/nu-protocol", version = "0.83.2" }
nu-system = { path = "./crates/nu-system", version = "0.83.2" }
nu-table = { path = "./crates/nu-table", version = "0.83.2" }
nu-term-grid = { path = "./crates/nu-term-grid", version = "0.83.2" }
nu-std = { path = "./crates/nu-std", version = "0.83.2" }
nu-utils = { path = "./crates/nu-utils", version = "0.83.2" }
nu-ansi-term = "0.49.0"
reedline = { version = "0.22.0", features = ["bashisms", "sqlite"]}
>>>>>>> dd86f14a

crossterm = "0.26"
ctrlc = "3.4"
log = "0.4"
<<<<<<< HEAD
miette = { version = "5.9", features = ["fancy-no-backtrace"] }
mimalloc = { version = "0.1.37", default-features = false, optional = true }
=======
miette = { version = "5.10", features = ["fancy-no-backtrace"] }
mimalloc = { version = "0.1.37", default-features = false, optional = true}
>>>>>>> dd86f14a
serde_json = "1.0"
simplelog = "0.12"
time = "0.3"

[target.'cfg(not(target_os = "windows"))'.dependencies]
# Our dependencies don't use OpenSSL on Windows
openssl = { version = "0.10", features = ["vendored"], optional = true }
signal-hook = { version = "0.3", default-features = false }

[target.'cfg(windows)'.build-dependencies]
winresource = "0.1"

[target.'cfg(target_family = "unix")'.dependencies]
<<<<<<< HEAD
atty = "0.2"
nix = { version = "0.26", default-features = false, features = ["fs", "process", "signal", "term"] }

[dev-dependencies]
assert_cmd = "2.0"
criterion = "0.5"
nu-test-support = { path = "./crates/nu-test-support", version = "0.82.1" }
pretty_assertions = "1.0"
rstest = { version = "0.17", default-features = false }
serial_test = "2.0"
tempfile = "3.6"
=======
nix = { version = "0.26", default-features = false, features = [
	"signal",
	"process",
	"fs",
	"term",
] }
is-terminal = "0.4.8"

[dev-dependencies]
nu-test-support = { path = "./crates/nu-test-support", version = "0.83.2" }
assert_cmd = "2.0"
criterion = "0.5"
pretty_assertions = "1.4"
rstest = { version = "0.17", default-features = false }
serial_test = "2.0"
tempfile = "3.7"
>>>>>>> dd86f14a

[features]
default = ["plugin", "sqlite", "trash-support", "which-support"]
plugin = ["nu-cli/plugin", "nu-command/plugin", "nu-engine/plugin", "nu-parser/plugin", "nu-plugin", "nu-protocol/plugin"]
stable = ["default"]
wasi = ["nu-cmd-lang/wasi"]
# NOTE: individual features are also passed to `nu-cmd-lang` that uses them to generate the feature matrix in the `version` command

# Enable to statically link OpenSSL; otherwise the system version will be used. Not enabled by default because it takes a while to build
static-link-openssl = ["dep:openssl", "nu-cmd-lang/static-link-openssl"]

mimalloc = ["dep:mimalloc", "nu-cmd-lang/mimalloc"]

# Stable (Default)
trash-support = ["nu-cmd-lang/trash-support", "nu-command/trash-support"]
which-support = ["nu-cmd-lang/which-support", "nu-command/which-support"]

# Extra feature for nushell
extra = ["dep:nu-cmd-extra", "nu-cmd-lang/extra"]

# Dataframe feature for nushell
dataframe = ["dep:nu-cmd-dataframe", "nu-cmd-lang/dataframe"]

# SQLite commands for nushell
sqlite = ["nu-cmd-lang/sqlite", "nu-command/sqlite"]

# Feature for uutils in nushell
nuuu = ["nu-command/nuuu"]

[profile.release]
lto = "thin"
opt-level = "s"     # Optimize for size
strip = "debuginfo"

# build with `cargo build --profile profiling`
# to analyze performance with tooling like linux perf
[profile.profiling]
debug = true
inherits = "release"
strip = false

# build with `cargo build --profile ci`
# to analyze performance with tooling like linux perf
[profile.ci]
debug = false
inherits = "dev"
strip = false

# Main nu binary
[[bin]]
bench = false
name = "nu"
path = "src/main.rs"

# To use a development version of a dependency please use a global override here
# changing versions in each sub-crate of the workspace is tedious
[patch.crates-io]
reedline = { git = "https://github.com/nushell/reedline.git", branch = "main" }
# nu-ansi-term = {git = "https://github.com/nushell/nu-ansi-term.git", branch = "main"}

# Criterion benchmarking setup
# Run all benchmarks with `cargo bench`
# Run individual benchmarks like `cargo bench -- <regex>` e.g. `cargo bench -- parse`
[[bench]]
harness = false
name = "benchmarks"<|MERGE_RESOLUTION|>--- conflicted
+++ resolved
@@ -46,30 +46,6 @@
 ]
 
 [dependencies]
-<<<<<<< HEAD
-nu-ansi-term = "0.47.0"
-nu-cli = { path = "./crates/nu-cli", version = "0.82.1" }
-nu-cmd-base = { path = "./crates/nu-cmd-base", version = "0.82.1" }
-nu-cmd-dataframe = { path = "./crates/nu-cmd-dataframe", version = "0.82.1", optional = true }
-nu-cmd-extra = { path = "./crates/nu-cmd-extra", version = "0.82.1", optional = true }
-nu-cmd-lang = { path = "./crates/nu-cmd-lang", version = "0.82.1" }
-nu-color-config = { path = "./crates/nu-color-config", version = "0.82.1" }
-nu-command = { path = "./crates/nu-command", version = "0.82.1" }
-nu-engine = { path = "./crates/nu-engine", version = "0.82.1" }
-nu-explore = { path = "./crates/nu-explore", version = "0.82.1" }
-nu-json = { path = "./crates/nu-json", version = "0.82.1" }
-nu-parser = { path = "./crates/nu-parser", version = "0.82.1" }
-nu-path = { path = "./crates/nu-path", version = "0.82.1" }
-nu-plugin = { path = "./crates/nu-plugin", optional = true, version = "0.82.1" }
-nu-pretty-hex = { path = "./crates/nu-pretty-hex", version = "0.82.1" }
-nu-protocol = { path = "./crates/nu-protocol", version = "0.82.1" }
-nu-std = { path = "./crates/nu-std", version = "0.82.1" }
-nu-system = { path = "./crates/nu-system", version = "0.82.1" }
-nu-table = { path = "./crates/nu-table", version = "0.82.1" }
-nu-term-grid = { path = "./crates/nu-term-grid", version = "0.82.1" }
-nu-utils = { path = "./crates/nu-utils", version = "0.82.1" }
-reedline = { version = "0.21.0", features = ["bashisms", "sqlite"] }
-=======
 nu-cli = { path = "./crates/nu-cli", version = "0.83.2" }
 nu-color-config = { path = "./crates/nu-color-config", version = "0.83.2" }
 nu-cmd-base = { path = "./crates/nu-cmd-base", version = "0.83.2" }
@@ -92,18 +68,12 @@
 nu-utils = { path = "./crates/nu-utils", version = "0.83.2" }
 nu-ansi-term = "0.49.0"
 reedline = { version = "0.22.0", features = ["bashisms", "sqlite"]}
->>>>>>> dd86f14a
 
 crossterm = "0.26"
 ctrlc = "3.4"
 log = "0.4"
-<<<<<<< HEAD
-miette = { version = "5.9", features = ["fancy-no-backtrace"] }
-mimalloc = { version = "0.1.37", default-features = false, optional = true }
-=======
 miette = { version = "5.10", features = ["fancy-no-backtrace"] }
 mimalloc = { version = "0.1.37", default-features = false, optional = true}
->>>>>>> dd86f14a
 serde_json = "1.0"
 simplelog = "0.12"
 time = "0.3"
@@ -117,19 +87,6 @@
 winresource = "0.1"
 
 [target.'cfg(target_family = "unix")'.dependencies]
-<<<<<<< HEAD
-atty = "0.2"
-nix = { version = "0.26", default-features = false, features = ["fs", "process", "signal", "term"] }
-
-[dev-dependencies]
-assert_cmd = "2.0"
-criterion = "0.5"
-nu-test-support = { path = "./crates/nu-test-support", version = "0.82.1" }
-pretty_assertions = "1.0"
-rstest = { version = "0.17", default-features = false }
-serial_test = "2.0"
-tempfile = "3.6"
-=======
 nix = { version = "0.26", default-features = false, features = [
 	"signal",
 	"process",
@@ -146,7 +103,6 @@
 rstest = { version = "0.17", default-features = false }
 serial_test = "2.0"
 tempfile = "3.7"
->>>>>>> dd86f14a
 
 [features]
 default = ["plugin", "sqlite", "trash-support", "which-support"]
