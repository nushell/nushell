[package]
authors = ["The Nu Project Contributors"]
default-run = "nu"
description = "A new type of shell"
documentation = "https://www.nushell.sh/book/"
edition = "2018"
exclude = ["images"]
homepage = "https://www.nushell.sh"
license = "MIT"
name = "nu"
readme = "README.md"
repository = "https://github.com/nushell/nushell"
version = "0.26.0"

[workspace]
members = ["crates/*/"]

# See more keys and their definitions at https://doc.rust-lang.org/cargo/reference/manifest.html

[dependencies]
<<<<<<< HEAD
nu-cli = { version = "0.25.2", path = "./crates/nu-cli" }
nu-command = { version = "0.25.2", path = "./crates/nu-command" }
nu-data = { version = "0.25.2", path = "./crates/nu-data" }
nu-engine = { version = "0.25.2", path = "./crates/nu-engine" }
nu-errors = { version = "0.25.2", path = "./crates/nu-errors" }
nu-parser = { version = "0.25.2", path = "./crates/nu-parser" }
nu-plugin = { version = "0.25.2", path = "./crates/nu-plugin" }
nu-protocol = { version = "0.25.2", path = "./crates/nu-protocol" }
nu-source = { version = "0.25.2", path = "./crates/nu-source" }
nu-value-ext = { version = "0.25.2", path = "./crates/nu-value-ext" }

nu_plugin_binaryview = { version = "0.25.2", path = "./crates/nu_plugin_binaryview", optional = true }
nu_plugin_chart = { version = "0.25.2", path = "./crates/nu_plugin_chart", optional = true }
nu_plugin_fetch = { version = "0.25.2", path = "./crates/nu_plugin_fetch", optional = true }
nu_plugin_from_bson = { version = "0.25.2", path = "./crates/nu_plugin_from_bson", optional = true }
nu_plugin_from_sqlite = { version = "0.25.2", path = "./crates/nu_plugin_from_sqlite", optional = true }
nu_plugin_inc = { version = "0.25.2", path = "./crates/nu_plugin_inc", optional = true }
nu_plugin_match = { version = "0.25.2", path = "./crates/nu_plugin_match", optional = true }
nu_plugin_post = { version = "0.25.2", path = "./crates/nu_plugin_post", optional = true }
nu_plugin_ps = { version = "0.25.2", path = "./crates/nu_plugin_ps", optional = true }
nu_plugin_s3 = { version = "0.25.2", path = "./crates/nu_plugin_s3", optional = true }
nu_plugin_selector = { version = "0.25.2", path = "./crates/nu_plugin_selector", optional = true }
nu_plugin_start = { version = "0.25.2", path = "./crates/nu_plugin_start", optional = true }
nu_plugin_sys = { version = "0.25.2", path = "./crates/nu_plugin_sys", optional = true }
nu_plugin_textview = { version = "0.25.2", path = "./crates/nu_plugin_textview", optional = true }
nu_plugin_to_bson = { version = "0.25.2", path = "./crates/nu_plugin_to_bson", optional = true }
nu_plugin_to_sqlite = { version = "0.25.2", path = "./crates/nu_plugin_to_sqlite", optional = true }
nu_plugin_tree = { version = "0.25.2", path = "./crates/nu_plugin_tree", optional = true }
nu_plugin_xpath = { version = "0.25.2", path = "./crates/nu_plugin_xpath", optional = true }
=======
nu-cli = {version = "0.26.0", path = "./crates/nu-cli", default-features=false}
nu-command = {version = "0.26.0", path = "./crates/nu-command"}
nu-data = {version = "0.26.0", path = "./crates/nu-data"}
nu-engine = {version = "0.26.0", path = "./crates/nu-engine"}
nu-errors = {version = "0.26.0", path = "./crates/nu-errors"}
nu-parser = {version = "0.26.0", path = "./crates/nu-parser"}
nu-plugin = {version = "0.26.0", path = "./crates/nu-plugin"}
nu-protocol = {version = "0.26.0", path = "./crates/nu-protocol"}
nu-source = {version = "0.26.0", path = "./crates/nu-source"}
nu-value-ext = {version = "0.26.0", path = "./crates/nu-value-ext"}

nu_plugin_binaryview = {version = "0.26.0", path = "./crates/nu_plugin_binaryview", optional = true}
nu_plugin_chart = {version = "0.26.0", path = "./crates/nu_plugin_chart", optional = true}
nu_plugin_fetch = {version = "0.26.0", path = "./crates/nu_plugin_fetch", optional = true}
nu_plugin_from_bson = {version = "0.26.0", path = "./crates/nu_plugin_from_bson", optional = true}
nu_plugin_from_sqlite = {version = "0.26.0", path = "./crates/nu_plugin_from_sqlite", optional = true}
nu_plugin_inc = {version = "0.26.0", path = "./crates/nu_plugin_inc", optional = true}
nu_plugin_match = {version = "0.26.0", path = "./crates/nu_plugin_match", optional = true}
nu_plugin_post = {version = "0.26.0", path = "./crates/nu_plugin_post", optional = true}
nu_plugin_ps = {version = "0.26.0", path = "./crates/nu_plugin_ps", optional = true}
nu_plugin_s3 = {version = "0.26.0", path = "./crates/nu_plugin_s3", optional = true}
nu_plugin_selector = {version = "0.26.0", path = "./crates/nu_plugin_selector", optional = true}
nu_plugin_start = {version = "0.26.0", path = "./crates/nu_plugin_start", optional = true}
nu_plugin_sys = {version = "0.26.0", path = "./crates/nu_plugin_sys", optional = true}
nu_plugin_textview = {version = "0.26.0", path = "./crates/nu_plugin_textview", optional = true}
nu_plugin_to_bson = {version = "0.26.0", path = "./crates/nu_plugin_to_bson", optional = true}
nu_plugin_to_sqlite = {version = "0.26.0", path = "./crates/nu_plugin_to_sqlite", optional = true}
nu_plugin_tree = {version = "0.26.0", path = "./crates/nu_plugin_tree", optional = true}
nu_plugin_xpath = {version = "0.26.0", path = "./crates/nu_plugin_xpath", optional = true}
>>>>>>> fb184612

# Required to bootstrap the main binary
clap = "2.33.3"
ctrlc = { version = "3.1.6", optional = true }
futures = { version = "0.3.5", features = ["compat", "io-compat"] }
itertools = "0.10.0"
log = "0.4.11"
pretty_env_logger = "0.4.0"

[dev-dependencies]
dunce = "1.0.1"
<<<<<<< HEAD
nu-test-support = { version = "0.25.2", path = "./crates/nu-test-support" }
=======
nu-test-support = {version = "0.26.0", path = "./crates/nu-test-support"}
>>>>>>> fb184612

[build-dependencies]

[features]
ctrlc-support = ["nu-cli/ctrlc", "nu-command/ctrlc"]
directories-support = [
    "nu-cli/directories",
    "nu-cli/dirs",
    "nu-command/directories",
    "nu-command/dirs",
    "nu-data/directories",
    "nu-data/dirs",
    "nu-engine/dirs",
]
ptree-support = ["nu-cli/ptree", "nu-command/ptree"]
rustyline-support = ["nu-cli/rustyline-support", "nu-command/rustyline-support"]
term-support = ["nu-cli/term", "nu-command/term"]
uuid-support = ["nu-cli/uuid_crate", "nu-command/uuid_crate"]
which-support = [
    "nu-cli/ichwh",
    "nu-cli/which",
    "nu-command/ichwh",
    "nu-command/which",
]

default = [
<<<<<<< HEAD
    "sys",
    "ps",
    "textview",
    "inc",
    "directories-support",
    "ctrlc-support",
    "which-support",
    "ptree-support",
    "term-support",
    "uuid-support",
    "rustyline-support",
    "match",
    "post",
    "fetch",
    "zip-support",
=======
  "nu-cli/shadow-rs",
  "sys",
  "ps",
  "textview",
  "inc",
  "directories-support",
  "ctrlc-support",
  "which-support",
  "ptree-support",
  "term-support",
  "uuid-support",
  "rustyline-support",
  "match",
  "post",
  "fetch",
  "zip-support",
>>>>>>> fb184612
]
stable = ["default"]
extra = [
    "default",
    "binaryview",
    "tree",
    "clipboard-cli",
    "trash-support",
    "start",
    "bson",
    "sqlite",
    "s3",
    "chart",
    "xpath",
    "selector",
]

<<<<<<< HEAD
wasi = [
    "inc",
    "match",
    "directories-support",
    "ptree-support",
    "match",
    "tree",
    "rustyline-support",
]
=======
wasi = ["inc", "match", "ptree-support", "match", "tree", "rustyline-support"]
>>>>>>> fb184612

trace = ["nu-parser/trace"]

# Stable (Default)
fetch = ["nu_plugin_fetch"]
inc = ["nu_plugin_inc"]
match = ["nu_plugin_match"]
post = ["nu_plugin_post"]
ps = ["nu_plugin_ps"]
sys = ["nu_plugin_sys"]
textview = ["nu_plugin_textview"]
zip-support = ["nu-cli/zip", "nu-command/zip"]

# Extra
binaryview = ["nu_plugin_binaryview"]
bson = ["nu_plugin_from_bson", "nu_plugin_to_bson"]
chart = ["nu_plugin_chart"]
clipboard-cli = ["nu-cli/clipboard-cli", "nu-command/clipboard-cli"]
s3 = ["nu_plugin_s3"]
selector = ["nu_plugin_selector"]
sqlite = ["nu_plugin_from_sqlite", "nu_plugin_to_sqlite"]
start = ["nu_plugin_start"]
trash-support = ["nu-cli/trash-support", "nu-command/trash-support"]
tree = ["nu_plugin_tree"]
xpath = ["nu_plugin_xpath"]

[profile.release]
#strip = "symbols" #Couldn't get working +nightly
codegen-units = 1 #Reduce parallel codegen units
lto = true #Link Time Optimization
opt-level = 'z' #Optimize for size

# Core plugins that ship with `cargo install nu` by default
# Currently, Cargo limits us to installing only one binary
# unless we use [[bin]], so we use this as a workaround
[[bin]]
name = "nu_plugin_core_textview"
path = "src/plugins/nu_plugin_core_textview.rs"
required-features = ["textview"]

[[bin]]
name = "nu_plugin_core_inc"
path = "src/plugins/nu_plugin_core_inc.rs"
required-features = ["inc"]

[[bin]]
name = "nu_plugin_core_ps"
path = "src/plugins/nu_plugin_core_ps.rs"
required-features = ["ps"]

[[bin]]
name = "nu_plugin_core_sys"
path = "src/plugins/nu_plugin_core_sys.rs"
required-features = ["sys"]

[[bin]]
name = "nu_plugin_core_fetch"
path = "src/plugins/nu_plugin_core_fetch.rs"
required-features = ["fetch"]

[[bin]]
name = "nu_plugin_core_match"
path = "src/plugins/nu_plugin_core_match.rs"
required-features = ["match"]

[[bin]]
name = "nu_plugin_core_post"
path = "src/plugins/nu_plugin_core_post.rs"
required-features = ["post"]

# Extra plugins

[[bin]]
name = "nu_plugin_extra_binaryview"
path = "src/plugins/nu_plugin_extra_binaryview.rs"
required-features = ["binaryview"]

[[bin]]
name = "nu_plugin_extra_tree"
path = "src/plugins/nu_plugin_extra_tree.rs"
required-features = ["tree"]

[[bin]]
name = "nu_plugin_extra_start"
path = "src/plugins/nu_plugin_extra_start.rs"
required-features = ["start"]

[[bin]]
name = "nu_plugin_extra_s3"
path = "src/plugins/nu_plugin_extra_s3.rs"
required-features = ["s3"]

[[bin]]
name = "nu_plugin_extra_chart_bar"
path = "src/plugins/nu_plugin_extra_chart_bar.rs"
required-features = ["chart"]

[[bin]]
name = "nu_plugin_extra_chart_line"
path = "src/plugins/nu_plugin_extra_chart_line.rs"
required-features = ["chart"]

[[bin]]
name = "nu_plugin_extra_xpath"
path = "src/plugins/nu_plugin_extra_xpath.rs"
required-features = ["xpath"]

[[bin]]
name = "nu_plugin_extra_selector"
path = "src/plugins/nu_plugin_extra_selector.rs"
required-features = ["selector"]

[[bin]]
name = "nu_plugin_extra_from_bson"
path = "src/plugins/nu_plugin_extra_from_bson.rs"
required-features = ["bson"]

[[bin]]
name = "nu_plugin_extra_to_bson"
path = "src/plugins/nu_plugin_extra_to_bson.rs"
required-features = ["bson"]

[[bin]]
name = "nu_plugin_extra_from_sqlite"
path = "src/plugins/nu_plugin_extra_from_sqlite.rs"
required-features = ["sqlite"]

[[bin]]
name = "nu_plugin_extra_to_sqlite"
path = "src/plugins/nu_plugin_extra_to_sqlite.rs"
required-features = ["sqlite"]

# Main nu binary
[[bin]]
name = "nu"
path = "src/main.rs"<|MERGE_RESOLUTION|>--- conflicted
+++ resolved
@@ -18,67 +18,35 @@
 # See more keys and their definitions at https://doc.rust-lang.org/cargo/reference/manifest.html
 
 [dependencies]
-<<<<<<< HEAD
-nu-cli = { version = "0.25.2", path = "./crates/nu-cli" }
-nu-command = { version = "0.25.2", path = "./crates/nu-command" }
-nu-data = { version = "0.25.2", path = "./crates/nu-data" }
-nu-engine = { version = "0.25.2", path = "./crates/nu-engine" }
-nu-errors = { version = "0.25.2", path = "./crates/nu-errors" }
-nu-parser = { version = "0.25.2", path = "./crates/nu-parser" }
-nu-plugin = { version = "0.25.2", path = "./crates/nu-plugin" }
-nu-protocol = { version = "0.25.2", path = "./crates/nu-protocol" }
-nu-source = { version = "0.25.2", path = "./crates/nu-source" }
-nu-value-ext = { version = "0.25.2", path = "./crates/nu-value-ext" }
-
-nu_plugin_binaryview = { version = "0.25.2", path = "./crates/nu_plugin_binaryview", optional = true }
-nu_plugin_chart = { version = "0.25.2", path = "./crates/nu_plugin_chart", optional = true }
-nu_plugin_fetch = { version = "0.25.2", path = "./crates/nu_plugin_fetch", optional = true }
-nu_plugin_from_bson = { version = "0.25.2", path = "./crates/nu_plugin_from_bson", optional = true }
-nu_plugin_from_sqlite = { version = "0.25.2", path = "./crates/nu_plugin_from_sqlite", optional = true }
-nu_plugin_inc = { version = "0.25.2", path = "./crates/nu_plugin_inc", optional = true }
-nu_plugin_match = { version = "0.25.2", path = "./crates/nu_plugin_match", optional = true }
-nu_plugin_post = { version = "0.25.2", path = "./crates/nu_plugin_post", optional = true }
-nu_plugin_ps = { version = "0.25.2", path = "./crates/nu_plugin_ps", optional = true }
-nu_plugin_s3 = { version = "0.25.2", path = "./crates/nu_plugin_s3", optional = true }
-nu_plugin_selector = { version = "0.25.2", path = "./crates/nu_plugin_selector", optional = true }
-nu_plugin_start = { version = "0.25.2", path = "./crates/nu_plugin_start", optional = true }
-nu_plugin_sys = { version = "0.25.2", path = "./crates/nu_plugin_sys", optional = true }
-nu_plugin_textview = { version = "0.25.2", path = "./crates/nu_plugin_textview", optional = true }
-nu_plugin_to_bson = { version = "0.25.2", path = "./crates/nu_plugin_to_bson", optional = true }
-nu_plugin_to_sqlite = { version = "0.25.2", path = "./crates/nu_plugin_to_sqlite", optional = true }
-nu_plugin_tree = { version = "0.25.2", path = "./crates/nu_plugin_tree", optional = true }
-nu_plugin_xpath = { version = "0.25.2", path = "./crates/nu_plugin_xpath", optional = true }
-=======
-nu-cli = {version = "0.26.0", path = "./crates/nu-cli", default-features=false}
-nu-command = {version = "0.26.0", path = "./crates/nu-command"}
-nu-data = {version = "0.26.0", path = "./crates/nu-data"}
-nu-engine = {version = "0.26.0", path = "./crates/nu-engine"}
-nu-errors = {version = "0.26.0", path = "./crates/nu-errors"}
-nu-parser = {version = "0.26.0", path = "./crates/nu-parser"}
-nu-plugin = {version = "0.26.0", path = "./crates/nu-plugin"}
-nu-protocol = {version = "0.26.0", path = "./crates/nu-protocol"}
-nu-source = {version = "0.26.0", path = "./crates/nu-source"}
-nu-value-ext = {version = "0.26.0", path = "./crates/nu-value-ext"}
-
-nu_plugin_binaryview = {version = "0.26.0", path = "./crates/nu_plugin_binaryview", optional = true}
-nu_plugin_chart = {version = "0.26.0", path = "./crates/nu_plugin_chart", optional = true}
-nu_plugin_fetch = {version = "0.26.0", path = "./crates/nu_plugin_fetch", optional = true}
-nu_plugin_from_bson = {version = "0.26.0", path = "./crates/nu_plugin_from_bson", optional = true}
-nu_plugin_from_sqlite = {version = "0.26.0", path = "./crates/nu_plugin_from_sqlite", optional = true}
-nu_plugin_inc = {version = "0.26.0", path = "./crates/nu_plugin_inc", optional = true}
-nu_plugin_match = {version = "0.26.0", path = "./crates/nu_plugin_match", optional = true}
-nu_plugin_post = {version = "0.26.0", path = "./crates/nu_plugin_post", optional = true}
-nu_plugin_ps = {version = "0.26.0", path = "./crates/nu_plugin_ps", optional = true}
-nu_plugin_s3 = {version = "0.26.0", path = "./crates/nu_plugin_s3", optional = true}
-nu_plugin_selector = {version = "0.26.0", path = "./crates/nu_plugin_selector", optional = true}
-nu_plugin_start = {version = "0.26.0", path = "./crates/nu_plugin_start", optional = true}
-nu_plugin_sys = {version = "0.26.0", path = "./crates/nu_plugin_sys", optional = true}
-nu_plugin_textview = {version = "0.26.0", path = "./crates/nu_plugin_textview", optional = true}
-nu_plugin_to_bson = {version = "0.26.0", path = "./crates/nu_plugin_to_bson", optional = true}
-nu_plugin_to_sqlite = {version = "0.26.0", path = "./crates/nu_plugin_to_sqlite", optional = true}
-nu_plugin_tree = {version = "0.26.0", path = "./crates/nu_plugin_tree", optional = true}
-nu_plugin_xpath = {version = "0.26.0", path = "./crates/nu_plugin_xpath", optional = true}
->>>>>>> fb184612
+nu-cli = { version = "0.26.0", path = "./crates/nu-cli", default-features = false }
+nu-command = { version = "0.26.0", path = "./crates/nu-command" }
+nu-data = { version = "0.26.0", path = "./crates/nu-data" }
+nu-engine = { version = "0.26.0", path = "./crates/nu-engine" }
+nu-errors = { version = "0.26.0", path = "./crates/nu-errors" }
+nu-parser = { version = "0.26.0", path = "./crates/nu-parser" }
+nu-plugin = { version = "0.26.0", path = "./crates/nu-plugin" }
+nu-protocol = { version = "0.26.0", path = "./crates/nu-protocol" }
+nu-source = { version = "0.26.0", path = "./crates/nu-source" }
+nu-value-ext = { version = "0.26.0", path = "./crates/nu-value-ext" }
+
+nu_plugin_binaryview = { version = "0.26.0", path = "./crates/nu_plugin_binaryview", optional = true }
+nu_plugin_chart = { version = "0.26.0", path = "./crates/nu_plugin_chart", optional = true }
+nu_plugin_fetch = { version = "0.26.0", path = "./crates/nu_plugin_fetch", optional = true }
+nu_plugin_from_bson = { version = "0.26.0", path = "./crates/nu_plugin_from_bson", optional = true }
+nu_plugin_from_sqlite = { version = "0.26.0", path = "./crates/nu_plugin_from_sqlite", optional = true }
+nu_plugin_inc = { version = "0.26.0", path = "./crates/nu_plugin_inc", optional = true }
+nu_plugin_match = { version = "0.26.0", path = "./crates/nu_plugin_match", optional = true }
+nu_plugin_post = { version = "0.26.0", path = "./crates/nu_plugin_post", optional = true }
+nu_plugin_ps = { version = "0.26.0", path = "./crates/nu_plugin_ps", optional = true }
+nu_plugin_s3 = { version = "0.26.0", path = "./crates/nu_plugin_s3", optional = true }
+nu_plugin_selector = { version = "0.26.0", path = "./crates/nu_plugin_selector", optional = true }
+nu_plugin_start = { version = "0.26.0", path = "./crates/nu_plugin_start", optional = true }
+nu_plugin_sys = { version = "0.26.0", path = "./crates/nu_plugin_sys", optional = true }
+nu_plugin_textview = { version = "0.26.0", path = "./crates/nu_plugin_textview", optional = true }
+nu_plugin_to_bson = { version = "0.26.0", path = "./crates/nu_plugin_to_bson", optional = true }
+nu_plugin_to_sqlite = { version = "0.26.0", path = "./crates/nu_plugin_to_sqlite", optional = true }
+nu_plugin_tree = { version = "0.26.0", path = "./crates/nu_plugin_tree", optional = true }
+nu_plugin_xpath = { version = "0.26.0", path = "./crates/nu_plugin_xpath", optional = true }
 
 # Required to bootstrap the main binary
 clap = "2.33.3"
@@ -90,11 +58,7 @@
 
 [dev-dependencies]
 dunce = "1.0.1"
-<<<<<<< HEAD
-nu-test-support = { version = "0.25.2", path = "./crates/nu-test-support" }
-=======
-nu-test-support = {version = "0.26.0", path = "./crates/nu-test-support"}
->>>>>>> fb184612
+nu-test-support = { version = "0.26.0", path = "./crates/nu-test-support" }
 
 [build-dependencies]
 
@@ -121,7 +85,7 @@
 ]
 
 default = [
-<<<<<<< HEAD
+    "nu-cli/shadow-rs",
     "sys",
     "ps",
     "textview",
@@ -137,25 +101,8 @@
     "post",
     "fetch",
     "zip-support",
-=======
-  "nu-cli/shadow-rs",
-  "sys",
-  "ps",
-  "textview",
-  "inc",
-  "directories-support",
-  "ctrlc-support",
-  "which-support",
-  "ptree-support",
-  "term-support",
-  "uuid-support",
-  "rustyline-support",
-  "match",
-  "post",
-  "fetch",
-  "zip-support",
->>>>>>> fb184612
-]
+]
+
 stable = ["default"]
 extra = [
     "default",
@@ -172,19 +119,14 @@
     "selector",
 ]
 
-<<<<<<< HEAD
 wasi = [
     "inc",
     "match",
-    "directories-support",
     "ptree-support",
     "match",
     "tree",
     "rustyline-support",
 ]
-=======
-wasi = ["inc", "match", "ptree-support", "match", "tree", "rustyline-support"]
->>>>>>> fb184612
 
 trace = ["nu-parser/trace"]
 
