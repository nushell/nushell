--- conflicted
+++ resolved
@@ -10,13 +10,8 @@
 license = "MIT"
 name = "nu"
 repository = "https://github.com/nushell/nushell"
-<<<<<<< HEAD
 rust-version = "1.80.1"
-version = "0.99.0"
-=======
-rust-version = "1.79.0"
 version = "0.99.1"
->>>>>>> 71b49c33
 
 # See more keys and their definitions at https://doc.rust-lang.org/cargo/reference/manifest.html
 
