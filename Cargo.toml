[package]
authors = ["The Nushell Project Developers"]
build = "scripts/build.rs"
default-run = "nu"
description = "A new type of shell"
documentation = "https://www.nushell.sh/book/"
edition = "2021"
exclude = ["images"]
homepage = "https://www.nushell.sh"
license = "MIT"
name = "nu"
repository = "https://github.com/nushell/nushell"
<<<<<<< HEAD
rust-version = "1.60"
version = "0.88.1"
=======
rust-version = "1.72.1"
version = "0.88.0"
>>>>>>> 070afa45

# See more keys and their definitions at https://doc.rust-lang.org/cargo/reference/manifest.html

[package.metadata.binstall]
pkg-url = "{ repo }/releases/download/{ version }/{ name }-{ version }-{ target }.{ archive-format }"
pkg-fmt = "tgz"

[package.metadata.binstall.overrides.x86_64-pc-windows-msvc]
pkg-fmt = "zip"

[workspace]
members = [
	"crates/nu-cli",
	"crates/nu-engine",
	"crates/nu-parser",
	"crates/nu-system",
	"crates/nu-cmd-base",
	"crates/nu-cmd-extra",
	"crates/nu-cmd-lang",
	"crates/nu-cmd-dataframe",
	"crates/nu-command",
	"crates/nu-lsp",
	"crates/nu-protocol",
	"crates/nu-plugin",
	"crates/nu_plugin_inc",
	"crates/nu_plugin_gstat",
	"crates/nu_plugin_example",
	"crates/nu_plugin_query",
	"crates/nu_plugin_custom_values",
	"crates/nu_plugin_formats",
	"crates/nu-std",
	"crates/nu-utils",
]

[dependencies]
nu-cli = { path = "./crates/nu-cli", version = "0.88.1" }
nu-color-config = { path = "./crates/nu-color-config", version = "0.88.1" }
nu-cmd-base = { path = "./crates/nu-cmd-base", version = "0.88.1" }
nu-cmd-lang = { path = "./crates/nu-cmd-lang", version = "0.88.1" }
nu-cmd-dataframe = { path = "./crates/nu-cmd-dataframe", version = "0.88.1", features = ["dataframe"], optional = true }
nu-cmd-extra = { path = "./crates/nu-cmd-extra", version = "0.88.1", optional = true }
nu-command = { path = "./crates/nu-command", version = "0.88.1" }
nu-engine = { path = "./crates/nu-engine", version = "0.88.1" }
nu-explore = { path = "./crates/nu-explore", version = "0.88.1" }
nu-json = { path = "./crates/nu-json", version = "0.88.1" }
nu-lsp = { path = "./crates/nu-lsp/", version = "0.88.1" }
nu-parser = { path = "./crates/nu-parser", version = "0.88.1" }
nu-path = { path = "./crates/nu-path", version = "0.88.1" }
nu-plugin = { path = "./crates/nu-plugin", optional = true, version = "0.88.1" }
nu-pretty-hex = { path = "./crates/nu-pretty-hex", version = "0.88.1" }
nu-protocol = { path = "./crates/nu-protocol", version = "0.88.1" }
nu-system = { path = "./crates/nu-system", version = "0.88.1" }
nu-table = { path = "./crates/nu-table", version = "0.88.1" }
nu-term-grid = { path = "./crates/nu-term-grid", version = "0.88.1" }
nu-std = { path = "./crates/nu-std", version = "0.88.1" }
nu-utils = { path = "./crates/nu-utils", version = "0.88.1" }
nu-ansi-term = "0.49.0"
reedline = { version = "0.27.0", features = ["bashisms", "sqlite"] }

crossterm = "0.27"
ctrlc = "3.4"
log = "0.4"
miette = { version = "5.10", features = ["fancy-no-backtrace"] }
mimalloc = { version = "0.1.37", default-features = false, optional = true }
serde_json = "1.0"
simplelog = "0.12"
time = "0.3"

[target.'cfg(not(target_os = "windows"))'.dependencies]
# Our dependencies don't use OpenSSL on Windows
openssl = { version = "0.10", features = ["vendored"], optional = true }
signal-hook = { version = "0.3", default-features = false }

[target.'cfg(windows)'.build-dependencies]
winresource = "0.1"

[target.'cfg(target_family = "unix")'.dependencies]
nix = { version = "0.27", default-features = false, features = [
	"signal",
	"process",
	"fs",
	"term",
] }

[dev-dependencies]
nu-test-support = { path = "./crates/nu-test-support", version = "0.88.1" }
assert_cmd = "2.0"
criterion = "0.5"
pretty_assertions = "1.4"
rstest = { version = "0.18", default-features = false }
serial_test = "2.0"
tempfile = "3.8"

[features]
plugin = [
	"nu-plugin",
	"nu-cli/plugin",
	"nu-parser/plugin",
	"nu-command/plugin",
	"nu-protocol/plugin",
	"nu-engine/plugin",
]
default = ["plugin", "which-support", "trash-support", "sqlite", "mimalloc"]
stable = ["default"]
wasi = ["nu-cmd-lang/wasi"]
# NOTE: individual features are also passed to `nu-cmd-lang` that uses them to generate the feature matrix in the `version` command

# Enable to statically link OpenSSL (perl is required, to build OpenSSL https://docs.rs/openssl/latest/openssl/);
# otherwise the system version will be used. Not enabled by default because it takes a while to build
static-link-openssl = ["dep:openssl", "nu-cmd-lang/static-link-openssl"]

mimalloc = ["nu-cmd-lang/mimalloc", "dep:mimalloc"]

# Stable (Default)
which-support = ["nu-command/which-support", "nu-cmd-lang/which-support"]
trash-support = ["nu-command/trash-support", "nu-cmd-lang/trash-support"]

# Extra feature for nushell
extra = ["dep:nu-cmd-extra", "nu-cmd-lang/extra"]

# Dataframe feature for nushell
dataframe = ["dep:nu-cmd-dataframe", "nu-cmd-lang/dataframe"]

# SQLite commands for nushell
sqlite = ["nu-command/sqlite", "nu-cmd-lang/sqlite"]

[profile.release]
opt-level = "s"     # Optimize for size
strip = "debuginfo"
lto = "thin"

# build with `cargo build --profile profiling`
# to analyze performance with tooling like linux perf
[profile.profiling]
inherits = "release"
strip = false
debug = true

# build with `cargo build --profile ci`
# to analyze performance with tooling like linux perf
[profile.ci]
inherits = "dev"
strip = false
debug = false

# Main nu binary
[[bin]]
name = "nu"
path = "src/main.rs"
bench = false

# To use a development version of a dependency please use a global override here
# changing versions in each sub-crate of the workspace is tedious
[patch.crates-io]
# reedline = { git = "https://github.com/nushell/reedline.git", branch = "main" }
# nu-ansi-term = {git = "https://github.com/nushell/nu-ansi-term.git", branch = "main"}
# uu_cp = { git = "https://github.com/uutils/coreutils.git", branch = "main" }

# Criterion benchmarking setup
# Run all benchmarks with `cargo bench`
# Run individual benchmarks like `cargo bench -- <regex>` e.g. `cargo bench -- parse`
[[bench]]
name = "benchmarks"
harness = false<|MERGE_RESOLUTION|>--- conflicted
+++ resolved
@@ -10,13 +10,8 @@
 license = "MIT"
 name = "nu"
 repository = "https://github.com/nushell/nushell"
-<<<<<<< HEAD
-rust-version = "1.60"
+rust-version = "1.72.1"
 version = "0.88.1"
-=======
-rust-version = "1.72.1"
-version = "0.88.0"
->>>>>>> 070afa45
 
 # See more keys and their definitions at https://doc.rust-lang.org/cargo/reference/manifest.html
 
