[package]
authors = ["The Nushell Project Developers"]
build = "scripts/build.rs"
default-run = "nu"
description = "A new type of shell"
documentation = "https://www.nushell.sh/book/"
edition = "2021"
exclude = ["images"]
homepage = "https://www.nushell.sh"
license = "MIT"
name = "nu"
repository = "https://github.com/nushell/nushell"
rust-version = "1.60"
version = "0.84.1"

# See more keys and their definitions at https://doc.rust-lang.org/cargo/reference/manifest.html

[package.metadata.binstall]
pkg-url = "{ repo }/releases/download/{ version }/{ name }-{ version }-{ target }.{ archive-format }"
pkg-fmt = "tgz"

[package.metadata.binstall.overrides.x86_64-pc-windows-msvc]
pkg-fmt = "zip"

[workspace]
members = [
	"crates/nu-cli",
	"crates/nu-engine",
	"crates/nu-parser",
	"crates/nu-system",
	"crates/nu-cmd-base",
	"crates/nu-cmd-extra",
	"crates/nu-cmd-lang",
	"crates/nu-cmd-dataframe",
	"crates/nu-command",
	"crates/nu-protocol",
	"crates/nu-plugin",
	"crates/nu_plugin_inc",
	"crates/nu_plugin_gstat",
	"crates/nu_plugin_example",
	"crates/nu_plugin_query",
	"crates/nu_plugin_custom_values",
	"crates/nu_plugin_formats",
	"crates/nu-std",
	"crates/nu-utils",
]

[dependencies]
nu-cli = { path = "./crates/nu-cli", version = "0.84.1" }
nu-color-config = { path = "./crates/nu-color-config", version = "0.84.1" }
nu-cmd-base = { path = "./crates/nu-cmd-base", version = "0.84.1" }
nu-cmd-lang = { path = "./crates/nu-cmd-lang", version = "0.84.1" }
nu-cmd-dataframe = { path = "./crates/nu-cmd-dataframe", version = "0.84.1", features = ["dataframe"], optional = true }
nu-cmd-extra = { path = "./crates/nu-cmd-extra", version = "0.84.1", optional = true }
nu-command = { path = "./crates/nu-command", version = "0.84.1" }
nu-engine = { path = "./crates/nu-engine", version = "0.84.1" }
nu-explore = { path = "./crates/nu-explore", version = "0.84.1" }
nu-json = { path = "./crates/nu-json", version = "0.84.1" }
nu-parser = { path = "./crates/nu-parser", version = "0.84.1" }
nu-path = { path = "./crates/nu-path", version = "0.84.1" }
nu-plugin = { path = "./crates/nu-plugin", optional = true, version = "0.84.1" }
nu-pretty-hex = { path = "./crates/nu-pretty-hex", version = "0.84.1" }
nu-protocol = { path = "./crates/nu-protocol", version = "0.84.1" }
nu-system = { path = "./crates/nu-system", version = "0.84.1" }
nu-table = { path = "./crates/nu-table", version = "0.84.1" }
nu-term-grid = { path = "./crates/nu-term-grid", version = "0.84.1" }
nu-std = { path = "./crates/nu-std", version = "0.84.1" }
nu-utils = { path = "./crates/nu-utils", version = "0.84.1" }
nu-ansi-term = "0.49.0"
reedline = { version = "0.23.0", features = ["bashisms", "sqlite"] }

crossterm = "0.27"
ctrlc = "3.4"
log = "0.4"
miette = { version = "5.10", features = ["fancy-no-backtrace"] }
mimalloc = { version = "0.1.37", default-features = false, optional = true }
serde_json = "1.0"
simplelog = "0.12"
time = "0.3"

[target.'cfg(not(target_os = "windows"))'.dependencies]
# Our dependencies don't use OpenSSL on Windows
openssl = { version = "0.10", features = ["vendored"], optional = true }
signal-hook = { version = "0.3", default-features = false }

[target.'cfg(windows)'.build-dependencies]
winresource = "0.1"

[target.'cfg(target_family = "unix")'.dependencies]
nix = { version = "0.27", default-features = false, features = [
	"signal",
	"process",
	"fs",
	"term",
] }

[dev-dependencies]
nu-test-support = { path = "./crates/nu-test-support", version = "0.84.1" }
assert_cmd = "2.0"
criterion = "0.5"
pretty_assertions = "1.4"
rstest = { version = "0.18", default-features = false }
serial_test = "2.0"
tempfile = "3.8"

[features]
plugin = [
	"nu-plugin",
	"nu-cli/plugin",
	"nu-parser/plugin",
	"nu-command/plugin",
	"nu-protocol/plugin",
	"nu-engine/plugin",
]
<<<<<<< HEAD
default = ["plugin", "which-support", "trash-support", "sqlite", "native-tls"]
=======
default = ["plugin", "which-support", "trash-support", "sqlite", "mimalloc"]
>>>>>>> 39d93b53
stable = ["default"]
wasi = ["nu-cmd-lang/wasi"]
# NOTE: individual features are also passed to `nu-cmd-lang` that uses them to generate the feature matrix in the `version` command

<<<<<<< HEAD
# Enable either native-tls or rustls, with native-tls in the default set of features
# native-tls uses SChannel on Windows, Secure Transport on macOS, and OpenSSL on other platforms
# rustls is a rust native TLS implementation that uses ring for cryptography and webpki for certificate verification
native-tls = [ "nu-command/native-tls" ]
rustls = [ "nu-command/rustls" ]

# Enable to statically link OpenSSL; otherwise the system version will be used. Not enabled by default because it takes a while to build
static-link-openssl = ["dep:openssl", "native-tls", "nu-cmd-lang/static-link-openssl"]
=======
# Enable to statically link OpenSSL (perl is required, to build OpenSSL https://docs.rs/openssl/latest/openssl/); 
# otherwise the system version will be used. Not enabled by default because it takes a while to build
static-link-openssl = ["dep:openssl", "nu-cmd-lang/static-link-openssl"]
>>>>>>> 39d93b53

mimalloc = ["nu-cmd-lang/mimalloc", "dep:mimalloc"]

# Stable (Default)
which-support = ["nu-command/which-support", "nu-cmd-lang/which-support"]
trash-support = ["nu-command/trash-support", "nu-cmd-lang/trash-support"]

# Extra feature for nushell
extra = ["dep:nu-cmd-extra", "nu-cmd-lang/extra"]

# Dataframe feature for nushell
dataframe = ["dep:nu-cmd-dataframe", "nu-cmd-lang/dataframe"]

# SQLite commands for nushell
sqlite = ["nu-command/sqlite", "nu-cmd-lang/sqlite"]

[profile.release]
opt-level = "s"     # Optimize for size
strip = "debuginfo"
lto = "thin"

# build with `cargo build --profile profiling`
# to analyze performance with tooling like linux perf
[profile.profiling]
inherits = "release"
strip = false
debug = true

# build with `cargo build --profile ci`
# to analyze performance with tooling like linux perf
[profile.ci]
inherits = "dev"
strip = false
debug = false

# Main nu binary
[[bin]]
name = "nu"
path = "src/main.rs"
bench = false

# To use a development version of a dependency please use a global override here
# changing versions in each sub-crate of the workspace is tedious
[patch.crates-io]
reedline = { git = "https://github.com/nushell/reedline.git", branch = "main"}
# nu-ansi-term = {git = "https://github.com/nushell/nu-ansi-term.git", branch = "main"}

# Criterion benchmarking setup
# Run all benchmarks with `cargo bench`
# Run individual benchmarks like `cargo bench -- <regex>` e.g. `cargo bench -- parse`
[[bench]]
name = "benchmarks"
harness = false<|MERGE_RESOLUTION|>--- conflicted
+++ resolved
@@ -112,29 +112,20 @@
 	"nu-protocol/plugin",
 	"nu-engine/plugin",
 ]
-<<<<<<< HEAD
-default = ["plugin", "which-support", "trash-support", "sqlite", "native-tls"]
-=======
-default = ["plugin", "which-support", "trash-support", "sqlite", "mimalloc"]
->>>>>>> 39d93b53
+default = ["plugin", "which-support", "trash-support", "sqlite", "mimalloc", "native-tls"]
 stable = ["default"]
 wasi = ["nu-cmd-lang/wasi"]
 # NOTE: individual features are also passed to `nu-cmd-lang` that uses them to generate the feature matrix in the `version` command
 
-<<<<<<< HEAD
 # Enable either native-tls or rustls, with native-tls in the default set of features
 # native-tls uses SChannel on Windows, Secure Transport on macOS, and OpenSSL on other platforms
 # rustls is a rust native TLS implementation that uses ring for cryptography and webpki for certificate verification
 native-tls = [ "nu-command/native-tls" ]
 rustls = [ "nu-command/rustls" ]
 
-# Enable to statically link OpenSSL; otherwise the system version will be used. Not enabled by default because it takes a while to build
-static-link-openssl = ["dep:openssl", "native-tls", "nu-cmd-lang/static-link-openssl"]
-=======
 # Enable to statically link OpenSSL (perl is required, to build OpenSSL https://docs.rs/openssl/latest/openssl/); 
 # otherwise the system version will be used. Not enabled by default because it takes a while to build
-static-link-openssl = ["dep:openssl", "nu-cmd-lang/static-link-openssl"]
->>>>>>> 39d93b53
+static-link-openssl = ["dep:openssl", "native-tls", "nu-cmd-lang/static-link-openssl"]
 
 mimalloc = ["nu-cmd-lang/mimalloc", "dep:mimalloc"]
 
