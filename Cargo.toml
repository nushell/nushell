--- conflicted
+++ resolved
@@ -226,16 +226,10 @@
 ] }
 
 [dev-dependencies]
-<<<<<<< HEAD
-nu-test-support = { path = "./crates/nu-test-support", version = "0.94.2" }
-nu-plugin-protocol = { path = "./crates/nu-plugin-protocol", version = "0.94.2" }
-nu-plugin-core = { path = "./crates/nu-plugin-core", version = "0.94.2" }
-alacritty_terminal = { workspace = true }
-=======
 nu-test-support = { path = "./crates/nu-test-support", version = "0.95.1" }
 nu-plugin-protocol = { path = "./crates/nu-plugin-protocol", version = "0.95.1" }
 nu-plugin-core = { path = "./crates/nu-plugin-core", version = "0.95.1" }
->>>>>>> 83081f98
+alacritty_terminal = { workspace = true }
 assert_cmd = "2.0"
 dirs-next = { workspace = true }
 tango-bench = "0.5"
