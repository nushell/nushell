--- conflicted
+++ resolved
@@ -138,12 +138,8 @@
 rand_chacha = "0.3.1"
 ratatui = "0.26"
 rayon = "1.10"
-<<<<<<< HEAD
-reedline = "0.37.0"
-=======
 reedline = "0.38.0"
 regex = "1.9.5"
->>>>>>> c6523eb8
 rmp = "0.8"
 rmp-serde = "1.3"
 ropey = "1.6.1"
