[package]
authors = ["The Nushell Project Developers"]
default-run = "nu"
description = "A new type of shell"
documentation = "https://www.nushell.sh/book/"
edition = "2018"
exclude = ["images"]
homepage = "https://www.nushell.sh"
license = "MIT"
name = "nu"
repository = "https://github.com/nushell/nushell"
rust-version = "1.60"
version = "0.70.1"

# See more keys and their definitions at https://doc.rust-lang.org/cargo/reference/manifest.html

[workspace]
members = [
	"crates/nu-cli",
	"crates/nu-engine",
	"crates/nu-parser",
	"crates/nu-system",
	"crates/nu-command",
	"crates/nu-protocol",
	"crates/nu-plugin",
	"crates/nu_plugin_inc",
	"crates/nu_plugin_gstat",
	"crates/nu_plugin_example",
	"crates/nu_plugin_query",
	"crates/nu_plugin_custom_values",
	"crates/nu-utils",
]

[dependencies]
chrono = { version = "0.4.21", features = ["serde"] }
crossterm = "0.24.0"
ctrlc = "3.2.1"
log = "0.4"
miette = "5.1.0"
nu-ansi-term = "0.46.0"
<<<<<<< HEAD
nu-cli = { path="./crates/nu-cli", version = "0.70.0"  }
nu-color-config = { path = "./crates/nu-color-config", version = "0.70.0"  }
nu-command = { path="./crates/nu-command", version = "0.70.0"  }
nu-engine = { path="./crates/nu-engine", version = "0.70.0"  }
nu-json = { path="./crates/nu-json", version = "0.70.0"  }
nu-parser = { path="./crates/nu-parser", version = "0.70.0"  }
nu-path = { path="./crates/nu-path", version = "0.70.0"  }
nu-plugin = { path = "./crates/nu-plugin", optional = true, version = "0.70.0"  }
nu-pretty-hex = { path = "./crates/nu-pretty-hex", version = "0.70.0"  }
nu-protocol = { path = "./crates/nu-protocol", version = "0.70.0"  }
nu-system = { path = "./crates/nu-system", version = "0.70.0" }
nu-table = { path = "./crates/nu-table", version = "0.70.0"  }
nu-term-grid = { path = "./crates/nu-term-grid", version = "0.70.0"  }
nu-utils = { path = "./crates/nu-utils", version = "0.70.0"  }
reedline = { git = "https://github.com/dandavison/reedline.git", branch="tab-inline-completion", features = ["bashisms", "sqlite"]}
=======
nu-cli = { path="./crates/nu-cli", version = "0.70.1"  }
nu-color-config = { path = "./crates/nu-color-config", version = "0.70.1"  }
nu-command = { path="./crates/nu-command", version = "0.70.1"  }
nu-engine = { path="./crates/nu-engine", version = "0.70.1"  }
nu-json = { path="./crates/nu-json", version = "0.70.1"  }
nu-parser = { path="./crates/nu-parser", version = "0.70.1"  }
nu-path = { path="./crates/nu-path", version = "0.70.1"  }
nu-plugin = { path = "./crates/nu-plugin", optional = true, version = "0.70.1"  }
nu-pretty-hex = { path = "./crates/nu-pretty-hex", version = "0.70.1"  }
nu-protocol = { path = "./crates/nu-protocol", version = "0.70.1"  }
nu-system = { path = "./crates/nu-system", version = "0.70.1" }
nu-table = { path = "./crates/nu-table", version = "0.70.1"  }
nu-term-grid = { path = "./crates/nu-term-grid", version = "0.70.1"  }
nu-utils = { path = "./crates/nu-utils", version = "0.70.1"  }
reedline = { version = "0.13.0", features = ["bashisms", "sqlite"]}
>>>>>>> a724a8fe

rayon = "1.5.1"
is_executable = "1.0.1"
simplelog = "0.12.0"
time = "0.3.12"

[target.'cfg(not(target_os = "windows"))'.dependencies]
# Our dependencies don't use OpenSSL on Windows
openssl = { version = "0.10.38", features = ["vendored"], optional = true }
signal-hook = { version = "0.3.14", default-features = false }


[target.'cfg(windows)'.build-dependencies]
winres = "0.1"

[target.'cfg(target_family = "unix")'.dependencies]
nix = "0.24"
atty = "0.2"

[dev-dependencies]
nu-test-support = { path="./crates/nu-test-support", version = "0.70.1"  }
tempfile = "3.2.0"
assert_cmd = "2.0.2"
pretty_assertions = "1.0.0"
serial_test = "0.8.0"
hamcrest2 = "0.3.0"
rstest = {version = "0.15.0", default-features = false}
itertools = "0.10.3"

[features]
plugin = ["nu-plugin", "nu-cli/plugin", "nu-parser/plugin", "nu-command/plugin", "nu-protocol/plugin", "nu-engine/plugin"]
extra = ["default", "dataframe", "database"]
default = ["plugin", "which-support", "trash-support"]
stable = ["default"]
wasi = []
# Enable to statically link OpenSSL; otherwise the system version will be used. Not enabled by default because it takes a while to build
static-link-openssl = ["dep:openssl"]

# Stable (Default)
which-support = ["nu-command/which-support"]
trash-support = ["nu-command/trash-support"]

# Extra

# Dataframe feature for nushell
dataframe = ["nu-command/dataframe"]

# Database commands for nushell
database = ["nu-command/database"]

[profile.release]
opt-level = "s" # Optimize for size
strip = "debuginfo"
lto = "thin"

# build with `cargo build --profile profiling`
# to analyze performance with tooling like linux perf
[profile.profiling]
inherits = "release"
strip = false
debug = true

# build with `cargo build --profile ci`
# to analyze performance with tooling like linux perf
[profile.ci]
inherits = "dev"
strip = false
debug = false

# Main nu binary
[[bin]]
name = "nu"
path = "src/main.rs"

# To use a development version of a dependency please use a global override here
# changing versions in each sub-crate of the workspace is tedious
[patch.crates-io]
# reedline = { git = "https://github.com/nushell/reedline.git", branch = "main" }<|MERGE_RESOLUTION|>--- conflicted
+++ resolved
@@ -38,23 +38,6 @@
 log = "0.4"
 miette = "5.1.0"
 nu-ansi-term = "0.46.0"
-<<<<<<< HEAD
-nu-cli = { path="./crates/nu-cli", version = "0.70.0"  }
-nu-color-config = { path = "./crates/nu-color-config", version = "0.70.0"  }
-nu-command = { path="./crates/nu-command", version = "0.70.0"  }
-nu-engine = { path="./crates/nu-engine", version = "0.70.0"  }
-nu-json = { path="./crates/nu-json", version = "0.70.0"  }
-nu-parser = { path="./crates/nu-parser", version = "0.70.0"  }
-nu-path = { path="./crates/nu-path", version = "0.70.0"  }
-nu-plugin = { path = "./crates/nu-plugin", optional = true, version = "0.70.0"  }
-nu-pretty-hex = { path = "./crates/nu-pretty-hex", version = "0.70.0"  }
-nu-protocol = { path = "./crates/nu-protocol", version = "0.70.0"  }
-nu-system = { path = "./crates/nu-system", version = "0.70.0" }
-nu-table = { path = "./crates/nu-table", version = "0.70.0"  }
-nu-term-grid = { path = "./crates/nu-term-grid", version = "0.70.0"  }
-nu-utils = { path = "./crates/nu-utils", version = "0.70.0"  }
-reedline = { git = "https://github.com/dandavison/reedline.git", branch="tab-inline-completion", features = ["bashisms", "sqlite"]}
-=======
 nu-cli = { path="./crates/nu-cli", version = "0.70.1"  }
 nu-color-config = { path = "./crates/nu-color-config", version = "0.70.1"  }
 nu-command = { path="./crates/nu-command", version = "0.70.1"  }
@@ -69,8 +52,7 @@
 nu-table = { path = "./crates/nu-table", version = "0.70.1"  }
 nu-term-grid = { path = "./crates/nu-term-grid", version = "0.70.1"  }
 nu-utils = { path = "./crates/nu-utils", version = "0.70.1"  }
-reedline = { version = "0.13.0", features = ["bashisms", "sqlite"]}
->>>>>>> a724a8fe
+reedline = { git = "https://github.com/dandavison/reedline.git", branch="tab-inline-completion", features = ["bashisms", "sqlite"]}
 
 rayon = "1.5.1"
 is_executable = "1.0.1"
