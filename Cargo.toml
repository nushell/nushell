--- conflicted
+++ resolved
@@ -165,13 +165,9 @@
 # To use a development version of a dependency please use a global override here
 # changing versions in each sub-crate of the workspace is tedious
 [patch.crates-io]
-<<<<<<< HEAD
-reedline = { git = "https://github.com/nushell/reedline.git", branch = "main" }
+reedline = { git = "https://github.com/nushell/reedline.git", branch = "main"}
 dtparse = { git = "https://github.com/nibon7/dtparse.git", branch = "chrono" }
 chrono-humanize = { git = "https://gitlab.com/adamchalmers/chrono-humanize-rs", branch = "achalmers/fix-10" }
-=======
-reedline = { git = "https://github.com/nushell/reedline.git", branch = "main"}
->>>>>>> 9998fa50
 # nu-ansi-term = {git = "https://github.com/nushell/nu-ansi-term.git", branch = "main"}
 
 # Criterion benchmarking setup
