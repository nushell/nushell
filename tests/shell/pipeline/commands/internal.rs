use nu_test_support::fs::Stub::FileWithContentToBeTrimmed;
use nu_test_support::playground::Playground;
use nu_test_support::{nu, pipeline};
use pretty_assertions::assert_eq;

#[test]
fn takes_rows_of_nu_value_strings_and_pipes_it_to_stdin_of_external() {
    Playground::setup("internal_to_external_pipe_test_1", |dirs, sandbox| {
        sandbox.with_files(vec![FileWithContentToBeTrimmed(
            "nu_times.csv",
            "
                name,rusty_luck,origin
                Jason,1,Canada
                JT,1,New Zealand
                Andrés,1,Ecuador
                AndKitKatz,1,Estados Unidos
            ",
        )]);

        let actual = nu!(
        cwd: dirs.test(), pipeline(
        "
            open nu_times.csv
            | get origin
            | each { |it| nu --testbin cococo $it | nu --testbin chop }
            | get 2
            "
        ));

        // chop will remove the last escaped double quote from \"Estados Unidos\"
        assert_eq!(actual.out, "Ecuado");
    })
}

#[test]
fn treats_dot_dot_as_path_not_range() {
    Playground::setup("dot_dot_dir", |dirs, sandbox| {
        sandbox.with_files(vec![FileWithContentToBeTrimmed(
            "nu_times.csv",
            "
                name,rusty_luck,origin
                Jason,1,Canada
            ",
        )]);

        let actual = nu!(
        cwd: dirs.test(), pipeline(
        "
            mkdir temp;
            cd temp;
            print (open ../nu_times.csv).name.0 | table;
            cd ..;
            rmdir temp
            "
        ));

        // chop will remove the last escaped double quote from \"Estados Unidos\"
        assert_eq!(actual.out, "Jason");
    })
}

#[test]
fn subexpression_properly_redirects() {
    let actual = nu!(r#"
            echo (nu --testbin cococo "hello") | str join
        "#);

    assert_eq!(actual.out, "hello");
}

#[test]
fn argument_subexpression() {
    let actual = nu!(r#"
            echo "foo" | each { |it| echo (echo $it) }
        "#);

    assert_eq!(actual.out, "foo");
}

#[test]
fn for_loop() {
    let actual = nu!("
            for i in 1..3 { print $i }
        ");

    assert_eq!(actual.out, "123");
}

#[test]
fn subexpression_handles_dot() {
    Playground::setup("subexpression_handles_dot", |dirs, sandbox| {
        sandbox.with_files(vec![FileWithContentToBeTrimmed(
            "nu_times.csv",
            "
                name,rusty_luck,origin
                Jason,1,Canada
                JT,1,New Zealand
                Andrés,1,Ecuador
                AndKitKatz,1,Estados Unidos
            ",
        )]);

        let actual = nu!(
        cwd: dirs.test(), pipeline(
        "
            echo (open nu_times.csv)
            | get name
            | each { |it| nu --testbin chop $it }
            | get 3
            "
        ));

        assert_eq!(actual.out, "AndKitKat");
    })
}

#[test]
fn string_interpolation_with_it() {
    let actual = nu!(r#"
                    echo "foo" | each { |it| echo $"($it)" }
            "#);

    assert_eq!(actual.out, "foo");
}

#[test]
fn string_interpolation_with_it_column_path() {
    let actual = nu!(r#"
                    echo [[name]; [sammie]] | each { |it| echo $"($it.name)" } | get 0
        "#);

    assert_eq!(actual.out, "sammie");
}

#[test]
fn string_interpolation_shorthand_overlap() {
    let actual = nu!(r#"
                    $"3 + 4 = (3 + 4)"
        "#);

    assert_eq!(actual.out, "3 + 4 = 7");
}

// FIXME: jt - we don't currently have a way to escape the single ticks easily
#[ignore]
#[test]
fn string_interpolation_and_paren() {
    let actual = nu!(r#"
                    $"a paren is ('(')"
        "#);

    assert_eq!(actual.out, "a paren is (");
}

#[test]
fn string_interpolation_with_unicode() {
    //カ = U+30AB : KATAKANA LETTER KA
    let actual = nu!(r#"
            $"カ"
        "#);

    assert_eq!(actual.out, "カ");
}

#[test]
fn run_custom_command() {
    let actual = nu!("
            def add-me [x y] { $x + $y}; add-me 10 5
        ");

    assert_eq!(actual.out, "15");
}

#[test]
fn run_custom_command_with_flag() {
    let actual = nu!(r#"
        def foo [--bar:number] { if ($bar | is-empty) { echo "empty" } else { echo $bar } }; foo --bar 10
        "#);

    assert_eq!(actual.out, "10");
}

#[test]
fn run_custom_command_with_flag_missing() {
    let actual = nu!(r#"
        def foo [--bar:number] { if ($bar | is-empty) { echo "empty" } else { echo $bar } }; foo
        "#);

    assert_eq!(actual.out, "empty");
}

#[test]
fn run_custom_subcommand() {
    let actual = nu!(r#"
        def "str double" [x] { echo $x $x | str join }; str double bob
        "#);

    assert_eq!(actual.out, "bobbob");
}

#[test]
fn run_inner_custom_command() {
    let actual = nu!("
          def outer [x] { def inner [y] { echo $y }; inner $x }; outer 10
        ");

    assert_eq!(actual.out, "10");
}

#[test]
fn run_broken_inner_custom_command() {
    let actual = nu!("
        def outer [x] { def inner [y] { echo $y }; inner $x }; inner 10
        ");

    assert!(!actual.err.is_empty());
}

#[test]
fn run_custom_command_with_rest() {
    let actual = nu!(r#"
            def rest-me [...rest: string] { echo $rest.1 $rest.0}; rest-me "hello" "world" | to json --raw
        "#);

    assert_eq!(actual.out, r#"["world","hello"]"#);
}

#[test]
fn run_custom_command_with_rest_and_arg() {
    let actual = nu!(r#"
            def rest-me-with-arg [name: string, ...rest: string] { echo $rest.1 $rest.0 $name}; rest-me-with-arg "hello" "world" "yay" | to json --raw
        "#);

    assert_eq!(actual.out, r#"["yay","world","hello"]"#);
}

#[test]
fn run_custom_command_with_rest_and_flag() {
    let actual = nu!(r#"
            def rest-me-with-flag [--name: string, ...rest: string] { echo $rest.1 $rest.0 $name}; rest-me-with-flag "hello" "world" --name "yay" | to json --raw
        "#);

    assert_eq!(actual.out, r#"["world","hello","yay"]"#);
}

#[test]
fn run_custom_command_with_empty_rest() {
    let actual = nu!("
            def rest-me-with-empty-rest [...rest: string] { $rest }; rest-me-with-empty-rest | is-empty
        ");

    assert_eq!(actual.out, "true");
    assert_eq!(actual.err, "");
}

//FIXME: jt: blocked on https://github.com/nushell/engine-q/issues/912
#[ignore]
#[test]
fn run_custom_command_with_rest_other_name() {
    let actual = nu!(r#"
            def say-hello [
                greeting:string,
                ...names:string # All of the names
                ] {
                    echo $"($greeting), ($names | sort-by | str join)"
                }
            say-hello Salutations E D C A B
        "#);

    assert_eq!(actual.out, "Salutations, ABCDE");
    assert_eq!(actual.err, "");
}

#[test]
fn alias_a_load_env() {
    let actual = nu!("
            def activate-helper [] { {BOB: SAM} }; alias activate = load-env (activate-helper); activate; $env.BOB
        ");

    assert_eq!(actual.out, "SAM");
}

#[test]
fn let_variable() {
    let actual = nu!("
            let x = 5
            let y = 12
            $x + $y
        ");

    assert_eq!(actual.out, "17");
}

#[test]
fn let_doesnt_leak() {
    let actual = nu!("
        do { let x = 5 }; echo $x
        ");

    assert!(actual.err.contains("variable not found"));
}

#[test]
fn mutate_env_variable() {
    let actual = nu!(r#"
            $env.TESTENVVAR = "hello world"
            echo $env.TESTENVVAR
        "#);

    assert_eq!(actual.out, "hello world");
}

#[test]
fn mutate_env_hides_variable() {
    let actual = nu!(r#"
            $env.TESTENVVAR = "hello world"
            print $env.TESTENVVAR
            hide-env TESTENVVAR
            print $env.TESTENVVAR
        "#);

    assert_eq!(actual.out, "hello world");
    assert!(actual.err.contains("not_found"));
}

#[test]
fn mutate_env_hides_variable_in_parent_scope() {
    let actual = nu!(r#"
            $env.TESTENVVAR = "hello world"
            print $env.TESTENVVAR
            do {
                hide-env TESTENVVAR
                print $env.TESTENVVAR
            }
            print $env.TESTENVVAR
        "#);

    assert_eq!(actual.out, "hello world");
    assert!(actual.err.contains("not_found"));
}

#[test]
fn unlet_env_variable() {
    let actual = nu!(r#"
            $env.TEST_VAR = "hello world"
            hide-env TEST_VAR
            echo $env.TEST_VAR
        "#);
    assert!(actual.err.contains("not_found"));
}

#[test]
#[ignore]
fn unlet_nonexistent_variable() {
    let actual = nu!("
            hide-env NONEXISTENT_VARIABLE
        ");

    assert!(actual.err.contains("did not find"));
}

#[test]
fn unlet_variable_in_parent_scope() {
    let actual = nu!(r#"
            $env.DEBUG = "1"
            print $env.DEBUG
            do {
                $env.DEBUG = "2"
                print $env.DEBUG
                hide-env DEBUG
                print $env.DEBUG
            }
            print $env.DEBUG
        "#);

    assert_eq!(actual.out, "1211");
}

#[test]
fn mutate_env_doesnt_leak() {
    let actual = nu!(r#"
        do { $env.xyz = "my message" }; echo $env.xyz
        "#);

    assert!(actual.err.contains("not_found"));
}

#[test]
fn proper_shadow_mutate_env_aliases() {
    let actual = nu!(r#"
        $env.DEBUG = "true"; print $env.DEBUG | table; do { $env.DEBUG = "false"; print $env.DEBUG } | table; print $env.DEBUG
        "#);
    assert_eq!(actual.out, "truefalsetrue");
}

#[test]
fn load_env_variable() {
    let actual = nu!(r#"
            echo {TESTENVVAR: "hello world"} | load-env
            echo $env.TESTENVVAR
        "#);

    assert_eq!(actual.out, "hello world");
}

#[test]
fn load_env_variable_arg() {
    let actual = nu!(r#"
            load-env {TESTENVVAR: "hello world"}
            echo $env.TESTENVVAR
        "#);

    assert_eq!(actual.out, "hello world");
}

#[test]
fn load_env_doesnt_leak() {
    let actual = nu!(r#"
        do { echo { name: xyz, value: "my message" } | load-env }; echo $env.xyz
        "#);

    assert!(actual.err.contains("not_found"));
}

#[test]
fn proper_shadow_load_env_aliases() {
    let actual = nu!(r#"
        $env.DEBUG = "true"; print $env.DEBUG | table; do { echo {DEBUG: "false"} | load-env; print $env.DEBUG } | table; print $env.DEBUG
        "#);
    assert_eq!(actual.out, "truefalsetrue");
}

//FIXME: jt: load-env can not currently hide variables because null no longer hides
#[ignore]
#[test]
fn load_env_can_hide_var_envs() {
    let actual = nu!(r#"
        $env.DEBUG = "1"
        echo $env.DEBUG
        load-env [[name, value]; [DEBUG null]]
        echo $env.DEBUG
        "#);
    assert_eq!(actual.out, "1");
    assert!(actual.err.contains("error"));
    assert!(actual.err.contains("Unknown column"));
}

//FIXME: jt: load-env can not currently hide variables because null no longer hides
#[ignore]
#[test]
fn load_env_can_hide_var_envs_in_parent_scope() {
    let actual = nu!(r#"
        $env.DEBUG = "1"
        echo $env.DEBUG
        do {
            load-env [[name, value]; [DEBUG null]]
            echo $env.DEBUG
        }
        echo $env.DEBUG
        "#);
    assert_eq!(actual.out, "11");
    assert!(actual.err.contains("error"));
    assert!(actual.err.contains("Unknown column"));
}

#[test]
fn proper_shadow_let_aliases() {
    let actual = nu!("
        let DEBUG = false; print $DEBUG | table; do { let DEBUG = true; print $DEBUG } | table; print $DEBUG
        ");
    assert_eq!(actual.out, "falsetruefalse");
}

#[test]
fn block_params_override() {
    let actual = nu!("
        [1, 2, 3] | each { |a| echo $it }
        ");
    assert!(actual.err.contains("variable not found"));
}

#[test]
fn alias_reuse() {
    let actual = nu!("alias foo = echo bob; foo; foo");

    assert!(actual.out.contains("bob"));
    assert!(actual.err.is_empty());
}

#[test]
fn block_params_override_correct() {
    let actual = nu!("
        [1, 2, 3] | each { |a| echo $a } | to json --raw
        ");
    assert_eq!(actual.out, "[1,2,3]");
}

#[test]
fn hex_number() {
    let actual = nu!("
        0x10
        ");
    assert_eq!(actual.out, "16");
}

#[test]
fn binary_number() {
    let actual = nu!("
        0b10
        ");
    assert_eq!(actual.out, "2");
}

#[test]
fn octal_number() {
    let actual = nu!("
        0o10
        ");
    assert_eq!(actual.out, "8");
}

#[test]
fn run_dynamic_closures() {
    let actual = nu!(r#"
        let closure = {|| echo "holaaaa" }; do $closure
        "#);
    assert_eq!(actual.out, "holaaaa");
}

#[cfg(feature = "which-support")]
#[test]
fn argument_subexpression_reports_errors() {
    let actual = nu!("echo (ferris_is_not_here.exe)");

    assert!(!actual.err.is_empty());
}

#[test]
fn can_process_one_row_from_internal_and_pipes_it_to_stdin_of_external() {
    let actual = nu!(r#""nushelll" | nu --testbin chop"#);

    assert_eq!(actual.out, "nushell");
}

#[test]
fn bad_operator() {
    let actual = nu!("
            2 $ 2
        ");

    assert!(actual.err.contains("operator"));
}

#[test]
fn index_out_of_bounds() {
    let actual = nu!("
            let foo = [1, 2, 3]; echo $foo.5
        ");

    assert!(actual.err.contains("too large"));
}

#[test]
<<<<<<< HEAD
fn negative_decimal_start() {
=======
fn negative_float_start() {
>>>>>>> a9a82de5
    let actual = nu!("
            -1.3 + 4
        ");

    assert_eq!(actual.out, "2.7");
}

#[test]
fn string_inside_of() {
    let actual = nu!(r#"
            "bob" in "bobby"
        "#);

    assert_eq!(actual.out, "true");
}

#[test]
fn string_not_inside_of() {
    let actual = nu!(r#"
            "bob" not-in "bobby"
        "#);

    assert_eq!(actual.out, "false");
}

#[test]
fn index_row() {
    let actual = nu!("
        let foo = [[name]; [joe] [bob]]; echo $foo.1 | to json --raw
        ");

    assert_eq!(actual.out, r#"{"name": "bob"}"#);
}

#[test]
fn index_cell() {
    let actual = nu!("
        let foo = [[name]; [joe] [bob]]; echo $foo.name.1
        ");

    assert_eq!(actual.out, "bob");
}

#[test]
fn index_cell_alt() {
    let actual = nu!("
        let foo = [[name]; [joe] [bob]]; echo $foo.1.name
        ");

    assert_eq!(actual.out, "bob");
}

#[test]
fn not_echoing_ranges_without_numbers() {
    let actual = nu!("
            echo ..
        ");

    assert_eq!(actual.out, "..");
}

#[test]
fn not_echoing_exclusive_ranges_without_numbers() {
    let actual = nu!("
            echo ..<
        ");

    assert_eq!(actual.out, "..<");
}

#[test]
fn echoing_ranges() {
    let actual = nu!("
            echo 1..3 | math sum
        ");

    assert_eq!(actual.out, "6");
}

#[test]
fn echoing_exclusive_ranges() {
    let actual = nu!("
            echo 1..<4 | math sum
        ");

    assert_eq!(actual.out, "6");
}

#[test]
fn table_literals1() {
    let actual = nu!("
            echo [[name age]; [foo 13]] | get age.0
        ");

    assert_eq!(actual.out, "13");
}

#[test]
fn table_literals2() {
    let actual = nu!("
        echo [[name age] ; [bob 13] [sally 20]] | get age | math sum
        ");

    assert_eq!(actual.out, "33");
}

#[test]
fn list_with_commas() {
    let actual = nu!("
        echo [1, 2, 3] | math sum
        ");

    assert_eq!(actual.out, "6");
}

#[test]
fn range_with_left_var() {
    let actual = nu!("
        ({ size: 3}.size)..10 | math sum
        ");

    assert_eq!(actual.out, "52");
}

#[test]
fn range_with_right_var() {
    let actual = nu!("
        4..({ size: 30}.size) | math sum
        ");

    assert_eq!(actual.out, "459");
}

#[test]
fn range_with_open_left() {
    let actual = nu!("
        echo ..30 | math sum
        ");

    assert_eq!(actual.out, "465");
}

#[test]
fn exclusive_range_with_open_left() {
    let actual = nu!("
        echo ..<31 | math sum
        ");

    assert_eq!(actual.out, "465");
}

#[test]
fn range_with_open_right() {
    let actual = nu!("
        echo 5.. | first 10 | math sum
        ");

    assert_eq!(actual.out, "95");
}

#[test]
fn exclusive_range_with_open_right() {
    let actual = nu!("
        echo 5..< | first 10 | math sum
        ");

    assert_eq!(actual.out, "95");
}

#[test]
fn range_with_mixed_types() {
    let actual = nu!("
        echo 1..10.5 | math sum
        ");

    assert_eq!(actual.out, "55");
}

#[test]
fn filesize_math() {
    let actual = nu!("
        100 * 10kib
        ");

    assert_eq!(actual.out, "1000.0 KiB");
    // why 1000.0 KB instead of 1.0 MB?
    // looks like `byte.get_appropriate_unit(false)` behaves this way
}

#[test]
fn filesize_math2() {
    let actual = nu!("
        100 / 10kb
        ");

    assert!(actual.err.contains("doesn't support"));
}

#[test]
fn filesize_math3() {
    let actual = nu!("
        100kib / 10
        ");

    assert_eq!(actual.out, "10.0 KiB");
}
#[test]
fn filesize_math4() {
    let actual = nu!("
        100kib * 5
        ");

    assert_eq!(actual.out, "500.0 KiB");
}

#[test]
fn filesize_math5() {
    let actual = nu!("
        1000 * 1kib
        ");

    assert_eq!(actual.out, "1000.0 KiB");
}

#[test]
fn filesize_math6() {
    let actual = nu!("
        1000 * 1mib
        ");

    assert_eq!(actual.out, "1000.0 MiB");
}

#[test]
fn filesize_math7() {
    let actual = nu!("
        1000 * 1gib
        ");

    assert_eq!(actual.out, "1000.0 GiB");
}

#[test]
fn exclusive_range_with_mixed_types() {
    let actual = nu!("
        echo 1..<10.5 | math sum
        ");

    assert_eq!(actual.out, "55");
}

#[test]
fn table_with_commas() {
    let actual = nu!("
        echo [[name, age, height]; [JT, 42, 185] [Unknown, 99, 99]] | get age | math sum
        ");

    assert_eq!(actual.out, "141");
}

#[test]
fn duration_overflow() {
    let actual = nu!(pipeline(
        "
        ls | get modified | each { |it| $it + 10000000000000000day }
        "
    ));

    assert!(actual.err.contains("duration too large"));
}

#[test]
fn date_and_duration_overflow() {
    let actual = nu!(pipeline(
        "
        ls | get modified | each { |it| $it + 1000000000day }
        "
    ));

    // assert_eq!(actual.err, "overflow");
    assert!(actual.err.contains("duration too large"));
}

#[test]
fn pipeline_params_simple() {
    let actual = nu!(pipeline(
        "
        echo 1 2 3 | $in.1 * $in.2
        "
    ));

    assert_eq!(actual.out, "6");
}

#[test]
fn pipeline_params_inner() {
    let actual = nu!(pipeline(
        "
        echo 1 2 3 | (echo $in.2 6 7 | $in.0 * $in.1 * $in.2)
        "
    ));

    assert_eq!(actual.out, "126");
}

#[test]
fn better_table_lex() {
    let actual = nu!(pipeline(
        "
        let table = [
            [name, size];
            [small, 7]
            [medium, 10]
            [large, 12]
        ];
        $table.1.size
        "
    ));

    assert_eq!(actual.out, "10");
}

#[test]
fn better_subexpr_lex() {
    let actual = nu!(pipeline(
        "
        (echo boo
        sam | str length | math sum)
        "
    ));

    assert_eq!(actual.out, "6");
}

#[test]
fn subsubcommand() {
    let actual = nu!(pipeline(
        r#"
        def "aws s3 rb" [url] { $url + " loaded" }; aws s3 rb localhost
        "#
    ));

    assert_eq!(actual.out, "localhost loaded");
}

#[test]
fn manysubcommand() {
    let actual = nu!(pipeline(
        r#"
        def "aws s3 rb ax vf qqqq rrrr" [url] { $url + " loaded" }; aws s3 rb ax vf qqqq rrrr localhost
        "#
    ));

    assert_eq!(actual.out, "localhost loaded");
}

#[test]
fn nothing_string_1() {
    let actual = nu!(pipeline(
        r#"
        null == "foo"
        "#
    ));

    assert_eq!(actual.out, "false");
}

#[test]
fn hide_alias_shadowing() {
    let actual = nu!(pipeline(
        "
        def test-shadowing [] {
            alias greet = echo hello;
            let xyz = {|| greet };
            hide greet;
            do $xyz
        };
        test-shadowing
        "
    ));
    assert_eq!(actual.out, "hello");
}

// FIXME: Seems like subexpression are no longer scoped. Should we remove this test?
#[ignore]
#[test]
fn hide_alias_does_not_escape_scope() {
    let actual = nu!(pipeline(
        "
        def test-alias [] {
            alias greet = echo hello;
            (hide greet);
            greet
        };
        test-alias
        "
    ));
    assert_eq!(actual.out, "hello");
}

#[test]
fn hide_alias_hides_alias() {
    let actual = nu!(pipeline(
        "
        def test-alias [] {
            alias ll = ls -l;
            hide ll;
            ll
        };
        test-alias
        "
    ));

    assert!(actual.err.contains("did you mean 'all'?"));
}

mod parse {
    use nu_test_support::nu;

    /*
        The debug command's signature is:

        Usage:
        > debug {flags}

        flags:
        -h, --help: Display the help message for this command
        -r, --raw: Prints the raw value representation.
    */

    #[test]
    fn errors_if_flag_passed_is_not_exact() {
        let actual = nu!("debug -ra");

        assert!(actual.err.contains("unknown flag"),);

        let actual = nu!("debug --rawx");

        assert!(actual.err.contains("unknown flag"),);
    }

    #[test]
    fn errors_if_flag_is_not_supported() {
        let actual = nu!("debug --ferris");

        assert!(actual.err.contains("unknown flag"),);
    }

    #[test]
    fn errors_if_passed_an_unexpected_argument() {
        let actual = nu!("debug ferris");

        assert!(actual.err.contains("extra positional argument"),);
    }

    #[test]
    fn ensure_backticks_are_bareword_command() {
        let actual = nu!("`8abc123`");

        assert!(actual.err.contains("was not found"),);
    }
}

mod tilde_expansion {
    use nu_test_support::nu;

    #[test]
    #[should_panic]
    fn as_home_directory_when_passed_as_argument_and_begins_with_tilde() {
        let actual = nu!("
            echo ~
        ");

        assert!(!actual.out.contains('~'),);
    }

    #[test]
    fn does_not_expand_when_passed_as_argument_and_does_not_start_with_tilde() {
        let actual = nu!(r#"
                    echo "1~1"
                "#);

        assert_eq!(actual.out, "1~1");
    }
}

mod variable_scoping {
    use nu_test_support::nu;

    macro_rules! test_variable_scope {
        ($func:literal == $res:literal $(,)*) => {
            let actual = nu!($func);

            assert_eq!(actual.out, $res);
        };
    }
    macro_rules! test_variable_scope_list {
        ($func:literal == $res:expr $(,)*) => {
            let actual = nu!($func);

            let result: Vec<&str> = actual.out.matches("ZZZ").collect();
            assert_eq!(result, $res);
        };
    }

    #[test]
    fn access_variables_in_scopes() {
        test_variable_scope!(
            " def test [input] { echo [0 1 2] | do { do { echo $input } } }
                test ZZZ "
                == "ZZZ"
        );
        test_variable_scope!(
            r#" def test [input] { echo [0 1 2] | do { do { if $input == "ZZZ" { echo $input } else { echo $input } } } }
                test ZZZ "#
                == "ZZZ"
        );
        test_variable_scope!(
            r#" def test [input] { echo [0 1 2] | do { do { if $input == "ZZZ" { echo $input } else { echo $input } } } }
                test ZZZ "#
                == "ZZZ"
        );
        test_variable_scope!(
            " def test [input] { echo [0 1 2] | do { echo $input } }
                test ZZZ "
                == "ZZZ"
        );
        test_variable_scope!(
            " def test [input] { echo [0 1 2] | do { if $input == $input { echo $input } else { echo $input } } }
                test ZZZ "
                == "ZZZ"
        );
        test_variable_scope_list!(
            " def test [input] { echo [0 1 2] | each { |_| echo $input } }
                test ZZZ "
                == ["ZZZ", "ZZZ", "ZZZ"]
        );
        test_variable_scope_list!(
            " def test [input] { echo [0 1 2] | each { |it| if $it > 0 {echo $input} else {echo $input}} }
                test ZZZ "
                == ["ZZZ", "ZZZ", "ZZZ"]
        );
        test_variable_scope_list!(
            " def test [input] { echo [0 1 2] | each { |_| if $input == $input {echo $input} else {echo $input}} }
                test ZZZ "
                == ["ZZZ", "ZZZ", "ZZZ"]
        );
    }
}

#[test]
fn pipe_input_to_print() {
    let actual = nu!(r#""foo" | print"#);
    assert_eq!(actual.out, "foo");
    assert!(actual.err.is_empty());
}<|MERGE_RESOLUTION|>--- conflicted
+++ resolved
@@ -561,11 +561,7 @@
 }
 
 #[test]
-<<<<<<< HEAD
-fn negative_decimal_start() {
-=======
 fn negative_float_start() {
->>>>>>> a9a82de5
     let actual = nu!("
             -1.3 + 4
         ");
