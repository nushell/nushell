use nu_test_support::fs::Stub::EmptyFile;
use nu_test_support::fs::Stub::FileWithContentToBeTrimmed;
use nu_test_support::nu;
use nu_test_support::pipeline;
use nu_test_support::playground::Playground;

#[test]
fn takes_rows_of_nu_value_strings_and_pipes_it_to_stdin_of_external() {
    Playground::setup("internal_to_external_pipe_test_1", |dirs, sandbox| {
        sandbox.with_files(vec![FileWithContentToBeTrimmed(
            "nu_times.csv",
            r#"
                name,rusty_luck,origin
                Jason,1,Canada
                Jonathan,1,New Zealand
                Andrés,1,Ecuador
                AndKitKatz,1,Estados Unidos
            "#,
        )]);

        let actual = nu!(
        cwd: dirs.test(), pipeline(
        r#"
            open nu_times.csv
            | get name
            | ^echo $it
            | nu --testbin chop
            | lines
            | nth 3
            | echo $it
            "#
        ));

        assert_eq!(actual.out, "AndKitKat");
    })
}

#[test]
fn proper_it_expansion() {
    Playground::setup("ls_test_1", |dirs, sandbox| {
        sandbox.with_files(vec![
            EmptyFile("andres.txt"),
            EmptyFile("gedge.txt"),
            EmptyFile("jonathan.txt"),
            EmptyFile("yehuda.txt"),
        ]);

        let actual = nu!(
            cwd: dirs.test(), pipeline(
            r#"
                    ls | sort-by name | group-by type | each { get File.name | echo $it } | to json
                "#
        ));

        assert_eq!(
            actual.out,
            r#"["andres.txt","gedge.txt","jonathan.txt","yehuda.txt"]"#
        );
    })
}

#[test]
fn argument_invocation() {
    let actual = nu!(
        cwd: ".",
        r#"
                    echo "foo" | echo $(echo $it)
            "#
    );

    assert_eq!(actual.out, "foo");
}

#[test]
fn invocation_handles_dot() {
    Playground::setup("invocation_handles_dot", |dirs, sandbox| {
        sandbox.with_files(vec![FileWithContentToBeTrimmed(
            "nu_times.csv",
            r#"
                name,rusty_luck,origin
                Jason,1,Canada
                Jonathan,1,New Zealand
                Andrés,1,Ecuador
                AndKitKatz,1,Estados Unidos
            "#,
        )]);

        let actual = nu!(
        cwd: dirs.test(), pipeline(
        r#"
            echo $(open nu_times.csv)
            | get name
            | nu --testbin chop $it
            | nth 3
            | echo $it
            "#
        ));

        assert_eq!(actual.out, "AndKitKat");
    })
}

#[test]
<<<<<<< HEAD
fn string_interpolation_with_it() {
    let actual = nu!(
        cwd: ".",
        r#"
                    echo "foo" | echo `{{$it}}`
            "#
    );

    assert_eq!(actual.out, "foo");
}

#[test]
fn string_interpolation_with_column() {
    let actual = nu!(
        cwd: ".",
        r#"
                    echo '{"name": "bob"}' | from json | echo `{{name}} is cool`
            "#
    );

    assert_eq!(actual.out, "bob is cool");
}

#[test]
fn string_interpolation_with_column2() {
    let actual = nu!(
        cwd: ".",
        r#"
                    echo '{"name": "fred"}' | from json | echo `also {{name}} is cool`
            "#
    );

    assert_eq!(actual.out, "also fred is cool");
}

#[test]
fn string_interpolation_with_column3() {
    let actual = nu!(
        cwd: ".",
        r#"
                    echo '{"name": "sally"}' | from json | echo `also {{name}}`
            "#
    );

    assert_eq!(actual.out, "also sally");
}

#[test]
fn string_interpolation_with_it_column_path() {
    let actual = nu!(
        cwd: ".",
        r#"
                    echo '{"name": "sammie"}' | from json | echo `{{$it.name}}`
        "#
    );

    assert_eq!(actual.out, "sammie");
=======
fn argument_invocation_reports_errors() {
    let actual = nu!(
        cwd: ".",
        "echo $(ferris_is_not_here.exe)"
    );

    assert!(actual.err.contains("Command not found"));
>>>>>>> ae87582c
}

#[test]
fn can_process_one_row_from_internal_and_pipes_it_to_stdin_of_external() {
    let actual = nu!(
        cwd: ".",
        r#"echo "nushelll" | nu --testbin chop"#
    );

    assert_eq!(actual.out, "nushell");
}

mod parse {
    use nu_test_support::nu;

    /*
        The debug command's signature is:

        Usage:
        > debug {flags}

        flags:
        -h, --help: Display this help message
        -r, --raw: Prints the raw value representation.
    */

    #[test]
    fn errors_if_flag_passed_is_not_exact() {
        let actual = nu!(cwd: ".", "debug -ra");

        assert!(
            actual.err.contains("unexpected flag"),
            format!(
                "error message '{}' should contain 'unexpected flag'",
                actual.err
            )
        );

        let actual = nu!(cwd: ".", "debug --rawx");

        assert!(
            actual.err.contains("unexpected flag"),
            format!(
                "error message '{}' should contain 'unexpected flag'",
                actual.err
            )
        );
    }

    #[test]
    fn errors_if_flag_is_not_supported() {
        let actual = nu!(cwd: ".", "debug --ferris");

        assert!(
            actual.err.contains("unexpected flag"),
            format!(
                "error message '{}' should contain 'unexpected flag'",
                actual.err
            )
        );
    }

    #[test]
    fn errors_if_passed_an_unexpected_argument() {
        let actual = nu!(cwd: ".", "debug ferris");

        assert!(
            actual.err.contains("unexpected argument"),
            format!(
                "error message '{}' should contain 'unexpected argument'",
                actual.err
            )
        );
    }
}

mod tilde_expansion {
    use nu_test_support::nu;

    #[test]
    #[should_panic]
    fn as_home_directory_when_passed_as_argument_and_begins_with_tilde() {
        let actual = nu!(
            cwd: ".",
            r#"
            echo ~
        "#
        );

        assert!(
            !actual.out.contains('~'),
            format!("'{}' should not contain ~", actual.out)
        );
    }

    #[test]
    fn does_not_expand_when_passed_as_argument_and_does_not_start_with_tilde() {
        let actual = nu!(
            cwd: ".",
            r#"
                    echo "1~1"
                "#
        );

        assert_eq!(actual.out, "1~1");
    }
}<|MERGE_RESOLUTION|>--- conflicted
+++ resolved
@@ -101,7 +101,6 @@
 }
 
 #[test]
-<<<<<<< HEAD
 fn string_interpolation_with_it() {
     let actual = nu!(
         cwd: ".",
@@ -159,7 +158,6 @@
     );
 
     assert_eq!(actual.out, "sammie");
-=======
 fn argument_invocation_reports_errors() {
     let actual = nu!(
         cwd: ".",
@@ -167,7 +165,6 @@
     );
 
     assert!(actual.err.contains("Command not found"));
->>>>>>> ae87582c
 }
 
 #[test]
