use nu_test_support::fs::Stub::FileWithContentToBeTrimmed;
use nu_test_support::playground::Playground;
use nu_test_support::{nu, nu_repl_code, pipeline};
use pretty_assertions::assert_eq;

#[test]
fn add_overlay() {
    let inp = &[
        r#"module spam { export def foo [] { "foo" } }"#,
        r#"overlay use spam"#,
        r#"foo"#,
    ];

    let actual = nu!(cwd: "tests/overlays", pipeline(&inp.join("; ")));
    let actual_repl = nu!(cwd: "tests/overlays", nu_repl_code(inp));

    assert_eq!(actual.out, "foo");
    assert_eq!(actual_repl.out, "foo");
}

#[test]
fn add_overlay_as_new_name() {
    let inp = &[
        r#"module spam { export def foo [] { "foo" } }"#,
        r#"overlay use spam as spam_new"#,
        r#"foo"#,
    ];

    let actual = nu!(cwd: "tests/overlays", pipeline(&inp.join("; ")));
    let actual_repl = nu!(cwd: "tests/overlays", nu_repl_code(inp));

    assert_eq!(actual.out, "foo");
    assert_eq!(actual_repl.out, "foo");
}

#[test]
fn add_overlay_twice() {
    let inp = &[
        r#"module spam { export def foo [] { "foo" } }"#,
        r#"overlay use spam"#,
        r#"overlay use spam"#,
        r#"foo"#,
    ];

    let actual = nu!(cwd: "tests/overlays", pipeline(&inp.join("; ")));
    let actual_repl = nu!(cwd: "tests/overlays", nu_repl_code(inp));

    assert_eq!(actual.out, "foo");
    assert_eq!(actual_repl.out, "foo");
}

#[test]
fn add_prefixed_overlay() {
    let inp = &[
        r#"module spam { export def foo [] { "foo" } }"#,
        r#"overlay use --prefix spam"#,
        r#"spam foo"#,
    ];

    let actual = nu!(cwd: "tests/overlays", pipeline(&inp.join("; ")));
    let actual_repl = nu!(cwd: "tests/overlays", nu_repl_code(inp));

    assert_eq!(actual.out, "foo");
    assert_eq!(actual_repl.out, "foo");
}

#[test]
fn add_prefixed_overlay_twice() {
    let inp = &[
        r#"module spam { export def foo [] { "foo" } }"#,
        r#"overlay use --prefix spam"#,
        r#"overlay use --prefix spam"#,
        r#"spam foo"#,
    ];

    let actual = nu!(cwd: "tests/overlays", pipeline(&inp.join("; ")));
    let actual_repl = nu!(cwd: "tests/overlays", nu_repl_code(inp));

    assert_eq!(actual.out, "foo");
    assert_eq!(actual_repl.out, "foo");
}

#[test]
fn add_prefixed_overlay_mismatch_1() {
    let inp = &[
        r#"module spam { export def foo [] { "foo" } }"#,
        r#"overlay use --prefix spam"#,
        r#"overlay use spam"#,
    ];

    let actual = nu!(cwd: "tests/overlays", pipeline(&inp.join("; ")));
    let actual_repl = nu!(cwd: "tests/overlays", nu_repl_code(inp));

    assert!(actual.err.contains("exists with a prefix"));
    // Why doesn't the REPL test work with the previous expected output
    assert!(actual_repl.err.contains("overlay_prefix_mismatch"));
}

#[test]
fn add_prefixed_overlay_mismatch_2() {
    let inp = &[
        r#"module spam { export def foo [] { "foo" } }"#,
        r#"overlay use spam"#,
        r#"overlay use --prefix spam"#,
    ];

    let actual = nu!(cwd: "tests/overlays", pipeline(&inp.join("; ")));
    let actual_repl = nu!(cwd: "tests/overlays", nu_repl_code(inp));

    assert!(actual.err.contains("exists without a prefix"));
    // Why doesn't the REPL test work with the previous expected output
    assert!(actual_repl.err.contains("overlay_prefix_mismatch"));
}

#[test]
fn prefixed_overlay_keeps_custom_decl() {
    let inp = &[
        r#"module spam { export def foo [] { "foo" } }"#,
        r#"overlay use --prefix spam"#,
        r#"def bar [] { "bar" }"#,
        r#"overlay hide --keep-custom spam"#,
        r#"bar"#,
    ];

    let actual = nu!(cwd: "tests/overlays", pipeline(&inp.join("; ")));
    let actual_repl = nu!(cwd: "tests/overlays", nu_repl_code(inp));

    assert_eq!(actual.out, "bar");
    assert_eq!(actual_repl.out, "bar");
}

#[test]
fn add_overlay_env() {
    let inp = &[
        r#"module spam { export-env { let-env FOO = "foo" } }"#,
        r#"overlay use spam"#,
        r#"$env.FOO"#,
    ];

    let actual = nu!(cwd: "tests/overlays", pipeline(&inp.join("; ")));
    let actual_repl = nu!(cwd: "tests/overlays", nu_repl_code(inp));

    assert_eq!(actual.out, "foo");
    assert_eq!(actual_repl.out, "foo");
}

#[test]
fn add_prefixed_overlay_env_no_prefix() {
    let inp = &[
        r#"module spam { export-env { let-env FOO = "foo" } }"#,
        r#"overlay use --prefix spam"#,
        r#"$env.FOO"#,
    ];

    let actual = nu!(cwd: "tests/overlays", pipeline(&inp.join("; ")));
    let actual_repl = nu!(cwd: "tests/overlays", nu_repl_code(inp));

    assert_eq!(actual.out, "foo");
    assert_eq!(actual_repl.out, "foo");
}

#[test]
fn add_overlay_from_file_decl() {
    let inp = &[r#"overlay use samples/spam.nu"#, r#"foo"#];

    let actual = nu!(cwd: "tests/overlays", pipeline(&inp.join("; ")));
    let actual_repl = nu!(cwd: "tests/overlays", nu_repl_code(inp));

    assert_eq!(actual.out, "foo");
    assert_eq!(actual_repl.out, "foo");
}

#[test]
fn add_overlay_from_const_file_decl() {
    let inp = &[
        r#"const file = 'samples/spam.nu'"#,
        r#"overlay use $file"#,
        r#"foo"#,
    ];

    let actual = nu!(cwd: "tests/overlays", pipeline(&inp.join("; ")));

    assert_eq!(actual.out, "foo");
}

#[test]
fn add_overlay_from_const_module_name_decl() {
    let inp = &[
        r#"module spam { export def foo [] { "foo" } }"#,
        r#"const mod = 'spam'"#,
        r#"overlay use $mod"#,
        r#"foo"#,
    ];

    let actual = nu!(cwd: "tests/overlays", pipeline(&inp.join("; ")));

    assert_eq!(actual.out, "foo");
}

#[test]
fn new_overlay_from_const_name() {
    let inp = &[
        r#"const mod = 'spam'"#,
        r#"overlay new $mod"#,
        r#"overlay list | last"#,
    ];

    let actual = nu!(cwd: "tests/overlays", pipeline(&inp.join("; ")));

    assert_eq!(actual.out, "spam");
}

#[test]
fn hide_overlay_from_const_name() {
    let inp = &[
        r#"const mod = 'spam'"#,
        r#"overlay new $mod"#,
        r#"overlay hide $mod"#,
        r#"overlay list | str join ' '"#,
    ];

    let actual = nu!(cwd: "tests/overlays", pipeline(&inp.join("; ")));

    assert!(!actual.out.contains("spam"));
}

// This one tests that the `nu_repl()` loop works correctly
#[test]
fn add_overlay_from_file_decl_cd() {
    let inp = &[r#"cd samples"#, r#"overlay use spam.nu"#, r#"foo"#];

    let actual_repl = nu!(cwd: "tests/overlays", nu_repl_code(inp));

    assert_eq!(actual_repl.out, "foo");
}

#[test]
fn add_overlay_from_file_alias() {
    let inp = &[r#"overlay use samples/spam.nu"#, r#"bar"#];

    let actual = nu!(cwd: "tests/overlays", pipeline(&inp.join("; ")));
    let actual_repl = nu!(cwd: "tests/overlays", nu_repl_code(inp));

    assert_eq!(actual.out, "bar");
    assert_eq!(actual_repl.out, "bar");
}

#[test]
fn add_overlay_from_file_env() {
    let inp = &[r#"overlay use samples/spam.nu"#, r#"$env.BAZ"#];

    let actual = nu!(cwd: "tests/overlays", pipeline(&inp.join("; ")));
    let actual_repl = nu!(cwd: "tests/overlays", nu_repl_code(inp));

    assert_eq!(actual.out, "baz");
    assert_eq!(actual_repl.out, "baz");
}

#[test]
fn add_overlay_scoped() {
    let inp = &[
        r#"module spam { export def foo [] { "foo" } }"#,
        r#"do { overlay use spam }"#,
        r#"foo"#,
    ];

    let actual = nu!(cwd: "tests/overlays", pipeline(&inp.join("; ")));
    let actual_repl = nu!(cwd: "tests/overlays", nu_repl_code(inp));

    assert!(!actual.err.is_empty());
    #[cfg(windows)]
    assert_ne!(actual_repl.out, "foo");
    #[cfg(not(windows))]
    assert!(!actual_repl.err.is_empty());
}

#[test]
fn update_overlay_from_module() {
    let inp = &[
        r#"module spam { export def foo [] { "foo" } }"#,
        r#"overlay use spam"#,
        r#"module spam { export def foo [] { "bar" } }"#,
        r#"overlay use spam"#,
        r#"foo"#,
    ];

    let actual = nu!(cwd: "tests/overlays", pipeline(&inp.join("; ")));
    let actual_repl = nu!(cwd: "tests/overlays", nu_repl_code(inp));

    assert_eq!(actual.out, "bar");
    assert_eq!(actual_repl.out, "bar");
}

#[test]
fn update_overlay_from_module_env() {
    let inp = &[
        r#"module spam { export-env { let-env FOO = "foo" } }"#,
        r#"overlay use spam"#,
        r#"module spam { export-env { let-env FOO = "bar" } }"#,
        r#"overlay use spam"#,
        r#"$env.FOO"#,
    ];

    let actual = nu!(cwd: "tests/overlays", pipeline(&inp.join("; ")));
    let actual_repl = nu!(cwd: "tests/overlays", nu_repl_code(inp));

    assert_eq!(actual.out, "bar");
    assert_eq!(actual_repl.out, "bar");
}

#[test]
fn overlay_use_do_not_eval_twice() {
    let inp = &[
        r#"module spam { export-env { let-env FOO = "foo" } }"#,
        r#"overlay use spam"#,
        r#"let-env FOO = "bar""#,
        r#"overlay hide spam"#,
        r#"overlay use spam"#,
        r#"$env.FOO"#,
    ];

    let actual = nu!(cwd: "tests/overlays", pipeline(&inp.join("; ")));
    let actual_repl = nu!(cwd: "tests/overlays", nu_repl_code(inp));

    assert_eq!(actual.out, "bar");
    assert_eq!(actual_repl.out, "bar");
}

#[test]
fn hide_overlay() {
    let inp = &[
        r#"module spam { export def foo [] { "foo" } }"#,
        r#"overlay use spam"#,
        r#"overlay hide spam"#,
        r#"foo"#,
    ];

    let actual = nu!(cwd: "tests/overlays", pipeline(&inp.join("; ")));
    let actual_repl = nu!(cwd: "tests/overlays", nu_repl_code(inp));

    assert!(!actual.err.is_empty());
    #[cfg(windows)]
    assert_ne!(actual_repl.out, "foo");
    #[cfg(not(windows))]
    assert!(!actual_repl.err.is_empty());
}

#[test]
fn hide_last_overlay() {
    let inp = &[
        r#"module spam { export def foo [] { "foo" } }"#,
        r#"overlay use spam"#,
        r#"overlay hide"#,
        r#"foo"#,
    ];

    let actual = nu!(cwd: "tests/overlays", pipeline(&inp.join("; ")));
    let actual_repl = nu!(cwd: "tests/overlays", nu_repl_code(inp));

    assert!(!actual.err.is_empty());
    #[cfg(windows)]
    assert_ne!(actual_repl.out, "foo");
    #[cfg(not(windows))]
    assert!(!actual_repl.err.is_empty());
}

#[test]
fn hide_overlay_scoped() {
    let inp = &[
        r#"module spam { export def foo [] { "foo" } }"#,
        r#"overlay use spam"#,
        r#"do { overlay hide spam }"#,
        r#"foo"#,
    ];

    let actual = nu!(cwd: "tests/overlays", pipeline(&inp.join("; ")));
    let actual_repl = nu!(cwd: "tests/overlays", nu_repl_code(inp));

    assert_eq!(actual.out, "foo");
    assert_eq!(actual_repl.out, "foo");
}

#[test]
fn hide_overlay_env() {
    let inp = &[
        r#"module spam { export-env { let-env FOO = "foo" } }"#,
        r#"overlay use spam"#,
        r#"overlay hide spam"#,
        r#"$env.FOO"#,
    ];

    let actual = nu!(cwd: "tests/overlays", pipeline(&inp.join("; ")));
    let actual_repl = nu!(cwd: "tests/overlays", nu_repl_code(inp));

    assert!(actual.err.contains("not_found"));
    assert!(actual_repl.err.contains("not_found"));
}

#[test]
fn hide_overlay_scoped_env() {
    let inp = &[
        r#"module spam { export-env { let-env FOO = "foo" } }"#,
        r#"overlay use spam"#,
        r#"do { overlay hide spam }"#,
        r#"$env.FOO"#,
    ];

    let actual = nu!(cwd: "tests/overlays", pipeline(&inp.join("; ")));
    let actual_repl = nu!(cwd: "tests/overlays", nu_repl_code(inp));

    assert_eq!(actual.out, "foo");
    assert_eq!(actual_repl.out, "foo");
}

#[test]
fn list_default_overlay() {
    let inp = &[r#"overlay list | last"#];

    let actual = nu!(cwd: "tests/overlays", pipeline(&inp.join("; ")));
    let actual_repl = nu!(cwd: "tests/overlays", nu_repl_code(inp));

    assert_eq!(actual.out, "zero");
    assert_eq!(actual_repl.out, "zero");
}

#[test]
fn list_last_overlay() {
    let inp = &[
        r#"module spam { export def foo [] { "foo" } }"#,
        r#"overlay use spam"#,
        r#"overlay list | last"#,
    ];

    let actual = nu!(cwd: "tests/overlays", pipeline(&inp.join("; ")));
    let actual_repl = nu!(cwd: "tests/overlays", nu_repl_code(inp));

    assert_eq!(actual.out, "spam");
    assert_eq!(actual_repl.out, "spam");
}

#[test]
fn list_overlay_scoped() {
    let inp = &[
        r#"module spam { export def foo [] { "foo" } }"#,
        r#"overlay use spam"#,
        r#"do { overlay list | last }"#,
    ];

    let actual = nu!(cwd: "tests/overlays", pipeline(&inp.join("; ")));
    let actual_repl = nu!(cwd: "tests/overlays", nu_repl_code(inp));

    assert_eq!(actual.out, "spam");
    assert_eq!(actual_repl.out, "spam");
}

#[test]
fn hide_overlay_discard_decl() {
    let inp = &[
        r#"overlay use samples/spam.nu"#,
        r#"def bagr [] { "bagr" }"#,
        r#"overlay hide spam"#,
        r#"bagr"#,
    ];

    let actual = nu!(cwd: "tests/overlays", pipeline(&inp.join("; ")));
    let actual_repl = nu!(cwd: "tests/overlays", nu_repl_code(inp));

    assert!(!actual.err.is_empty());
    #[cfg(windows)]
    assert_ne!(actual_repl.out, "bagr");
    #[cfg(not(windows))]
    assert!(!actual_repl.err.is_empty());
}

#[test]
fn hide_overlay_discard_alias() {
    let inp = &[
        r#"overlay use samples/spam.nu"#,
        r#"alias bagr = echo "bagr""#,
        r#"overlay hide spam"#,
        r#"bagr"#,
    ];

    let actual = nu!(cwd: "tests/overlays", pipeline(&inp.join("; ")));
    let actual_repl = nu!(cwd: "tests/overlays", nu_repl_code(inp));

    assert!(!actual.err.is_empty());
    #[cfg(windows)]
    assert_ne!(actual_repl.out, "bagr");
    #[cfg(not(windows))]
    assert!(!actual_repl.err.is_empty());
}

#[test]
fn hide_overlay_discard_env() {
    let inp = &[
        r#"overlay use samples/spam.nu"#,
        r#"let-env BAGR = 'bagr'"#,
        r#"overlay hide spam"#,
        r#"$env.BAGR"#,
    ];

    let actual = nu!(cwd: "tests/overlays", pipeline(&inp.join("; ")));
    let actual_repl = nu!(cwd: "tests/overlays", nu_repl_code(inp));

    assert!(actual.err.contains("not_found"));
    assert!(actual_repl.err.contains("not_found"));
}

#[test]
fn hide_overlay_keep_decl() {
    let inp = &[
        r#"overlay use samples/spam.nu"#,
        r#"def bagr [] { "bagr" }"#,
        r#"overlay hide --keep-custom spam"#,
        r#"bagr"#,
    ];

    let actual = nu!(cwd: "tests/overlays", pipeline(&inp.join("; ")));
    let actual_repl = nu!(cwd: "tests/overlays", nu_repl_code(inp));

    assert!(actual.out.contains("bagr"));
    assert!(actual_repl.out.contains("bagr"));
}

#[test]
fn hide_overlay_keep_alias() {
    let inp = &[
        r#"overlay use samples/spam.nu"#,
        r#"alias bagr = echo 'bagr'"#,
        r#"overlay hide --keep-custom spam"#,
        r#"bagr"#,
    ];

    let actual = nu!(cwd: "tests/overlays", pipeline(&inp.join("; ")));
    let actual_repl = nu!(cwd: "tests/overlays", nu_repl_code(inp));

    assert!(actual.out.contains("bagr"));
    assert!(actual_repl.out.contains("bagr"));
}

#[test]
fn hide_overlay_dont_keep_env() {
    let inp = &[
        r#"overlay use samples/spam.nu"#,
        r#"let-env BAGR = 'bagr'"#,
        r#"overlay hide --keep-custom spam"#,
        r#"$env.BAGR"#,
    ];

    let actual = nu!(cwd: "tests/overlays", pipeline(&inp.join("; ")));
    let actual_repl = nu!(cwd: "tests/overlays", nu_repl_code(inp));

    assert!(actual.err.contains("not_found"));
    assert!(actual_repl.err.contains("not_found"));
}

#[test]
fn hide_overlay_dont_keep_overwritten_decl() {
    let inp = &[
        r#"overlay use samples/spam.nu"#,
        r#"def foo [] { 'bar' }"#,
        r#"overlay hide --keep-custom spam"#,
        r#"foo"#,
    ];

    let actual = nu!(cwd: "tests/overlays", pipeline(&inp.join("; ")));
    let actual_repl = nu!(cwd: "tests/overlays", nu_repl_code(inp));

    assert!(!actual.err.is_empty());
    #[cfg(windows)]
    assert_ne!(actual_repl.out, "bagr");
    #[cfg(not(windows))]
    assert!(!actual_repl.err.is_empty());
}

#[test]
fn hide_overlay_dont_keep_overwritten_alias() {
    let inp = &[
        r#"overlay use samples/spam.nu"#,
        r#"alias bar = echo `baz`"#,
        r#"overlay hide --keep-custom spam"#,
        r#"bar"#,
    ];

    let actual = nu!(cwd: "tests/overlays", pipeline(&inp.join("; ")));
    let actual_repl = nu!(cwd: "tests/overlays", nu_repl_code(inp));

    assert!(!actual.err.is_empty());
    #[cfg(windows)]
    assert_ne!(actual_repl.out, "bagr");
    #[cfg(not(windows))]
    assert!(!actual_repl.err.is_empty());
}

#[test]
fn hide_overlay_dont_keep_overwritten_env() {
    let inp = &[
        r#"overlay use samples/spam.nu"#,
        r#"let-env BAZ = 'bagr'"#,
        r#"overlay hide --keep-custom spam"#,
        r#"$env.BAZ"#,
    ];

    let actual = nu!(cwd: "tests/overlays", pipeline(&inp.join("; ")));
    let actual_repl = nu!(cwd: "tests/overlays", nu_repl_code(inp));

    assert!(actual.err.contains("not_found"));
    assert!(actual_repl.err.contains("not_found"));
}

#[test]
fn hide_overlay_keep_decl_in_latest_overlay() {
    let inp = &[
        r#"overlay use samples/spam.nu"#,
        r#"def bagr [] { 'bagr' }"#,
        r#"module eggs { }"#,
        r#"overlay use eggs"#,
        r#"overlay hide --keep-custom spam"#,
        r#"bagr"#,
    ];

    let actual = nu!(cwd: "tests/overlays", pipeline(&inp.join("; ")));
    let actual_repl = nu!(cwd: "tests/overlays", nu_repl_code(inp));

    assert!(actual.out.contains("bagr"));
    assert!(actual_repl.out.contains("bagr"));
}

#[test]
fn hide_overlay_keep_alias_in_latest_overlay() {
    let inp = &[
        r#"overlay use samples/spam.nu"#,
        r#"alias bagr = echo 'bagr'"#,
        r#"module eggs { }"#,
        r#"overlay use eggs"#,
        r#"overlay hide --keep-custom spam"#,
        r#"bagr"#,
    ];

    let actual = nu!(cwd: "tests/overlays", pipeline(&inp.join("; ")));
    let actual_repl = nu!(cwd: "tests/overlays", nu_repl_code(inp));

    assert!(actual.out.contains("bagr"));
    assert!(actual_repl.out.contains("bagr"));
}

#[test]
fn hide_overlay_dont_keep_env_in_latest_overlay() {
    let inp = &[
        r#"overlay use samples/spam.nu"#,
        r#"let-env BAGR = 'bagr'"#,
        r#"module eggs { }"#,
        r#"overlay use eggs"#,
        r#"overlay hide --keep-custom spam"#,
        r#"$env.BAGR"#,
    ];

    let actual = nu!(cwd: "tests/overlays", pipeline(&inp.join("; ")));
    let actual_repl = nu!(cwd: "tests/overlays", nu_repl_code(inp));

    assert!(actual.err.contains("not_found"));
    assert!(actual_repl.err.contains("not_found"));
}

#[test]
fn preserve_overrides() {
    let inp = &[
        r#"overlay use samples/spam.nu"#,
        r#"def foo [] { "new-foo" }"#,
        r#"overlay hide spam"#,
        r#"overlay use spam"#,
        r#"foo"#,
    ];

    let actual = nu!(cwd: "tests/overlays", pipeline(&inp.join("; ")));
    let actual_repl = nu!(cwd: "tests/overlays", nu_repl_code(inp));

    assert_eq!(actual.out, "new-foo");
    assert_eq!(actual_repl.out, "new-foo");
}

#[test]
fn reset_overrides() {
    let inp = &[
        r#"overlay use samples/spam.nu"#,
        r#"def foo [] { "new-foo" }"#,
        r#"overlay hide spam"#,
        r#"overlay use samples/spam.nu"#,
        r#"foo"#,
    ];

    let actual = nu!(cwd: "tests/overlays", pipeline(&inp.join("; ")));
    let actual_repl = nu!(cwd: "tests/overlays", nu_repl_code(inp));

    assert_eq!(actual.out, "foo");
    assert_eq!(actual_repl.out, "foo");
}

#[test]
fn overlay_new() {
    let inp = &[r#"overlay new spam"#, r#"overlay list | last"#];

    let actual = nu!(cwd: "tests/overlays", pipeline(&inp.join("; ")));
    let actual_repl = nu!(cwd: "tests/overlays", nu_repl_code(inp));

    assert_eq!(actual.out, "spam");
    assert_eq!(actual_repl.out, "spam");
}

#[test]
fn overlay_keep_pwd() {
    let inp = &[
        r#"overlay new spam"#,
        r#"cd samples"#,
        r#"overlay hide --keep-env [ PWD ] spam"#,
        r#"$env.PWD | path basename"#,
    ];

    let actual = nu!(cwd: "tests/overlays", pipeline(&inp.join("; ")));
    let actual_repl = nu!(cwd: "tests/overlays", nu_repl_code(inp));

    assert_eq!(actual.out, "samples");
    assert_eq!(actual_repl.out, "samples");
}

#[test]
fn overlay_wrong_rename_type() {
    let inp = &[r#"module spam {}"#, r#"overlay use spam as { echo foo }"#];

    let actual = nu!(cwd: "tests/overlays", pipeline(&inp.join("; ")));

    assert!(actual.err.contains("parse_mismatch"));
}

#[test]
fn overlay_add_renamed() {
    let inp = &[
        r#"module spam { export def foo [] { "foo" } }"#,
        r#"overlay use spam as eggs --prefix"#,
        r#"eggs foo"#,
    ];

    let actual = nu!(cwd: "tests/overlays", pipeline(&inp.join("; ")));
    let actual_repl = nu!(cwd: "tests/overlays", nu_repl_code(inp));

    assert_eq!(actual.out, "foo");
    assert_eq!(actual_repl.out, "foo");
}

#[test]
fn overlay_add_renamed_const() {
    let inp = &[
        r#"module spam { export def foo [] { "foo" } }"#,
        r#"const name = 'spam'"#,
        r#"const new_name = 'eggs'"#,
        r#"overlay use $name as $new_name --prefix"#,
        r#"eggs foo"#,
    ];

    let actual = nu!(cwd: "tests/overlays", pipeline(&inp.join("; ")));
    let actual_repl = nu!(cwd: "tests/overlays", nu_repl_code(inp));

    assert_eq!(actual.out, "foo");
    assert_eq!(actual_repl.out, "foo");
}

#[test]
fn overlay_add_renamed_from_file() {
    let inp = &[
        r#"overlay use samples/spam.nu as eggs --prefix"#,
        r#"eggs foo"#,
    ];

    let actual = nu!(cwd: "tests/overlays", pipeline(&inp.join("; ")));
    let actual_repl = nu!(cwd: "tests/overlays", nu_repl_code(inp));

    assert_eq!(actual.out, "foo");
    assert_eq!(actual_repl.out, "foo");
}

#[test]
fn overlay_cant_rename_existing_overlay() {
    let inp = &[
        r#"module spam { export def foo [] { "foo" } }"#,
        r#"overlay use spam"#,
        r#"overlay hide spam"#,
        r#"overlay use spam as eggs"#,
    ];

    let actual = nu!(cwd: "tests/overlays", pipeline(&inp.join("; ")));
    let actual_repl = nu!(cwd: "tests/overlays", nu_repl_code(inp));

    assert!(actual.err.contains("cant_add_overlay_help"));
    assert!(actual_repl.err.contains("cant_add_overlay_help"));
}

#[test]
fn overlay_can_add_renamed_overlay() {
    let inp = &[
        r#"module spam { export def foo [] { "foo" } }"#,
        r#"overlay use spam as eggs --prefix"#,
        r#"overlay use spam --prefix"#,
        r#"(spam foo) + (eggs foo)"#,
    ];

    let actual = nu!(cwd: "tests/overlays", pipeline(&inp.join("; ")));
    let actual_repl = nu!(cwd: "tests/overlays", nu_repl_code(inp));

    assert_eq!(actual.out, "foofoo");
    assert_eq!(actual_repl.out, "foofoo");
}

#[test]
fn overlay_hide_renamed_overlay() {
    let inp = &[
        r#"module spam { export def foo [] { "foo" } }"#,
        r#"overlay use spam as eggs"#,
        r#"overlay hide eggs"#,
        r#"foo"#,
    ];

    let actual = nu!(cwd: "tests/overlays", pipeline(&inp.join("; ")));
    let actual_repl = nu!(cwd: "tests/overlays", nu_repl_code(inp));

    assert!(actual.err.contains("external_command"));
    assert!(actual_repl.err.contains("external_command"));
}

#[test]
fn overlay_hide_and_add_renamed_overlay() {
    let inp = &[
        r#"module spam { export def foo [] { "foo" } }"#,
        r#"overlay use spam as eggs"#,
        r#"overlay hide eggs"#,
        r#"overlay use eggs"#,
        r#"foo"#,
    ];

    let actual = nu!(cwd: "tests/overlays", pipeline(&inp.join("; ")));
    let actual_repl = nu!(cwd: "tests/overlays", nu_repl_code(inp));

    assert_eq!(actual.out, "foo");
    assert_eq!(actual_repl.out, "foo");
}

#[test]
fn overlay_use_export_env() {
    let inp = &[
        r#"module spam { export-env { let-env FOO = 'foo' } }"#,
        r#"overlay use spam"#,
        r#"$env.FOO"#,
    ];

    let actual = nu!(cwd: "tests/overlays", pipeline(&inp.join("; ")));
    let actual_repl = nu!(cwd: "tests/overlays", nu_repl_code(inp));

    assert_eq!(actual.out, "foo");
    assert_eq!(actual_repl.out, "foo");
}

#[test]
fn overlay_use_export_env_hide() {
    let inp = &[
        r#"let-env FOO = 'foo'"#,
        r#"module spam { export-env { hide-env FOO } }"#,
        r#"overlay use spam"#,
        r#"$env.FOO"#,
    ];

    let actual = nu!(cwd: "tests/overlays", pipeline(&inp.join("; ")));
    let actual_repl = nu!(cwd: "tests/overlays", nu_repl_code(inp));

    assert!(actual.err.contains("not_found"));
    assert!(actual_repl.err.contains("not_found"));
}

#[test]
fn overlay_use_do_cd() {
    Playground::setup("overlay_use_do_cd", |dirs, sandbox| {
        sandbox
            .mkdir("test1/test2")
            .with_files(vec![FileWithContentToBeTrimmed(
                "test1/test2/spam.nu",
                r#"
                    export-env { cd test1/test2 }
                "#,
            )]);

        let inp = &[
            r#"overlay use test1/test2/spam.nu"#,
            r#"$env.PWD | path basename"#,
        ];

        let actual = nu!(cwd: dirs.test(), pipeline(&inp.join("; ")));

        assert_eq!(actual.out, "test2");
    })
}

#[test]
fn overlay_use_do_cd_file_relative() {
    Playground::setup("overlay_use_do_cd_file_relative", |dirs, sandbox| {
        sandbox
            .mkdir("test1/test2")
            .with_files(vec![FileWithContentToBeTrimmed(
                "test1/test2/spam.nu",
                r#"
                    export-env { cd ($env.FILE_PWD | path join '..') }
                "#,
            )]);

        let inp = &[
            r#"overlay use test1/test2/spam.nu"#,
            r#"$env.PWD | path basename"#,
        ];

        let actual = nu!(cwd: dirs.test(), pipeline(&inp.join("; ")));

        assert_eq!(actual.out, "test1");
    })
}

#[test]
fn overlay_use_dont_cd_overlay() {
    Playground::setup("overlay_use_dont_cd_overlay", |dirs, sandbox| {
        sandbox
            .mkdir("test1/test2")
            .with_files(vec![FileWithContentToBeTrimmed(
                "test1/test2/spam.nu",
                r#"
                    export-env {
                        overlay new spam
                        cd test1/test2
                        overlay hide spam
                    }
                "#,
            )]);

        let inp = &[
            r#"source-env test1/test2/spam.nu"#,
            r#"$env.PWD | path basename"#,
        ];

        let actual = nu!(cwd: dirs.test(), pipeline(&inp.join("; ")));

        assert_eq!(actual.out, "overlay_use_dont_cd_overlay");
    })
}

#[test]
fn overlay_use_find_scoped_module() {
    Playground::setup("overlay_use_find_module_scoped", |dirs, _| {
        let inp = r#"
                do {
                    module spam { }

                    overlay use spam
                    overlay list | last
                }
            "#;

        let actual = nu!(cwd: dirs.test(), inp);

        assert_eq!(actual.out, "spam");
    })
}

#[test]
fn overlay_preserve_hidden_env_1() {
    let inp = &[
        r#"overlay new spam"#,
        r#"let-env FOO = 'foo'"#,
        r#"overlay new eggs"#,
        r#"let-env FOO = 'bar'"#,
        r#"hide-env FOO"#,
        r#"overlay use eggs"#,
        r#"$env.FOO"#,
    ];

    let actual = nu!(cwd: "tests/overlays", pipeline(&inp.join("; ")));
    let actual_repl = nu!(cwd: "tests/overlays", nu_repl_code(inp));

    assert_eq!(actual.out, "foo");
    assert_eq!(actual_repl.out, "foo");
}

#[test]
fn overlay_preserve_hidden_env_2() {
    let inp = &[
        r#"overlay new spam"#,
        r#"let-env FOO = 'foo'"#,
        r#"overlay hide spam"#,
        r#"overlay new eggs"#,
        r#"let-env FOO = 'bar'"#,
        r#"hide-env FOO"#,
        r#"overlay hide eggs"#,
        r#"overlay use spam"#,
        r#"overlay use eggs"#,
        r#"$env.FOO"#,
    ];

    let actual = nu!(cwd: "tests/overlays", pipeline(&inp.join("; ")));
    let actual_repl = nu!(cwd: "tests/overlays", nu_repl_code(inp));

    assert_eq!(actual.out, "foo");
    assert_eq!(actual_repl.out, "foo");
}

#[test]
fn overlay_reset_hidden_env() {
    let inp = &[
        r#"overlay new spam"#,
        r#"let-env FOO = 'foo'"#,
        r#"overlay new eggs"#,
        r#"let-env FOO = 'bar'"#,
        r#"hide-env FOO"#,
        r#"module eggs { export-env { let-env FOO = 'bar' } }"#,
        r#"overlay use eggs"#,
        r#"$env.FOO"#,
    ];

    let actual = nu!(cwd: "tests/overlays", pipeline(&inp.join("; ")));
    let actual_repl = nu!(cwd: "tests/overlays", nu_repl_code(inp));

    assert_eq!(actual.out, "bar");
    assert_eq!(actual_repl.out, "bar");
}

#[ignore = "TODO: For this to work, we'd need to make predecls respect overlays"]
#[test]
fn overlay_preserve_hidden_decl() {
    let inp = &[
        r#"overlay new spam"#,
        r#"def foo [] { 'foo' }"#,
        r#"overlay new eggs"#,
        r#"def foo [] { 'bar' }"#,
        r#"hide foo"#,
        r#"overlay use eggs"#,
        r#"foo"#,
    ];

    let actual = nu!(cwd: "tests/overlays", pipeline(&inp.join("; ")));
    let actual_repl = nu!(cwd: "tests/overlays", nu_repl_code(inp));

    assert_eq!(actual.out, "foo");
    assert_eq!(actual_repl.out, "foo");
}

#[ignore = "TODO: For this to work, we'd need to make predecls respect overlays"]
#[test]
fn overlay_preserve_hidden_alias() {
    let inp = &[
        r#"overlay new spam"#,
        r#"alias foo = echo 'foo'"#,
        r#"overlay new eggs"#,
        r#"alias foo = echo 'bar'"#,
        r#"hide foo"#,
        r#"overlay use eggs"#,
        r#"foo"#,
    ];

    let actual = nu!(cwd: "tests/overlays", pipeline(&inp.join("; ")));
    let actual_repl = nu!(cwd: "tests/overlays", nu_repl_code(inp));

    assert_eq!(actual.out, "foo");
    assert_eq!(actual_repl.out, "foo");
}

#[test]
fn overlay_trim_single_quote() {
    let inp = &[
        r#"module spam { export def foo [] { "foo" } }"#,
        r#"overlay use 'spam'"#,
        r#"overlay list | last "#,
    ];

    let actual = nu!(cwd: "tests/overlays", pipeline(&inp.join("; ")));

    assert_eq!(actual.out, "spam");
}

#[test]
fn overlay_trim_single_quote_hide() {
    let inp = &[
        r#"module spam { export def foo [] { "foo" } }"#,
        r#"overlay use 'spam'"#,
        r#"overlay hide spam "#,
        r#"foo"#,
    ];
    let actual = nu!(cwd: "tests/overlays", pipeline(&inp.join("; ")));
    let actual_repl = nu!(cwd: "tests/overlays", nu_repl_code(inp));

    assert!(!actual.err.is_empty());
    #[cfg(windows)]
    assert_ne!(actual_repl.out, "foo");
    #[cfg(not(windows))]
    assert!(!actual_repl.err.is_empty());
}

#[test]
fn overlay_trim_double_quote() {
    let inp = &[
        r#"module spam { export def foo [] { "foo" } }"#,
        r#"overlay use "spam" "#,
        r#"overlay list | last "#,
    ];

    let actual = nu!(cwd: "tests/overlays", pipeline(&inp.join("; ")));

    assert_eq!(actual.out, "spam");
}

#[test]
fn overlay_trim_double_quote_hide() {
    let inp = &[
        r#"module spam { export def foo [] { "foo" } }"#,
        r#"overlay use "spam" "#,
        r#"overlay hide spam "#,
        r#"foo"#,
    ];
    let actual = nu!(cwd: "tests/overlays", pipeline(&inp.join("; ")));
    let actual_repl = nu!(cwd: "tests/overlays", nu_repl_code(inp));

    assert!(!actual.err.is_empty());
    #[cfg(windows)]
    assert_ne!(actual_repl.out, "foo");
    #[cfg(not(windows))]
    assert!(!actual_repl.err.is_empty());
}

#[test]
fn overlay_use_and_restore_older_env_vars() {
    let inp = &[
        r#"module spam {
            export-env {
                let old_baz = $env.BAZ;
                let-env BAZ = $old_baz + 'baz'
            }
        }"#,
        r#"let-env BAZ = 'baz'"#,
        r#"overlay use spam"#,
        r#"overlay hide spam"#,
        r#"let-env BAZ = 'new-baz'"#,
        r#"overlay use --reload spam"#,
        r#"$env.BAZ"#,
    ];

    let actual = nu!(cwd: "tests/overlays", pipeline(&inp.join("; ")));
    let actual_repl = nu!(cwd: "tests/overlays", nu_repl_code(inp));

    assert_eq!(actual.out, "new-bazbaz");
    assert_eq!(actual_repl.out, "new-bazbaz");
}

#[test]
fn overlay_use_and_reload() {
    let inp = &[
        r#"module spam {
            export def foo [] { 'foo' };
            export alias fooalias = echo 'foo';
            export-env {
                let-env FOO = 'foo'
            }
        }"#,
        r#"overlay use spam"#,
        r#"def foo [] { 'newfoo' }"#,
        r#"alias fooalias = echo 'newfoo'"#,
        r#"let-env FOO = 'newfoo'"#,
        r#"overlay use --reload spam"#,
        r#"$'(foo)(fooalias)($env.FOO)'"#,
    ];

    let actual = nu!(cwd: "tests/overlays", pipeline(&inp.join("; ")));
    let actual_repl = nu!(cwd: "tests/overlays", nu_repl_code(inp));

    assert_eq!(actual.out, "foofoofoo");
    assert_eq!(actual_repl.out, "foofoofoo");
}

#[test]
fn overlay_use_and_reolad_keep_custom() {
    let inp = &[
        r#"overlay new spam"#,
        r#"def foo [] { 'newfoo' }"#,
        r#"alias fooalias = echo 'newfoo'"#,
        r#"let-env FOO = 'newfoo'"#,
        r#"overlay use --reload spam"#,
        r#"$'(foo)(fooalias)($env.FOO)'"#,
    ];

    let actual = nu!(cwd: "tests/overlays", pipeline(&inp.join("; ")));
    let actual_repl = nu!(cwd: "tests/overlays", nu_repl_code(inp));

    assert_eq!(actual.out, "newfoonewfoonewfoo");
    assert_eq!(actual_repl.out, "newfoonewfoonewfoo");
}

#[test]
fn overlay_use_main() {
    let inp = &[
        r#"module spam { export def main [] { "spam" } }"#,
        r#"overlay use spam"#,
        r#"spam"#,
    ];

    let actual = nu!(cwd: ".", pipeline(&inp.join("; ")));

    assert_eq!(actual.out, "spam");
}

#[test]
fn overlay_use_main_prefix() {
    let inp = &[
        r#"module spam { export def main [] { "spam" } }"#,
        r#"overlay use spam --prefix"#,
        r#"spam"#,
    ];

    let actual = nu!(cwd: ".", pipeline(&inp.join("; ")));

    assert_eq!(actual.out, "spam");
}

#[test]
fn overlay_use_main_def_env() {
    let inp = &[
        r#"module spam { export def-env main [] { let-env SPAM = "spam" } }"#,
        r#"overlay use spam"#,
        r#"spam"#,
        r#"$env.SPAM"#,
    ];

    let actual = nu!(cwd: ".", pipeline(&inp.join("; ")));

    assert_eq!(actual.out, "spam");
}

#[test]
fn overlay_use_main_def_known_external() {
    // note: requires installed cargo
    let inp = &[
        r#"module cargo { export extern main [] }"#,
        r#"overlay use cargo"#,
        r#"cargo --version"#,
    ];

    let actual = nu!(cwd: ".", pipeline(&inp.join("; ")));

    assert!(actual.out.contains("cargo"));
}

#[test]
fn overlay_use_main_not_exported() {
    let inp = &[
        r#"module spam { def main [] { "spam" } }"#,
        r#"overlay use spam"#,
        r#"spam"#,
    ];

    let actual = nu!(cwd: ".", pipeline(&inp.join("; ")));

    assert!(actual.err.contains("external_command"));
}

#[test]
fn alias_overlay_hide() {
    let inp = &[
        r#"overlay new spam"#,
        r#"def foo [] { 'foo' }"#,
        r#"overlay new eggs"#,
        r#"alias oh = overlay hide"#,
        r#"oh spam"#,
        r#"foo"#,
    ];

    let actual = nu!(cwd: "tests/overlays", pipeline(&inp.join("; ")));
    let actual_repl = nu!(cwd: "tests/overlays", nu_repl_code(inp));

    assert!(actual.err.contains("external_command"));
    assert!(actual_repl.err.contains("external_command"));
}

#[test]
fn alias_overlay_use() {
    let inp = &[
        r#"module spam { export def foo [] { 'foo' } }"#,
        r#"alias ou = overlay use"#,
        r#"ou spam"#,
        r#"foo"#,
    ];

    let actual = nu!(cwd: "tests/overlays", pipeline(&inp.join("; ")));
    let actual_repl = nu!(cwd: "tests/overlays", nu_repl_code(inp));

    assert_eq!(actual.out, "foo");
    assert_eq!(actual_repl.out, "foo");
}

#[test]
fn alias_overlay_new() {
    let inp = &[
        r#"alias on = overlay new"#,
        r#"on spam"#,
        r#"on eggs"#,
        r#"overlay list | last"#,
    ];

    let actual = nu!(cwd: "tests/overlays", pipeline(&inp.join("; ")));
    let actual_repl = nu!(cwd: "tests/overlays", nu_repl_code(inp));

    assert_eq!(actual.out, "eggs");
    assert_eq!(actual_repl.out, "eggs");
}

#[test]
<<<<<<< HEAD
fn overlay_use_module_dir() {
    let import = "overlay use samples/spam";

    let inp = &[import, "spam"];
    let actual = nu!(cwd: "tests/modules", pipeline(&inp.join("; ")));
    assert_eq!(actual.out, "spam");

    let inp = &[import, "foo"];
    let actual = nu!(cwd: "tests/modules", pipeline(&inp.join("; ")));
    assert_eq!(actual.out, "foo");

    let inp = &[import, "bar"];
    let actual = nu!(cwd: "tests/modules", pipeline(&inp.join("; ")));
    assert_eq!(actual.out, "bar");

    let inp = &[import, "foo baz"];
    let actual = nu!(cwd: "tests/modules", pipeline(&inp.join("; ")));
    assert_eq!(actual.out, "foobaz");

    let inp = &[import, "bar baz"];
    let actual = nu!(cwd: "tests/modules", pipeline(&inp.join("; ")));
    assert_eq!(actual.out, "barbaz");

    let inp = &[import, "baz"];
    let actual = nu!(cwd: "tests/modules", pipeline(&inp.join("; ")));
    assert_eq!(actual.out, "spambaz");
}

#[test]
fn overlay_use_module_dir_prefix() {
    let import = "overlay use samples/spam --prefix";

    let inp = &[import, "spam"];
    let actual = nu!(cwd: "tests/modules", pipeline(&inp.join("; ")));
    assert_eq!(actual.out, "spam");

    let inp = &[import, "spam foo"];
    let actual = nu!(cwd: "tests/modules", pipeline(&inp.join("; ")));
    assert_eq!(actual.out, "foo");

    let inp = &[import, "spam bar"];
    let actual = nu!(cwd: "tests/modules", pipeline(&inp.join("; ")));
    assert_eq!(actual.out, "bar");

    let inp = &[import, "spam foo baz"];
    let actual = nu!(cwd: "tests/modules", pipeline(&inp.join("; ")));
    assert_eq!(actual.out, "foobaz");

    let inp = &[import, "spam bar baz"];
    let actual = nu!(cwd: "tests/modules", pipeline(&inp.join("; ")));
    assert_eq!(actual.out, "barbaz");

    let inp = &[import, "spam baz"];
    let actual = nu!(cwd: "tests/modules", pipeline(&inp.join("; ")));
    assert_eq!(actual.out, "spambaz");
=======
fn overlay_help_no_error() {
    let actual = nu!(cwd: ".", "overlay hide -h");
    assert!(actual.err.is_empty());
    let actual = nu!(cwd: ".", "overlay new -h");
    assert!(actual.err.is_empty());
    let actual = nu!(cwd: ".", "overlay use -h");
    assert!(actual.err.is_empty());
>>>>>>> 6dc7ff23
}<|MERGE_RESOLUTION|>--- conflicted
+++ resolved
@@ -1314,7 +1314,6 @@
 }
 
 #[test]
-<<<<<<< HEAD
 fn overlay_use_module_dir() {
     let import = "overlay use samples/spam";
 
@@ -1370,7 +1369,9 @@
     let inp = &[import, "spam baz"];
     let actual = nu!(cwd: "tests/modules", pipeline(&inp.join("; ")));
     assert_eq!(actual.out, "spambaz");
-=======
+}
+
+#[test]
 fn overlay_help_no_error() {
     let actual = nu!(cwd: ".", "overlay hide -h");
     assert!(actual.err.is_empty());
@@ -1378,5 +1379,4 @@
     assert!(actual.err.is_empty());
     let actual = nu!(cwd: ".", "overlay use -h");
     assert!(actual.err.is_empty());
->>>>>>> 6dc7ff23
 }