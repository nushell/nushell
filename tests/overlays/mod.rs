--- conflicted
+++ resolved
@@ -496,8 +496,8 @@
     let actual = nu!(cwd: "tests/overlays", pipeline(&inp.join("; ")));
     let actual_repl = nu!(cwd: "tests/overlays", nu_repl_code(inp));
 
-    assert!(actual.err.contains("did you mean"));
-    assert!(actual_repl.err.contains("did you mean"));
+    assert!(actual.err.contains("cannot find column"));
+    assert!(actual_repl.err.contains("cannot find column"));
 }
 
 #[test]
@@ -550,13 +550,8 @@
     let actual = nu!(cwd: "tests/overlays", pipeline(&inp.join("; ")));
     let actual_repl = nu!(cwd: "tests/overlays", nu_repl_code(inp));
 
-<<<<<<< HEAD
-    assert!(actual.err.contains("did you mean"));
-    assert!(actual_repl.err.contains("did you mean"));
-=======
     assert!(actual.err.contains("cannot find column"));
     assert!(actual_repl.err.contains("cannot find column"));
->>>>>>> 0ab4e5af
 }
 
 #[test]
@@ -609,8 +604,8 @@
     let actual = nu!(cwd: "tests/overlays", pipeline(&inp.join("; ")));
     let actual_repl = nu!(cwd: "tests/overlays", nu_repl_code(inp));
 
-    assert!(actual.err.contains("did you mean"));
-    assert!(actual_repl.err.contains("did you mean"));
+    assert!(actual.err.contains("cannot find column"));
+    assert!(actual_repl.err.contains("cannot find column"));
 }
 
 #[test]
