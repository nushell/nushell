[package]
authors = ["The Nu Project Contributors"]
description = "A plugin to display charts"
edition = "2018"
license = "MIT"
name = "nu_plugin_chart"
version = "0.25.1"

[lib]
doctest = false

[dependencies]
nu-cli = {path = "../nu-cli", version = "0.25.1"}
nu-data = {path = "../nu-data", version = "0.25.1"}
nu-errors = {path = "../nu-errors", version = "0.25.1"}
nu-plugin = {path = "../nu-plugin", version = "0.25.1"}
nu-protocol = {path = "../nu-protocol", version = "0.25.1"}
nu-source = {path = "../nu-source", version = "0.25.1"}
nu-value-ext = {path = "../nu-value-ext", version = "0.25.1"}

<<<<<<< HEAD
crossterm = "0.19.0"
tui = {version = "0.14.0", default-features = false, features = ["crossterm"]}
=======
crossterm = "0.18"
syn = "=1.0.57"
tui = {version = "0.12.0", default-features = false, features = ["crossterm"]}
>>>>>>> 23331582
<|MERGE_RESOLUTION|>--- conflicted
+++ resolved
@@ -18,11 +18,6 @@
 nu-source = {path = "../nu-source", version = "0.25.1"}
 nu-value-ext = {path = "../nu-value-ext", version = "0.25.1"}
 
-<<<<<<< HEAD
 crossterm = "0.19.0"
 tui = {version = "0.14.0", default-features = false, features = ["crossterm"]}
-=======
-crossterm = "0.18"
-syn = "=1.0.57"
-tui = {version = "0.12.0", default-features = false, features = ["crossterm"]}
->>>>>>> 23331582
+syn = "=1.0.57"