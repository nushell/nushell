--- conflicted
+++ resolved
@@ -42,7 +42,7 @@
         vec![Example {
             description: "Filter dataframe using an expression",
             example:
-                "[[a b]; [6 2] [4 2] [2 2]] | polars into-df | polars filter ((polars col a) >= 4)",
+                "[[a b]; [6 2] [4 2] [2 2]] | polars into-df | polars filter ((polars col a) >= 4) | polars collect",
             result: Some(
                 NuDataFrame::try_from_columns(
                     vec![
@@ -85,14 +85,7 @@
     lazy: NuLazyFrame,
     filter_expr: NuExpression,
 ) -> Result<PipelineData, ShellError> {
-<<<<<<< HEAD
-    let lazy = NuLazyFrame::new(lazy.to_polars().filter(filter_expr.to_polars()));
-=======
-    let lazy = NuLazyFrame::new(
-        lazy.from_eager,
-        lazy.to_polars().filter(filter_expr.into_polars()),
-    );
->>>>>>> e879d4ec
+    let lazy = NuLazyFrame::new(lazy.to_polars().filter(filter_expr.into_polars()));
     lazy.to_pipeline_data(plugin, engine, call.head)
 }
 
