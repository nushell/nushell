use crate::{
    dataframe::values::{Column, NuDataFrame, NuExpression, NuLazyFrame},
    values::{cant_convert_err, CustomValueSupport, PolarsPluginObject, PolarsPluginType},
    PolarsPlugin,
};
use nu_plugin::{EngineInterface, EvaluatedCall, PluginCommand};
use nu_protocol::{
    Category, Example, LabeledError, PipelineData, ShellError, Signature, Span, SyntaxShape, Type,
    Value,
};

#[derive(Clone)]
pub struct LazyFillNull;

impl PluginCommand for LazyFillNull {
    type Plugin = PolarsPlugin;

    fn name(&self) -> &str {
        "polars fill-null"
    }

    fn usage(&self) -> &str {
        "Replaces NULL values with the given expression."
    }

    fn signature(&self) -> Signature {
        Signature::build(self.name())
            .required(
                "fill",
                SyntaxShape::Any,
                "Expression to use to fill the null values",
            )
            .input_output_type(
                Type::Custom("dataframe".into()),
                Type::Custom("dataframe".into()),
            )
            .category(Category::Custom("lazyframe".into()))
    }

    fn examples(&self) -> Vec<Example> {
        vec![Example {
            description: "Fills the null values by 0",
            example: "[1 2 2 3 3] | polars into-df | polars shift 2 | polars fill-null 0",
            result: Some(
                NuDataFrame::try_from_columns(
                    vec![Column::new(
                        "0".to_string(),
                        vec![
                            Value::test_int(0),
                            Value::test_int(0),
                            Value::test_int(1),
                            Value::test_int(2),
                            Value::test_int(2),
                        ],
                    )],
                    None,
                )
                .expect("simple df for test should not fail")
                .into_value(Span::test_data()),
            ),
        }]
    }

    fn run(
        &self,
        plugin: &Self::Plugin,
        engine: &EngineInterface,
        call: &EvaluatedCall,
        input: PipelineData,
    ) -> Result<PipelineData, LabeledError> {
        let fill: Value = call.req(0)?;
        let value = input.into_value(call.head);

        match PolarsPluginObject::try_from_value(plugin, &value)? {
            PolarsPluginObject::NuDataFrame(df) => cmd_lazy(plugin, engine, call, df.lazy(), fill),
            PolarsPluginObject::NuLazyFrame(lazy) => cmd_lazy(plugin, engine, call, lazy, fill),
            PolarsPluginObject::NuExpression(expr) => cmd_expr(plugin, engine, call, expr, fill),
            _ => Err(cant_convert_err(
                &value,
                &[
                    PolarsPluginType::NuDataFrame,
                    PolarsPluginType::NuLazyFrame,
                    PolarsPluginType::NuExpression,
                ],
            )),
        }
        .map_err(LabeledError::from)
    }
}

fn cmd_lazy(
    plugin: &PolarsPlugin,
    engine: &EngineInterface,
    call: &EvaluatedCall,
    lazy: NuLazyFrame,
    fill: Value,
) -> Result<PipelineData, ShellError> {
<<<<<<< HEAD
    let expr = NuExpression::try_from_value(plugin, &fill)?.to_polars();
    let lazy = NuLazyFrame::new(lazy.to_polars().fill_null(expr));
=======
    let expr = NuExpression::try_from_value(plugin, &fill)?.into_polars();
    let lazy = NuLazyFrame::new(lazy.from_eager, lazy.to_polars().fill_null(expr));
>>>>>>> e879d4ec
    lazy.to_pipeline_data(plugin, engine, call.head)
}

fn cmd_expr(
    plugin: &PolarsPlugin,
    engine: &EngineInterface,
    call: &EvaluatedCall,
    expr: NuExpression,
    fill: Value,
) -> Result<PipelineData, ShellError> {
    let fill = NuExpression::try_from_value(plugin, &fill)?.into_polars();
    let expr: NuExpression = expr.into_polars().fill_null(fill).into();
    expr.to_pipeline_data(plugin, engine, call.head)
}

#[cfg(test)]
mod test {
    use super::*;
    use crate::test::test_polars_plugin_command;

    #[test]
    fn test_examples() -> Result<(), ShellError> {
        test_polars_plugin_command(&LazyFillNull)
    }
}<|MERGE_RESOLUTION|>--- conflicted
+++ resolved
@@ -40,7 +40,7 @@
     fn examples(&self) -> Vec<Example> {
         vec![Example {
             description: "Fills the null values by 0",
-            example: "[1 2 2 3 3] | polars into-df | polars shift 2 | polars fill-null 0",
+            example: "[1 2 2 3 3] | polars into-df | polars shift 2 | polars fill-null 0 | polars collect",
             result: Some(
                 NuDataFrame::try_from_columns(
                     vec![Column::new(
@@ -95,13 +95,8 @@
     lazy: NuLazyFrame,
     fill: Value,
 ) -> Result<PipelineData, ShellError> {
-<<<<<<< HEAD
-    let expr = NuExpression::try_from_value(plugin, &fill)?.to_polars();
+    let expr = NuExpression::try_from_value(plugin, &fill)?.into_polars();
     let lazy = NuLazyFrame::new(lazy.to_polars().fill_null(expr));
-=======
-    let expr = NuExpression::try_from_value(plugin, &fill)?.into_polars();
-    let lazy = NuLazyFrame::new(lazy.from_eager, lazy.to_polars().fill_null(expr));
->>>>>>> e879d4ec
     lazy.to_pipeline_data(plugin, engine, call.head)
 }
 
