--- conflicted
+++ resolved
@@ -143,14 +143,11 @@
             .apply_with_expr(right.clone(), Expr::logical_or)
             .cache(plugin, engine, lhs_span)?
             .into_value(lhs_span)),
-<<<<<<< HEAD
-=======
         Operator::Boolean(Boolean::Xor) => Ok(left
             .clone()
             .apply_with_expr(right.clone(), logical_xor)
             .cache(plugin, engine, lhs_span)?
             .into_value(lhs_span)),
->>>>>>> 88bbe4ab
         op => Err(ShellError::OperatorUnsupportedType {
             op,
             unsupported: Type::Custom(TYPE_NAME.into()),
