--- conflicted
+++ resolved
@@ -62,12 +62,6 @@
     vec![
         Box::new(AppendDF),
         Box::new(ColumnsDF),
-<<<<<<< HEAD
-        Box::new(DataTypes),
-=======
-        Box::new(DropDF),
-        Box::new(DropDuplicates),
->>>>>>> f234a0ea
         Box::new(DropNulls),
         Box::new(Dummies),
         Box::new(FilterWith),
