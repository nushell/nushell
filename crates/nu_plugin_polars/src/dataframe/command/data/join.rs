use crate::{
    dataframe::values::{Column, NuDataFrame, NuExpression, NuLazyFrame},
    values::CustomValueSupport,
    PolarsPlugin,
};
use nu_plugin::{EngineInterface, EvaluatedCall, PluginCommand};
use nu_protocol::{
    Category, Example, LabeledError, PipelineData, ShellError, Signature, Span, SyntaxShape, Type,
    Value,
};
use polars::{
    df,
    prelude::{Expr, JoinCoalesce, JoinType},
};

#[derive(Clone)]
pub struct LazyJoin;

impl PluginCommand for LazyJoin {
    type Plugin = PolarsPlugin;

    fn name(&self) -> &str {
        "polars join"
    }

    fn description(&self) -> &str {
        "Joins a lazy frame with other lazy frame."
    }

    fn signature(&self) -> Signature {
        Signature::build(self.name())
            .required("other", SyntaxShape::Any, "LazyFrame to join with")
            .optional("left_on", SyntaxShape::Any, "Left column(s) to join on")
            .optional("right_on", SyntaxShape::Any, "Right column(s) to join on")
            .switch(
                "inner",
                "inner joining between lazyframes (default)",
                Some('i'),
            )
            .switch("left", "left join between lazyframes", Some('l'))
            .switch("full", "full join between lazyframes", Some('f'))
            .switch("cross", "cross join between lazyframes", Some('c'))
            .switch("coalesce-columns", "Sets the join coalesce strategy to colesce columns. Most useful when used with --full, which will not otherwise coalesce.", None)
            .named(
                "suffix",
                SyntaxShape::String,
                "Suffix to use on columns with same name",
                Some('s'),
            )
            .input_output_type(
                Type::Custom("dataframe".into()),
                Type::Custom("dataframe".into()),
            )
            .category(Category::Custom("lazyframe".into()))
    }

    fn examples(&self) -> Vec<Example> {
        vec![
            Example {
                description: "Join two lazy dataframes",
                example: r#"let df_a = ([[a b c];[1 "a" 0] [2 "b" 1] [1 "c" 2] [1 "c" 3]] | polars into-lazy)
    let df_b = ([["foo" "bar" "ham"];[1 "a" "let"] [2 "c" "var"] [3 "c" "const"]] | polars into-lazy)
    $df_a | polars join $df_b a foo | polars collect"#,
                result: Some(
                    NuDataFrame::try_from_columns(
                        vec![
                            Column::new(
                                "a".to_string(),
                                vec![
                                    Value::test_int(1),
                                    Value::test_int(2),
                                    Value::test_int(1),
                                    Value::test_int(1),
                                ],
                            ),
                            Column::new(
                                "b".to_string(),
                                vec![
                                    Value::test_string("a"),
                                    Value::test_string("b"),
                                    Value::test_string("c"),
                                    Value::test_string("c"),
                                ],
                            ),
                            Column::new(
                                "c".to_string(),
                                vec![
                                    Value::test_int(0),
                                    Value::test_int(1),
                                    Value::test_int(2),
                                    Value::test_int(3),
                                ],
                            ),
                            Column::new(
                                "bar".to_string(),
                                vec![
                                    Value::test_string("a"),
                                    Value::test_string("c"),
                                    Value::test_string("a"),
                                    Value::test_string("a"),
                                ],
                            ),
                            Column::new(
                                "ham".to_string(),
                                vec![
                                    Value::test_string("let"),
                                    Value::test_string("var"),
                                    Value::test_string("let"),
                                    Value::test_string("let"),
                                ],
                            ),
                        ],
                        None,
                    )
                    .expect("simple df for test should not fail")
                    .into_value(Span::test_data()),
                ),
            },
            Example {
                description: "Join one eager dataframe with a lazy dataframe",
                example: r#"let df_a = ([[a b c];[1 "a" 0] [2 "b" 1] [1 "c" 2] [1 "c" 3]] | polars into-df)
    let df_b = ([["foo" "bar" "ham"];[1 "a" "let"] [2 "c" "var"] [3 "c" "const"]] | polars into-lazy)
    $df_a | polars join $df_b a foo"#,
                result: Some(
                    NuDataFrame::try_from_columns(
                        vec![
                            Column::new(
                                "a".to_string(),
                                vec![
                                    Value::test_int(1),
                                    Value::test_int(2),
                                    Value::test_int(1),
                                    Value::test_int(1),
                                ],
                            ),
                            Column::new(
                                "b".to_string(),
                                vec![
                                    Value::test_string("a"),
                                    Value::test_string("b"),
                                    Value::test_string("c"),
                                    Value::test_string("c"),
                                ],
                            ),
                            Column::new(
                                "c".to_string(),
                                vec![
                                    Value::test_int(0),
                                    Value::test_int(1),
                                    Value::test_int(2),
                                    Value::test_int(3),
                                ],
                            ),
                            Column::new(
                                "bar".to_string(),
                                vec![
                                    Value::test_string("a"),
                                    Value::test_string("c"),
                                    Value::test_string("a"),
                                    Value::test_string("a"),
                                ],
                            ),
                            Column::new(
                                "ham".to_string(),
                                vec![
                                    Value::test_string("let"),
                                    Value::test_string("var"),
                                    Value::test_string("let"),
                                    Value::test_string("let"),
                                ],
                            ),
                        ],
                        None,
                    )
                    .expect("simple df for test should not fail")
                    .into_value(Span::test_data()),
                ),
            },
            Example {
<<<<<<< HEAD
                description: "Perform a full join of two dataframes and coalesce columns",
                example: r#"let table1 = [[A B]; ["common" "common"] ["table1" "only"]] | polars into-df;
                let table2 = [[A C]; ["common" "common"] ["table2" "only"]] | polars into-df;
                $table1 | polars join -f $table2 --coalesce-columns A A"#,
                result: Some(
                    NuDataFrame::new(
                        false,
                        df!(
                            "A" => [Some("common"), Some("table2"), Some("table1")],
                            "B" => [Some("common"), None, Some("only")],
                            "C" => [Some("common"), Some("only"), None]
                        )
                        .expect("Should have created a DataFrame"),
                    )
=======
                description: "Join one eager dataframe with another using a cross join",
                example: r#"let tokens = [[monopoly_token]; [hat] [shoe] [boat]] | polars into-df
    let players = [[name, cash]; [Alice, 78] [Bob, 135]] | polars into-df
    $players | polars select (polars col name) | polars join --cross $tokens | polars collect"#,
                result: Some(
                    NuDataFrame::try_from_columns(
                        vec![
                            Column::new(
                                "name".to_string(),
                                vec![
                                    Value::test_string("Alice"),
                                    Value::test_string("Alice"),
                                    Value::test_string("Alice"),
                                    Value::test_string("Bob"),
                                    Value::test_string("Bob"),
                                    Value::test_string("Bob"),
                                ],
                            ),
                            Column::new(
                                "monopoly_token".to_string(),
                                vec![
                                    Value::test_string("hat"),
                                    Value::test_string("shoe"),
                                    Value::test_string("boat"),
                                    Value::test_string("hat"),
                                    Value::test_string("shoe"),
                                    Value::test_string("boat"),
                                ],
                            ),
                        ],
                        None,
                    )
                    .expect("simple df for test should not fail")
>>>>>>> 3760910f
                    .into_value(Span::test_data()),
                ),
            },
        ]
    }

    fn run(
        &self,
        plugin: &Self::Plugin,
        engine: &EngineInterface,
        call: &EvaluatedCall,
        input: PipelineData,
    ) -> Result<PipelineData, LabeledError> {
        let left = call.has_flag("left")?;
        let full = call.has_flag("full")?;
        let cross = call.has_flag("cross")?;

        let how = if left {
            JoinType::Left
        } else if full {
            JoinType::Full
        } else if cross {
            JoinType::Cross
        } else {
            JoinType::Inner
        };

        let other: Value = call.req(0)?;
        let other = NuLazyFrame::try_from_value_coerce(plugin, &other)?;
        let other = other.to_polars();

        let left_on_opt: Option<Value> = call.opt(1)?;
        let left_on = match left_on_opt {
            Some(left_on_value) if left || left_on_opt.is_some() => {
                NuExpression::extract_exprs(plugin, left_on_value)?
            }
            _ => vec![],
        };

        let right_on_opt: Option<Value> = call.opt(2)?;
        let right_on = match right_on_opt {
            Some(right_on_value) if full || right_on_opt.is_some() => {
                NuExpression::extract_exprs(plugin, right_on_value)?
            }
            _ => vec![],
        };

        if left_on.len() != right_on.len() {
            let right_on: Value = call.req(2)?;
            Err(ShellError::IncompatibleParametersSingle {
                msg: "The right column list has a different size to the left column list".into(),
                span: right_on.span(),
            })?;
        }

        // Checking that both list of expressions are made out of col expressions or strings
        for (index, list) in &[(1usize, &left_on), (2, &left_on)] {
            if list.iter().any(|expr| !matches!(expr, Expr::Column(..))) {
                let value: Value = call.req(*index)?;
                Err(ShellError::IncompatibleParametersSingle {
                    msg: "Expected only a string, col expressions or list of strings".into(),
                    span: value.span(),
                })?;
            }
        }

        let suffix: Option<String> = call.get_flag("suffix")?;
        let suffix = suffix.unwrap_or_else(|| "_x".into());

        let value = input.into_value(call.head)?;
        let lazy = NuLazyFrame::try_from_value_coerce(plugin, &value)?;
        let from_eager = lazy.from_eager;
        let lazy = lazy.to_polars();
<<<<<<< HEAD

        let coalesce = if call.has_flag("coalesce-columns")? {
            JoinCoalesce::CoalesceColumns
        } else {
            JoinCoalesce::default()
        };

        let lazy = lazy
            .join_builder()
            .coalesce(coalesce)
            .with(other)
            .left_on(left_on)
            .right_on(right_on)
            .how(how)
            .force_parallel(true)
            .suffix(suffix)
            .finish();
=======
        let lazy = if cross {
            lazy.join_builder()
                .with(other)
                .left_on(vec![])
                .right_on(vec![])
                .how(how)
                .force_parallel(true)
                .suffix(suffix)
                .finish()
        } else {
            lazy.join_builder()
                .with(other)
                .left_on(left_on)
                .right_on(right_on)
                .how(how)
                .force_parallel(true)
                .suffix(suffix)
                .finish()
        };
>>>>>>> 3760910f

        let lazy = NuLazyFrame::new(from_eager, lazy);
        lazy.to_pipeline_data(plugin, engine, call.head)
            .map_err(LabeledError::from)
    }
}

#[cfg(test)]
mod test {
    use super::*;
    use crate::test::test_polars_plugin_command;

    #[test]
    fn test_examples() -> Result<(), ShellError> {
        test_polars_plugin_command(&LazyJoin)
    }
}<|MERGE_RESOLUTION|>--- conflicted
+++ resolved
@@ -177,7 +177,6 @@
                 ),
             },
             Example {
-<<<<<<< HEAD
                 description: "Perform a full join of two dataframes and coalesce columns",
                 example: r#"let table1 = [[A B]; ["common" "common"] ["table1" "only"]] | polars into-df;
                 let table2 = [[A C]; ["common" "common"] ["table2" "only"]] | polars into-df;
@@ -192,7 +191,10 @@
                         )
                         .expect("Should have created a DataFrame"),
                     )
-=======
+                    .into_value(Span::test_data()),
+                ),
+            },
+            Example {
                 description: "Join one eager dataframe with another using a cross join",
                 example: r#"let tokens = [[monopoly_token]; [hat] [shoe] [boat]] | polars into-df
     let players = [[name, cash]; [Alice, 78] [Bob, 135]] | polars into-df
@@ -226,7 +228,6 @@
                         None,
                     )
                     .expect("simple df for test should not fail")
->>>>>>> 3760910f
                     .into_value(Span::test_data()),
                 ),
             },
@@ -300,7 +301,6 @@
         let lazy = NuLazyFrame::try_from_value_coerce(plugin, &value)?;
         let from_eager = lazy.from_eager;
         let lazy = lazy.to_polars();
-<<<<<<< HEAD
 
         let coalesce = if call.has_flag("coalesce-columns")? {
             JoinCoalesce::CoalesceColumns
@@ -308,20 +308,10 @@
             JoinCoalesce::default()
         };
 
-        let lazy = lazy
-            .join_builder()
-            .coalesce(coalesce)
-            .with(other)
-            .left_on(left_on)
-            .right_on(right_on)
-            .how(how)
-            .force_parallel(true)
-            .suffix(suffix)
-            .finish();
-=======
         let lazy = if cross {
             lazy.join_builder()
                 .with(other)
+                .coalesce(coalesce)
                 .left_on(vec![])
                 .right_on(vec![])
                 .how(how)
@@ -331,6 +321,7 @@
         } else {
             lazy.join_builder()
                 .with(other)
+                .coalesce(coalesce)
                 .left_on(left_on)
                 .right_on(right_on)
                 .how(how)
@@ -338,7 +329,6 @@
                 .suffix(suffix)
                 .finish()
         };
->>>>>>> 3760910f
 
         let lazy = NuLazyFrame::new(from_eager, lazy);
         lazy.to_pipeline_data(plugin, engine, call.head)
