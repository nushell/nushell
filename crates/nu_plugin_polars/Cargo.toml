--- conflicted
+++ resolved
@@ -17,16 +17,10 @@
 bench = false
 
 [dependencies]
-<<<<<<< HEAD
-nu-protocol = { path = "../nu-protocol", version = "0.94.3" }
-nu-plugin = { path = "../nu-plugin", version = "0.94.3" }
-nu-path = { path = "../nu-path", version = "0.94.3" }
-nu-utils = { path = "../nu-utils", version = "0.94.3" }
-=======
 nu-protocol = { path = "../nu-protocol", version = "0.95.0" }
 nu-plugin = { path = "../nu-plugin", version = "0.95.0" }
 nu-path = { path = "../nu-path", version = "0.95.0" }
->>>>>>> f93c6680
+nu-utils = { path = "../nu-utils", version = "0.95.0" }
 
 # Potential dependencies for extras
 chrono = { workspace = true, features = ["std", "unstable-locales"], default-features = false }
