[package]
authors = ["The Nushell Project Developers"]
description = "Nushell dataframe plugin commands based on polars."
edition = "2021"
license = "MIT"
name = "nu_plugin_polars"
repository = "https://github.com/nushell/nushell/tree/main/crates/nu_plugin_polars"
version = "0.101.1"

# See more keys and their definitions at https://doc.rust-lang.org/cargo/reference/manifest.html

[[bin]]
name = "nu_plugin_polars"
bench = false

[lib]
bench = false

[dependencies]
nu-protocol = { path = "../nu-protocol", version = "0.101.1" }
nu-plugin = { path = "../nu-plugin", version = "0.101.1" }
nu-path = { path = "../nu-path", version = "0.101.1" }
nu-utils = { path = "../nu-utils", version = "0.101.1" }

# Potential dependencies for extras
chrono = { workspace = true, features = ["std", "unstable-locales"], default-features = false }
chrono-tz = "0.10"
fancy-regex = { workspace = true }
indexmap = { version = "2.7" }
mimalloc = { version = "0.1.42" }
num = {version = "0.4"}
serde = { version = "1.0", features = ["derive"] }
sqlparser = { version = "0.52"}
polars-io = { version = "0.45", features = ["avro", "cloud", "aws"]}
polars-arrow = { version = "0.45"}
polars-ops = { version = "0.45", features = ["pivot"]}
polars-plan = { version = "0.45", features = ["regex"]}
polars-utils = { version = "0.45"}
typetag = "0.2"
env_logger = "0.11.3"
log.workspace = true
uuid = { version = "1.12", features = ["v4", "serde"] }

# Do to a compile error with polars, this included to force the raw dependency
hashbrown = { version = "0.15", features = ["rayon", "serde"] }

# Cloud support
aws-config = { version = "1.5", features = ["sso"] }
aws-credential-types = "1.2"
<<<<<<< HEAD
tokio = { version = "1.41", features = ["full"] }
object_store = { version = "0.11", default-features = false }
=======
tokio = { version = "1.43", features = ["full"] }
object_store = { version = "0.10", default-features = false }
>>>>>>> cdb082e9
url.workspace = true

[dependencies.polars]
features = [
    "arg_where",
    "checked_arithmetic",
    "cloud",
    "concat_str",
    "cross_join",
    "csv",
    "cum_agg",
    "default",
    "dtype-categorical",
    "dtype-datetime",
    "dtype-struct",
    "dtype-decimal",
    "dtype-i8",
    "dtype-i16",
    "dtype-u8",
    "dtype-u16",
    "dynamic_group_by",
    "ipc",
    "is_in",
    "json",
    "lazy",
    "object",
    "parquet",
    "pivot",
    "random",
    "rolling_window",
    "rows",
    "serde",
    "serde-lazy",
    "strings",
    "string_to_integer",
    "streaming",
    "timezones",
    "temporal",
    "to_dummies",
]
optional = false
version = "0.45"

[dev-dependencies]
nu-cmd-lang = { path = "../nu-cmd-lang", version = "0.101.1" }
nu-engine = { path = "../nu-engine", version = "0.101.1" }
nu-parser = { path = "../nu-parser", version = "0.101.1" }
nu-command = { path = "../nu-command", version = "0.101.1" }
nu-plugin-test-support = { path = "../nu-plugin-test-support", version = "0.101.1" }
tempfile.workspace = true<|MERGE_RESOLUTION|>--- conflicted
+++ resolved
@@ -47,13 +47,8 @@
 # Cloud support
 aws-config = { version = "1.5", features = ["sso"] }
 aws-credential-types = "1.2"
-<<<<<<< HEAD
-tokio = { version = "1.41", features = ["full"] }
+tokio = { version = "1.43", features = ["full"] }
 object_store = { version = "0.11", default-features = false }
-=======
-tokio = { version = "1.43", features = ["full"] }
-object_store = { version = "0.10", default-features = false }
->>>>>>> cdb082e9
 url.workspace = true
 
 [dependencies.polars]
