[package]
authors = ["The Nushell Project Developers"]
description = "Nushell dataframe plugin commands based on polars."
edition = "2021"
license = "MIT"
name = "nu_plugin_polars"
repository = "https://github.com/nushell/nushell/tree/main/crates/nu_plugin_polars"
version = "0.95.1"

# See more keys and their definitions at https://doc.rust-lang.org/cargo/reference/manifest.html

[[bin]]
name = "nu_plugin_polars"
bench = false

[lib]
bench = false

[dependencies]
<<<<<<< HEAD
nu-protocol = { path = "../nu-protocol", version = "0.95.0" }
nu-plugin = { path = "../nu-plugin", version = "0.95.0" }
nu-path = { path = "../nu-path", version = "0.95.0" }
nu-utils = { path = "../nu-utils", version = "0.95.0" }
=======
nu-protocol = { path = "../nu-protocol", version = "0.95.1" }
nu-plugin = { path = "../nu-plugin", version = "0.95.1" }
nu-path = { path = "../nu-path", version = "0.95.1" }
>>>>>>> 0d79b637

# Potential dependencies for extras
chrono = { workspace = true, features = ["std", "unstable-locales"], default-features = false }
chrono-tz = "0.9"
fancy-regex = { workspace = true }
indexmap = { version = "2.2" }
mimalloc = { version = "0.1.42" }
num = {version = "0.4"}
serde = { version = "1.0", features = ["derive"] }
sqlparser = { version = "0.47"}
polars-io = { version = "0.40", features = ["avro"]}
polars-arrow = { version = "0.40"}
polars-ops = { version = "0.40"}
polars-plan = { version = "0.40", features = ["regex"]}
polars-utils = { version = "0.40"}
typetag = "0.2"
<<<<<<< HEAD
uuid = { version = "1.7", features = ["v4", "serde"] }
env_logger = "0.11.3"
log.workspace = true
=======
uuid = { version = "1.9", features = ["v4", "serde"] }
>>>>>>> 0d79b637

[dependencies.polars]
features = [
	"arg_where",
	"checked_arithmetic",
	"concat_str",
	"cross_join",
	"csv",
	"cum_agg",
	"default",
	"dtype-categorical",
	"dtype-datetime",
	"dtype-struct",
	"dtype-i8",
	"dtype-i16",
	"dtype-u8",
	"dtype-u16",
	"dynamic_group_by",
	"ipc",
	"is_in",
	"json",
	"lazy",
	"object",
	"parquet",
	"random",
	"rolling_window",
	"rows",
	"serde",
	"serde-lazy",
	"strings",
	"to_dummies",
]
optional = false
version = "0.40"

[dev-dependencies]
nu-cmd-lang = { path = "../nu-cmd-lang", version = "0.95.1" }
nu-engine = { path = "../nu-engine", version = "0.95.1" }
nu-parser = { path = "../nu-parser", version = "0.95.1" }
nu-command = { path = "../nu-command", version = "0.95.1" }
nu-plugin-test-support = { path = "../nu-plugin-test-support", version = "0.95.1" }
tempfile.workspace = true<|MERGE_RESOLUTION|>--- conflicted
+++ resolved
@@ -17,16 +17,10 @@
 bench = false
 
 [dependencies]
-<<<<<<< HEAD
-nu-protocol = { path = "../nu-protocol", version = "0.95.0" }
-nu-plugin = { path = "../nu-plugin", version = "0.95.0" }
-nu-path = { path = "../nu-path", version = "0.95.0" }
-nu-utils = { path = "../nu-utils", version = "0.95.0" }
-=======
 nu-protocol = { path = "../nu-protocol", version = "0.95.1" }
 nu-plugin = { path = "../nu-plugin", version = "0.95.1" }
 nu-path = { path = "../nu-path", version = "0.95.1" }
->>>>>>> 0d79b637
+nu-utils = { path = "../nu-utils", version = "0.95.1" }
 
 # Potential dependencies for extras
 chrono = { workspace = true, features = ["std", "unstable-locales"], default-features = false }
@@ -43,13 +37,9 @@
 polars-plan = { version = "0.40", features = ["regex"]}
 polars-utils = { version = "0.40"}
 typetag = "0.2"
-<<<<<<< HEAD
-uuid = { version = "1.7", features = ["v4", "serde"] }
 env_logger = "0.11.3"
 log.workspace = true
-=======
 uuid = { version = "1.9", features = ["v4", "serde"] }
->>>>>>> 0d79b637
 
 [dependencies.polars]
 features = [
