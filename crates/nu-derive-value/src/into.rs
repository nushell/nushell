--- conflicted
+++ resolved
@@ -1,8 +1,8 @@
 use proc_macro2::TokenStream as TokenStream2;
 use quote::{quote, ToTokens};
 use syn::{
-    ext::IdentExt, spanned::Spanned, Attribute, Data, DataEnum, DataStruct, DeriveInput, Fields,
-    Generics, Ident, Index,
+    spanned::Spanned, Attribute, Data, DataEnum, DataStruct, DeriveInput, Fields, Generics, Ident,
+    Index,
 };
 
 use crate::{
@@ -260,22 +260,6 @@
 ) -> Result {
     match fields {
         Fields::Named(fields) => {
-<<<<<<< HEAD
-            let items: Vec<TokenStream2> = fields
-                .named
-                .iter()
-                .zip(accessor)
-                .map(|(field, accessor)| {
-                    let ident = field.ident.as_ref().expect("named has idents");
-                    let mut field = ident.unraw().to_string();
-                    if let Some(rename_all) = rename_all {
-                        field = field.to_case(rename_all);
-                    }
-                    quote!(#field => nu_protocol::IntoValue::into_value(#accessor, span))
-                })
-                .collect();
-            quote! {
-=======
             let mut name_resolver = NameResolver::new();
             let mut items: Vec<TokenStream2> = Vec::with_capacity(fields.named.len());
             for (field, accessor) in fields.named.iter().zip(accessor) {
@@ -286,7 +270,6 @@
                 items.push(quote!(#field => nu_protocol::IntoValue::into_value(#accessor, span)));
             }
             Ok(quote! {
->>>>>>> 4792328d
                 nu_protocol::Value::record(nu_protocol::record! {
                     #(#items),*
                 }, span)
