[package]
authors = ["The Nu Project Contributors"]
description = "An HTTP post plugin for Nushell"
edition = "2018"
license = "MIT"
name = "nu_plugin_post"
version = "0.32.0"

[lib]
doctest = false

[dependencies]
base64 = "0.13.0"
futures = { version = "0.3.5", features = ["compat", "io-compat"] }
<<<<<<< HEAD
nu-errors = { path = "../nu-errors", version = "0.32.0" }
nu-plugin = { path = "../nu-plugin", version = "0.32.0" }
nu-protocol = { path = "../nu-protocol", version = "0.32.0" }
nu-source = { path = "../nu-source", version = "0.32.0" }
=======
mime = "0.3.16"
nu-errors = { path = "../nu-errors", version = "0.31.1" }
nu-plugin = { path = "../nu-plugin", version = "0.31.1" }
nu-protocol = { path = "../nu-protocol", version = "0.31.1" }
nu-source = { path = "../nu-source", version = "0.31.1" }
>>>>>>> 29a77fd6
num-traits = "0.2.12"
serde_json = "1.0.57"
surf = "2.2.0"
url = "2.1.1"

[features]
dataframe = ["nu-protocol/dataframe"]


[build-dependencies]<|MERGE_RESOLUTION|>--- conflicted
+++ resolved
@@ -12,18 +12,11 @@
 [dependencies]
 base64 = "0.13.0"
 futures = { version = "0.3.5", features = ["compat", "io-compat"] }
-<<<<<<< HEAD
+mime = "0.3.16"
 nu-errors = { path = "../nu-errors", version = "0.32.0" }
 nu-plugin = { path = "../nu-plugin", version = "0.32.0" }
 nu-protocol = { path = "../nu-protocol", version = "0.32.0" }
 nu-source = { path = "../nu-source", version = "0.32.0" }
-=======
-mime = "0.3.16"
-nu-errors = { path = "../nu-errors", version = "0.31.1" }
-nu-plugin = { path = "../nu-plugin", version = "0.31.1" }
-nu-protocol = { path = "../nu-protocol", version = "0.31.1" }
-nu-source = { path = "../nu-source", version = "0.31.1" }
->>>>>>> 29a77fd6
 num-traits = "0.2.12"
 serde_json = "1.0.57"
 surf = "2.2.0"
