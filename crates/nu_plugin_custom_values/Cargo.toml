[package]
name = "nu_plugin_custom_values"
repository = "https://github.com/nushell/nushell/tree/main/crates/nu_plugin_custom_values"
version = "0.1.0"
edition = "2021"

# See more keys and their definitions at https://doc.rust-lang.org/cargo/reference/manifest.html

[dependencies]
<<<<<<< HEAD
nu-plugin = { path = "../nu-plugin", version = "0.70.1" }
nu-protocol = { path = "../nu-protocol", version = "0.70.1", features = ["plugin"] }
serde = { version = "1.0", default-features = false }
=======
nu-plugin = { path = "../nu-plugin", version = "0.71.1" }
nu-protocol = { path = "../nu-protocol", version = "0.71.1", features = ["plugin"] }
serde = { version = "1.0", features = ["derive"] }
>>>>>>> ce6d3c6e
typetag = "0.1.8"<|MERGE_RESOLUTION|>--- conflicted
+++ resolved
@@ -7,13 +7,7 @@
 # See more keys and their definitions at https://doc.rust-lang.org/cargo/reference/manifest.html
 
 [dependencies]
-<<<<<<< HEAD
-nu-plugin = { path = "../nu-plugin", version = "0.70.1" }
-nu-protocol = { path = "../nu-protocol", version = "0.70.1", features = ["plugin"] }
-serde = { version = "1.0", default-features = false }
-=======
 nu-plugin = { path = "../nu-plugin", version = "0.71.1" }
 nu-protocol = { path = "../nu-protocol", version = "0.71.1", features = ["plugin"] }
-serde = { version = "1.0", features = ["derive"] }
->>>>>>> ce6d3c6e
+serde = { version = "1.0", default-features = false }
 typetag = "0.1.8"