--- conflicted
+++ resolved
@@ -10,12 +10,7 @@
 bench = false
 
 [dependencies]
-<<<<<<< HEAD
-nu-plugin = { path = "../nu-plugin", version = "0.84.0" }
-nu-protocol = { path = "../nu-protocol", version = "0.84.0", features = ["plugin"] }
-=======
 nu-plugin = { path = "../nu-plugin", version = "0.84.1" }
 nu-protocol = { path = "../nu-protocol", version = "0.84.1", features = ["plugin"] }
->>>>>>> a9a82de5
 serde = { version = "1.0", default-features = false }
 typetag = "0.2"