--- conflicted
+++ resolved
@@ -1,217 +1,294 @@
 [package]
 authors = ["The Nushell Project Developers"]
-description = "Nushell's built-in commands"
+build = "scripts/build.rs"
+default-run = "nu"
+description = "A new type of shell"
+documentation = "https://www.nushell.sh/book/"
 edition = "2021"
+exclude = ["images"]
+homepage = "https://www.nushell.sh"
 license = "MIT"
-name = "nu-command"
-repository = "https://github.com/nushell/nushell/tree/main/crates/nu-command"
+name = "nu"
+repository = "https://github.com/nushell/nushell"
+rust-version = "1.74.1"
 version = "0.91.1"
 
 # See more keys and their definitions at https://doc.rust-lang.org/cargo/reference/manifest.html
 
-[lib]
-bench = false
-
-[dependencies]
-nu-cmd-base = { path = "../nu-cmd-base", version = "0.91.1" }
-nu-color-config = { path = "../nu-color-config", version = "0.91.1" }
-nu-engine = { path = "../nu-engine", version = "0.91.1" }
-nu-glob = { path = "../nu-glob", version = "0.91.1" }
-nu-json = { path = "../nu-json", version = "0.91.1" }
-nu-parser = { path = "../nu-parser", version = "0.91.1" }
-nu-path = { path = "../nu-path", version = "0.91.1" }
-nu-pretty-hex = { path = "../nu-pretty-hex", version = "0.91.1" }
-nu-protocol = { path = "../nu-protocol", version = "0.91.1" }
-nu-system = { path = "../nu-system", version = "0.91.1" }
-nu-table = { path = "../nu-table", version = "0.91.1" }
-nu-term-grid = { path = "../nu-term-grid", version = "0.91.1" }
-nu-utils = { path = "../nu-utils", version = "0.91.1" }
-nu-ansi-term = { workspace = true }
-
-<<<<<<< HEAD
+[package.metadata.binstall]
+pkg-url = "{ repo }/releases/download/{ version }/{ name }-{ version }-{ target }.{ archive-format }"
+pkg-fmt = "tgz"
+
+[package.metadata.binstall.overrides.x86_64-pc-windows-msvc]
+pkg-fmt = "zip"
+
+[workspace]
+members = [
+  "crates/nu-cli",
+  "crates/nu-engine",
+  "crates/nu-parser",
+  "crates/nu-system",
+  "crates/nu-cmd-base",
+  "crates/nu-cmd-extra",
+  "crates/nu-cmd-lang",
+  "crates/nu-cmd-dataframe",
+  "crates/nu-command",
+  "crates/nu-color-config",
+  "crates/nu-explore",
+  "crates/nu-json",
+  "crates/nu-lsp",
+  "crates/nu-pretty-hex",
+  "crates/nu-protocol",
+  "crates/nu-plugin",
+  "crates/nu-plugin-test-support",
+  "crates/nu_plugin_inc",
+  "crates/nu_plugin_gstat",
+  "crates/nu_plugin_example",
+  "crates/nu_plugin_query",
+  "crates/nu_plugin_custom_values",
+  "crates/nu_plugin_formats",
+  "crates/nu-std",
+  "crates/nu-table",
+  "crates/nu-term-grid",
+  "crates/nu-test-support",
+  "crates/nu-utils",
+]
+
+[workspace.dependencies]
 alphanumeric-sort = "1.5"
-base64 = "0.21"
+ansi-str = "0.8"
+base64 = "0.22"
+bracoxide = "0.1.2"
 byteorder = "1.5"
 bytesize = "1.3"
 calamine = "0.24.0"
-chrono = { version = "0.4", features = ["std", "unstable-locales"], default-features = false }
+chardetng = "0.1.17"
+chrono = { default-features = false, version = "0.4" }
 chrono-humanize = "0.2.3"
 chrono-tz = "0.8"
+crossbeam-channel = "0.5.8"
 crossterm = "0.27"
 csv = "1.3"
-dialoguer = { default-features = false, features = ["fuzzy-select"], version = "0.11" }
+ctrlc = "3.4"
+dialoguer = { default-features = false, version = "0.11" }
 digest = { default-features = false, version = "0.10" }
+dirs-next = "2.0"
 dtparse = "2.0"
 encoding_rs = "0.8"
 fancy-regex = "0.13"
 filesize = "0.2"
 filetime = "0.2"
 fs_extra = "1.3"
+fuzzy-matcher = "0.3"
+hamcrest2 = "0.3"
+heck = "0.5.0"
 human-date-parser = "0.1.1"
 indexmap = "2.2"
 indicatif = "0.17"
+is_executable = "1.0"
 itertools = "0.12"
+libc = "0.2"
+libproc = "0.14"
 log = "0.4"
-lscolors = { version = "0.17", default-features = false, features = ["nu-ansi-term"] }
-md5 = { package = "md-5", version = "0.10" }
-miette = { version = "7.1", features = ["fancy-no-backtrace"] }
+lru = "0.12"
+lscolors = { version = "0.17", default-features = false }
+lsp-server = "0.7.5"
+lsp-types = "0.95.0"
+mach2 = "0.4"
+md5 = { version = "0.10", package = "md-5"}
+miette = "7.2"
 mime = "0.3"
 mime_guess = "2.0"
+mockito = { version = "1.4", default-features = false }
 native-tls = "0.2"
+nix = { version = "0.27", default-features = false }
 notify-debouncer-full = { version = "0.3", default-features = false }
-num = { version = "0.4", optional = true }
-num-format = { version = "0.4" }
+nu-ansi-term = "0.50.0"
+num-format = "0.4"
 num-traits = "0.2"
+omnipath = "0.1"
 once_cell = "1.18"
-open = "5.0"
+open = "5.1"
 os_pipe = "1.1"
 pathdiff = "0.2"
-percent-encoding = "2.3"
+percent-encoding = "2"
 print-positions = "0.6"
+procfs = "0.16.0"
+pwd = "1.3"
 quick-xml = "0.31.0"
+quickcheck = "1.0"
+quickcheck_macros = "1.0"
 rand = "0.8"
-rayon = "1.8"
+ratatui = "0.26"
+rayon = "1.9"
+reedline = "0.30.0"
 regex = "1.9.5"
+ropey = "1.6.1"
 roxmltree = "0.19"
-rusqlite = { version = "0.31", features = ["bundled", "backup", "chrono"], optional = true }
+rstest = { version = "0.18", default-features = false }
+rusqlite = "0.31"
+rust-embed = "8.2.0"
 same-file = "1.0"
-serde = { version = "1.0", features = ["derive"] }
-serde_json = { version = "1.0", features = ["preserve_order"] }
-serde_urlencoded = "0.7"
+serde = { version = "1.0", default-features = false }
+serde_json = "1.0"
+serde_urlencoded = "0.7.1"
 serde_yaml = "0.9"
 sha2 = "0.10"
+strip-ansi-escapes = "0.2.0"
 sysinfo = "0.30"
-tabled = { version = "0.14.0", features = ["color"], default-features = false }
+tabled = { version = "0.14.0", default-features = false }
+tempfile = "3.10"
 terminal_size = "0.3"
 titlecase = "2.0"
 toml = "0.8"
+trash = "3.3"
+umask = "2.1"
 unicode-segmentation = "1.11"
-ureq = { version = "2.9", default-features = false, features = ["charset", "gzip", "json", "native-tls"] }
+unicode-width = "0.1"
+ureq = { version = "2.9", default-features = false }
 url = "2.2"
-uu_mv = "0.0.23"
-uu_cp = "0.0.23"
-uu_whoami = "0.0.23"
-uu_mkdir = "0.0.23"
-uu_mktemp = "0.0.23"
-uu_uname = {"git" =  "https://github.com/uutils/coreutils.git", rev="4dba45d"}
-uuid = { version = "1.6", features = ["v4"] }
+uu_cp = "0.0.24"
+uu_mkdir = "0.0.24"
+uu_mktemp = "0.0.24"
+uu_mv = "0.0.24"
+uu_whoami = "0.0.24"
+uu_uname = "0.0.25"
+uucore = "0.0.24"
+uuid = "1.8.0"
 v_htmlescape = "0.15.0"
-wax = { version = "0.6" }
-which = { version = "6.0", optional = true }
-bracoxide = "0.1.2"
-chardetng = "0.1.17"
-=======
-alphanumeric-sort = { workspace = true }
-base64 = { workspace = true }
-bracoxide = { workspace = true }
-byteorder = { workspace = true }
-bytesize = { workspace = true }
-calamine = { workspace = true, features = ["dates"] }
-chardetng = { workspace = true }
-chrono = { workspace = true, features = ["std", "unstable-locales", "clock"], default-features = false }
-chrono-humanize = { workspace = true }
-chrono-tz = { workspace = true }
+wax = "0.6"
+which = "6.0.0"
+windows = "0.54"
+winreg = "0.52"
+
+[dependencies]
+nu-cli = { path = "./crates/nu-cli", version = "0.91.1" }
+nu-cmd-base = { path = "./crates/nu-cmd-base", version = "0.91.1" }
+nu-cmd-lang = { path = "./crates/nu-cmd-lang", version = "0.91.1" }
+nu-cmd-dataframe = { path = "./crates/nu-cmd-dataframe", version = "0.91.1", features = [
+  "dataframe",
+], optional = true }
+nu-cmd-extra = { path = "./crates/nu-cmd-extra", version = "0.91.1" }
+nu-command = { path = "./crates/nu-command", version = "0.91.1" }
+nu-engine = { path = "./crates/nu-engine", version = "0.91.1" }
+nu-explore = { path = "./crates/nu-explore", version = "0.91.1" }
+nu-lsp = { path = "./crates/nu-lsp/", version = "0.91.1" }
+nu-parser = { path = "./crates/nu-parser", version = "0.91.1" }
+nu-path = { path = "./crates/nu-path", version = "0.91.1" }
+nu-plugin = { path = "./crates/nu-plugin", optional = true, version = "0.91.1" }
+nu-protocol = { path = "./crates/nu-protocol", version = "0.91.1" }
+nu-std = { path = "./crates/nu-std", version = "0.91.1" }
+nu-utils = { path = "./crates/nu-utils", version = "0.91.1" }
+
+reedline = { workspace = true, features = ["bashisms", "sqlite"] }
+
 crossterm = { workspace = true }
-csv = { workspace = true }
-dialoguer = { workspace = true, default-features = false, features = ["fuzzy-select"] }
-digest = { workspace = true, default-features = false }
-dtparse = { workspace = true }
-encoding_rs = { workspace = true }
-fancy-regex = { workspace = true }
-filesize = { workspace = true }
-filetime = { workspace = true }
-fs_extra = { workspace =  true }
-human-date-parser = { workspace = true }
-indexmap = { workspace = true }
-indicatif = { workspace = true }
-itertools = { workspace = true }
+ctrlc = { workspace = true }
 log = { workspace = true }
-lscolors = { workspace = true, default-features = false, features = ["nu-ansi-term"] }
-md5 = { workspace = true }
-mime = { workspace = true }
-mime_guess = { workspace = true }
-native-tls = { workspace = true }
-notify-debouncer-full = { workspace = true, default-features = false }
-num-format = { workspace = true }
-num-traits = { workspace = true }
-once_cell = { workspace = true }
-open = { workspace = true }
-os_pipe = { workspace = true }
-pathdiff = { workspace = true }
-percent-encoding = { workspace = true }
-print-positions = { workspace = true }
-quick-xml = { workspace = true }
-rand = { workspace = true }
-rayon = { workspace = true }
-regex = { workspace = true }
-roxmltree = { workspace = true }
-rusqlite = { workspace = true, features = ["bundled", "backup", "chrono"], optional = true }
-same-file = { workspace = true }
-serde = { workspace = true, features = ["derive"] }
-serde_json = { workspace = true, features = ["preserve_order"] }
-serde_urlencoded = { workspace = true }
-serde_yaml = { workspace = true }
-sha2 = { workspace = true }
-sysinfo = { workspace = true }
-tabled = { workspace = true, features = ["color"], default-features = false }
-terminal_size = { workspace = true }
-titlecase = { workspace = true }
-toml = { workspace = true }
-unicode-segmentation = { workspace = true }
-ureq = { workspace = true, default-features = false, features = ["charset", "gzip", "json", "native-tls"] }
-url = { workspace = true }
-uu_cp = { workspace = true }
-uu_mkdir = { workspace = true }
-uu_mktemp = { workspace = true }
-uu_mv = { workspace = true }
-uu_whoami = { workspace = true }
-uuid = { workspace = true, features = ["v4"] }
-v_htmlescape = { workspace = true }
-wax = { workspace = true }
-which = { workspace = true, optional = true }
->>>>>>> 87c5f6e4
-
-[target.'cfg(windows)'.dependencies]
-winreg = { workspace = true }
-
-[target.'cfg(not(windows))'.dependencies]
-uucore = { workspace = true, features = ["mode"] }
-
-[target.'cfg(unix)'.dependencies]
-libc = { workspace = true }
-umask = { workspace = true }
-nix = { workspace = true, default-features = false, features = ["user", "resource"] }
-
-[target.'cfg(any(target_os = "linux", target_os = "android"))'.dependencies]
-procfs = { workspace = true }
-
-[target.'cfg(not(any(target_os = "android", target_os = "ios")))'.dependencies.trash]
-optional = true
-workspace = true
-
-[target.'cfg(windows)'.dependencies.windows]
-features = [
-	"Win32_Foundation",
-	"Win32_Storage_FileSystem",
-	"Win32_System_Environment",
-	"Win32_System_SystemServices",
-	"Win32_Security",
-	"Win32_System_Threading",
+miette = { workspace = true, features = ["fancy-no-backtrace", "fancy"] }
+mimalloc = { version = "0.1.37", default-features = false, optional = true }
+serde_json = { workspace = true }
+simplelog = "0.12"
+time = "0.3"
+
+[target.'cfg(not(target_os = "windows"))'.dependencies]
+# Our dependencies don't use OpenSSL on Windows
+openssl = { version = "0.10", features = ["vendored"], optional = true }
+
+[target.'cfg(windows)'.build-dependencies]
+winresource = "0.1"
+
+[target.'cfg(target_family = "unix")'.dependencies]
+nix = { workspace = true, default-features = false, features = [
+  "signal",
+  "process",
+  "fs",
+  "term",
+] }
+
+[dev-dependencies]
+nu-test-support = { path = "./crates/nu-test-support", version = "0.91.1" }
+assert_cmd = "2.0"
+dirs-next = { workspace = true }
+divan = "0.1.14"
+pretty_assertions = "1.4"
+rstest = { workspace = true, default-features = false }
+serial_test = "3.0"
+tempfile = { workspace = true }
+
+[features]
+plugin = [
+  "nu-plugin",
+  "nu-cli/plugin",
+  "nu-parser/plugin",
+  "nu-command/plugin",
+  "nu-protocol/plugin",
+  "nu-engine/plugin",
 ]
-workspace = true
-
-[features]
-plugin = ["nu-parser/plugin"]
-sqlite = ["rusqlite"]
-trash-support = ["trash"]
-which-support = ["which"]
-
-[dev-dependencies]
-nu-cmd-lang = { path = "../nu-cmd-lang", version = "0.91.1" }
-nu-test-support = { path = "../nu-test-support", version = "0.91.1" }
-
-dirs-next = { workspace = true }
-mockito = { workspace = true, default-features = false }
-quickcheck = { workspace = true }
-quickcheck_macros = { workspace = true }
-rstest = { workspace = true, default-features = false }+default = ["default-no-clipboard", "system-clipboard"]
+# Enables convenient omitting of the system-clipboard feature, as it leads to problems in ci on linux
+# See https://github.com/nushell/nushell/pull/11535
+default-no-clipboard = [
+  "plugin",
+  "which-support",
+  "trash-support",
+  "sqlite",
+  "mimalloc",
+]
+stable = ["default"]
+wasi = ["nu-cmd-lang/wasi"]
+# NOTE: individual features are also passed to `nu-cmd-lang` that uses them to generate the feature matrix in the `version` command
+
+# Enable to statically link OpenSSL (perl is required, to build OpenSSL https://docs.rs/openssl/latest/openssl/);
+# otherwise the system version will be used. Not enabled by default because it takes a while to build
+static-link-openssl = ["dep:openssl", "nu-cmd-lang/static-link-openssl"]
+
+mimalloc = ["nu-cmd-lang/mimalloc", "dep:mimalloc"]
+system-clipboard = ["reedline/system_clipboard", "nu-cli/system-clipboard"]
+
+# Stable (Default)
+which-support = ["nu-command/which-support", "nu-cmd-lang/which-support"]
+trash-support = ["nu-command/trash-support", "nu-cmd-lang/trash-support"]
+
+# Dataframe feature for nushell
+dataframe = ["dep:nu-cmd-dataframe", "nu-cmd-lang/dataframe"]
+
+# SQLite commands for nushell
+sqlite = ["nu-command/sqlite", "nu-cmd-lang/sqlite"]
+
+[profile.release]
+opt-level = "s"     # Optimize for size
+strip = "debuginfo"
+lto = "thin"
+
+# build with `cargo build --profile profiling`
+# to analyze performance with tooling like linux perf
+[profile.profiling]
+inherits = "release"
+strip = false
+debug = true
+
+# build with `cargo build --profile ci`
+# to analyze performance with tooling like linux perf
+[profile.ci]
+inherits = "dev"
+strip = false
+debug = false
+
+# Main nu binary
+[[bin]]
+name = "nu"
+path = "src/main.rs"
+bench = false
+
+# To use a development version of a dependency please use a global override here
+# changing versions in each sub-crate of the workspace is tedious
+[patch.crates-io]
+reedline = { git = "https://github.com/nushell/reedline", branch = "main" }
+# nu-ansi-term = {git = "https://github.com/nushell/nu-ansi-term.git", branch = "main"}
+
+# Run all benchmarks with `cargo bench`
+# Run individual benchmarks like `cargo bench -- <regex>` e.g. `cargo bench -- parse`
+[[bench]]
+name = "benchmarks"
+harness = false