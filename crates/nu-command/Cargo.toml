--- conflicted
+++ resolved
@@ -48,10 +48,6 @@
 filetime = "0.2.15"
 fs_extra = "1.3.0"
 htmlescape = "0.3.1"
-<<<<<<< HEAD
-=======
-ical = "0.8.0"
->>>>>>> 00601f18
 indexmap = { version = "1.7", features = ["serde-1"] }
 indicatif = "0.17.2"
 Inflector = "0.11"
