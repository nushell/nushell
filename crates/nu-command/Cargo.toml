[package]
authors = ["The Nushell Project Developers"]
description = "Nushell's built-in commands"
edition = "2021"
license = "MIT"
name = "nu-command"
repository = "https://github.com/nushell/nushell/tree/main/crates/nu-command"
version = "0.86.1"

# See more keys and their definitions at https://doc.rust-lang.org/cargo/reference/manifest.html

[lib]
bench = false

[dependencies]
nu-ansi-term = "0.49.0"
nu-cmd-base = { path = "../nu-cmd-base", version = "0.86.1" }
nu-color-config = { path = "../nu-color-config", version = "0.86.1" }
nu-engine = { path = "../nu-engine", version = "0.86.1" }
nu-glob = { path = "../nu-glob", version = "0.86.1" }
nu-json = { path = "../nu-json", version = "0.86.1" }
nu-parser = { path = "../nu-parser", version = "0.86.1" }
nu-path = { path = "../nu-path", version = "0.86.1" }
nu-pretty-hex = { path = "../nu-pretty-hex", version = "0.86.1" }
nu-protocol = { path = "../nu-protocol", version = "0.86.1" }
nu-system = { path = "../nu-system", version = "0.86.1" }
nu-table = { path = "../nu-table", version = "0.86.1" }
nu-term-grid = { path = "../nu-term-grid", version = "0.86.1" }
nu-utils = { path = "../nu-utils", version = "0.86.1" }

alphanumeric-sort = "1.5"
base64 = "0.21"
byteorder = "1.5"
bytesize = "1.3"
calamine = "0.22"
chrono = { version = "0.4", features = ["std", "unstable-locales"], default-features = false }
chrono-humanize = "0.2.3"
chrono-tz = "0.8"
crossterm = "0.27"
csv = "1.3"
dialoguer = { default-features = false, features = ["fuzzy-select"], version = "0.11" }
digest = { default-features = false, version = "0.10" }
dtparse = "2.0"
encoding_rs = "0.8"
fancy-regex = "0.11"
filesize = "0.2"
filetime = "0.2"
fs_extra = "1.3"
htmlescape = "0.3"
indexmap = "2.0"
indicatif = "0.17"
itertools = "0.11"
log = "0.4"
lscolors = { version = "0.15", default-features = false, features = ["nu-ansi-term"] }
md5 = { package = "md-5", version = "0.10" }
miette = { version = "5.10", features = ["fancy-no-backtrace"] }
mime = "0.3"
mime_guess = "2.0"
native-tls = "0.2"
notify-debouncer-full = { version = "0.3", default-features = false }
num = { version = "0.4", optional = true }
num-format = { version = "0.4" }
num-traits = "0.2"
once_cell = "1.18"
open = "5.0"
os_pipe = "1.1"
pathdiff = "0.2"
percent-encoding = "2.3"
print-positions = "0.6"
quick-xml = "0.30"
rand = "0.8"
rayon = "1.8"
regex = "1.9.5"
roxmltree = "0.18"
rusqlite = { version = "0.29", features = ["bundled"], optional = true }
same-file = "1.0"
serde = { version = "1.0", features = ["derive"] }
serde_json = "1.0"
serde_urlencoded = "0.7"
serde_yaml = "0.9"
sha2 = "0.10"
sysinfo = "0.29"
tabled = { version = "0.14.0", features = ["color"], default-features = false }
terminal_size = "0.3"
titlecase = "2.0"
toml = "0.8"
unicode-segmentation = "1.10"
ureq = { version = "2.8", default-features = false, features = ["charset", "gzip", "json", "native-tls"] }
url = "2.2"
uu_cp = "0.0.22"
<<<<<<< HEAD
uu_whoami = "0.0.22"
uuid = { version = "1.3", features = ["v4"] }
=======
uuid = { version = "1.5", features = ["v4"] }
>>>>>>> a11e4133
wax = { version = "0.6" }
which = { version = "5.0", optional = true }
bracoxide = "0.1.2"
chardetng = "0.1.17"

[target.'cfg(windows)'.dependencies]
winreg = "0.51"

[target.'cfg(unix)'.dependencies]
libc = "0.2"
umask = "2.1"
nix = { version = "0.27", default-features = false, features = ["user"] }

[target.'cfg(not(any(target_os = "android", target_os = "ios")))'.dependencies.trash]
optional = true
version = "3.1"

[target.'cfg(windows)'.dependencies.windows]
features = [
	"Win32_Foundation",
	"Win32_Storage_FileSystem",
	"Win32_System_Environment",
	"Win32_System_SystemServices",
	"Win32_Security",
	"Win32_System_Threading",
]
version = "0.48"

[features]
plugin = ["nu-parser/plugin"]
sqlite = ["rusqlite"]
trash-support = ["trash"]
which-support = ["which"]

[dev-dependencies]
nu-cmd-lang = { path = "../nu-cmd-lang", version = "0.86.1" }
nu-test-support = { path = "../nu-test-support", version = "0.86.1" }

dirs-next = "2.0"
mockito = { version = "1.2", default-features = false }
quickcheck = "1.0"
quickcheck_macros = "1.0"
rstest = { version = "0.18", default-features = false }<|MERGE_RESOLUTION|>--- conflicted
+++ resolved
@@ -88,12 +88,8 @@
 ureq = { version = "2.8", default-features = false, features = ["charset", "gzip", "json", "native-tls"] }
 url = "2.2"
 uu_cp = "0.0.22"
-<<<<<<< HEAD
 uu_whoami = "0.0.22"
-uuid = { version = "1.3", features = ["v4"] }
-=======
 uuid = { version = "1.5", features = ["v4"] }
->>>>>>> a11e4133
 wax = { version = "0.6" }
 which = { version = "5.0", optional = true }
 bracoxide = "0.1.2"
