--- conflicted
+++ resolved
@@ -87,12 +87,8 @@
 unicode-segmentation = "1.10"
 ureq = { version = "2.8", default-features = false, features = ["charset", "gzip", "json", "native-tls"] }
 url = "2.2"
-<<<<<<< HEAD
-uu_cp = "0.0.21"
-uu_whoami = { git = "https://github.com/uutils/coreutils.git" }
-=======
 uu_cp = "0.0.22"
->>>>>>> 89ccdc2b
+uu_whoami = "0.0.22"
 uuid = { version = "1.3", features = ["v4"] }
 wax = { version = "0.6" }
 which = { version = "4.4", optional = true }
