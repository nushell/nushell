--- conflicted
+++ resolved
@@ -85,10 +85,7 @@
 sha2 = "0.10.0"
 # Disable default features b/c the default features build Git (very slow to compile)
 percent-encoding = "2.2.0"
-<<<<<<< HEAD
 reedline = { git = "https://github.com/WindSoilder/reedline.git", features = ["bashisms", "sqlite"], branch = "crossterm_ver" }
-=======
->>>>>>> 8ee52b6e
 rusqlite = { version = "0.28.0", features = ["bundled"], optional = true }
 sqlparser = { version = "0.32.0", features = ["serde"], optional = true }
 sysinfo = "0.28.2"
