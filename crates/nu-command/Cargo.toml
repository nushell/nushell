[package]
authors = ["The Nushell Project Developers"]
description = "A set of query commands for Nushell"
edition = "2021"
license = "MIT"
name = "nu-command"
version = "0.60.1"
build = "build.rs"

# See more keys and their definitions at https://doc.rust-lang.org/cargo/reference/manifest.html

[dependencies]
<<<<<<< HEAD
nu-color-config = { path = "../nu-color-config", version = "0.60.0"  }
nu-engine = { path = "../nu-engine", version = "0.60.0"  }
nu-glob = { path = "../nu-glob", version = "0.60.0" }
nu-json = { path = "../nu-json", version = "0.60.0"  }
nu-parser = { path = "../nu-parser", version = "0.60.0"  }
nu-path = { path = "../nu-path", version = "0.60.0"  }
nu-pretty-hex = { path = "../nu-pretty-hex", version = "0.60.0"  }
nu-protocol = { path = "../nu-protocol", version = "0.60.0"  }
nu-system = { path = "../nu-system", version = "0.60.0"  }
nu-table = { path = "../nu-table", version = "0.60.0"  }
nu-term-grid = { path = "../nu-term-grid", version = "0.60.0"  }
nu-test-support = { path = "../nu-test-support", version = "0.60.0"  }
nu-utils = { path = "../nu-utils", version = "0.60.0" }
nu-ansi-term = "0.45.1"
=======
nu-color-config = { path = "../nu-color-config", version = "0.60.1"  }
nu-engine = { path = "../nu-engine", version = "0.60.1"  }
nu-glob = { path = "../nu-glob", version = "0.60.1" }
nu-json = { path = "../nu-json", version = "0.60.1"  }
nu-parser = { path = "../nu-parser", version = "0.60.1"  }
nu-path = { path = "../nu-path", version = "0.60.1"  }
nu-pretty-hex = { path = "../nu-pretty-hex", version = "0.60.1"  }
nu-protocol = { path = "../nu-protocol", version = "0.60.1"  }
nu-system = { path = "../nu-system", version = "0.60.1"  }
nu-table = { path = "../nu-table", version = "0.60.1"  }
nu-term-grid = { path = "../nu-term-grid", version = "0.60.1"  }
nu-test-support = { path = "../nu-test-support", version = "0.60.1"  }
nu-utils = { path = "../nu-utils", version = "0.60.1" }
nu-ansi-term = "0.45.0"
>>>>>>> 0011f4df

# Potential dependencies for extras
base64 = "0.13.0"
bytesize = "1.1.0"
calamine = "0.18.0"
chrono = { version = "0.4.19", features = ["serde"] }
chrono-humanize = "0.2.1"
chrono-tz = "0.6.0"
crossterm = "0.23.0"
csv = "1.1.6"
dialoguer = "0.9.0"
digest = "0.10.0"
dtparse = "1.2.0"
eml-parser = "0.1.0"
encoding_rs = "0.8.30"
filesize = "0.2.0"
fs_extra = "1.2.0"
htmlescape = "0.3.1"
ical = "0.7.0"
indexmap = { version="1.7", features=["serde-1"] }
Inflector = "0.11"
itertools = "0.10.0"
lazy_static = "1.4.0"
log = "0.4.14"
lscolors = { version = "0.9.0", features = ["crossterm"]}
md5 = { package = "md-5", version = "0.10.0" }
meval = "0.2.0"
mime = "0.3.16"
num = { version = "0.4.0", optional = true }
pathdiff = "0.2.1"
quick-xml = "0.22"
rand = "0.8"
rayon = "1.5.1"
regex = "1.5.4"
reqwest = {version = "0.11", features = ["blocking", "json"] }
roxmltree = "0.14.0"
rust-embed = "6.3.0"
serde = { version="1.0.123", features=["derive"] }
serde_ini = "0.2.0"
serde_urlencoded = "0.7.0"
serde_yaml = "0.8.16"
sha2 = "0.10.0"
shadow-rs = "0.8.1"
strip-ansi-escapes = "0.1.1"
sysinfo = "0.23.5"
terminal_size = "0.1.17"
thiserror = "1.0.29"
titlecase = "1.1.0"
toml = "0.5.8"
unicode-segmentation = "1.8.0"
url = "2.2.1"
uuid = { version = "0.8.2", features = ["v4"] }
which = { version = "4.2.2", optional = true }
<<<<<<< HEAD
#reedline = "0.3.0"
reedline = { git = "https://github.com/nushell/reedline", branch = "main" }
=======
reedline = { git = "https://github.com/nushell/reedline" }
>>>>>>> 0011f4df
zip = { version="0.5.9", optional = true }

[target.'cfg(unix)'.dependencies]
umask = "1.0.0"
users = "0.11.0"

[target.'cfg(not(any(target_os = "android", target_os = "ios")))'.dependencies.trash]
version = "2.0.2"
optional = true

[dependencies.polars]
version = "0.20.0"
optional = true
features = [
	"default", "parquet", "json", "serde", "object",
	"checked_arithmetic", "strings", "cum_agg", "is_in",
	"rolling_window", "strings", "rows", "random",
    "dtype-datetime"
]

[features]
trash-support = ["trash"]
plugin = ["nu-parser/plugin"]
dataframe = ["polars", "num"]

[build-dependencies]
shadow-rs = "0.8.1"

[dev-dependencies]
hamcrest2 = "0.3.0"
dirs-next = "2.0.0"
quickcheck = "1.0.3"
quickcheck_macros = "1.0.0"<|MERGE_RESOLUTION|>--- conflicted
+++ resolved
@@ -10,22 +10,6 @@
 # See more keys and their definitions at https://doc.rust-lang.org/cargo/reference/manifest.html
 
 [dependencies]
-<<<<<<< HEAD
-nu-color-config = { path = "../nu-color-config", version = "0.60.0"  }
-nu-engine = { path = "../nu-engine", version = "0.60.0"  }
-nu-glob = { path = "../nu-glob", version = "0.60.0" }
-nu-json = { path = "../nu-json", version = "0.60.0"  }
-nu-parser = { path = "../nu-parser", version = "0.60.0"  }
-nu-path = { path = "../nu-path", version = "0.60.0"  }
-nu-pretty-hex = { path = "../nu-pretty-hex", version = "0.60.0"  }
-nu-protocol = { path = "../nu-protocol", version = "0.60.0"  }
-nu-system = { path = "../nu-system", version = "0.60.0"  }
-nu-table = { path = "../nu-table", version = "0.60.0"  }
-nu-term-grid = { path = "../nu-term-grid", version = "0.60.0"  }
-nu-test-support = { path = "../nu-test-support", version = "0.60.0"  }
-nu-utils = { path = "../nu-utils", version = "0.60.0" }
-nu-ansi-term = "0.45.1"
-=======
 nu-color-config = { path = "../nu-color-config", version = "0.60.1"  }
 nu-engine = { path = "../nu-engine", version = "0.60.1"  }
 nu-glob = { path = "../nu-glob", version = "0.60.1" }
@@ -39,8 +23,7 @@
 nu-term-grid = { path = "../nu-term-grid", version = "0.60.1"  }
 nu-test-support = { path = "../nu-test-support", version = "0.60.1"  }
 nu-utils = { path = "../nu-utils", version = "0.60.1" }
-nu-ansi-term = "0.45.0"
->>>>>>> 0011f4df
+nu-ansi-term = "0.45.1"
 
 # Potential dependencies for extras
 base64 = "0.13.0"
@@ -94,12 +77,8 @@
 url = "2.2.1"
 uuid = { version = "0.8.2", features = ["v4"] }
 which = { version = "4.2.2", optional = true }
-<<<<<<< HEAD
 #reedline = "0.3.0"
 reedline = { git = "https://github.com/nushell/reedline", branch = "main" }
-=======
-reedline = { git = "https://github.com/nushell/reedline" }
->>>>>>> 0011f4df
 zip = { version="0.5.9", optional = true }
 
 [target.'cfg(unix)'.dependencies]
