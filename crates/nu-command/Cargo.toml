--- conflicted
+++ resolved
@@ -8,11 +8,6 @@
 # See more keys and their definitions at https://doc.rust-lang.org/cargo/reference/manifest.html
 
 [dependencies]
-<<<<<<< HEAD
-nu-ansi-term = "0.45.0"
-
-=======
->>>>>>> 6700fbee
 nu-color-config = { path = "../nu-color-config", version = "0.59.1"  }
 nu-engine = { path = "../nu-engine", version = "0.59.1"  }
 nu-glob = { path = "../nu-glob", version = "0.59.1" }
