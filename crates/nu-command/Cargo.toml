--- conflicted
+++ resolved
@@ -93,13 +93,9 @@
 ureq = { version = "2.7", default-features = false, features = ["charset", "gzip", "json", "native-tls"] }
 url = "2.2"
 uu_cp = "0.0.19"
-<<<<<<< HEAD
-uu_mv = "0.0.19"
-=======
 # uu_cp = { path = "../../../coreutils/src/uu/cp", version = "0.0.19" }
 uu_mv = "0.0.19"
 # uucore = { path = "../../../coreutils/src/uucore", version = "0.0.19", features = ["fsext"] }
->>>>>>> 298de6b6
 uucore = { version = "0.0.19", features = ["fsext"] }
 uuid = { version = "1.3", features = ["v4"] }
 wax = { version = "0.5" }
