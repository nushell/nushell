[package]
authors = ["The Nushell Project Developers"]
description = "Nushell's built-in commands"
edition = "2021"
license = "MIT"
name = "nu-command"
repository = "https://github.com/nushell/nushell/tree/main/crates/nu-command"
version = "0.84.1"

# See more keys and their definitions at https://doc.rust-lang.org/cargo/reference/manifest.html

[lib]
bench = false

[dependencies]
nu-ansi-term = "0.49.0"
nu-cmd-base = { path = "../nu-cmd-base", version = "0.84.1" }
nu-color-config = { path = "../nu-color-config", version = "0.84.1" }
nu-engine = { path = "../nu-engine", version = "0.84.1" }
nu-glob = { path = "../nu-glob", version = "0.84.1" }
nu-json = { path = "../nu-json", version = "0.84.1" }
nu-parser = { path = "../nu-parser", version = "0.84.1" }
nu-path = { path = "../nu-path", version = "0.84.1" }
nu-pretty-hex = { path = "../nu-pretty-hex", version = "0.84.1" }
nu-protocol = { path = "../nu-protocol", version = "0.84.1" }
nu-system = { path = "../nu-system", version = "0.84.1" }
nu-table = { path = "../nu-table", version = "0.84.1" }
nu-term-grid = { path = "../nu-term-grid", version = "0.84.1" }
nu-utils = { path = "../nu-utils", version = "0.84.1" }

alphanumeric-sort = "1.5"
base64 = "0.21"
byteorder = "1.4"
bytesize = "1.2"
calamine = "0.21"
chrono = { version = "0.4", features = ["std", "unstable-locales"], default-features = false }
chrono-humanize = "0.2"
chrono-tz = "0.8"
crossterm = "0.26"
csv = "1.2"
dialoguer = { default-features = false, features = ["fuzzy-select"], version = "0.10" }
digest = { default-features = false, version = "0.10" }
dtparse = "1.5"
encoding_rs = "0.8"
fancy-regex = "0.11"
filesize = "0.2"
filetime = "0.2"
fs_extra = "1.3"
htmlescape = "0.3"
indexmap = "2.0"
indicatif = "0.17"
<<<<<<< HEAD
is-root = "0.1"
=======
is-terminal = "0.4.8"
>>>>>>> e25a795c
itertools = "0.10"
log = "0.4"
lscolors = { version = "0.15", default-features = false, features = ["nu-ansi-term"] }
md5 = { package = "md-5", version = "0.10" }
miette = { version = "5.10", features = ["fancy-no-backtrace"] }
mime = "0.3"
mime_guess = "2.0"
native-tls = "0.2"
notify-debouncer-full = { version = "0.2", default-features = false }
num = { version = "0.4", optional = true }
num-format = { version = "0.4" }
num-traits = "0.2"
once_cell = "1.18"
open = "5.0"
os_pipe = "1.1"
pathdiff = "0.2"
percent-encoding = "2.3"
powierza-coefficient = "1.0"
print-positions = "0.6"
quick-xml = "0.30"
rand = "0.8"
rayon = "1.7"
regex = "1.7"
roxmltree = "0.18"
rusqlite = { version = "0.29", features = ["bundled"], optional = true }
same-file = "1.0"
serde = { version = "1.0", features = ["derive"] }
serde_json = "1.0"
serde_urlencoded = "0.7"
serde_yaml = "0.9"
sha2 = "0.10"
sqlparser = { version = "0.34", features = ["serde"], optional = true }
sysinfo = "0.29"
tabled = { version = "0.14.0", features = ["color"], default-features = false }
terminal_size = "0.2"
titlecase = "2.0"
toml = "0.7"
unicode-segmentation = "1.10"
ureq = { version = "2.7", default-features = false, features = ["charset", "gzip", "json", "native-tls"] }
url = "2.2"
uuid = { version = "1.3", features = ["v4"] }
wax = { version = "0.5" }
which = { version = "4.4", optional = true }
bracoxide = "0.1.2"
chardetng = "0.1.17"

[target.'cfg(windows)'.dependencies]
winreg = "0.50"

[target.'cfg(unix)'.dependencies]
libc = "0.2"
umask = "2.1"
nix = { version = "0.26", default-features = false, features = ["user"] }

[target.'cfg(not(any(target_os = "android", target_os = "ios")))'.dependencies.trash]
optional = true
version = "3.0"

[target.'cfg(windows)'.dependencies.windows]
features = [
	"Win32_Foundation",
	"Win32_Storage_FileSystem",
	"Win32_System_SystemServices",
	"Win32_Security",
	"Win32_System_Threading",
]
version = "0.48"

[features]
plugin = ["nu-parser/plugin"]
sqlite = ["rusqlite"]
trash-support = ["trash"]
which-support = ["which"]

[dev-dependencies]
nu-cmd-lang = { path = "../nu-cmd-lang", version = "0.84.1" }
nu-test-support = { path = "../nu-test-support", version = "0.84.1" }

dirs-next = "2.0"
mockito = { version = "1.1", default-features = false }
quickcheck = "1.0"
quickcheck_macros = "1.0"
rstest = { version = "0.18", default-features = false }<|MERGE_RESOLUTION|>--- conflicted
+++ resolved
@@ -49,11 +49,6 @@
 htmlescape = "0.3"
 indexmap = "2.0"
 indicatif = "0.17"
-<<<<<<< HEAD
-is-root = "0.1"
-=======
-is-terminal = "0.4.8"
->>>>>>> e25a795c
 itertools = "0.10"
 log = "0.4"
 lscolors = { version = "0.15", default-features = false, features = ["nu-ansi-term"] }
