[package]
authors = ["The Nushell Project Developers"]
description = "Nushell's built-in commands"
edition = "2021"
license = "MIT"
name = "nu-command"
repository = "https://github.com/nushell/nushell/tree/main/crates/nu-command"
version = "0.84.1"

# See more keys and their definitions at https://doc.rust-lang.org/cargo/reference/manifest.html

[lib]
bench = false

[dependencies]
nu-ansi-term = "0.49.0"
nu-cmd-base = { path = "../nu-cmd-base", version = "0.84.1" }
nu-color-config = { path = "../nu-color-config", version = "0.84.1" }
nu-engine = { path = "../nu-engine", version = "0.84.1" }
nu-glob = { path = "../nu-glob", version = "0.84.1" }
nu-json = { path = "../nu-json", version = "0.84.1" }
nu-parser = { path = "../nu-parser", version = "0.84.1" }
nu-path = { path = "../nu-path", version = "0.84.1" }
nu-pretty-hex = { path = "../nu-pretty-hex", version = "0.84.1" }
nu-protocol = { path = "../nu-protocol", version = "0.84.1" }
nu-system = { path = "../nu-system", version = "0.84.1" }
nu-table = { path = "../nu-table", version = "0.84.1" }
nu-term-grid = { path = "../nu-term-grid", version = "0.84.1" }
nu-utils = { path = "../nu-utils", version = "0.84.1" }

alphanumeric-sort = "1.5"
base64 = "0.21"
byteorder = "1.4"
bytesize = "1.2"
calamine = "0.21"
chrono = { version = "0.4", features = ["std", "unstable-locales"], default-features = false }
chrono-humanize = "0.2.3"
chrono-tz = "0.8"
crossterm = "0.27"
csv = "1.2"
dialoguer = { default-features = false, features = ["fuzzy-select"], version = "0.10" }
digest = { default-features = false, version = "0.10" }
dtparse = "2.0"
encoding_rs = "0.8"
fancy-regex = "0.11"
filesize = "0.2"
filetime = "0.2"
fs_extra = "1.3"
htmlescape = "0.3"
indexmap = "2.0"
indicatif = "0.17"
itertools = "0.10"
log = "0.4"
lscolors = { version = "0.15", default-features = false, features = ["nu-ansi-term"] }
md5 = { package = "md-5", version = "0.10" }
miette = { version = "5.10", features = ["fancy-no-backtrace"] }
mime = "0.3"
mime_guess = "2.0"
<<<<<<< HEAD
native-tls = { version = "0.2", optional = true}
notify-debouncer-full = { version = "0.2", default-features = false }
=======
native-tls = "0.2"
notify-debouncer-full = { version = "0.3", default-features = false }
>>>>>>> 2f472633
num = { version = "0.4", optional = true }
num-format = { version = "0.4" }
num-traits = "0.2"
once_cell = "1.18"
open = "5.0"
os_pipe = "1.1"
pathdiff = "0.2"
percent-encoding = "2.3"
powierza-coefficient = "1.0"
print-positions = "0.6"
quick-xml = "0.30"
rand = "0.8"
rayon = "1.7"
regex = "1.7"
roxmltree = "0.18"
rusqlite = { version = "0.29", features = ["bundled"], optional = true }
rustls = { version = "0.21.5", features = ["dangerous_configuration"], optional = true }
same-file = "1.0"
serde = { version = "1.0", features = ["derive"] }
serde_json = "1.0"
serde_urlencoded = "0.7"
serde_yaml = "0.9"
sha2 = "0.10"
sysinfo = "0.29"
tabled = { version = "0.14.0", features = ["color"], default-features = false }
terminal_size = "0.2"
titlecase = "2.0"
toml = "0.7"
unicode-segmentation = "1.10"
ureq = { version = "2.7", default-features = false, features = ["charset", "gzip", "json"] }
url = "2.2"
uuid = { version = "1.3", features = ["v4"] }
wax = { version = "0.5" }
webpki-roots = { version = "0.25.2", optional = true }
which = { version = "4.4", optional = true }
bracoxide = "0.1.2"
chardetng = "0.1.17"

[target.'cfg(windows)'.dependencies]
winreg = "0.51"

[target.'cfg(unix)'.dependencies]
libc = "0.2"
umask = "2.1"
nix = { version = "0.27", default-features = false, features = ["user"] }

[target.'cfg(not(any(target_os = "android", target_os = "ios")))'.dependencies.trash]
optional = true
version = "3.0"

[target.'cfg(windows)'.dependencies.windows]
features = [
	"Win32_Foundation",
	"Win32_Storage_FileSystem",
	"Win32_System_SystemServices",
	"Win32_Security",
	"Win32_System_Threading",
]
version = "0.48"

[features]
rustls = ["dep:rustls", "dep:webpki-roots", "ureq/tls"]
native-tls = ["dep:native-tls", "ureq/native-tls"]
plugin = ["nu-parser/plugin"]
sqlite = ["rusqlite"]
trash-support = ["trash"]
which-support = ["which"]

[dev-dependencies]
nu-cmd-lang = { path = "../nu-cmd-lang", version = "0.84.1" }
nu-test-support = { path = "../nu-test-support", version = "0.84.1" }

dirs-next = "2.0"
mockito = { version = "1.1", default-features = false }
quickcheck = "1.0"
quickcheck_macros = "1.0"
rstest = { version = "0.18", default-features = false }<|MERGE_RESOLUTION|>--- conflicted
+++ resolved
@@ -56,13 +56,8 @@
 miette = { version = "5.10", features = ["fancy-no-backtrace"] }
 mime = "0.3"
 mime_guess = "2.0"
-<<<<<<< HEAD
 native-tls = { version = "0.2", optional = true}
-notify-debouncer-full = { version = "0.2", default-features = false }
-=======
-native-tls = "0.2"
 notify-debouncer-full = { version = "0.3", default-features = false }
->>>>>>> 2f472633
 num = { version = "0.4", optional = true }
 num-format = { version = "0.4" }
 num-traits = "0.2"
