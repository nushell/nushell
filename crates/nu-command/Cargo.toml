[package]
authors = ["The Nushell Project Developers"]
description = "Nushell's built-in commands"
edition = "2021"
license = "MIT"
name = "nu-command"
repository = "https://github.com/nushell/nushell/tree/main/crates/nu-command"
version = "0.82.1"

# See more keys and their definitions at https://doc.rust-lang.org/cargo/reference/manifest.html

[lib]
bench = false

[dependencies]
nu-ansi-term = "0.47.0"
nu-cmd-base = { path = "../nu-cmd-base", version = "0.82.1" }
nu-color-config = { path = "../nu-color-config", version = "0.82.1" }
nu-engine = { path = "../nu-engine", version = "0.82.1" }
nu-glob = { path = "../nu-glob", version = "0.82.1" }
nu-json = { path = "../nu-json", version = "0.82.1" }
nu-parser = { path = "../nu-parser", version = "0.82.1" }
nu-path = { path = "../nu-path", version = "0.82.1" }
nu-pretty-hex = { path = "../nu-pretty-hex", version = "0.82.1" }
nu-protocol = { path = "../nu-protocol", version = "0.82.1" }
nu-system = { path = "../nu-system", version = "0.82.1" }
nu-table = { path = "../nu-table", version = "0.82.1" }
nu-term-grid = { path = "../nu-term-grid", version = "0.82.1" }
nu-utils = { path = "../nu-utils", version = "0.82.1" }

Inflector = "0.11"
alphanumeric-sort = "1.5"
base64 = "0.21"
byteorder = "1.4"
bytesize = "1.2"
calamine = "0.21"
chrono = { version = "0.4", features = ["std", "unstable-locales"], default-features = false }
chrono-humanize = "0.2"
chrono-tz = "0.8"
crossterm = "0.26"
csv = "1.2"
dialoguer = { default-features = false, features = ["fuzzy-select"], version = "0.10" }
digest = { default-features = false, version = "0.10" }
dtparse = "1.5"
encoding_rs = "0.8"
fancy-regex = "0.11"
filesize = "0.2"
filetime = "0.2"
fs_extra = "1.3"
htmlescape = "0.3"
indexmap = "2.0"
indicatif = "0.17"
<<<<<<< HEAD
=======
is-root = "0.1"
is-terminal = "0.4.8"
>>>>>>> 786ba3bf
itertools = "0.10"
log = "0.4"
lscolors = { version = "0.14", default-features = false, features = ["nu-ansi-term"] }
md5 = { package = "md-5", version = "0.10" }
miette = { version = "5.9", features = ["fancy-no-backtrace"] }
mime = "0.3"
mime_guess = "2.0"
native-tls = "0.2"
notify-debouncer-full = { version = "0.2", default-features = false }
num = { version = "0.4", optional = true }
num-format = { version = "0.4" }
num-traits = "0.2"
once_cell = "1.18"
open = "5.0"
os_pipe = "1.1"
pathdiff = "0.2"
percent-encoding = "2.3"
powierza-coefficient = "1.0"
print-positions = "0.6"
quick-xml = "0.29"
rand = "0.8"
rayon = "1.7"
regex = "1.7"
roxmltree = "0.18"
rusqlite = { version = "0.29", features = ["bundled"], optional = true }
same-file = "1.0"
serde = { version = "1.0", features = ["derive"] }
serde_json = "1.0"
serde_urlencoded = "0.7"
serde_yaml = "0.9"
sha2 = "0.10"
sqlparser = { version = "0.34", features = ["serde"], optional = true }
sysinfo = "0.29"
tabled = { version = "0.12.2", features = ["color"], default-features = false }
terminal_size = "0.2"
titlecase = "2.0"
toml = "0.7"
unicode-segmentation = "1.10"
ureq = { version = "2.7", default-features = false, features = ["charset", "gzip", "json", "native-tls"] }
url = "2.2"
uuid = { version = "1.3", features = ["v4"] }
wax = { version = "0.5" }
which = { version = "4.4", optional = true }
bracoxide = "0.1.0"

[target.'cfg(windows)'.dependencies]
winreg = "0.50"

[target.'cfg(unix)'.dependencies]
libc = "0.2"
umask = "2.1"
nix = { version = "0.26", default-features = false, features = ["user"] }

[target.'cfg(not(any(target_os = "android", target_os = "ios")))'.dependencies.trash]
optional = true
version = "3.0"

[target.'cfg(windows)'.dependencies.windows]
features = [
	"Win32_Foundation",
	"Win32_Storage_FileSystem",
	"Win32_System_SystemServices",
	"Win32_Security",
	"Win32_System_Threading"
]
version = "0.48"

[features]
plugin = ["nu-parser/plugin"]
sqlite = ["rusqlite"]
trash-support = ["trash"]
which-support = ["which"]

[dev-dependencies]
nu-cmd-lang = { path = "../nu-cmd-lang", version = "0.82.1" }
nu-test-support = { path = "../nu-test-support", version = "0.82.1" }

dirs-next = "2.0"
mockito = { version = "1.1", default-features = false }
quickcheck = "1.0"
quickcheck_macros = "1.0"
rstest = { version = "0.17", default-features = false }<|MERGE_RESOLUTION|>--- conflicted
+++ resolved
@@ -50,11 +50,7 @@
 htmlescape = "0.3"
 indexmap = "2.0"
 indicatif = "0.17"
-<<<<<<< HEAD
-=======
-is-root = "0.1"
 is-terminal = "0.4.8"
->>>>>>> 786ba3bf
 itertools = "0.10"
 log = "0.4"
 lscolors = { version = "0.14", default-features = false, features = ["nu-ansi-term"] }
