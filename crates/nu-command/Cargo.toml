--- conflicted
+++ resolved
@@ -11,21 +11,6 @@
 # See more keys and their definitions at https://doc.rust-lang.org/cargo/reference/manifest.html
 
 [dependencies]
-<<<<<<< HEAD
-nu-color-config = { path = "../nu-color-config", version = "0.72.0"  }
-nu-engine = { path = "../nu-engine", version = "0.72.0"  }
-nu-glob = { path = "../nu-glob", version = "0.72.0" }
-nu-json = { path = "../nu-json", version = "0.72.0"  }
-nu-parser = { path = "../nu-parser", version = "0.72.0"  }
-nu-path = { path = "../nu-path", version = "0.72.0"  }
-nu-pretty-hex = { path = "../nu-pretty-hex", version = "0.72.0"  }
-nu-protocol = { path = "../nu-protocol", version = "0.72.0"  }
-nu-system = { path = "../nu-system", version = "0.72.0"  }
-nu-table = { path = "../nu-table", version = "0.72.0"  }
-nu-term-grid = { path = "../nu-term-grid", version = "0.72.0"  }
-nu-utils = { path = "../nu-utils", version = "0.72.0" }
-nu-explore = { path = "../nu-explore", version = "0.72.0" }
-=======
 nu-color-config = { path = "../nu-color-config", version = "0.72.1"  }
 nu-engine = { path = "../nu-engine", version = "0.72.1"  }
 nu-glob = { path = "../nu-glob", version = "0.72.1" }
@@ -38,7 +23,7 @@
 nu-table = { path = "../nu-table", version = "0.72.1"  }
 nu-term-grid = { path = "../nu-term-grid", version = "0.72.1"  }
 nu-utils = { path = "../nu-utils", version = "0.72.1" }
->>>>>>> 45c66e20
+nu-explore = { path = "../nu-explore", version = "0.72.1" }
 nu-ansi-term = "0.46.0"
 num-format = { version = "0.4.3" }
 
