--- conflicted
+++ resolved
@@ -86,20 +86,6 @@
 sha2 = "0.10"
 sqlparser = { version = "0.34", features = ["serde"], optional = true }
 sysinfo = "0.29"
-<<<<<<< HEAD
-tabled = "0.12.0"
-terminal_size = "0.2.1"
-titlecase = "2.0.0"
-toml = "0.7.1"
-unicode-segmentation = "1.10.0"
-ureq = { version = "2.6.2", default-features = false, features = [ "json", "charset", "native-tls", "gzip", ] }
-native-tls = "0.2.11"
-url = "2.2.1"
-uuid = { version = "1.3.0", features = ["v4"] }
-wax = { version = "0.5.0" }
-which = { version = "4.4.0", optional = true }
-bracoxide = "0.1.0"
-=======
 tabled = { version = "0.12.2", features = ["color"], default-features = false }
 terminal_size = "0.2"
 titlecase = "2.0"
@@ -110,7 +96,7 @@
 uuid = { version = "1.3", features = ["v4"] }
 wax = { version = "0.5" }
 which = { version = "4.4", optional = true }
->>>>>>> 9d247387
+bracoxide = "0.1.0"
 
 [target.'cfg(windows)'.dependencies]
 winreg = "0.50"
