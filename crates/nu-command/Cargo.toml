--- conflicted
+++ resolved
@@ -98,10 +98,6 @@
 uuid = { version = "1.3", features = ["v4"] }
 wax = { version = "0.5" }
 which = { version = "4.4", optional = true }
-<<<<<<< HEAD
-=======
-bracoxide = "0.1.1"
->>>>>>> dd86f14a
 
 [target.'cfg(windows)'.dependencies]
 winreg = "0.50"
