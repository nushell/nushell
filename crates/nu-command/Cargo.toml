--- conflicted
+++ resolved
@@ -16,7 +16,6 @@
 workspace = true
 
 [dependencies]
-<<<<<<< HEAD
 nu-cli = { path = "../nu-cli", version = "0.100.1"}
 nu-cmd-base = { path = "../nu-cmd-base", version = "0.100.1" }
 nu-color-config = { path = "../nu-color-config", version = "0.100.1" }
@@ -31,21 +30,6 @@
 nu-table = { path = "../nu-table", version = "0.100.1" }
 nu-term-grid = { path = "../nu-term-grid", version = "0.100.1" }
 nu-utils = { path = "../nu-utils", version = "0.100.1", default-features = false }
-=======
-nu-cmd-base = { path = "../nu-cmd-base", version = "0.101.0" }
-nu-color-config = { path = "../nu-color-config", version = "0.101.0" }
-nu-engine = { path = "../nu-engine", version = "0.101.0", default-features = false }
-nu-glob = { path = "../nu-glob", version = "0.101.0" }
-nu-json = { path = "../nu-json", version = "0.101.0" }
-nu-parser = { path = "../nu-parser", version = "0.101.0" }
-nu-path = { path = "../nu-path", version = "0.101.0" }
-nu-pretty-hex = { path = "../nu-pretty-hex", version = "0.101.0" }
-nu-protocol = { path = "../nu-protocol", version = "0.101.0", default-features = false }
-nu-system = { path = "../nu-system", version = "0.101.0" }
-nu-table = { path = "../nu-table", version = "0.101.0" }
-nu-term-grid = { path = "../nu-term-grid", version = "0.101.0" }
-nu-utils = { path = "../nu-utils", version = "0.101.0", default-features = false }
->>>>>>> fb261090
 nu-ansi-term = { workspace = true }
 nuon = { path = "../nuon", version = "0.101.0" }
 
