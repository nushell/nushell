use nu_test_support::fs::Stub::FileWithContentToBeTrimmed;
use nu_test_support::playground::Playground;
use nu_test_support::{nu, pipeline};

#[test]
fn table_to_json_text_and_from_json_text_back_into_table() {
    let actual = nu!(
        cwd: "tests/fixtures/formats", pipeline(
        r#"
            open sgml_description.json
            | to json
            | from json
            | get glossary.GlossDiv.GlossList.GlossEntry.GlossSee
        "#
    ));

    assert_eq!(actual.out, "markup");
}

#[test]
fn from_json_text_to_table() {
    Playground::setup("filter_from_json_test_1", |dirs, sandbox| {
        sandbox.with_files(vec![FileWithContentToBeTrimmed(
            "katz.txt",
            r#"
                {
                    "katz": [
                        {"name":   "Yehuda", "rusty_luck": 1},
                        {"name": "Jonathan", "rusty_luck": 1},
                        {"name":   "Andres", "rusty_luck": 1},
                        {"name":"GorbyPuff", "rusty_luck": 1}
                    ]
                }
            "#,
        )]);

        let actual = nu!(
            cwd: dirs.test(),
            "open katz.txt | from json | get katz | get rusty_luck | length "
        );

        assert_eq!(actual.out, "4");
    })
}

#[test]
fn from_json_text_recognizing_objects_independently_to_table() {
    Playground::setup("filter_from_json_test_2", |dirs, sandbox| {
        sandbox.with_files(vec![FileWithContentToBeTrimmed(
            "katz.txt",
            r#"
                {"name":   "Yehuda", "rusty_luck": 1}
                {"name": "Jonathan", "rusty_luck": 1}
                {"name":   "Andres", "rusty_luck": 1}
                {"name":"GorbyPuff", "rusty_luck": 3}
            "#,
        )]);

        let actual = nu!(
            cwd: dirs.test(), pipeline(
            r#"
                open katz.txt
                | from json -o
                | where name == "GorbyPuff"
                | get rusty_luck.0
            "#
        ));

        assert_eq!(actual.out, "3");
    })
}

#[test]
fn table_to_json_text() {
    Playground::setup("filter_to_json_test", |dirs, sandbox| {
        sandbox.with_files(vec![FileWithContentToBeTrimmed(
            "sample.txt",
            r#"
                JonAndrehudaTZ,3
                GorbyPuff,100
            "#,
        )]);

        let actual = nu!(
            cwd: dirs.test(), pipeline(
            r#"
                open sample.txt
                | lines
                | split column "," name luck
                | select name
                | to json
                | from json
<<<<<<< HEAD
                | select 0
=======
                | get 0
>>>>>>> f9e1c4ef
                | get name
            "#
        ));

        assert_eq!(actual.out, "JonAndrehudaTZ");
    })
}<|MERGE_RESOLUTION|>--- conflicted
+++ resolved
@@ -90,11 +90,7 @@
                 | select name
                 | to json
                 | from json
-<<<<<<< HEAD
-                | select 0
-=======
                 | get 0
->>>>>>> f9e1c4ef
                 | get name
             "#
         ));
