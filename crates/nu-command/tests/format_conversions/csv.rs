use nu_test_support::fs::Stub::FileWithContentToBeTrimmed;
use nu_test_support::playground::Playground;
use nu_test_support::{nu, pipeline};

#[test]
fn table_to_csv_text_and_from_csv_text_back_into_table() {
    let actual = nu!(
        cwd: "tests/fixtures/formats",
        "open caco3_plastics.csv | to csv | from csv | first | get origin "
    );

    assert_eq!(actual.out, "SPAIN");
}

#[test]
fn table_to_csv_text() {
    Playground::setup("filter_to_csv_test_1", |dirs, sandbox| {
        sandbox.with_files(vec![FileWithContentToBeTrimmed(
            "csv_text_sample.txt",
            r#"
                importer,shipper,tariff_item,name,origin
                Plasticos Rival,Reverte,2509000000,Calcium carbonate,Spain
                Tigre Ecuador,OMYA Andina,3824909999,Calcium carbonate,Colombia
            "#,
        )]);

        let actual = nu!(
            cwd: dirs.test(), pipeline(
            r#"
                open csv_text_sample.txt
                | lines
                | str trim
                | split column "," a b c d origin
                | last 1
                | to csv
                | lines
                | get 1
            "#
        ));

        assert!(actual
            .out
            .contains("Tigre Ecuador,OMYA Andina,3824909999,Calcium carbonate,Colombia"));
    })
}

#[test]
fn table_to_csv_text_skipping_headers_after_conversion() {
    Playground::setup("filter_to_csv_test_2", |dirs, sandbox| {
        sandbox.with_files(vec![FileWithContentToBeTrimmed(
            "csv_text_sample.txt",
            r#"
                importer,shipper,tariff_item,name,origin
                Plasticos Rival,Reverte,2509000000,Calcium carbonate,Spain
                Tigre Ecuador,OMYA Andina,3824909999,Calcium carbonate,Colombia
            "#,
        )]);

        let actual = nu!(
            cwd: dirs.test(), pipeline(
            r#"
                open csv_text_sample.txt
                | lines
                | str trim
                | split column "," a b c d origin
                | last 1
                | to csv --noheaders
            "#
        ));

        assert!(actual
            .out
            .contains("Tigre Ecuador,OMYA Andina,3824909999,Calcium carbonate,Colombia"));
    })
}

#[test]
fn infers_types() {
    Playground::setup("filter_from_csv_test_1", |dirs, sandbox| {
        sandbox.with_files(vec![FileWithContentToBeTrimmed(
            "los_cuatro_mosqueteros.csv",
            r#"
                first_name,last_name,rusty_luck,d
                Andrés,Robalino,1,d
                JT,Turner,1,d
                Yehuda,Katz,1,d
                Jason,Gedge,1,d
            "#,
        )]);

        let actual = nu!(
            cwd: dirs.test(), pipeline(
            r#"
                open los_cuatro_mosqueteros.csv
                | where rusty_luck > 0
                | length
            "#
        ));

        assert_eq!(actual.out, "4");
    })
}

#[test]
fn from_csv_text_to_table() {
    Playground::setup("filter_from_csv_test_2", |dirs, sandbox| {
        sandbox.with_files(vec![FileWithContentToBeTrimmed(
            "los_tres_caballeros.txt",
            r#"
                first_name,last_name,rusty_luck
                Andrés,Robalino,1
                JT,Turner,1
                Yehuda,Katz,1
            "#,
        )]);

        let actual = nu!(
            cwd: dirs.test(), pipeline(
            r#"
                open los_tres_caballeros.txt
                | from csv
                | get rusty_luck
                | length
            "#
        ));

        assert_eq!(actual.out, "3");
    })
}

#[test]
fn from_csv_text_with_separator_to_table() {
    Playground::setup("filter_from_csv_test_3", |dirs, sandbox| {
        sandbox.with_files(vec![FileWithContentToBeTrimmed(
            "los_tres_caballeros.txt",
            r#"
                first_name;last_name;rusty_luck
                Andrés;Robalino;1
                JT;Turner;1
                Yehuda;Katz;1
            "#,
        )]);

        let actual = nu!(
            cwd: dirs.test(), pipeline(
            r#"
                open los_tres_caballeros.txt
                | from csv --separator ";"
                | get rusty_luck
                | length
            "#
        ));

        assert_eq!(actual.out, "3");
    })
}

#[test]
fn from_csv_text_with_tab_separator_to_table() {
    Playground::setup("filter_from_csv_test_4", |dirs, sandbox| {
        sandbox.with_files(vec![FileWithContentToBeTrimmed(
            "los_tres_caballeros.txt",
            r#"
                first_name	last_name	rusty_luck
                Andrés	Robalino	1
                JT	Turner	1
                Yehuda	Katz	1
            "#,
        )]);

        let actual = nu!(
            cwd: dirs.test(), pipeline(
            r#"
                open los_tres_caballeros.txt
                | from csv --separator (char tab)
                | get rusty_luck
                | length
            "#
        ));

        assert_eq!(actual.out, "3");
    })
}

#[test]
fn from_csv_text_with_comments_to_table() {
    Playground::setup("filter_from_csv_test_5", |dirs, sandbox| {
        sandbox.with_files(vec![FileWithContentToBeTrimmed(
            "los_tres_caballeros.txt",
            r#"
                # This is a comment
                first_name,last_name,rusty_luck
                # This one too
                Andrés,Robalino,1
                Jonathan,Turner,1
                Yehuda,Katz,1
                # This one also
            "#,
        )]);

        let actual = nu!(
            cwd: dirs.test(), pipeline(
            r##"
                open los_tres_caballeros.txt
                | from csv --comment "#"
                | get rusty_luck
                | length
            "##
        ));

        assert_eq!(actual.out, "3");
    })
}

#[test]
fn from_csv_text_with_custom_quotes_to_table() {
    Playground::setup("filter_from_csv_test_6", |dirs, sandbox| {
        sandbox.with_files(vec![FileWithContentToBeTrimmed(
            "los_tres_caballeros.txt",
            r#"
                first_name,last_name,rusty_luck
                'And''rés',Robalino,1
                Jonathan,Turner,1
                Yehuda,Katz,1
            "#,
        )]);

        let actual = nu!(
            cwd: dirs.test(), pipeline(
            r#"
                open los_tres_caballeros.txt
                | from csv --quote "'"
                | first
                | get first_name
            "#
        ));

        assert_eq!(actual.out, "And'rés");
    })
}

#[test]
fn from_csv_text_with_custom_escapes_to_table() {
    Playground::setup("filter_from_csv_test_7", |dirs, sandbox| {
        sandbox.with_files(vec![FileWithContentToBeTrimmed(
            "los_tres_caballeros.txt",
            r#"
                first_name,last_name,rusty_luck
                "And\"rés",Robalino,1
                Jonathan,Turner,1
                Yehuda,Katz,1
            "#,
        )]);

        let actual = nu!(
            cwd: dirs.test(), pipeline(
            r"
                open los_tres_caballeros.txt
                | from csv --escape '\'
                | first
                | get first_name
            "
        ));

        assert_eq!(actual.out, "And\"rés");
    })
}

#[test]
fn from_csv_text_skipping_headers_to_table() {
    Playground::setup("filter_from_csv_test_8", |dirs, sandbox| {
        sandbox.with_files(vec![FileWithContentToBeTrimmed(
            "los_tres_amigos.txt",
            r#"
                Andrés,Robalino,1
                JT,Turner,1
                Yehuda,Katz,1
            "#,
        )]);

        let actual = nu!(
            cwd: dirs.test(), pipeline(
            r#"
                open los_tres_amigos.txt
                | from csv --noheaders
                | get column3
                | length
            "#
        ));

        assert_eq!(actual.out, "3");
    })
}

#[test]
fn from_csv_text_with_missing_columns_to_table() {
    Playground::setup("filter_from_csv_test_9", |dirs, sandbox| {
        sandbox.with_files(vec![FileWithContentToBeTrimmed(
            "los_tres_caballeros.txt",
            r#"
                first_name,last_name,rusty_luck
                Andrés,Robalino
                Jonathan,Turner,1
                Yehuda,Katz,1
            "#,
        )]);

        let actual = nu!(
            cwd: dirs.test(), pipeline(
            r#"
                open los_tres_caballeros.txt
                | from csv --flexible
                | get -i rusty_luck
                | compact
                | length
            "#
        ));

        assert_eq!(actual.out, "2");
    })
}

#[test]
fn from_csv_text_with_multiple_char_separator() {
    Playground::setup("filter_from_csv_test_10", |dirs, sandbox| {
        sandbox.with_files(vec![FileWithContentToBeTrimmed(
            "los_tres_caballeros.txt",
            r#"
                first_name,last_name,rusty_luck
                Andrés,Robalino,1
                Jonathan,Turner,1
                Yehuda,Katz,1
            "#,
        )]);

        let actual = nu!(
            cwd: dirs.test(), pipeline(
            r#"
                open los_tres_caballeros.txt
                | from csv --separator "li"
            "#
        ));

        assert!(actual
            .err
            .contains("separator should be a single char or a 4-byte unicode"));
    })
}

#[test]
fn from_csv_text_with_wrong_type_separator() {
    Playground::setup("filter_from_csv_test_11", |dirs, sandbox| {
        sandbox.with_files(vec![FileWithContentToBeTrimmed(
            "los_tres_caballeros.txt",
            r#"
                first_name,last_name,rusty_luck
                Andrés,Robalino,1
                Jonathan,Turner,1
                Yehuda,Katz,1
            "#,
        )]);

        let actual = nu!(
            cwd: dirs.test(), pipeline(
            r#"
                open los_tres_caballeros.txt
                | from csv --separator ('123' | into int)
            "#
        ));

        assert!(actual.err.contains("can't convert int to string"));
    })
}

#[test]
fn table_with_record_error() {
    let actual = nu!(pipeline(
        r#"
            [[a b]; [1 2] [3 {a: 1 b: 2}]] 
            | to csv
        "#
    ));

    assert!(actual.err.contains("can't convert"))
}

#[test]
fn list_not_table_error() {
    let actual = nu!(pipeline(
        r#"
            [{a: 1 b: 2} {a: 3 b: 4} 1]
            | to csv
        "#
    ));

    assert!(actual.err.contains("can't convert"))
}

#[test]
fn string_to_csv_error() {
    let actual = nu!(pipeline(
        r#"
            'qwe' | to csv
        "#
    ));

    assert!(actual.err.contains("command doesn't support"))
<<<<<<< HEAD
=======
}

#[test]
fn parses_csv_with_unicode_sep() {
    Playground::setup("filter_from_csv_unicode_sep_test_3", |dirs, sandbox| {
        sandbox.with_files(vec![FileWithContentToBeTrimmed(
            "los_tres_caballeros.txt",
            r#"
                first_name;last_name;rusty_luck
                Andrés;Robalino;1
                JT;Turner;1
                Yehuda;Katz;1
            "#,
        )]);

        let actual = nu!(
            cwd: dirs.test(), pipeline(
            r#"
                open los_tres_caballeros.txt
                | from csv --separator "003B"
                | get rusty_luck
                | length
            "#
        ));

        assert_eq!(actual.out, "3");
    })
}

#[test]
fn parses_csv_with_unicode_x1f_sep() {
    Playground::setup("filter_from_csv_unicode_sep_x1f_test_3", |dirs, sandbox| {
        sandbox.with_files(vec![FileWithContentToBeTrimmed(
            "los_tres_caballeros.txt",
            r#"
                first_namelast_namerusty_luck
                AndrésRobalino1
                JTTurner1
                YehudaKatz1
            "#,
        )]);

        let actual = nu!(
            cwd: dirs.test(), pipeline(
            r#"
                open los_tres_caballeros.txt
                | from csv --separator "001F"
                | get rusty_luck
                | length
            "#
        ));

        assert_eq!(actual.out, "3");
    })
>>>>>>> a9a82de5
}<|MERGE_RESOLUTION|>--- conflicted
+++ resolved
@@ -405,8 +405,6 @@
     ));
 
     assert!(actual.err.contains("command doesn't support"))
-<<<<<<< HEAD
-=======
 }
 
 #[test]
@@ -461,5 +459,4 @@
 
         assert_eq!(actual.out, "3");
     })
->>>>>>> a9a82de5
 }