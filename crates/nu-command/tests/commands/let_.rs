use nu_test_support::nu;

#[test]
fn let_name_builtin_var() {
    let actual = nu!("let in = 3");

    assert!(actual
        .err
        .contains("'in' is the name of a builtin Nushell variable"));
}

#[test]
fn let_doesnt_mutate() {
    let actual = nu!("let i = 3; $i = 4");

    assert!(actual.err.contains("immutable"));
}

#[test]
fn let_takes_pipeline() {
    let actual = nu!(r#"let x = "hello world" | str length; print $x"#);

    assert_eq!(actual.out, "11");
}

#[test]
fn let_pipeline_allows_in() {
    let actual =
        nu!(r#"def foo [] { let x = $in | str length; print ($x + 10) }; "hello world" | foo"#);

    assert_eq!(actual.out, "21");
}

#[test]
fn mut_takes_pipeline() {
    let actual = nu!(r#"mut x = "hello world" | str length; print $x"#);

    assert_eq!(actual.out, "11");
}

#[test]
fn mut_pipeline_allows_in() {
    let actual =
        nu!(r#"def foo [] { mut x = $in | str length; print ($x + 10) }; "hello world" | foo"#);

    assert_eq!(actual.out, "21");
}

<<<<<<< HEAD
=======
#[test]
fn let_pipeline_redirects_internals() {
    let actual = nu!(r#"let x = echo 'bar'; $x | str length"#);

    assert_eq!(actual.out, "3");
}

#[test]
fn let_pipeline_redirects_externals() {
    let actual = nu!(r#"let x = nu --testbin cococo 'bar'; $x | str length"#);

    assert_eq!(actual.out, "3");
}

>>>>>>> a9a82de5
#[ignore]
#[test]
fn let_with_external_failed() {
    // FIXME: this test hasn't run successfully for a long time. We should
    // bring it back to life at some point.
    let actual = nu!(r#"let x = nu --testbin outcome_err "aa"; echo fail"#);

    assert!(!actual.out.contains("fail"));
}<|MERGE_RESOLUTION|>--- conflicted
+++ resolved
@@ -46,8 +46,6 @@
     assert_eq!(actual.out, "21");
 }
 
-<<<<<<< HEAD
-=======
 #[test]
 fn let_pipeline_redirects_internals() {
     let actual = nu!(r#"let x = echo 'bar'; $x | str length"#);
@@ -62,7 +60,6 @@
     assert_eq!(actual.out, "3");
 }
 
->>>>>>> a9a82de5
 #[ignore]
 #[test]
 fn let_with_external_failed() {
