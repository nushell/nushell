--- conflicted
+++ resolved
@@ -10,11 +10,7 @@
             } else {
                 $total += 1;
             }
-<<<<<<< HEAD
-            echo 1
-=======
             1
->>>>>>> a9a82de5
         }");
     // Make sure we don't see any of these values in the output
     // As we do not auto-print loops anymore
