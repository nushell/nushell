--- conflicted
+++ resolved
@@ -148,11 +148,7 @@
             "
         );
 
-<<<<<<< HEAD
-        assert_eq!(Path::new(&actual.out), dirs_next::home_dir().unwrap());
-=======
-        assert_eq!(Some(PathBuf::from(actual.out)), dirs::home_dir());
->>>>>>> 85b06b22
+        assert_eq!(Path::new(&actual.out), dirs::home_dir().unwrap());
     })
 }
 
