use nu_test_support::fs::{file_contents, Stub::FileWithContent};
use nu_test_support::nu;
use nu_test_support::playground::Playground;

#[cfg(not(windows))]
#[test]
fn redirect_err() {
    Playground::setup("redirect_err_test", |dirs, _sandbox| {
        let output = nu!(
            cwd: dirs.test(),
            "cat asdfasdfasdf.txt err> a.txt; cat a.txt"
        );

        assert!(output.out.contains("asdfasdfasdf.txt"));

        // check append mode
        let output = nu!(
                cwd: dirs.test(),
                "cat asdfasdfasdf.txt err>> a.txt; cat a.txt"
        );
        let v: Vec<_> = output.out.match_indices("asdfasdfasdf.txt").collect();
        assert_eq!(v.len(), 2);
    })
}

#[cfg(windows)]
#[test]
fn redirect_err() {
    Playground::setup("redirect_err_test", |dirs, _sandbox| {
        let output = nu!(
            cwd: dirs.test(),
            "vol missingdrive err> a; (open a | size).bytes >= 16"
        );

        assert!(output.out.contains("true"));

        let output = nu!(
            cwd: dirs.test(),
            "vol missingdrive err>> a; (open a | size).bytes >= 32"
        );
        assert!(output.out.contains("true"));
    })
}

#[cfg(not(windows))]
#[test]
fn redirect_outerr() {
    Playground::setup("redirect_outerr_test", |dirs, _sandbox| {
        nu!(
            cwd: dirs.test(),
            "cat asdfasdfasdf.txt out+err> a"
        );
        let output = nu!(cwd: dirs.test(), "cat a");

        assert!(output.out.contains("asdfasdfasdf.txt"));

        let output = nu!(cwd: dirs.test(), "cat asdfasdfasdf.txt o+e>> a; cat a");
        let v: Vec<_> = output.out.match_indices("asdfasdfasdf.txt").collect();
        assert_eq!(v.len(), 2);
    })
}

#[cfg(windows)]
#[test]
fn redirect_outerr() {
    Playground::setup("redirect_outerr_test", |dirs, _sandbox| {
        nu!(
            cwd: dirs.test(),
            "vol missingdrive out+err> a"
        );
        let output = nu!(cwd: dirs.test(), "(open a | size).bytes >= 16");

        assert!(output.out.contains("true"));

        nu!(
            cwd: dirs.test(),
            "vol missingdrive out+err>> a"
        );
        let output = nu!(cwd: dirs.test(), "(open a | size).bytes >= 32");
        assert!(output.out.contains("true"));
    })
}

#[test]
fn redirect_out() {
    Playground::setup("redirect_out_test", |dirs, _sandbox| {
        let output = nu!(
            cwd: dirs.test(),
            "echo 'hello' out> a; open a"
        );

        assert!(output.out.contains("hello"));

        let output = nu!(
            cwd: dirs.test(),
            "echo 'hello' out>> a; open a"
        );
        assert!(output.out.contains("hellohello"));
    })
}

#[test]
fn two_lines_redirection() {
    Playground::setup("redirections with two lines commands", |dirs, _| {
        nu!(
                cwd: dirs.test(),
                r#"
def foobar [] {
    'hello' out> output1.txt
    'world' out> output2.txt
}
foobar"#);
        let file_out1 = dirs.test().join("output1.txt");
        let actual = file_contents(file_out1);
        assert!(actual.contains("hello"));
        let file_out2 = dirs.test().join("output2.txt");
        let actual = file_contents(file_out2);
        assert!(actual.contains("world"));
    })
}

#[test]
fn separate_redirection() {
    Playground::setup(
        "external with both stdout and stderr messages, to different file",
        |dirs, sandbox| {
            let script_body = r#"
        echo message
        echo message 1>&2
        "#;
            let expect_body = "message";

            #[cfg(not(windows))]
            {
                sandbox.with_files(vec![FileWithContent("test.sh", script_body)]);
                nu!(
                    cwd: dirs.test(),
                    "bash test.sh out> out.txt err> err.txt"
                );
            }
            #[cfg(windows)]
            {
                sandbox.with_files(vec![FileWithContent("test.bat", script_body)]);
                nu!(
                    cwd: dirs.test(),
                    "cmd /D /c test.bat out> out.txt err> err.txt"
                );
            }
            // check for stdout redirection file.
            let expected_out_file = dirs.test().join("out.txt");
            let actual = file_contents(expected_out_file);
            assert!(actual.contains(expect_body));

            // check for stderr redirection file.
            let expected_err_file = dirs.test().join("err.txt");
            let actual = file_contents(expected_err_file);
            assert!(actual.contains(expect_body));
        },
    )
}

#[test]
fn same_target_redirection_with_too_much_stderr_not_hang_nushell() {
    use nu_test_support::pipeline;
    use nu_test_support::playground::Playground;
    Playground::setup("external with many stderr message", |dirs, sandbox| {
        let bytes: usize = 81920;
        let mut large_file_body = String::with_capacity(bytes);
        for _ in 0..bytes {
            large_file_body.push('a');
        }
        sandbox.with_files(vec![FileWithContent("a_large_file.txt", &large_file_body)]);

        nu!(
            cwd: dirs.test(), pipeline(
                "
                $env.LARGE = (open --raw a_large_file.txt);
                nu --testbin echo_env_stderr LARGE out+err> another_large_file.txt
                "
            ),
        );

        let expected_file = dirs.test().join("another_large_file.txt");
        let actual = file_contents(expected_file);
        assert_eq!(actual, format!("{large_file_body}\n"));

        // not hangs in append mode either.
        let cloned_body = large_file_body.clone();
        large_file_body.push_str(&format!("\n{cloned_body}"));
        nu!(
            cwd: dirs.test(), pipeline(
                "
                $env.LARGE = (open --raw a_large_file.txt);
                nu --testbin echo_env_stderr LARGE out+err>> another_large_file.txt
                "
            ),
        );
        let expected_file = dirs.test().join("another_large_file.txt");
        let actual = file_contents(expected_file);
        assert_eq!(actual, format!("{large_file_body}\n"));
    })
}

#[test]
fn redirection_keep_exit_codes() {
    Playground::setup(
        "redirection should keep exit code the same",
        |dirs, sandbox| {
            let script_body = r#"exit 10"#;
            #[cfg(not(windows))]
            let output = {
                sandbox.with_files(vec![FileWithContent("test.sh", script_body)]);
                nu!(
                    cwd: dirs.test(),
                    "bash test.sh out> out.txt err> err.txt; echo $env.LAST_EXIT_CODE"
                )
            };
            #[cfg(windows)]
            let output = {
                sandbox.with_files(vec![FileWithContent("test.bat", script_body)]);
                nu!(
                    cwd: dirs.test(),
                    "cmd /D /c test.bat out> out.txt err> err.txt; echo $env.LAST_EXIT_CODE"
                )
            };
            assert_eq!(output.out, "10")
        },
    )
}

#[cfg(not(windows))]
#[test]
fn redirection_with_pipeline_works() {
    use nu_test_support::fs::{file_contents, Stub::FileWithContent};
    use nu_test_support::playground::Playground;
    Playground::setup(
        "external with stdout message with pipeline should write data",
        |dirs, sandbox| {
            let script_body = r"echo message";
            let expect_body = "message";
            sandbox.with_files(vec![FileWithContent("test.sh", script_body)]);

            nu!(
                cwd: dirs.test(),
                "bash test.sh out> out.txt | describe"
            );
            // check for stdout redirection file.
            let expected_out_file = dirs.test().join("out.txt");
            let actual = file_contents(expected_out_file);
            assert!(actual.contains(expect_body));

            // check append mode works
            nu!(
                cwd: dirs.test(),
                "bash test.sh o>> out.txt | describe"
            );
            let expected_out_file = dirs.test().join("out.txt");
            let actual = file_contents(expected_out_file);
            let v: Vec<_> = actual.match_indices("message").collect();
            assert_eq!(v.len(), 2);
        },
    )
}

#[test]
fn redirect_support_variable() {
    Playground::setup("redirect_out_support_variable", |dirs, _sandbox| {
        let output = nu!(
            cwd: dirs.test(),
            "let x = 'tmp_file'; echo 'hello' out> $x; open tmp_file"
        );

        assert!(output.out.contains("hello"));

<<<<<<< HEAD
        // FIXME: this doesn't work, currently nushell returns an error.
        let output = nu!(
=======
        nu!(
>>>>>>> 7ac5a01e
            cwd: dirs.test(),
            "let x = 'tmp_file'; echo 'hello there' out+err> $x; open tmp_file"
        );
        // check for stdout redirection file.
        let expected_out_file = dirs.test().join("tmp_file");
        let actual = file_contents(expected_out_file);
        assert!(actual.contains("hello there"));
    })
}

#[test]
fn separate_redirection_support_variable() {
    Playground::setup(
        "external with both stdout and stderr messages, to different file",
        |dirs, sandbox| {
            let script_body = r#"
        echo message
        echo message 1>&2
        "#;
            let expect_body = "message";

            #[cfg(not(windows))]
            {
                sandbox.with_files(vec![FileWithContent("test.sh", script_body)]);
                nu!(
                    cwd: dirs.test(),
                    r#"let o_f = "out.txt"; let e_f = "err.txt"; bash test.sh out> $o_f err> $e_f"#
                );
            }
            #[cfg(windows)]
            {
                sandbox.with_files(vec![FileWithContent("test.bat", script_body)]);
                nu!(
                    cwd: dirs.test(),
                    r#"let o_f = "out.txt"; let e_f = "err.txt"; cmd /D /c test.bat out> $o_f err> $e_f"#
                );
            }
            // check for stdout redirection file.
            let expected_out_file = dirs.test().join("out.txt");
            let actual = file_contents(expected_out_file);
            assert!(actual.contains(expect_body));

            // check for stderr redirection file.
            let expected_err_file = dirs.test().join("err.txt");
            let actual = file_contents(expected_err_file);
            assert!(actual.contains(expect_body));
        },
    )
}

#[test]
fn redirection_should_have_a_target() {
    let scripts = [
        "echo asdf o+e>",
        "echo asdf o>",
        "echo asdf e>",
        "echo asdf o> e>",
        "echo asdf o> tmp.txt e>",
        "echo asdf o> e> tmp.txt",
        "echo asdf o> | ignore",
        "echo asdf o>; echo asdf",
    ];
    for code in scripts {
        let actual = nu!(code);
        assert!(
            actual.err.contains("expected redirection target",),
            "should be error, code: {}",
            code
        );
    }
}<|MERGE_RESOLUTION|>--- conflicted
+++ resolved
@@ -272,12 +272,7 @@
 
         assert!(output.out.contains("hello"));
 
-<<<<<<< HEAD
-        // FIXME: this doesn't work, currently nushell returns an error.
-        let output = nu!(
-=======
-        nu!(
->>>>>>> 7ac5a01e
+        nu!(
             cwd: dirs.test(),
             "let x = 'tmp_file'; echo 'hello there' out+err> $x; open tmp_file"
         );
@@ -285,6 +280,24 @@
         let expected_out_file = dirs.test().join("tmp_file");
         let actual = file_contents(expected_out_file);
         assert!(actual.contains("hello there"));
+
+        // append mode support variable too.
+        let output = nu!(
+            cwd: dirs.test(),
+            "let x = 'tmp_file'; echo 'hello' out>> $x; open tmp_file"
+        );
+        let v: Vec<_> = output.out.match_indices("hello").collect();
+        assert_eq!(v.len(), 2);
+
+        let output = nu!(
+            cwd: dirs.test(),
+            "let x = 'tmp_file'; echo 'hello' out+err>> $x; open tmp_file"
+        );
+        // check for stdout redirection file.
+        let expected_out_file = dirs.test().join("tmp_file");
+        let actual = file_contents(expected_out_file);
+        let v: Vec<_> = output.out.match_indices("hello").collect();
+        assert_eq!(v.len(), 3);
     })
 }
 
