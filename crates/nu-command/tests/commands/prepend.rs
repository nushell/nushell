--- conflicted
+++ resolved
@@ -20,11 +20,7 @@
                 open los_tres_caballeros.txt
                 | lines
                 | prepend "pollo loco"
-<<<<<<< HEAD
-                | select 0
-=======
                 | get 0
->>>>>>> f9e1c4ef
                 "#
         ));
 
