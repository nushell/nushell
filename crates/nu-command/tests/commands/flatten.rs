--- conflicted
+++ resolved
@@ -43,11 +43,7 @@
     let actual = nu!(
         cwd: ".", pipeline(
         r#"
-<<<<<<< HEAD
-            echo [[Andrés, Nicolás, Robalino]] | flatten | select 1
-=======
             echo [[Andrés, Nicolás, Robalino]] | flatten | get 1
->>>>>>> f9e1c4ef
         "#
     ));
 
