--- conflicted
+++ resolved
@@ -183,17 +183,16 @@
     assert!(actual.err.contains("only_supports_this_input_type"));
 }
 
-<<<<<<< HEAD
+// Test that filtering on columns that might be missing/null works
+#[test]
+fn where_gt_null() {
+    let actual = nu!("[{foo: 123} {}] | where foo? > 10 | to nuon");
+    assert_eq!(actual.out, "[[foo]; [123]]");
+}
+
 #[test]
 fn pass_through_empty_pipelines() {
     let actual = nu!(cwd: ".", pipeline(r#"null | where name == "foo" | to json"#));
 
     assert_eq!(actual.out, "[]");
-=======
-// Test that filtering on columns that might be missing/null works
-#[test]
-fn where_gt_null() {
-    let actual = nu!("[{foo: 123} {}] | where foo? > 10 | to nuon");
-    assert_eq!(actual.out, "[[foo]; [123]]");
->>>>>>> c12b2110
 }