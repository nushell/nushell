--- conflicted
+++ resolved
@@ -55,14 +55,11 @@
 #[test]
 fn checks_tilde_relative_path_exists() {
     let actual = nu!("'~' | path exists");
-<<<<<<< HEAD
-=======
     assert_eq!(actual.out, "true");
 }
 
 #[test]
 fn const_path_exists() {
     let actual = nu!("const exists = ('~' | path exists); $exists");
->>>>>>> a9a82de5
     assert_eq!(actual.out, "true");
 }