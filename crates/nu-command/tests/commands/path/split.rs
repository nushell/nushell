use nu_test_support::{nu, pipeline};

#[test]
fn splits_empty_path() {
    let actual = nu!(
        cwd: "tests", pipeline(
        r#"
            echo '' | path split | is-empty
        "#
    ));

    assert_eq!(actual.out, "true");
}

#[test]
fn splits_correctly_single_path() {
    let actual = nu!(
        cwd: "tests", pipeline(
        r#"
            'home/viking/spam.txt'
            | path split
            | last
        "#
    ));

    assert_eq!(actual.out, "spam.txt");
<<<<<<< HEAD
=======
}

#[test]
fn splits_correctly_single_path_const() {
    let actual = nu!(r#"
        const result = ('home/viking/spam.txt' | path split);
        $result | last
    "#);

    assert_eq!(actual.out, "spam.txt");
>>>>>>> a9a82de5
}<|MERGE_RESOLUTION|>--- conflicted
+++ resolved
@@ -24,8 +24,6 @@
     ));
 
     assert_eq!(actual.out, "spam.txt");
-<<<<<<< HEAD
-=======
 }
 
 #[test]
@@ -36,5 +34,4 @@
     "#);
 
     assert_eq!(actual.out, "spam.txt");
->>>>>>> a9a82de5
 }