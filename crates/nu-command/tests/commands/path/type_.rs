use nu_test_support::fs::Stub::EmptyFile;
use nu_test_support::playground::Playground;
use nu_test_support::{nu, pipeline};

#[test]
fn returns_type_of_missing_file() {
    let actual = nu!(
        cwd: "tests", pipeline(
        r#"
            echo "spam.txt"
            | path type
        "#
    ));

    assert_eq!(actual.out, "");
}

#[test]
fn returns_type_of_existing_file() {
    Playground::setup("path_expand_1", |dirs, sandbox| {
        sandbox
            .within("menu")
            .with_files(vec![EmptyFile("spam.txt")]);

        let actual = nu!(
            cwd: dirs.test(), pipeline(
            r#"
                echo "menu"
                | path type
            "#
        ));

        assert_eq!(actual.out, "dir");
    })
}

#[test]
fn returns_type_of_existing_directory() {
    Playground::setup("path_expand_1", |dirs, sandbox| {
        sandbox
            .within("menu")
            .with_files(vec![EmptyFile("spam.txt")]);

        let actual = nu!(
            cwd: dirs.test(), pipeline(
            r#"
                echo "menu/spam.txt"
                | path type
            "#
        ));

        assert_eq!(actual.out, "file");

        let actual = nu!(pipeline(
            r#"
                echo "~"
                | path type
            "#
        ));

        assert_eq!(actual.out, "dir");
<<<<<<< HEAD
=======
    })
}

#[test]
fn returns_type_of_existing_file_const() {
    Playground::setup("path_type_const", |dirs, sandbox| {
        sandbox
            .within("menu")
            .with_files(vec![EmptyFile("spam.txt")]);

        let actual = nu!(
            cwd: dirs.test(), pipeline(
            r#"
                const ty = ("menu" | path type);
                $ty
            "#
        ));

        assert_eq!(actual.out, "dir");
>>>>>>> a9a82de5
    })
}<|MERGE_RESOLUTION|>--- conflicted
+++ resolved
@@ -59,8 +59,6 @@
         ));
 
         assert_eq!(actual.out, "dir");
-<<<<<<< HEAD
-=======
     })
 }
 
@@ -80,6 +78,5 @@
         ));
 
         assert_eq!(actual.out, "dir");
->>>>>>> a9a82de5
     })
 }