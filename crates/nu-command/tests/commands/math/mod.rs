--- conflicted
+++ resolved
@@ -1,11 +1,8 @@
 mod avg;
 mod eval;
 mod median;
-<<<<<<< HEAD
 mod round;
-=======
 mod sqrt;
->>>>>>> db28bf6a
 mod sum;
 
 use nu_test_support::{nu, pipeline};
