--- conflicted
+++ resolved
@@ -122,11 +122,7 @@
             r#"
                 open sample.toml
                 | get fortune_tellers.2.name fortune_tellers.0.name fortune_tellers.1.name
-<<<<<<< HEAD
-                | select 2
-=======
                 | get 2
->>>>>>> f9e1c4ef
             "#
         ));
 
