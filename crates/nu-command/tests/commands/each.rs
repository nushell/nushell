use nu_test_support::{nu, pipeline};

#[test]
fn each_works_separately() {
    let actual = nu!(
        cwd: "tests/fixtures/formats", pipeline(
        r#"
        echo [1 2 3] | each { echo $it 10 | math sum } | to json -r
        "#
    ));

    assert_eq!(actual.out, "[11,12,13]");
}

#[test]
fn each_group_works() {
    let actual = nu!(
        cwd: "tests/fixtures/formats", pipeline(
        r#"
        echo [1 2 3 4 5 6] | each group 3 { $it } | to json --raw
        "#
    ));

    assert_eq!(actual.out, "[[1,2,3],[4,5,6]]");
}

#[test]
fn each_window() {
    let actual = nu!(
        cwd: "tests/fixtures/formats", pipeline(
        r#"
        echo [1 2 3 4] | each window 3 { $it } | to json --raw
        "#
    ));

    assert_eq!(actual.out, "[[1,2,3],[2,3,4]]");
}

#[test]
fn each_window_stride() {
    let actual = nu!(
        cwd: "tests/fixtures/formats", pipeline(
        r#"
        echo [1 2 3 4 5 6] | each window 3 -s 2 { echo $it } | to json --raw
        "#
    ));

    assert_eq!(actual.out, "[[1,2,3],[3,4,5]]");
}

#[test]
fn each_no_args_in_block() {
    let actual = nu!(
        cwd: "tests/fixtures/formats", pipeline(
        r#"
<<<<<<< HEAD
        echo [[foo bar]; [a b] [c d] [e f]] | each {|i| $i | to json -r } | select 1
=======
        echo [[foo bar]; [a b] [c d] [e f]] | each {|i| $i | to json -r } | get 1
>>>>>>> f9e1c4ef
        "#
    ));

    assert_eq!(actual.out, r#"{"foo": "c","bar": "d"}"#);
}

#[test]
fn each_implicit_it_in_block() {
    let actual = nu!(
        cwd: "tests/fixtures/formats", pipeline(
        r#"
        echo [[foo bar]; [a b] [c d] [e f]] | each { nu --testbin cococo $it.foo } | str collect
        "#
    ));

    assert_eq!(actual.out, "ace");
}<|MERGE_RESOLUTION|>--- conflicted
+++ resolved
@@ -53,11 +53,7 @@
     let actual = nu!(
         cwd: "tests/fixtures/formats", pipeline(
         r#"
-<<<<<<< HEAD
-        echo [[foo bar]; [a b] [c d] [e f]] | each {|i| $i | to json -r } | select 1
-=======
         echo [[foo bar]; [a b] [c d] [e f]] | each {|i| $i | to json -r } | get 1
->>>>>>> f9e1c4ef
         "#
     ));
 
