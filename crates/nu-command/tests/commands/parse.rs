--- conflicted
+++ resolved
@@ -214,16 +214,6 @@
 
     #[test]
     fn parse_handles_external_stream_chunking() {
-<<<<<<< HEAD
-        Playground::setup("parse_test_streaming_1", |dirs, _sandbox| {
-            let actual = nu!(
-                cwd: dirs.test(), pipeline(
-                r#"
-                    "abcdefghijklmnopqrstuvwxyz" * 1000 | save --force data.txt;
-                    open data.txt | parse --regex "(abcdefghijklmnopqrstuvwxyz)" | length
-                "#
-            ));
-=======
         Playground::setup("parse_test_streaming_1", |dirs, sandbox| {
             let data: String = std::iter::repeat("abcdefghijklmnopqrstuvwxyz")
                 .take(1000)
@@ -234,7 +224,6 @@
                 cwd: dirs.test(),
                 r#"open data.txt | parse --regex "(abcdefghijklmnopqrstuvwxyz)" | length"#
             );
->>>>>>> a9a82de5
 
             assert_eq!(actual.out, "1000");
         })
