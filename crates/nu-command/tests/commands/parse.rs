--- conflicted
+++ resolved
@@ -75,11 +75,7 @@
                     echo ["1:INFO:component:all is well" "2:ERROR::something bad happened"]
                     | parse "{timestamp}:{level}:{tag}:{entry}"
                     | get entry
-<<<<<<< HEAD
-                    | select 1
-=======
                     | get 1
->>>>>>> f9e1c4ef
                 "#
             ));
 
@@ -129,11 +125,7 @@
                 r#"
                     open nushell_git_log_oneline.txt
                     | parse --regex "(?P<Hash>\w+) (?P<Message>.+) \(#(?P<PR>\d+)\)"
-<<<<<<< HEAD
-                    | select 1
-=======
                     | get 1
->>>>>>> f9e1c4ef
                     | get PR
                 "#
             ));
@@ -152,11 +144,7 @@
                 r#"
                     open nushell_git_log_oneline.txt
                     | parse --regex "(\w+) (.+) \(#(\d+)\)"
-<<<<<<< HEAD
-                    | select 1
-=======
                     | get 1
->>>>>>> f9e1c4ef
                     | get Capture1
                 "#
             ));
@@ -175,11 +163,7 @@
                 r#"
                     open nushell_git_log_oneline.txt
                     | parse --regex "(?P<Hash>\w+) (.+) \(#(?P<PR>\d+)\)"
-<<<<<<< HEAD
-                    | select 1
-=======
                     | get 1
->>>>>>> f9e1c4ef
                     | get Capture2
                 "#
             ));
