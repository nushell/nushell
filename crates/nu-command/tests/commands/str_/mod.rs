--- conflicted
+++ resolved
@@ -135,11 +135,7 @@
 }
 
 #[test]
-<<<<<<< HEAD
-fn converts_to_decimal() {
-=======
 fn converts_to_float() {
->>>>>>> a9a82de5
     let actual = nu!(pipeline(
         r#"
             echo "3.1, 0.0415"
