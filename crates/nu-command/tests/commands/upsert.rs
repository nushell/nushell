use nu_test_support::{nu, pipeline};

#[test]
fn sets_the_column() {
    let actual = nu!(
        cwd: "tests/fixtures/formats", pipeline(
        r#"
            open cargo_sample.toml
            | upsert dev-dependencies.pretty_assertions "0.7.0"
            | get dev-dependencies.pretty_assertions
        "#
    ));

    assert_eq!(actual.out, "0.7.0");
}

#[test]
fn doesnt_convert_record_to_table() {
    let actual = nu!("{a:1} | upsert a 2 | to nuon");
    assert_eq!(actual.out, "{a: 2}");
}

<<<<<<< HEAD
#[cfg(features = "inc")]
#[test]
fn sets_the_column_from_a_block_run_output() {
    let actual = nu!(
        cwd: "tests/fixtures/formats", pipeline(
        "
            open cargo_sample.toml
            | upsert dev-dependencies.pretty_assertions { open cargo_sample.toml | get dev-dependencies.pretty_assertions | inc --minor }
            | get dev-dependencies.pretty_assertions
        "
    ));

    assert_eq!(actual.out, "0.7.0");
}

=======
>>>>>>> a9a82de5
#[test]
fn sets_the_column_from_a_block_full_stream_output() {
    let actual = nu!(
        cwd: "tests/fixtures/formats", pipeline(
        r#"
            {content: null}
            | upsert content {|| open --raw cargo_sample.toml | lines | first 5 }
            | get content.1
            | str contains "nu"
        "#
    ));

    assert_eq!(actual.out, "true");
}

#[test]
fn sets_the_column_from_a_subexpression() {
    let actual = nu!(
        cwd: "tests/fixtures/formats", pipeline(
        r#"
            {content: null}
            | upsert content (open --raw cargo_sample.toml | lines | first 5)
            | get content.1
            | str contains "nu"
        "#
    ));

    assert_eq!(actual.out, "true");
}

#[test]
fn upsert_uses_enumerate_index_inserting() {
    let actual = nu!(
        "[[a]; [7] [6]] | enumerate | upsert b {|el| $el.index + 1 + $el.item.a } | flatten | to nuon"
    );

    assert_eq!(actual.out, "[[index, a, b]; [0, 7, 8], [1, 6, 8]]");
}

#[test]
fn upsert_uses_enumerate_index_updating() {
    let actual = nu!("[[a]; [7] [6]] | enumerate | upsert a {|el| $el.index + 1 + $el.item.a } | flatten | to nuon");

    assert_eq!(actual.out, "[[index, a]; [0, 8], [1, 8]]");
}

#[test]
fn index_does_not_exist() {
    let actual = nu!("[1,2,3] | upsert 4 4");

    assert!(actual.err.contains("index too large (max: 3)"));
}

#[test]
fn upsert_empty() {
    let actual = nu!("[] | upsert 1 1");

    assert!(actual.err.contains("index too large (max: 0)"));
}

#[test]
fn upsert_support_lazy_record() {
    let actual =
        nu!(r#"let x = (lazy make -c ["h"] -g {|a| $a | str upcase}); $x | upsert h 10 | get h"#);
    assert_eq!(actual.out, "10");

    let actual =
        nu!(r#"let x = (lazy make -c ["h"] -g {|a| $a | str upcase}); $x | upsert aa 10 | get aa"#);
    assert_eq!(actual.out, "10");
}<|MERGE_RESOLUTION|>--- conflicted
+++ resolved
@@ -20,24 +20,6 @@
     assert_eq!(actual.out, "{a: 2}");
 }
 
-<<<<<<< HEAD
-#[cfg(features = "inc")]
-#[test]
-fn sets_the_column_from_a_block_run_output() {
-    let actual = nu!(
-        cwd: "tests/fixtures/formats", pipeline(
-        "
-            open cargo_sample.toml
-            | upsert dev-dependencies.pretty_assertions { open cargo_sample.toml | get dev-dependencies.pretty_assertions | inc --minor }
-            | get dev-dependencies.pretty_assertions
-        "
-    ));
-
-    assert_eq!(actual.out, "0.7.0");
-}
-
-=======
->>>>>>> a9a82de5
 #[test]
 fn sets_the_column_from_a_block_full_stream_output() {
     let actual = nu!(
