--- conflicted
+++ resolved
@@ -151,7 +151,6 @@
 }
 
 #[test]
-<<<<<<< HEAD
 fn reject_list_columns() {
     let actual = nu!("let arg = [type size]; [[name type size];[Cargo.toml file 10mb] [Cargo.lock file 10mb] [src dir 100mb]] | reject $arg | to nuon");
     assert_eq!(actual.out, "[[name]; [Cargo.toml], [Cargo.lock], [src]]");
@@ -165,6 +164,7 @@
         "[[name, type, size]; [Cargo.lock, file, 10000000b]]"
     );
 }
+
 #[test]
 fn rject_list_mixed() {
     let actual = nu!("let arg = [ type 2]; [[name type size];[Cargp.toml file 10mb] [ Cargo.lock file 10mb] [src dir 100mb]] | reject $arg | to nuon");
@@ -172,7 +172,8 @@
         actual.out,
         "[[name, size]; [Cargp.toml, 10000000b], [Cargo.lock, 10000000b]]"
     );
-=======
+
+#[test]
 fn reject_multiple_rows_ascending() {
     let actual = nu!("[[a,b];[1 2] [3 4] [5 6]] | reject 1 2 | to nuon");
     assert_eq!(actual.out, "[[a, b]; [1, 2]]");
@@ -182,5 +183,4 @@
 fn reject_multiple_rows_descending() {
     let actual = nu!("[[a,b];[1 2] [3 4] [5 6]] | reject 2 1 | to nuon");
     assert_eq!(actual.out, "[[a, b]; [1, 2]]");
->>>>>>> 248aca7a
 }