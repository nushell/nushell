--- conflicted
+++ resolved
@@ -1,4 +1,4 @@
-use nu_test_support::fs::Stub::FileWithContentToBeTrimmed;
+use nu_test_support::fs::Stub::{EmptyFile, FileWithContentToBeTrimmed};
 use nu_test_support::playground::Playground;
 use nu_test_support::{nu, pipeline};
 
@@ -14,11 +14,7 @@
                 [Yehuda Katz 10/11/2013 A]
             ]
             | select rusty_at last_name
-<<<<<<< HEAD
-            | select 0
-=======
             | get 0
->>>>>>> f9e1c4ef
             | get last_name
         "#
     ));
@@ -129,4 +125,42 @@
     ));
 
     assert_eq!(actual.out, "first name last name");
+}
+
+#[test]
+fn selects_a_row() {
+    Playground::setup("select_test_1", |dirs, sandbox| {
+        sandbox.with_files(vec![EmptyFile("notes.txt"), EmptyFile("arepas.txt")]);
+
+        let actual = nu!(
+            cwd: dirs.test(), pipeline(
+            r#"
+                ls
+                | sort-by name
+                | select 0
+                | get name.0
+            "#
+        ));
+
+        assert_eq!(actual.out, "arepas.txt");
+    });
+}
+
+#[test]
+fn selects_many_rows() {
+    Playground::setup("select_test_2", |dirs, sandbox| {
+        sandbox.with_files(vec![EmptyFile("notes.txt"), EmptyFile("arepas.txt")]);
+
+        let actual = nu!(
+            cwd: dirs.test(), pipeline(
+            r#"
+                ls
+                | get name
+                | select 1 0
+                | length
+            "#
+        ));
+
+        assert_eq!(actual.out, "2");
+    });
 }