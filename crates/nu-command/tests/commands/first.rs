--- conflicted
+++ resolved
@@ -40,16 +40,10 @@
     Playground::setup("first_test_3", |dirs, sandbox| {
         sandbox.with_files(vec![EmptyFile("caballeros.txt"), EmptyFile("arepas.clu")]);
 
-<<<<<<< HEAD
-        let actual = nu!(cwd: dirs.test(), "ls | first | length");
-
-        assert_eq!(actual.out, "1");
-=======
         // FIXME: We should probably change first to return a one row table instead of a record here
         let actual = nu!(cwd: dirs.test(), "ls | first | values | length");
 
         assert_eq!(actual.out, "4");
->>>>>>> a9a82de5
     })
 }
 
