--- conflicted
+++ resolved
@@ -55,11 +55,7 @@
 mod network;
 mod nu_check;
 mod open;
-<<<<<<< HEAD
-=======
-mod p;
 mod par_each;
->>>>>>> 4c4c1f61
 mod parse;
 mod path;
 mod platform;
