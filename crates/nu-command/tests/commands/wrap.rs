--- conflicted
+++ resolved
@@ -22,11 +22,7 @@
                 | from csv
                 | wrap caballeros
                 | get caballeros
-<<<<<<< HEAD
-                | select 0
-=======
                 | get 0
->>>>>>> f9e1c4ef
                 | get last_name
             "#
         ));
@@ -55,11 +51,7 @@
                 | from csv
                 | get last_name
                 | wrap caballero
-<<<<<<< HEAD
-                | select 2
-=======
                 | get 2
->>>>>>> f9e1c4ef
                 | get caballero
             "#
         ));
