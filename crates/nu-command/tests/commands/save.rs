use nu_test_support::fs::{file_contents, Stub::FileWithContent};
use nu_test_support::nu;
use nu_test_support::playground::Playground;
use std::io::Write;

#[test]
fn figures_out_intelligently_where_to_write_out_with_metadata() {
    Playground::setup("save_test_1", |dirs, sandbox| {
        sandbox.with_files(vec![FileWithContent(
            "cargo_sample.toml",
            r#"
                [package]
                name = "nu"
                version = "0.1.1"
                authors = ["Yehuda Katz <wycats@gmail.com>"]
                description = "A shell for the GitHub era"
                license = "ISC"
                edition = "2018"
            "#,
        )]);

        let subject_file = dirs.test().join("cargo_sample.toml");

        nu!(
            cwd: dirs.root(),
            "open save_test_1/cargo_sample.toml | save"
        );

        let actual = file_contents(&subject_file);
        assert!(actual.contains("0.1.1"));
    })
}

#[test]
fn writes_out_csv() {
    Playground::setup("save_test_2", |dirs, sandbox| {
        sandbox.with_files(vec![]);

        let expected_file = dirs.test().join("cargo_sample.csv");

        nu!(
            cwd: dirs.root(),
            r#"echo [[name, version, description, license, edition]; [nu, "0.14", "A new type of shell", "MIT", "2018"]] | save save_test_2/cargo_sample.csv"#,
        );

        let actual = file_contents(expected_file);
        println!("{}", actual);
        assert!(actual.contains("nu,0.14,A new type of shell,MIT,2018"));
    })
}

<<<<<<< HEAD
#[test]
fn writes_out_list() {
    Playground::setup("save_test_3", |dirs, sandbox| {
        sandbox.with_files(vec![]);

        let expected_file = dirs.test().join("list_sample.txt");

        nu!(
            cwd: dirs.root(),
            r#"echo [a b c d] | save save_test_3/list_sample.txt"#,
        );

        let actual = file_contents(expected_file);
        println!("{actual}");
        assert_eq!(actual, "a\nb\nc\nd\n")
    })
}

// FIXME: jt: needs more work
#[ignore]
=======
>>>>>>> 1527b34d
#[test]
fn save_append_will_create_file_if_not_exists() {
    Playground::setup("save_test_3", |dirs, sandbox| {
        sandbox.with_files(vec![]);

        let expected_file = dirs.test().join("new-file.txt");

        nu!(
            cwd: dirs.root(),
            r#"echo hello | save --raw --append save_test_3/new-file.txt"#,
        );

        let actual = file_contents(expected_file);
        println!("{}", actual);
        assert_eq!(actual, "hello");
    })
}

#[test]
fn save_append_will_not_overwrite_content() {
    Playground::setup("save_test_4", |dirs, sandbox| {
        sandbox.with_files(vec![]);

        let expected_file = dirs.test().join("new-file.txt");

        {
            let mut file =
                std::fs::File::create(&expected_file).expect("Failed to create test file");
            file.write_all("hello ".as_bytes())
                .expect("Failed to write to test file")
        }

        nu!(
            cwd: dirs.root(),
            r#"echo world | save --append save_test_4/new-file.txt"#,
        );

        let actual = file_contents(expected_file);
        println!("{}", actual);
        assert_eq!(actual, "hello world");
    })
}<|MERGE_RESOLUTION|>--- conflicted
+++ resolved
@@ -49,7 +49,6 @@
     })
 }
 
-<<<<<<< HEAD
 #[test]
 fn writes_out_list() {
     Playground::setup("save_test_3", |dirs, sandbox| {
@@ -68,10 +67,6 @@
     })
 }
 
-// FIXME: jt: needs more work
-#[ignore]
-=======
->>>>>>> 1527b34d
 #[test]
 fn save_append_will_create_file_if_not_exists() {
     Playground::setup("save_test_3", |dirs, sandbox| {
