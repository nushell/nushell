use nu_engine::{eval_block, eval_expression, eval_expression_with_input, CallExt};
use nu_protocol::ast::Call;
<<<<<<< HEAD
use nu_protocol::engine::{Block, Command, EngineState, Stack};
use nu_protocol::{Category, Example, PipelineData, ShellError, Signature, SyntaxShape, Value};
=======
use nu_protocol::engine::{CaptureBlock, Command, EngineState, Stack};
use nu_protocol::{
    Category, Example, FromValue, PipelineData, ShellError, Signature, SyntaxShape, Type, Value,
};
>>>>>>> bb0d08a7

#[derive(Clone)]
pub struct If;

impl Command for If {
    fn name(&self) -> &str {
        "if"
    }

    fn usage(&self) -> &str {
        "Conditionally run a block."
    }

    fn signature(&self) -> nu_protocol::Signature {
        Signature::build("if")
            .input_output_types(vec![(Type::Any, Type::Any)])
            .required("cond", SyntaxShape::Expression, "condition to check")
            .required(
                "then_block",
                SyntaxShape::Block,
                "block to run if check succeeds",
            )
            .optional(
                "else_expression",
                SyntaxShape::Keyword(b"else".to_vec(), Box::new(SyntaxShape::Expression)),
                "expression or block to run if check fails",
            )
            .category(Category::Core)
    }

    fn extra_usage(&self) -> &str {
        r#"This command is a parser keyword. For details, check:
  https://www.nushell.sh/book/thinking_in_nu.html"#
    }

    fn is_parser_keyword(&self) -> bool {
        true
    }

    fn run(
        &self,
        engine_state: &EngineState,
        stack: &mut Stack,
        call: &Call,
        input: PipelineData,
    ) -> Result<nu_protocol::PipelineData, nu_protocol::ShellError> {
        let cond = call.positional_nth(0).expect("checked through parser");
        let then_block: Block = call.req(engine_state, stack, 1)?;
        let else_case = call.positional_nth(2);

        let result = eval_expression(engine_state, stack, cond)?;
        match &result {
            Value::Bool { val, .. } => {
                if *val {
                    let block = engine_state.get_block(then_block.block_id);
                    eval_block(
                        engine_state,
                        stack,
                        block,
                        input,
                        call.redirect_stdout,
                        call.redirect_stderr,
                    )
                } else if let Some(else_case) = else_case {
                    if let Some(else_expr) = else_case.as_keyword() {
                        if let Some(block_id) = else_expr.as_block() {
                            let block = engine_state.get_block(block_id);
                            eval_block(
                                engine_state,
                                stack,
                                block,
                                input,
                                call.redirect_stdout,
                                call.redirect_stderr,
                            )
                        } else {
                            eval_expression_with_input(
                                engine_state,
                                stack,
                                else_expr,
                                input,
                                call.redirect_stdout,
                                call.redirect_stderr,
                            )
                            .map(|res| res.0)
                        }
                    } else {
                        eval_expression_with_input(
                            engine_state,
                            stack,
                            else_case,
                            input,
                            call.redirect_stdout,
                            call.redirect_stderr,
                        )
                        .map(|res| res.0)
                    }
                } else {
                    Ok(PipelineData::new(call.head))
                }
            }
            x => Err(ShellError::CantConvert(
                "bool".into(),
                x.get_type().to_string(),
                result.span()?,
                None,
            )),
        }
    }

    fn examples(&self) -> Vec<Example> {
        vec![
            Example {
                description: "Output a value if a condition matches, otherwise return nothing",
                example: "if 2 < 3 { 'yes!' }",
                result: Some(Value::test_string("yes!")),
            },
            Example {
                description: "Output a value if a condition matches, else return another value",
                example: "if 5 < 3 { 'yes!' } else { 'no!' }",
                result: Some(Value::test_string("no!")),
            },
            Example {
                description: "Chain multiple if's together",
                example: "if 5 < 3 { 'yes!' } else if 4 < 5 { 'no!' } else { 'okay!' }",
                result: Some(Value::test_string("no!")),
            },
        ]
    }
}

#[cfg(test)]
mod test {
    use super::*;

    #[test]
    fn test_examples() {
        use crate::test_examples;

        test_examples(If {})
    }
}<|MERGE_RESOLUTION|>--- conflicted
+++ resolved
@@ -1,14 +1,9 @@
 use nu_engine::{eval_block, eval_expression, eval_expression_with_input, CallExt};
 use nu_protocol::ast::Call;
-<<<<<<< HEAD
 use nu_protocol::engine::{Block, Command, EngineState, Stack};
-use nu_protocol::{Category, Example, PipelineData, ShellError, Signature, SyntaxShape, Value};
-=======
-use nu_protocol::engine::{CaptureBlock, Command, EngineState, Stack};
 use nu_protocol::{
-    Category, Example, FromValue, PipelineData, ShellError, Signature, SyntaxShape, Type, Value,
+    Category, Example, PipelineData, ShellError, Signature, SyntaxShape, Type, Value,
 };
->>>>>>> bb0d08a7
 
 #[derive(Clone)]
 pub struct If;
