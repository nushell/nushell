--- conflicted
+++ resolved
@@ -116,6 +116,7 @@
                 exit_code,
                 span,
                 metadata,
+                trim_end_newline,
             }) if capture_errors => {
                 let mut exit_code_ctrlc = None;
                 let exit_code: Vec<Value> = match exit_code {
@@ -149,72 +150,8 @@
                     )),
                     span,
                     metadata,
-<<<<<<< HEAD
                     trim_end_newline,
-                }) => {
-                    // collect all output first.
-                    let mut stderr_ctrlc = None;
-                    let stderr_msg = match stderr {
-                        None => "".to_string(),
-                        Some(stderr_stream) => {
-                            stderr_ctrlc = stderr_stream.ctrlc.clone();
-                            stderr_stream.into_string().map(|s| s.item)?
-                        }
-                    };
-
-                    let mut stdout_ctrlc = None;
-                    let stdout_msg = match stdout {
-                        None => "".to_string(),
-                        Some(stdout_stream) => {
-                            stdout_ctrlc = stdout_stream.ctrlc.clone();
-                            stdout_stream.into_string().map(|s| s.item)?
-                        }
-                    };
-
-                    let mut exit_code_ctrlc = None;
-                    let exit_code: Vec<Value> = match exit_code {
-                        None => vec![],
-                        Some(exit_code_stream) => {
-                            exit_code_ctrlc = exit_code_stream.ctrlc.clone();
-                            exit_code_stream.into_iter().collect()
-                        }
-                    };
-                    if let Some(Value::Int { val: code, .. }) = exit_code.last() {
-                        // if exit_code is not 0, it indicates error occured, return back Err.
-                        if *code != 0 {
-                            return Err(ShellError::ExternalCommand(
-                                "External command runs to failed".to_string(),
-                                stderr_msg,
-                                span,
-                            ));
-                        }
-                    }
-                    // construct pipeline data to our caller
-                    Ok(PipelineData::ExternalStream {
-                        stdout: Some(RawStream::new(
-                            Box::new(vec![Ok(stdout_msg.into_bytes())].into_iter()),
-                            stdout_ctrlc,
-                            span,
-                        )),
-                        stderr: Some(RawStream::new(
-                            Box::new(vec![Ok(stderr_msg.into_bytes())].into_iter()),
-                            stderr_ctrlc,
-                            span,
-                        )),
-                        exit_code: Some(ListStream::from_stream(
-                            exit_code.into_iter(),
-                            exit_code_ctrlc,
-                        )),
-                        span,
-                        metadata,
-                        trim_end_newline,
-                    })
-                }
-                Ok(other) => Ok(other),
-                Err(e) => Err(e),
-=======
                 })
->>>>>>> efdfeac5
             }
             Ok(PipelineData::ExternalStream {
                 stdout,
@@ -222,12 +159,14 @@
                 exit_code: _,
                 span,
                 metadata,
+                trim_end_newline,
             }) if ignore_program_errors => Ok(PipelineData::ExternalStream {
                 stdout,
                 stderr,
                 exit_code: None,
                 span,
                 metadata,
+                trim_end_newline,
             }),
             Err(_) if ignore_shell_errors => Ok(PipelineData::new(call.head)),
             r => r,
