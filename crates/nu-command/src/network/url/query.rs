<<<<<<< HEAD
use std::borrow::Cow;

use nu_protocol::{Record, ShellError, Span, Type, Value};
=======
use nu_protocol::{IntoValue, Record, ShellError, Span, Type, Value};
>>>>>>> cc0259bb

pub fn record_to_query_string(
    record: &Record,
    span: Span,
    head: Span,
) -> Result<String, ShellError> {
    let mut row_vec = vec![];
    for (k, v) in record {
        match v {
            Value::List { ref vals, .. } => {
                for v_item in vals {
                    row_vec.push((
                        k.as_str(),
                        v_item
                            .coerce_str()
                            .map_err(|_| ShellError::UnsupportedInput {
                                msg: "Expected a record with list of string values".to_string(),
                                input: "value originates from here".into(),
                                msg_span: head,
                                input_span: span,
                            })?,
                    ));
                }
            }
            _ => row_vec.push((
                k.as_str(),
                v.coerce_str().map_err(|_| ShellError::UnsupportedInput {
                    msg: "Expected a record with string or list of string values".to_string(),
                    input: "value originates from here".into(),
                    msg_span: head,
                    input_span: span,
                })?,
            )),
        }
    }

    serde_urlencoded::to_string(row_vec).map_err(|_| ShellError::CantConvert {
        to_type: "URL".into(),
        from_type: Type::record().to_string(),
        span: head,
        help: None,
    })
}

<<<<<<< HEAD
pub fn table_to_query_string(
    table: &[Value],
    span: Span,
    head: Span,
) -> Result<String, ShellError> {
    let row_vec = table
        .iter()
        .map(|val| match val {
            Value::Record { val, internal_span } => key_value_from_record(val, *internal_span),
            _ => Err(ShellError::UnsupportedInput {
                msg: "expected a table".into(),
                input: "not a table, contains non-record values".into(),
                msg_span: head,
                input_span: span,
            }),
        })
        .collect::<Result<Vec<_>, ShellError>>()?;

    serde_urlencoded::to_string(row_vec).map_err(|_| ShellError::CantConvert {
        to_type: "URL".into(),
        from_type: Type::table().to_string(),
        span: head,
        help: None,
    })
}

fn key_value_from_record(record: &Record, span: Span) -> Result<(Cow<str>, Cow<str>), ShellError> {
    let key = record
        .get("key")
        .ok_or_else(|| ShellError::CantFindColumn {
            col_name: "key".into(),
            span: None,
            src_span: span,
        })?
        .coerce_str()?;
    let value = record
        .get("value")
        .ok_or_else(|| ShellError::CantFindColumn {
            col_name: "value".into(),
            span: None,
            src_span: span,
        })?
        .coerce_str()?;
    Ok((key, value))
=======
pub fn query_string_to_table(query: &str, head: Span, span: Span) -> Result<Value, ShellError> {
    let params = serde_urlencoded::from_str::<Vec<(String, String)>>(query)
        .map_err(|_| ShellError::UnsupportedInput {
            msg: "String not compatible with url-encoding".to_string(),
            input: "value originates from here".into(),
            msg_span: head,
            input_span: span,
        })?
        .into_iter()
        .map(|(key, value)| {
            Value::record(
                nu_protocol::record! {
                    "key" => key.into_value(head),
                    "value" => value.into_value(head)
                },
                head,
            )
        })
        .collect::<Vec<_>>();

    Ok(Value::list(params, head))
>>>>>>> cc0259bb
}<|MERGE_RESOLUTION|>--- conflicted
+++ resolved
@@ -1,10 +1,6 @@
-<<<<<<< HEAD
 use std::borrow::Cow;
 
-use nu_protocol::{Record, ShellError, Span, Type, Value};
-=======
 use nu_protocol::{IntoValue, Record, ShellError, Span, Type, Value};
->>>>>>> cc0259bb
 
 pub fn record_to_query_string(
     record: &Record,
@@ -49,7 +45,6 @@
     })
 }
 
-<<<<<<< HEAD
 pub fn table_to_query_string(
     table: &[Value],
     span: Span,
@@ -94,7 +89,8 @@
         })?
         .coerce_str()?;
     Ok((key, value))
-=======
+}
+
 pub fn query_string_to_table(query: &str, head: Span, span: Span) -> Result<Value, ShellError> {
     let params = serde_urlencoded::from_str::<Vec<(String, String)>>(query)
         .map_err(|_| ShellError::UnsupportedInput {
@@ -116,5 +112,4 @@
         .collect::<Vec<_>>();
 
     Ok(Value::list(params, head))
->>>>>>> cc0259bb
 }