use nu_cmd_base::input_handler::{operate, CellPathOnlyArgs};
use nu_engine::CallExt;
use nu_protocol::ast::Call;
use nu_protocol::ast::CellPath;
use nu_protocol::engine::{Command, EngineState, Stack};
use nu_protocol::Category;
use nu_protocol::{Example, PipelineData, ShellError, Signature, Span, SyntaxShape, Type, Value};
use percent_encoding::{utf8_percent_encode, AsciiSet, NON_ALPHANUMERIC};

#[derive(Clone)]
pub struct SubCommand;

impl Command for SubCommand {
    fn name(&self) -> &str {
        "url encode"
    }

    fn signature(&self) -> Signature {
        Signature::build("url encode")
<<<<<<< HEAD
            .input_output_types(vec![(Type::String, Type::String), (Type::List(Box::new(Type::String)), Type::List(Box::new(Type::String)))])
=======
            .input_output_types(vec![
                (Type::String, Type::String),
                (Type::List(Box::new(Type::String)), Type::List(Box::new(Type::String))),
                (Type::Table(vec![]), Type::Table(vec![])),
            ])
            .allow_variants_without_examples(true)
            .vectorizes_over_list(true)
>>>>>>> 9db0d6bd
            .switch(
            "all",
            "encode all non-alphanumeric chars including `/`, `.`, `:`",
            Some('a'))
            .rest(
                "rest",
                SyntaxShape::CellPath,
                "For a data structure input, check strings at the given cell paths, and replace with result",
            )
            .category(Category::Strings)
    }

    fn usage(&self) -> &str {
        "Converts a string to a percent encoded web safe string."
    }

    fn search_terms(&self) -> Vec<&str> {
        vec!["string", "text", "convert"]
    }

    fn run(
        &self,
        engine_state: &EngineState,
        stack: &mut Stack,
        call: &Call,
        input: PipelineData,
    ) -> Result<PipelineData, ShellError> {
        let cell_paths: Vec<CellPath> = call.rest(engine_state, stack, 0)?;
        let args = CellPathOnlyArgs::from(cell_paths);
        if call.has_flag("all") {
            operate(
                action_all,
                args,
                input,
                call.head,
                engine_state.ctrlc.clone(),
            )
        } else {
            operate(action, args, input, call.head, engine_state.ctrlc.clone())
        }
    }

    fn examples(&self) -> Vec<Example> {
        vec![
            Example {
                description: "Encode a url with escape characters",
                example: "'https://example.com/foo bar' | url encode",
                result: Some(Value::test_string("https://example.com/foo%20bar")),
            },
            Example {
                description: "Encode multiple urls with escape characters in list",
                example: "['https://example.com/foo bar' 'https://example.com/a>b' '中文字/eng/12 34'] | url encode",
                result: Some(Value::List {
                    vals: vec![
                        Value::test_string("https://example.com/foo%20bar"),
                        Value::test_string("https://example.com/a%3Eb"),
                        Value::test_string("%E4%B8%AD%E6%96%87%E5%AD%97/eng/12%2034"),
                    ],
                    span: Span::test_data(),
                }),
            },
            Example {
                description: "Encode all non alphanumeric chars with all flag",
                example: "'https://example.com/foo bar' | url encode --all",
                result: Some(Value::test_string("https%3A%2F%2Fexample%2Ecom%2Ffoo%20bar")),
            },
        ]
    }
}

fn action_all(input: &Value, _arg: &CellPathOnlyArgs, head: Span) -> Value {
    match input {
        Value::String { val, .. } => {
            const FRAGMENT: &AsciiSet = NON_ALPHANUMERIC;
            Value::String {
                val: utf8_percent_encode(val, FRAGMENT).to_string(),
                span: head,
            }
        }
        Value::Error { .. } => input.clone(),
        _ => Value::Error {
            error: Box::new(ShellError::OnlySupportsThisInputType {
                exp_input_type: "string".into(),
                wrong_type: input.get_type().to_string(),
                dst_span: head,
                src_span: input.expect_span(),
            }),
        },
    }
}

fn action(input: &Value, _arg: &CellPathOnlyArgs, head: Span) -> Value {
    match input {
        Value::String { val, .. } => {
            const FRAGMENT: &AsciiSet = &NON_ALPHANUMERIC.remove(b'/').remove(b':').remove(b'.');
            Value::String {
                val: utf8_percent_encode(val, FRAGMENT).to_string(),
                span: head,
            }
        }
        Value::Error { .. } => input.clone(),
        _ => Value::Error {
            error: Box::new(ShellError::OnlySupportsThisInputType {
                exp_input_type: "string".into(),
                wrong_type: input.get_type().to_string(),
                dst_span: head,
                src_span: input.expect_span(),
            }),
        },
    }
}

#[cfg(test)]
mod test {
    use super::*;

    #[test]
    fn test_examples() {
        use crate::test_examples;

        test_examples(SubCommand {})
    }
}<|MERGE_RESOLUTION|>--- conflicted
+++ resolved
@@ -17,17 +17,12 @@
 
     fn signature(&self) -> Signature {
         Signature::build("url encode")
-<<<<<<< HEAD
-            .input_output_types(vec![(Type::String, Type::String), (Type::List(Box::new(Type::String)), Type::List(Box::new(Type::String)))])
-=======
             .input_output_types(vec![
                 (Type::String, Type::String),
                 (Type::List(Box::new(Type::String)), Type::List(Box::new(Type::String))),
                 (Type::Table(vec![]), Type::Table(vec![])),
             ])
             .allow_variants_without_examples(true)
-            .vectorizes_over_list(true)
->>>>>>> 9db0d6bd
             .switch(
             "all",
             "encode all non-alphanumeric chars including `/`, `.`, `:`",
