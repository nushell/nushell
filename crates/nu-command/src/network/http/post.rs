use nu_engine::CallExt;
use nu_protocol::ast::Call;
use nu_protocol::engine::{Command, EngineState, Stack};
use nu_protocol::{
    Category, Example, PipelineData, ShellError, Signature, Spanned, SyntaxShape, Type, Value,
};

use crate::network::http::client::{
    check_response_redirection, http_client, http_parse_redirect_mode, http_parse_url,
    request_add_authorization_header, request_add_custom_headers, request_handle_response,
    request_set_timeout, send_request,
};

use super::client::RequestFlags;

#[derive(Clone)]
pub struct SubCommand;

impl Command for SubCommand {
    fn name(&self) -> &str {
        "http post"
    }

    fn signature(&self) -> Signature {
        Signature::build("http post")
            .input_output_types(vec![(Type::Nothing, Type::Any)])
            .allow_variants_without_examples(true)
            .required("URL", SyntaxShape::String, "The URL to post to.")
            .required("data", SyntaxShape::Any, "The contents of the post body.")
            .named(
                "user",
                SyntaxShape::Any,
                "the username when authenticating",
                Some('u'),
            )
            .named(
                "password",
                SyntaxShape::Any,
                "the password when authenticating",
                Some('p'),
            )
            .named(
                "content-type",
                SyntaxShape::Any,
                "the MIME type of content to post",
                Some('t'),
            )
            .named(
                "max-time",
                SyntaxShape::Int,
                "timeout period in seconds",
                Some('m'),
            )
            .named(
                "headers",
                SyntaxShape::Any,
                "custom headers you want to add ",
                Some('H'),
            )
            .switch(
                "raw",
                "return values as a string instead of a table",
                Some('r'),
            )
            .switch(
                "insecure",
                "allow insecure server connections when using SSL",
                Some('k'),
            )
            .switch(
                "full",
                "returns the full response instead of only the body",
                Some('f'),
            )
            .switch(
                "allow-errors",
                "do not fail if the server returns an error code",
                Some('e'),
            ).named(
                "redirect-mode",
                SyntaxShape::String,
                "What to do when encountering redirects. Default: 'follow'. Valid options: 'follow' ('f'), 'manual' ('m'), 'error' ('e').",
                Some('R')
            )
            .filter()
            .category(Category::Network)
    }

    fn usage(&self) -> &str {
        "Post a body to a URL."
    }

    fn extra_usage(&self) -> &str {
        "Performs HTTP POST operation."
    }

    fn search_terms(&self) -> Vec<&str> {
        vec!["network", "send", "push"]
    }

    fn run(
        &self,
        engine_state: &EngineState,
        stack: &mut Stack,
        call: &Call,
        input: PipelineData,
    ) -> Result<PipelineData, ShellError> {
        run_post(engine_state, stack, call, input)
    }

    fn examples(&self) -> Vec<Example> {
        vec![
            Example {
                description: "Post content to example.com",
                example: "http post https://www.example.com 'body'",
                result: None,
            },
            Example {
                description: "Post content to example.com, with username and password",
                example: "http post --user myuser --password mypass https://www.example.com 'body'",
                result: None,
            },
            Example {
                description: "Post content to example.com, with custom header",
                example: "http post --headers [my-header-key my-header-value] https://www.example.com",
                result: None,
            },
            Example {
                description: "Post content to example.com, with JSON body",
                example: "http post --content-type application/json https://www.example.com { field: value }",
                result: None,
            },
        ]
    }
}

struct Arguments {
    url: Value,
    headers: Option<Value>,
    data: Value,
    content_type: Option<String>,
    raw: bool,
    insecure: bool,
    user: Option<String>,
    password: Option<String>,
    timeout: Option<Value>,
    full: bool,
    allow_errors: bool,
    redirect: Option<Spanned<String>>,
}

fn run_post(
    engine_state: &EngineState,
    stack: &mut Stack,
    call: &Call,
    _input: PipelineData,
) -> Result<PipelineData, ShellError> {
    let args = Arguments {
        url: call.req(engine_state, stack, 0)?,
        headers: call.get_flag(engine_state, stack, "headers")?,
        data: call.req(engine_state, stack, 1)?,
        content_type: call.get_flag(engine_state, stack, "content-type")?,
        raw: call.has_flag("raw"),
        insecure: call.has_flag("insecure"),
        user: call.get_flag(engine_state, stack, "user")?,
        password: call.get_flag(engine_state, stack, "password")?,
        timeout: call.get_flag(engine_state, stack, "max-time")?,
        full: call.has_flag("full"),
        allow_errors: call.has_flag("allow-errors"),
        redirect: call.get_flag(engine_state, stack, "redirect-mode")?,
    };

    helper(engine_state, stack, call, args)
}

// Helper function that actually goes to retrieve the resource from the url given
// The Option<String> return a possible file extension which can be used in AutoConvert commands
fn helper(
    engine_state: &EngineState,
    stack: &mut Stack,
    call: &Call,
    args: Arguments,
) -> Result<PipelineData, ShellError> {
    let span = args.url.span();
    let ctrl_c = engine_state.ctrlc.clone();
    let (requested_url, _) = http_parse_url(call, span, args.url)?;
    let redirect_mode = http_parse_redirect_mode(args.redirect)?;

<<<<<<< HEAD
    let client = http_client(args.insecure, redirect_mode, engine_state, stack);
=======
    let client = http_client(args.insecure, engine_state, stack)?;
>>>>>>> 15421dc4
    let mut request = client.post(&requested_url);

    request = request_set_timeout(args.timeout, request)?;
    request = request_add_authorization_header(args.user, args.password, request);
    request = request_add_custom_headers(args.headers, request)?;

    let response = send_request(request.clone(), Some(args.data), args.content_type, ctrl_c);

    let request_flags = RequestFlags {
        raw: args.raw,
        full: args.full,
        allow_errors: args.allow_errors,
    };

    check_response_redirection(redirect_mode, span, &response)?;
    request_handle_response(
        engine_state,
        stack,
        span,
        &requested_url,
        request_flags,
        response,
        request,
    )
}

#[cfg(test)]
mod tests {
    use super::*;

    #[test]
    fn test_examples() {
        use crate::test_examples;

        test_examples(SubCommand {})
    }
}<|MERGE_RESOLUTION|>--- conflicted
+++ resolved
@@ -186,11 +186,7 @@
     let (requested_url, _) = http_parse_url(call, span, args.url)?;
     let redirect_mode = http_parse_redirect_mode(args.redirect)?;
 
-<<<<<<< HEAD
     let client = http_client(args.insecure, redirect_mode, engine_state, stack);
-=======
-    let client = http_client(args.insecure, engine_state, stack)?;
->>>>>>> 15421dc4
     let mut request = client.post(&requested_url);
 
     request = request_set_timeout(args.timeout, request)?;
