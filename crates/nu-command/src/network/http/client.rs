use crate::{
    formats::value_to_json_value,
    network::{http::timeout_extractor_reader::UreqTimeoutExtractorReader, tls::tls_config},
};
use base64::{
    Engine, alphabet,
    engine::{GeneralPurpose, general_purpose::PAD},
};
use http::StatusCode;
use log::error;
use multipart_rs::MultipartWriter;
use nu_engine::command_prelude::*;
use nu_protocol::{ByteStream, LabeledError, Signals, shell_error::io::IoError};
use serde_json::Value as JsonValue;
use std::{
    collections::HashMap,
    io::Cursor,
    path::PathBuf,
    str::FromStr,
    sync::mpsc::{self, RecvTimeoutError},
    time::Duration,
};
use ureq::{
    Body, Error, Proxy, ProxyBuilder, ProxyProtocol, RequestBuilder, ResponseExt, SendBody,
    typestate::{WithBody, WithoutBody},
};
use std::convert::TryInto;
use url::Url;

const HTTP_DOCS: &str = "https://www.nushell.sh/cookbook/http.html";

type Response = http::Response<Body>;

type ContentType = String;

#[derive(Debug, PartialEq, Eq)]
pub enum BodyType {
    Json,
    Form,
    Multipart,
    Unknown(Option<ContentType>),
}

impl From<Option<ContentType>> for BodyType {
    fn from(content_type: Option<ContentType>) -> Self {
        match content_type {
            Some(it) if it.contains("application/json") => BodyType::Json,
            Some(it) if it.contains("application/x-www-form-urlencoded") => BodyType::Form,
            Some(it) if it.contains("multipart/form-data") => BodyType::Multipart,
            Some(it) => BodyType::Unknown(Some(it)),
            None => BodyType::Unknown(None),
        }
    }
}

trait GetHeader {
    fn header(&self, key: &str) -> Option<&str>;
}

impl GetHeader for Response {
    fn header(&self, key: &str) -> Option<&str> {
        self.headers().get(key).and_then(|v| {
            v.to_str()
                .map_err(|e| log::error!("Invalid header {e:?}"))
                .ok()
        })
    }
}

#[derive(Clone, Copy, PartialEq)]
pub enum RedirectMode {
    Follow,
    Error,
    Manual,
}

impl RedirectMode {
    pub(crate) const MODES: &[&str] = &["follow", "error", "manual"];
}

pub fn http_client(
    allow_insecure: bool,
    redirect_mode: RedirectMode,
    engine_state: &EngineState,
    stack: &mut Stack,
) -> Result<ureq::Agent, ShellError> {
    let mut config_builder = ureq::config::Config::builder()
        .user_agent("nushell")
        .save_redirect_history(true)
        .http_status_as_error(false)
        .max_redirects_will_error(false);

    if let RedirectMode::Manual | RedirectMode::Error = redirect_mode {
        config_builder = config_builder.max_redirects(0);
    }

<<<<<<< HEAD
    // Configures the proxy using the following environment variables
    // HTTP_PROXY, HTTPS_PROXY, NO_PROXY
    if let Some(builder) = proxy_builder_from_env(engine_state, stack)
        && let Ok(proxy) = builder.build()
=======
    if let Some(http_proxy) = retrieve_http_proxy_from_env(engine_state, stack)
        && let Ok(proxy) = ureq::Proxy::new(&http_proxy)
>>>>>>> 5f623b79
    {
        config_builder = config_builder.proxy(Some(proxy));
    };

    config_builder = config_builder.tls_config(tls_config(allow_insecure)?);
    Ok(ureq::Agent::new_with_config(config_builder.build()))
}

pub fn http_parse_url(
    call: &Call,
    span: Span,
    raw_url: Value,
) -> Result<(String, Url), ShellError> {
    let mut requested_url = raw_url.coerce_into_string()?;
    if requested_url.starts_with(':') {
        requested_url = format!("http://localhost{requested_url}");
    } else if !requested_url.contains("://") {
        requested_url = format!("http://{requested_url}");
    }

    let url = match url::Url::parse(&requested_url) {
        Ok(u) => u,
        Err(_e) => {
            return Err(ShellError::UnsupportedInput {
                msg: "Incomplete or incorrect URL. Expected a full URL, e.g., https://www.example.com".to_string(),
                input: format!("value: '{requested_url:?}'"),
                msg_span: call.head,
                input_span: span,
            });
        }
    };

    Ok((requested_url, url))
}

pub fn http_parse_redirect_mode(mode: Option<Spanned<String>>) -> Result<RedirectMode, ShellError> {
    mode.map_or(Ok(RedirectMode::Follow), |v| match &v.item[..] {
        "follow" | "f" => Ok(RedirectMode::Follow),
        "error" | "e" => Ok(RedirectMode::Error),
        "manual" | "m" => Ok(RedirectMode::Manual),
        _ => Err(ShellError::TypeMismatch {
            err_message: "Invalid redirect handling mode".to_string(),
            span: v.span,
        }),
    })
}

pub fn response_to_buffer(
    response: Response,
    engine_state: &EngineState,
    span: Span,
) -> PipelineData {
    // Try to get the size of the file to be downloaded.
    // This is helpful to show the progress of the stream.
    let buffer_size = match response.header("content-length") {
        Some(content_length) => {
            let content_length = content_length.parse::<u64>().unwrap_or_default();

            if content_length == 0 {
                None
            } else {
                Some(content_length)
            }
        }
        _ => None,
    };

    // Try to guess whether the response is definitely intended to binary or definitely intended to
    // be UTF-8 text. Otherwise specify `None` and just guess. This doesn't have to be thorough.
    let content_type_lowercase = response.header("content-type").map(|s| s.to_lowercase());
    let response_type = match content_type_lowercase.as_deref() {
        Some("application/octet-stream") => ByteStreamType::Binary,
        Some(h) if h.contains("charset=utf-8") => ByteStreamType::String,
        _ => ByteStreamType::Unknown,
    };

    let reader = UreqTimeoutExtractorReader {
        r: response.into_body().into_reader(),
    };

    PipelineData::byte_stream(
        ByteStream::read(reader, span, engine_state.signals().clone(), response_type)
            .with_known_size(buffer_size),
        None,
    )
}

pub fn request_add_authorization_header<B>(
    user: Option<String>,
    password: Option<String>,
    mut request: RequestBuilder<B>,
) -> RequestBuilder<B> {
    let base64_engine = GeneralPurpose::new(&alphabet::STANDARD, PAD);

    let login = match (user, password) {
        (Some(user), Some(password)) => {
            let mut enc_str = String::new();
            base64_engine.encode_string(format!("{user}:{password}"), &mut enc_str);
            Some(enc_str)
        }
        (Some(user), _) => {
            let mut enc_str = String::new();
            base64_engine.encode_string(format!("{user}:"), &mut enc_str);
            Some(enc_str)
        }
        (_, Some(password)) => {
            let mut enc_str = String::new();
            base64_engine.encode_string(format!(":{password}"), &mut enc_str);
            Some(enc_str)
        }
        _ => None,
    };

    if let Some(login) = login {
        request = request.header("Authorization", &format!("Basic {login}"));
    }

    request
}

#[derive(Debug)]
#[allow(clippy::large_enum_variant)]
pub enum ShellErrorOrRequestError {
    ShellError(ShellError),
    RequestError(String, Box<Error>),
}

impl From<ShellError> for ShellErrorOrRequestError {
    fn from(error: ShellError) -> Self {
        ShellErrorOrRequestError::ShellError(error)
    }
}

#[derive(Debug)]
pub enum HttpBody {
    Value(Value),
    ByteStream(ByteStream),
}

pub fn send_request_no_body(
    request: RequestBuilder<WithoutBody>,
    span: Span,
    signals: &Signals,
) -> (Result<Response, ShellError>, Headers) {
    let headers = extract_request_headers(&request);
    let request_url = request.uri_ref().cloned().unwrap_or_default().to_string();
    let result = send_cancellable_request(&request_url, Box::new(|| request.call()), span, signals)
        .map_err(|e| request_error_to_shell_error(span, e));

    (result, headers.unwrap_or_default())
}

// remove once all commands have been migrated
pub fn send_request(
    engine_state: &EngineState,
    request: RequestBuilder<WithBody>,
    body: HttpBody,
    content_type: Option<String>,
    span: Span,
    signals: &Signals,
) -> (Result<Response, ShellError>, Headers) {
    let mut request_headers = Headers::new();
    let request_url = request.uri_ref().cloned().unwrap_or_default().to_string();
    // hard code serialze_types to false because closures probably shouldn't be
    // deserialized for send_request but it's required by send_json_request
    let serialze_types = false;
    let response = match body {
        HttpBody::ByteStream(byte_stream) => {
            let req = if let Some(content_type) = content_type {
                request.header("Content-Type", &content_type)
            } else {
                request
            };
            if let Some(h) = extract_request_headers(&req) {
                request_headers = h;
            }
            send_cancellable_request_bytes(&request_url, req, byte_stream, span, signals)
        }
        HttpBody::Value(body) => {
            let body_type = BodyType::from(content_type);

            // We should set the content_type if there is one available
            // when the content type is unknown
            let req = if let BodyType::Unknown(Some(content_type)) = &body_type {
                request.header("Content-Type", content_type)
            } else {
                request
            };

            if let Some(h) = extract_request_headers(&req) {
                request_headers = h;
            }

            match body_type {
                BodyType::Json => send_json_request(
                    engine_state,
                    &request_url,
                    body,
                    req,
                    span,
                    signals,
                    serialze_types,
                ),
                BodyType::Form => send_form_request(&request_url, body, req, span, signals),
                BodyType::Multipart => {
                    send_multipart_request(&request_url, body, req, span, signals)
                }
                BodyType::Unknown(_) => {
                    send_default_request(&request_url, body, req, span, signals)
                }
            }
        }
    };

    let response = response.map_err(|e| request_error_to_shell_error(span, e));

    (response, request_headers)
}

fn send_json_request(
    engine_state: &EngineState,
    request_url: &str,
    body: Value,
    req: RequestBuilder<WithBody>,
    span: Span,
    signals: &Signals,
    serialize_types: bool,
) -> Result<Response, ShellErrorOrRequestError> {
    match body {
        Value::Int { .. } | Value::Float { .. } | Value::List { .. } | Value::Record { .. } => {
            let data = value_to_json_value(engine_state, &body, span, serialize_types)?;
            send_cancellable_request(request_url, Box::new(|| req.send_json(data)), span, signals)
        }
        // If the body type is string, assume it is string json content.
        // If parsing fails, just send the raw string
        Value::String { val: s, .. } => {
            if let Ok(jvalue) = serde_json::from_str::<JsonValue>(&s) {
                send_cancellable_request(
                    request_url,
                    Box::new(|| req.send_json(jvalue)),
                    span,
                    signals,
                )
            } else {
                let data = serde_json::from_str(&s).unwrap_or_else(|_| nu_json::Value::String(s));
                send_cancellable_request(
                    request_url,
                    Box::new(|| req.send_json(data)),
                    span,
                    signals,
                )
            }
        }
        _ => Err(ShellErrorOrRequestError::ShellError(
            ShellError::TypeMismatch {
                err_message: format!(
                    "Accepted types: [int, float, list, string, record]. Check: {HTTP_DOCS}"
                ),
                span: body.span(),
            },
        )),
    }
}

fn send_form_request(
    request_url: &str,
    body: Value,
    req: RequestBuilder<WithBody>,
    span: Span,
    signals: &Signals,
) -> Result<Response, ShellErrorOrRequestError> {
    let build_request_fn = |data: Vec<(String, String)>| {
        // coerce `data` into a shape that send_form() is happy with
        let data = data
            .iter()
            .map(|(a, b)| (a.as_str(), b.as_str()))
            .collect::<Vec<(&str, &str)>>();
        req.send_form(data)
    };

    match body {
        Value::List { ref vals, .. } => {
            if vals.len() % 2 != 0 {
                return Err(ShellErrorOrRequestError::ShellError(ShellError::IncorrectValue {
                    msg: "Body type 'list' for form requests requires paired values. E.g.: [foo, 10]".into(),
                    val_span: body.span(),
                    call_span: span,
                }));
            }

            let data = vals
                .chunks(2)
                .map(|it| Ok((it[0].coerce_string()?, it[1].coerce_string()?)))
                .collect::<Result<Vec<(String, String)>, ShellErrorOrRequestError>>()?;

            let request_fn = Box::new(|| build_request_fn(data));
            send_cancellable_request(request_url, request_fn, span, signals)
        }
        Value::Record { val, .. } => {
            let mut data: Vec<(String, String)> = Vec::with_capacity(val.len());

            for (col, val) in val.into_owned() {
                data.push((col, val.coerce_into_string()?))
            }

            let request_fn = Box::new(|| build_request_fn(data));
            send_cancellable_request(request_url, request_fn, span, signals)
        }
        _ => Err(ShellErrorOrRequestError::ShellError(
            ShellError::TypeMismatch {
                err_message: format!("Accepted types: [list, record]. Check: {HTTP_DOCS}"),
                span: body.span(),
            },
        )),
    }
}

fn send_multipart_request(
    request_url: &str,
    body: Value,
    req: RequestBuilder<WithBody>,
    span: Span,
    signals: &Signals,
) -> Result<Response, ShellErrorOrRequestError> {
    let request_fn = match body {
        Value::Record { val, .. } => {
            let mut builder = MultipartWriter::new();

            let err = |e: std::io::Error| {
                ShellErrorOrRequestError::ShellError(IoError::new(e, span, None).into())
            };

            for (col, val) in val.into_owned() {
                if let Value::Binary { val, .. } = val {
                    let headers = [
                        "Content-Type: application/octet-stream".to_string(),
                        "Content-Transfer-Encoding: binary".to_string(),
                        format!(
                            "Content-Disposition: form-data; name=\"{col}\"; filename=\"{col}\""
                        ),
                        format!("Content-Length: {}", val.len()),
                    ];
                    builder
                        .add(&mut Cursor::new(val), &headers.join("\r\n"))
                        .map_err(err)?;
                } else {
                    let headers = format!(r#"Content-Disposition: form-data; name="{col}""#);
                    builder
                        .add(val.coerce_into_string()?.as_bytes(), &headers)
                        .map_err(err)?;
                }
            }
            builder.finish();

            let (boundary, data) = (builder.boundary, builder.data);
            let content_type = format!("multipart/form-data; boundary={boundary}");

            move || req.header("Content-Type", &content_type).send(&data)
        }
        _ => {
            return Err(ShellErrorOrRequestError::ShellError(
                ShellError::TypeMismatch {
                    err_message: format!("Accepted types: [record]. Check: {HTTP_DOCS}"),
                    span: body.span(),
                },
            ));
        }
    };
    send_cancellable_request(request_url, Box::new(request_fn), span, signals)
}

fn send_default_request(
    request_url: &str,
    body: Value,
    req: RequestBuilder<WithBody>,
    span: Span,
    signals: &Signals,
) -> Result<Response, ShellErrorOrRequestError> {
    match body {
        Value::Binary { val, .. } => {
            send_cancellable_request(request_url, Box::new(move || req.send(&val)), span, signals)
        }
        Value::String { val, .. } => {
            send_cancellable_request(request_url, Box::new(move || req.send(&val)), span, signals)
        }
        _ => Err(ShellErrorOrRequestError::ShellError(
            ShellError::TypeMismatch {
                err_message: format!("Accepted types: [binary, string]. Check: {HTTP_DOCS}"),
                span: body.span(),
            },
        )),
    }
}

// Helper method used to make blocking HTTP request calls cancellable with ctrl+c
// ureq functions can block for a long time (default 30s?) while attempting to make an HTTP connection
fn send_cancellable_request(
    request_url: &str,
    request_fn: Box<dyn FnOnce() -> Result<Response, Error> + Sync + Send>,
    span: Span,
    signals: &Signals,
) -> Result<Response, ShellErrorOrRequestError> {
    let (tx, rx) = mpsc::channel::<Result<Response, Error>>();

    // Make the blocking request on a background thread...
    std::thread::Builder::new()
        .name("HTTP requester".to_string())
        .spawn(move || {
            let ret = request_fn();
            let _ = tx.send(ret); // may fail if the user has cancelled the operation
        })
        .map_err(|err| {
            IoError::new_with_additional_context(err, span, None, "Could not spawn HTTP requester")
        })
        .map_err(ShellError::from)?;

    // ...and poll the channel for responses
    loop {
        signals.check(&span)?;

        // 100ms wait time chosen arbitrarily
        match rx.recv_timeout(Duration::from_millis(100)) {
            Ok(result) => {
                return result.map_err(|e| {
                    ShellErrorOrRequestError::RequestError(request_url.to_string(), Box::new(e))
                });
            }
            Err(RecvTimeoutError::Timeout) => continue,
            Err(RecvTimeoutError::Disconnected) => panic!("http response channel disconnected"),
        }
    }
}

// Helper method used to make blocking HTTP request calls cancellable with ctrl+c
// ureq functions can block for a long time (default 30s?) while attempting to make an HTTP connection
fn send_cancellable_request_bytes(
    request_url: &str,
    request: ureq::RequestBuilder<WithBody>,
    byte_stream: ByteStream,
    span: Span,
    signals: &Signals,
) -> Result<Response, ShellErrorOrRequestError> {
    let (tx, rx) = mpsc::channel::<Result<Response, ShellErrorOrRequestError>>();
    let request_url_string = request_url.to_string();

    // Make the blocking request on a background thread...
    std::thread::Builder::new()
        .name("HTTP requester".to_string())
        .spawn(move || {
            let ret = byte_stream
                .reader()
                .ok_or_else(|| {
                    ShellErrorOrRequestError::ShellError(ShellError::GenericError {
                        error: "Could not read byte stream".to_string(),
                        msg: "".into(),
                        span: None,
                        help: None,
                        inner: vec![],
                    })
                })
                .and_then(|reader| {
                    request
                        .send(SendBody::from_owned_reader(reader))
                        .map_err(|e| {
                            ShellErrorOrRequestError::RequestError(request_url_string, Box::new(e))
                        })
                });

            // may fail if the user has cancelled the operation
            let _ = tx.send(ret);
        })
        .map_err(|err| {
            IoError::new_with_additional_context(err, span, None, "Could not spawn HTTP requester")
        })
        .map_err(ShellError::from)?;

    // ...and poll the channel for responses
    loop {
        signals.check(&span)?;

        // 100ms wait time chosen arbitrarily
        match rx.recv_timeout(Duration::from_millis(100)) {
            Ok(result) => return result,
            Err(RecvTimeoutError::Timeout) => continue,
            Err(RecvTimeoutError::Disconnected) => panic!("http response channel disconnected"),
        }
    }
}

pub fn request_set_timeout<B>(
    timeout: Option<Value>,
    mut request: RequestBuilder<B>,
) -> Result<RequestBuilder<B>, ShellError> {
    if let Some(timeout) = timeout {
        let val = timeout.as_duration()?;
        if val.is_negative() || val < 1 {
            return Err(ShellError::TypeMismatch {
                err_message: "Timeout value must be an int and larger than 0".to_string(),
                span: timeout.span(),
            });
        }

        request = request
            .config()
            .timeout_global(Some(Duration::from_nanos(val as u64)))
            .build()
    }

    Ok(request)
}

pub fn request_add_custom_headers<B>(
    headers: Option<Value>,
    mut request: RequestBuilder<B>,
) -> Result<RequestBuilder<B>, ShellError> {
    if let Some(headers) = headers {
        let mut custom_headers: HashMap<String, Value> = HashMap::new();

        match &headers {
            Value::Record { val, .. } => {
                for (k, v) in &**val {
                    custom_headers.insert(k.to_string(), v.clone());
                }
            }

            Value::List { vals: table, .. } => {
                if table.len() == 1 {
                    // single row([key1 key2]; [val1 val2])
                    match &table[0] {
                        Value::Record { val, .. } => {
                            for (k, v) in &**val {
                                custom_headers.insert(k.to_string(), v.clone());
                            }
                        }

                        x => {
                            return Err(ShellError::CantConvert {
                                to_type: "string list or single row".into(),
                                from_type: x.get_type().to_string(),
                                span: headers.span(),
                                help: None,
                            });
                        }
                    }
                } else {
                    // primitive values ([key1 val1 key2 val2])
                    for row in table.chunks(2) {
                        if row.len() == 2 {
                            custom_headers.insert(row[0].coerce_string()?, row[1].clone());
                        }
                    }
                }
            }

            x => {
                return Err(ShellError::CantConvert {
                    to_type: "string list or single row".into(),
                    from_type: x.get_type().to_string(),
                    span: headers.span(),
                    help: None,
                });
            }
        };

        for (k, v) in custom_headers {
            if let Ok(s) = v.coerce_into_string() {
                request = request.header(&k, &s);
            }
        }
    }

    Ok(request)
}

fn handle_status_error(span: Span, requested_url: &str, status: StatusCode) -> ShellError {
    match status {
        StatusCode::MOVED_PERMANENTLY => ShellError::NetworkFailure {
            msg: format!("Resource moved permanently (301): {requested_url:?}"),
            span,
        },
        StatusCode::BAD_REQUEST => ShellError::NetworkFailure {
            msg: format!("Bad request (400) to {requested_url:?}"),
            span,
        },
        StatusCode::FORBIDDEN => ShellError::NetworkFailure {
            msg: format!("Access forbidden (403) to {requested_url:?}"),
            span,
        },
        StatusCode::NOT_FOUND => ShellError::NetworkFailure {
            msg: format!("Requested file not found (404): {requested_url:?}"),
            span,
        },
        StatusCode::REQUEST_TIMEOUT => ShellError::NetworkFailure {
            msg: format!("Request timeout (408): {requested_url:?}"),
            span,
        },
        c => ShellError::NetworkFailure {
            msg: format!(
                "Cannot make request to {:?}. Error is {:?}",
                requested_url,
                c.to_string()
            ),
            span,
        },
    }
}

fn handle_response_error(span: Span, requested_url: &str, response_err: Error) -> ShellError {
    match response_err {
        Error::ConnectionFailed => ShellError::NetworkFailure {
            msg: format!(
                "Cannot make request to {requested_url}, there was an error establishing a connection.",
            ),
            span,
        },
        Error::Timeout(..) => ShellError::Io(IoError::new(
            ErrorKind::from_std(std::io::ErrorKind::TimedOut),
            span,
            None,
        )),
        Error::Io(error) => ShellError::Io(IoError::new(error, span, None)),
        e => ShellError::NetworkFailure {
            msg: e.to_string(),
            span,
        },
    }
}

pub struct RequestFlags {
    pub allow_errors: bool,
    pub raw: bool,
    pub full: bool,
}

fn transform_response_using_content_type(
    engine_state: &EngineState,
    stack: &mut Stack,
    span: Span,
    requested_url: &str,
    flags: &RequestFlags,
    resp: Response,
    content_type: &str,
) -> Result<PipelineData, ShellError> {
    let content_type = mime::Mime::from_str(content_type)
        // there are invalid content types in the wild, so we try to recover
        // Example: `Content-Type: "text/plain"; charset="utf8"` (note the quotes)
        .or_else(|_| mime::Mime::from_str(&content_type.replace('"', "")))
        .or_else(|_| mime::Mime::from_str("text/plain"))
        .expect("Failed to parse content type, and failed to default to text/plain");

    let ext = match (content_type.type_(), content_type.subtype()) {
        (mime::TEXT, mime::PLAIN) => url::Url::parse(requested_url)
            .map_err(|err| {
                LabeledError::new(err.to_string())
                    .with_help("cannot parse")
                    .with_label(
                        format!("Cannot parse URL: {requested_url}"),
                        Span::unknown(),
                    )
            })?
            .path_segments()
            .and_then(|mut segments| segments.next_back())
            .and_then(|name| if name.is_empty() { None } else { Some(name) })
            .and_then(|name| {
                PathBuf::from(name)
                    .extension()
                    .map(|name| name.to_string_lossy().to_string())
            }),
        _ => Some(content_type.subtype().to_string()),
    };

    let output = response_to_buffer(resp, engine_state, span);
    if flags.raw {
        Ok(output)
    } else if let Some(ext) = ext {
        match engine_state.find_decl(format!("from {ext}").as_bytes(), &[]) {
            Some(converter_id) => engine_state.get_decl(converter_id).run(
                engine_state,
                stack,
                &Call::new(span),
                output,
            ),
            None => Ok(output),
        }
    } else {
        Ok(output)
    }
}

pub fn check_response_redirection(
    redirect_mode: RedirectMode,
    span: Span,
    resp: &Response,
) -> Result<(), ShellError> {
    if RedirectMode::Error == redirect_mode && (300..400).contains(&resp.status().as_u16()) {
        return Err(ShellError::NetworkFailure {
            msg: format!(
                "Redirect encountered when redirect handling mode was 'error' ({})",
                resp.status()
            ),
            span,
        });
    }

    Ok(())
}

pub(crate) fn handle_response_status(
    resp: &Response,
    redirect_mode: RedirectMode,
    requested_url: &str,
    span: Span,
    allow_errors: bool,
) -> Result<(), ShellError> {
    let manual_redirect = redirect_mode == RedirectMode::Manual;

    let is_success = resp.status().is_success()
        || allow_errors
        || (resp.status().is_redirection() && manual_redirect);
    if is_success {
        Ok(())
    } else {
        Err(handle_status_error(span, requested_url, resp.status()))
    }
}

pub(crate) struct RequestMetadata<'a> {
    pub requested_url: &'a str,
    pub span: Span,
    pub headers: Headers,
    pub redirect_mode: RedirectMode,
    pub flags: RequestFlags,
}

pub(crate) fn request_handle_response(
    engine_state: &EngineState,
    stack: &mut Stack,
    RequestMetadata {
        requested_url,
        span,
        headers,
        redirect_mode,
        flags,
    }: RequestMetadata,

    resp: Response,
) -> Result<PipelineData, ShellError> {
    // #response_to_buffer moves "resp" making it impossible to read headers later.
    // Wrapping it into a closure to call when needed
    let mut consume_response_body = |response: Response| {
        let content_type = response.header("content-type").map(|s| s.to_owned());

        match content_type {
            Some(content_type) => transform_response_using_content_type(
                engine_state,
                stack,
                span,
                requested_url,
                &flags,
                response,
                &content_type,
            ),
            None => Ok(response_to_buffer(response, engine_state, span)),
        }
    };
    handle_response_status(
        &resp,
        redirect_mode,
        requested_url,
        span,
        flags.allow_errors,
    )?;

    if flags.full {
        let response_status = resp.status();

        let request_headers_value = headers_to_nu(&headers, span)
            .and_then(|data| data.into_value(span))
            .unwrap_or(Value::nothing(span));

        let response_headers_value = headers_to_nu(&extract_response_headers(&resp), span)
            .and_then(|data| data.into_value(span))
            .unwrap_or(Value::nothing(span));

        let headers = record! {
            "request" => request_headers_value,
            "response" => response_headers_value,
        };
        let urls = Value::list(
            resp.get_redirect_history()
                .into_iter()
                .flatten()
                .map(|v| Value::string(v.to_string(), span))
                .collect(),
            span,
        );
        let body = consume_response_body(resp)?.into_value(span)?;

        let full_response = Value::record(
            record! {
                "urls" => urls,
                "headers" => Value::record(headers, span),
                "body" => body,
                "status" => Value::int(response_status.as_u16().into(), span),

            },
            span,
        );

        Ok(full_response.into_pipeline_data())
    } else {
        Ok(consume_response_body(resp)?)
    }
}

type Headers = HashMap<String, Vec<String>>;

fn extract_request_headers<B>(request: &RequestBuilder<B>) -> Option<Headers> {
    let headers = request.headers_ref()?;
    let headers_str = headers
        .keys()
        .map(|name| {
            (
                name.to_string().clone(),
                headers
                    .get_all(name)
                    .iter()
                    .filter_map(|v| {
                        v.to_str()
                            .map_err(|e| {
                                error!("Invalid header {name:?}: {e:?}");
                            })
                            .ok()
                            .map(|s| s.to_string())
                    })
                    .collect(),
            )
        })
        .collect();
    Some(headers_str)
}

pub(crate) fn extract_response_headers(response: &Response) -> Headers {
    let header_map = response.headers();
    header_map
        .keys()
        .map(|name| {
            (
                name.to_string().clone(),
                header_map
                    .get_all(name)
                    .iter()
                    .filter_map(|v| {
                        v.to_str()
                            .map_err(|e| {
                                error!("Invalid header {name:?}: {e:?}");
                            })
                            .ok()
                            .map(|s| s.to_string())
                    })
                    .collect(),
            )
        })
        .collect()
}

pub(crate) fn headers_to_nu(headers: &Headers, span: Span) -> Result<PipelineData, ShellError> {
    let mut vals = Vec::with_capacity(headers.len());

    for (name, values) in headers {
        let is_duplicate = vals.iter().any(|val| {
            if let Value::Record { val, .. } = val
                && let Some((
                    _col,
                    Value::String {
                        val: header_name, ..
                    },
                )) = val.get_index(0)
            {
                return name == header_name;
            }
            false
        });
        if !is_duplicate {
            // A single header can hold multiple values
            // This interface is why we needed to check if we've already parsed this header name.
            for str_value in values {
                let record = record! {
                    "name" => Value::string(name, span),
                    "value" => Value::string(str_value, span),
                };
                vals.push(Value::record(record, span));
            }
        }
    }

    Ok(Value::list(vals, span).into_pipeline_data())
}

pub(crate) fn request_error_to_shell_error(span: Span, e: ShellErrorOrRequestError) -> ShellError {
    match e {
        ShellErrorOrRequestError::ShellError(e) => e,
        ShellErrorOrRequestError::RequestError(requested_url, e) => {
            handle_response_error(span, &requested_url, *e)
        }
    }
}

fn retrieve_http_proxy_from_env(engine_state: &EngineState, stack: &mut Stack) -> Option<String> {
    stack
        .get_env_var(engine_state, "http_proxy")
        .or(stack.get_env_var(engine_state, "HTTP_PROXY"))
        .or(stack.get_env_var(engine_state, "https_proxy"))
        .or(stack.get_env_var(engine_state, "HTTPS_PROXY"))
        .or(stack.get_env_var(engine_state, "ALL_PROXY"))
        .cloned()
        .and_then(|proxy| proxy.coerce_into_string().ok())
}

fn retrieve_no_proxy_from_env(engine_state: &EngineState, stack: &mut Stack) -> Option<String> {
    stack
        .get_env_var(engine_state, "no_proxy")
        .or(stack.get_env_var(engine_state, "NO_PROXY"))
        .cloned()
        .and_then(|no_proxy| no_proxy.coerce_into_string().ok())
}

fn proxy_builder_from_env(engine_state: &EngineState, stack: &mut Stack) -> Option<ProxyBuilder> {

    let http_proxy = retrieve_http_proxy_from_env(engine_state, stack)?;
    let uri  = http_proxy.parse::<http::Uri>().ok()?;
    let authority = uri.authority()?;
    let scheme = uri.scheme_str().unwrap_or("http");
    let proto: ProxyProtocol= scheme.try_into().ok()?;

    let mut builder = Proxy::builder(proto)
                        .host(authority.host());

    if let Some(port) = uri.port() {
        builder = builder.port(port.as_u16());
    }

    if let (Some(username), Some(password)) = retrieve_credential_from_authority(authority) {
        builder = builder
            .username(username)
            .password(password);
    }

    if let Some(no_proxy) = retrieve_no_proxy_from_env(engine_state, stack) {
        builder = builder.no_proxy(&no_proxy);
    }

    Some(builder)
}

fn retrieve_credential_from_authority(authority: &http::uri::Authority) -> (Option<&str>, Option<&str>) {
    let s = authority.as_str();
    let user_info = s.rfind('@').map(|i| &s[..i]);
    let username = user_info.map(|a| a.rfind(':').map(|i| &a[..i]).unwrap_or(a));
    let password =  user_info.and_then(|a| a.rfind(':').map(|i| &a[i + 1..]));
    (username, password)
}

#[cfg(test)]
mod test {
    use super::*;

    #[test]
    fn test_body_type_from_content_type() {
        let json = Some("application/json".to_string());
        assert_eq!(BodyType::Json, BodyType::from(json));

        // while the charset wont' be passed as we are allowing serde and the library to control
        // this, it still shouldn't be missed as json if passed in.
        let json_with_charset = Some("application/json; charset=utf-8".to_string());
        assert_eq!(BodyType::Json, BodyType::from(json_with_charset));

        let form = Some("application/x-www-form-urlencoded".to_string());
        assert_eq!(BodyType::Form, BodyType::from(form));

        let multipart = Some("multipart/form-data".to_string());
        assert_eq!(BodyType::Multipart, BodyType::from(multipart));

        let unknown = Some("application/octet-stream".to_string());
        assert_eq!(BodyType::Unknown(unknown.clone()), BodyType::from(unknown));

        let none = None;
        assert_eq!(BodyType::Unknown(none.clone()), BodyType::from(none));
    }
}<|MERGE_RESOLUTION|>--- conflicted
+++ resolved
@@ -94,15 +94,9 @@
         config_builder = config_builder.max_redirects(0);
     }
 
-<<<<<<< HEAD
-    // Configures the proxy using the following environment variables
-    // HTTP_PROXY, HTTPS_PROXY, NO_PROXY
-    if let Some(builder) = proxy_builder_from_env(engine_state, stack)
-        && let Ok(proxy) = builder.build()
-=======
+
     if let Some(http_proxy) = retrieve_http_proxy_from_env(engine_state, stack)
         && let Ok(proxy) = ureq::Proxy::new(&http_proxy)
->>>>>>> 5f623b79
     {
         config_builder = config_builder.proxy(Some(proxy));
     };
