use crate::formats::value_to_json_value;
use base64::{
    alphabet,
    engine::{general_purpose::PAD, GeneralPurpose},
    Engine,
};
use multipart_rs::MultipartWriter;
use nu_engine::command_prelude::*;
use nu_protocol::{ByteStream, LabeledError, Signals};
use std::{
    collections::HashMap,
    io::Cursor,
    path::PathBuf,
    str::FromStr,
    sync::mpsc::{self, RecvTimeoutError},
    time::Duration,
};
use ureq::{Error, ErrorKind, Request, Response};
use url::Url;

const HTTP_DOCS: &str = "https://www.nushell.sh/cookbook/http.html";

#[derive(PartialEq, Eq)]
pub enum BodyType {
    Json,
    Form,
    Multipart,
    Unknown,
}

#[derive(Clone, Copy, PartialEq)]
pub enum RedirectMode {
    Follow,
    Error,
    Manual,
}

pub fn http_client(
    allow_insecure: bool,
    redirect_mode: RedirectMode,
    engine_state: &EngineState,
    stack: &mut Stack,
) -> Result<ureq::Agent, ShellError> {
    let tls = native_tls::TlsConnector::builder()
        .danger_accept_invalid_certs(allow_insecure)
        .build()
        .map_err(|e| ShellError::GenericError {
            error: format!("Failed to build network tls: {}", e),
            msg: String::new(),
            span: None,
            help: None,
            inner: vec![],
        })?;

    let mut agent_builder = ureq::builder()
        .user_agent("nushell")
        .tls_connector(std::sync::Arc::new(tls));

    if let RedirectMode::Manual | RedirectMode::Error = redirect_mode {
        agent_builder = agent_builder.redirects(0);
    }

    if let Some(http_proxy) = retrieve_http_proxy_from_env(engine_state, stack) {
        if let Ok(proxy) = ureq::Proxy::new(http_proxy) {
            agent_builder = agent_builder.proxy(proxy);
        }
    };

    Ok(agent_builder.build())
}

pub fn http_parse_url(
    call: &Call,
    span: Span,
    raw_url: Value,
) -> Result<(String, Url), ShellError> {
    let requested_url = raw_url.coerce_into_string()?;
    let url = match url::Url::parse(&requested_url) {
        Ok(u) => u,
        Err(_e) => {
            return Err(ShellError::UnsupportedInput { msg: "Incomplete or incorrect URL. Expected a full URL, e.g., https://www.example.com"
                    .to_string(), input: format!("value: '{requested_url:?}'"), msg_span: call.head, input_span: span });
        }
    };

    Ok((requested_url, url))
}

pub fn http_parse_redirect_mode(mode: Option<Spanned<String>>) -> Result<RedirectMode, ShellError> {
    mode.map_or(Ok(RedirectMode::Follow), |v| match &v.item[..] {
        "follow" | "f" => Ok(RedirectMode::Follow),
        "error" | "e" => Ok(RedirectMode::Error),
        "manual" | "m" => Ok(RedirectMode::Manual),
        _ => Err(ShellError::TypeMismatch {
            err_message: "Invalid redirect handling mode".to_string(),
            span: v.span,
        }),
    })
}

pub fn response_to_buffer(
    response: Response,
    engine_state: &EngineState,
    span: Span,
) -> PipelineData {
    // Try to get the size of the file to be downloaded.
    // This is helpful to show the progress of the stream.
    let buffer_size = match response.header("content-length") {
        Some(content_length) => {
            let content_length = content_length.parse::<u64>().unwrap_or_default();

            if content_length == 0 {
                None
            } else {
                Some(content_length)
            }
        }
        _ => None,
    };

    // Try to guess whether the response is definitely intended to binary or definitely intended to
    // be UTF-8 text. Otherwise specify `None` and just guess. This doesn't have to be thorough.
    let content_type_lowercase = response.header("content-type").map(|s| s.to_lowercase());
    let response_type = match content_type_lowercase.as_deref() {
        Some("application/octet-stream") => ByteStreamType::Binary,
        Some(h) if h.contains("charset=utf-8") => ByteStreamType::String,
        _ => ByteStreamType::Unknown,
    };

    let reader = response.into_reader();

    PipelineData::ByteStream(
        ByteStream::read(reader, span, engine_state.signals().clone(), response_type)
            .with_known_size(buffer_size),
        None,
    )
}

pub fn request_add_authorization_header(
    user: Option<String>,
    password: Option<String>,
    mut request: Request,
) -> Request {
    let base64_engine = GeneralPurpose::new(&alphabet::STANDARD, PAD);

    let login = match (user, password) {
        (Some(user), Some(password)) => {
            let mut enc_str = String::new();
            base64_engine.encode_string(format!("{user}:{password}"), &mut enc_str);
            Some(enc_str)
        }
        (Some(user), _) => {
            let mut enc_str = String::new();
            base64_engine.encode_string(format!("{user}:"), &mut enc_str);
            Some(enc_str)
        }
        (_, Some(password)) => {
            let mut enc_str = String::new();
            base64_engine.encode_string(format!(":{password}"), &mut enc_str);
            Some(enc_str)
        }
        _ => None,
    };

    if let Some(login) = login {
        request = request.set("Authorization", &format!("Basic {login}"));
    }

    request
}

#[allow(clippy::large_enum_variant)]
pub enum ShellErrorOrRequestError {
    ShellError(ShellError),
    RequestError(String, Box<Error>),
}

impl From<ShellError> for ShellErrorOrRequestError {
    fn from(error: ShellError) -> Self {
        ShellErrorOrRequestError::ShellError(error)
    }
}

#[derive(Debug)]
pub enum HttpBody {
    Value(Value),
    ByteStream(ByteStream),
    None,
}

// remove once all commands have been migrated
pub fn send_request(
    request: Request,
    http_body: HttpBody,
    content_type: Option<String>,
    span: Span,
    signals: &Signals,
) -> Result<Response, ShellErrorOrRequestError> {
    let request_url = request.url().to_string();

    match http_body {
        HttpBody::None => {
            send_cancellable_request(&request_url, Box::new(|| request.call()), span, signals)
        }
        HttpBody::ByteStream(byte_stream) => {
            let req = if let Some(content_type) = content_type {
                request.set("Content-Type", &content_type)
            } else {
                request
            };

            send_cancellable_request_bytes(&request_url, req, byte_stream, span, signals)
        }
        HttpBody::Value(body) => {
            let (body_type, req) = match &content_type {
                Some(it) if it == "application/json" => (BodyType::Json, request),
                Some(it) if it == "application/x-www-form-urlencoded" => (BodyType::Form, request),
                Some(it) if it == "multipart/form-data" => (BodyType::Multipart, request),
                Some(it) => {
                    let r = request.clone().set("Content-Type", it);
                    (BodyType::Unknown, r)
                }
                _ => (BodyType::Unknown, request),
            };

<<<<<<< HEAD
            match body {
                Value::Binary { val, .. } => send_cancellable_request(
                    &request_url,
                    Box::new(move || req.send_bytes(&val)),
                    span,
                    signals,
                ),
                Value::String { val, .. } => {
                    // For string type, we should just pass the content type through
                    let req = if let Some(content_type) = content_type {
                        req.set("Content-Type", &content_type)
                    } else {
                        req
                    };
                    send_cancellable_request(
                        &request_url,
                        Box::new(move || req.send_string(&val)),
                        span,
                        signals,
                    )
                }
                Value::Record { .. } if body_type == BodyType::Json => {
                    let data = value_to_json_value(&body)?;
                    send_cancellable_request(
                        &request_url,
                        Box::new(|| req.send_json(data)),
                        span,
                        signals,
                    )
=======
            match body_type {
                BodyType::Json => send_json_request(&request_url, body, req, span, signals),
                BodyType::Form => send_form_request(&request_url, body, req, span, signals),
                BodyType::Multipart => {
                    send_multipart_request(&request_url, body, req, span, signals)
>>>>>>> 4792328d
                }
                BodyType::Unknown => send_default_request(&request_url, body, req, span, signals),
            }
        }
    }
}

fn send_json_request(
    request_url: &str,
    body: Value,
    req: Request,
    span: Span,
    signals: &Signals,
) -> Result<Response, ShellErrorOrRequestError> {
    let data = match body {
        Value::Int { .. } | Value::List { .. } | Value::String { .. } | Value::Record { .. } => {
            value_to_json_value(&body)?
        }
        _ => {
            return Err(ShellErrorOrRequestError::ShellError(
                ShellError::UnsupportedHttpBody {
                    msg: format!("Accepted types: [Int, List, String, Record]. Check: {HTTP_DOCS}"),
                },
            ))
        }
    };
    send_cancellable_request(request_url, Box::new(|| req.send_json(data)), span, signals)
}

fn send_form_request(
    request_url: &str,
    body: Value,
    req: Request,
    span: Span,
    signals: &Signals,
) -> Result<Response, ShellErrorOrRequestError> {
    let build_request_fn = |data: Vec<(String, String)>| {
        // coerce `data` into a shape that send_form() is happy with
        let data = data
            .iter()
            .map(|(a, b)| (a.as_str(), b.as_str()))
            .collect::<Vec<(&str, &str)>>();
        req.send_form(&data)
    };

    match body {
        Value::List { vals, .. } => {
            if vals.len() % 2 != 0 {
                return Err(ShellErrorOrRequestError::ShellError(ShellError::UnsupportedHttpBody {
                    msg: "Body type 'List' for form requests requires paired values. E.g.: [value, 10]".into(),
                }));
            }

            let data = vals
                .chunks(2)
                .map(|it| Ok((it[0].coerce_string()?, it[1].coerce_string()?)))
                .collect::<Result<Vec<(String, String)>, ShellErrorOrRequestError>>()?;

            let request_fn = Box::new(|| build_request_fn(data));
            send_cancellable_request(request_url, request_fn, span, signals)
        }
        Value::Record { val, .. } => {
            let mut data: Vec<(String, String)> = Vec::with_capacity(val.len());

            for (col, val) in val.into_owned() {
                data.push((col, val.coerce_into_string()?))
            }

            let request_fn = Box::new(|| build_request_fn(data));
            send_cancellable_request(request_url, request_fn, span, signals)
        }
        _ => Err(ShellErrorOrRequestError::ShellError(
            ShellError::UnsupportedHttpBody {
                msg: format!("Accepted types: [List, Record]. Check: {HTTP_DOCS}"),
            },
        )),
    }
}

fn send_multipart_request(
    request_url: &str,
    body: Value,
    req: Request,
    span: Span,
    signals: &Signals,
) -> Result<Response, ShellErrorOrRequestError> {
    let request_fn = match body {
        Value::Record { val, .. } => {
            let mut builder = MultipartWriter::new();

            let err = |e| {
                ShellErrorOrRequestError::ShellError(ShellError::IOError {
                    msg: format!("failed to build multipart data: {}", e),
                })
            };

            for (col, val) in val.into_owned() {
                if let Value::Binary { val, .. } = val {
                    let headers = [
                        "Content-Type: application/octet-stream".to_string(),
                        "Content-Transfer-Encoding: binary".to_string(),
                        format!(
                            "Content-Disposition: form-data; name=\"{}\"; filename=\"{}\"",
                            col, col
                        ),
                        format!("Content-Length: {}", val.len()),
                    ];
                    builder
                        .add(&mut Cursor::new(val), &headers.join("\n"))
                        .map_err(err)?;
                } else {
                    let headers = format!(r#"Content-Disposition: form-data; name="{}""#, col);
                    builder
                        .add(val.coerce_into_string()?.as_bytes(), &headers)
                        .map_err(err)?;
                }
            }
            builder.finish();

            let (boundary, data) = (builder.boundary, builder.data);
            let content_type = format!("multipart/form-data; boundary={}", boundary);

            move || req.set("Content-Type", &content_type).send_bytes(&data)
        }
        _ => {
            return Err(ShellErrorOrRequestError::ShellError(
                ShellError::UnsupportedHttpBody {
                    msg: format!("Accepted types: [Record]. Check: {HTTP_DOCS}"),
                },
            ))
        }
    };
    send_cancellable_request(request_url, Box::new(request_fn), span, signals)
}

fn send_default_request(
    request_url: &str,
    body: Value,
    req: Request,
    span: Span,
    signals: &Signals,
) -> Result<Response, ShellErrorOrRequestError> {
    match body {
        Value::Binary { val, .. } => send_cancellable_request(
            request_url,
            Box::new(move || req.send_bytes(&val)),
            span,
            signals,
        ),
        Value::String { val, .. } => send_cancellable_request(
            request_url,
            Box::new(move || req.send_string(&val)),
            span,
            signals,
        ),
        _ => Err(ShellErrorOrRequestError::ShellError(
            ShellError::UnsupportedHttpBody {
                msg: format!("Accepted types: [Binary, String]. Check: {HTTP_DOCS}"),
            },
        )),
    }
}

// Helper method used to make blocking HTTP request calls cancellable with ctrl+c
// ureq functions can block for a long time (default 30s?) while attempting to make an HTTP connection
fn send_cancellable_request(
    request_url: &str,
    request_fn: Box<dyn FnOnce() -> Result<Response, Error> + Sync + Send>,
    span: Span,
    signals: &Signals,
) -> Result<Response, ShellErrorOrRequestError> {
    let (tx, rx) = mpsc::channel::<Result<Response, Error>>();

    // Make the blocking request on a background thread...
    std::thread::Builder::new()
        .name("HTTP requester".to_string())
        .spawn(move || {
            let ret = request_fn();
            let _ = tx.send(ret); // may fail if the user has cancelled the operation
        })
        .map_err(ShellError::from)?;

    // ...and poll the channel for responses
    loop {
        signals.check(span)?;

        // 100ms wait time chosen arbitrarily
        match rx.recv_timeout(Duration::from_millis(100)) {
            Ok(result) => {
                return result.map_err(|e| {
                    ShellErrorOrRequestError::RequestError(request_url.to_string(), Box::new(e))
                });
            }
            Err(RecvTimeoutError::Timeout) => continue,
            Err(RecvTimeoutError::Disconnected) => panic!("http response channel disconnected"),
        }
    }
}

// Helper method used to make blocking HTTP request calls cancellable with ctrl+c
// ureq functions can block for a long time (default 30s?) while attempting to make an HTTP connection
fn send_cancellable_request_bytes(
    request_url: &str,
    request: Request,
    byte_stream: ByteStream,
    span: Span,
    signals: &Signals,
) -> Result<Response, ShellErrorOrRequestError> {
    let (tx, rx) = mpsc::channel::<Result<Response, ShellErrorOrRequestError>>();
    let request_url_string = request_url.to_string();

    // Make the blocking request on a background thread...
    std::thread::Builder::new()
        .name("HTTP requester".to_string())
        .spawn(move || {
            let ret = byte_stream
                .reader()
                .ok_or_else(|| {
                    ShellErrorOrRequestError::ShellError(ShellError::GenericError {
                        error: "Could not read byte stream".to_string(),
                        msg: "".into(),
                        span: None,
                        help: None,
                        inner: vec![],
                    })
                })
                .and_then(|reader| {
                    request.send(reader).map_err(|e| {
                        ShellErrorOrRequestError::RequestError(request_url_string, Box::new(e))
                    })
                });

            // may fail if the user has cancelled the operation
            let _ = tx.send(ret);
        })
        .map_err(ShellError::from)?;

    // ...and poll the channel for responses
    loop {
        signals.check(span)?;

        // 100ms wait time chosen arbitrarily
        match rx.recv_timeout(Duration::from_millis(100)) {
            Ok(result) => return result,
            Err(RecvTimeoutError::Timeout) => continue,
            Err(RecvTimeoutError::Disconnected) => panic!("http response channel disconnected"),
        }
    }
}

pub fn request_set_timeout(
    timeout: Option<Value>,
    mut request: Request,
) -> Result<Request, ShellError> {
    if let Some(timeout) = timeout {
        let val = timeout.as_i64()?;
        if val.is_negative() || val < 1 {
            return Err(ShellError::TypeMismatch {
                err_message: "Timeout value must be an int and larger than 0".to_string(),
                span: timeout.span(),
            });
        }

        request = request.timeout(Duration::from_secs(val as u64));
    }

    Ok(request)
}

pub fn request_add_custom_headers(
    headers: Option<Value>,
    mut request: Request,
) -> Result<Request, ShellError> {
    if let Some(headers) = headers {
        let mut custom_headers: HashMap<String, Value> = HashMap::new();

        match &headers {
            Value::Record { val, .. } => {
                for (k, v) in &**val {
                    custom_headers.insert(k.to_string(), v.clone());
                }
            }

            Value::List { vals: table, .. } => {
                if table.len() == 1 {
                    // single row([key1 key2]; [val1 val2])
                    match &table[0] {
                        Value::Record { val, .. } => {
                            for (k, v) in &**val {
                                custom_headers.insert(k.to_string(), v.clone());
                            }
                        }

                        x => {
                            return Err(ShellError::CantConvert {
                                to_type: "string list or single row".into(),
                                from_type: x.get_type().to_string(),
                                span: headers.span(),
                                help: None,
                            });
                        }
                    }
                } else {
                    // primitive values ([key1 val1 key2 val2])
                    for row in table.chunks(2) {
                        if row.len() == 2 {
                            custom_headers.insert(row[0].coerce_string()?, row[1].clone());
                        }
                    }
                }
            }

            x => {
                return Err(ShellError::CantConvert {
                    to_type: "string list or single row".into(),
                    from_type: x.get_type().to_string(),
                    span: headers.span(),
                    help: None,
                });
            }
        };

        for (k, v) in custom_headers {
            if let Ok(s) = v.coerce_into_string() {
                request = request.set(&k, &s);
            }
        }
    }

    Ok(request)
}

fn handle_response_error(span: Span, requested_url: &str, response_err: Error) -> ShellError {
    match response_err {
        Error::Status(301, _) => ShellError::NetworkFailure { msg: format!("Resource moved permanently (301): {requested_url:?}"), span },
        Error::Status(400, _) => {
            ShellError::NetworkFailure { msg: format!("Bad request (400) to {requested_url:?}"), span }
        }
        Error::Status(403, _) => {
            ShellError::NetworkFailure { msg: format!("Access forbidden (403) to {requested_url:?}"), span }
        }
        Error::Status(404, _) => ShellError::NetworkFailure { msg: format!("Requested file not found (404): {requested_url:?}"), span },
        Error::Status(408, _) => {
            ShellError::NetworkFailure { msg: format!("Request timeout (408): {requested_url:?}"), span }
        }
        Error::Status(_, _) => ShellError::NetworkFailure { msg: format!(
                "Cannot make request to {:?}. Error is {:?}",
                requested_url,
                response_err.to_string()
            ), span },

        Error::Transport(t) => match t {
            t if t.kind() == ErrorKind::ConnectionFailed => ShellError::NetworkFailure { msg: format!("Cannot make request to {requested_url}, there was an error establishing a connection.",), span },
            t => ShellError::NetworkFailure { msg: t.to_string(), span },
        },
    }
}

pub struct RequestFlags {
    pub allow_errors: bool,
    pub raw: bool,
    pub full: bool,
}

fn transform_response_using_content_type(
    engine_state: &EngineState,
    stack: &mut Stack,
    span: Span,
    requested_url: &str,
    flags: &RequestFlags,
    resp: Response,
    content_type: &str,
) -> Result<PipelineData, ShellError> {
    let content_type = mime::Mime::from_str(content_type)
        // there are invalid content types in the wild, so we try to recover
        // Example: `Content-Type: "text/plain"; charset="utf8"` (note the quotes)
        .or_else(|_| mime::Mime::from_str(&content_type.replace('"', "")))
        .or_else(|_| mime::Mime::from_str("text/plain"))
        .expect("Failed to parse content type, and failed to default to text/plain");

    let ext = match (content_type.type_(), content_type.subtype()) {
        (mime::TEXT, mime::PLAIN) => {
            let path_extension = url::Url::parse(requested_url)
                .map_err(|err| {
                    LabeledError::new(err.to_string())
                        .with_help("cannot parse")
                        .with_label(
                            format!("Cannot parse URL: {requested_url}"),
                            Span::unknown(),
                        )
                })?
                .path_segments()
                .and_then(|segments| segments.last())
                .and_then(|name| if name.is_empty() { None } else { Some(name) })
                .and_then(|name| {
                    PathBuf::from(name)
                        .extension()
                        .map(|name| name.to_string_lossy().to_string())
                });
            path_extension
        }
        _ => Some(content_type.subtype().to_string()),
    };

    let output = response_to_buffer(resp, engine_state, span);
    if flags.raw {
        Ok(output)
    } else if let Some(ext) = ext {
        match engine_state.find_decl(format!("from {ext}").as_bytes(), &[]) {
            Some(converter_id) => engine_state.get_decl(converter_id).run(
                engine_state,
                stack,
                &Call::new(span),
                output,
            ),
            None => Ok(output),
        }
    } else {
        Ok(output)
    }
}

pub fn check_response_redirection(
    redirect_mode: RedirectMode,
    span: Span,
    response: &Result<Response, ShellErrorOrRequestError>,
) -> Result<(), ShellError> {
    if let Ok(resp) = response {
        if RedirectMode::Error == redirect_mode && (300..400).contains(&resp.status()) {
            return Err(ShellError::NetworkFailure {
                msg: format!(
                    "Redirect encountered when redirect handling mode was 'error' ({} {})",
                    resp.status(),
                    resp.status_text()
                ),
                span,
            });
        }
    }
    Ok(())
}

fn request_handle_response_content(
    engine_state: &EngineState,
    stack: &mut Stack,
    span: Span,
    requested_url: &str,
    flags: RequestFlags,
    resp: Response,
    request: Request,
) -> Result<PipelineData, ShellError> {
    // #response_to_buffer moves "resp" making it impossible to read headers later.
    // Wrapping it into a closure to call when needed
    let mut consume_response_body = |response: Response| {
        let content_type = response.header("content-type").map(|s| s.to_owned());

        match content_type {
            Some(content_type) => transform_response_using_content_type(
                engine_state,
                stack,
                span,
                requested_url,
                &flags,
                response,
                &content_type,
            ),
            None => Ok(response_to_buffer(response, engine_state, span)),
        }
    };

    if flags.full {
        let response_status = resp.status();

        let request_headers_value = headers_to_nu(&extract_request_headers(&request), span)
            .and_then(|data| data.into_value(span))
            .unwrap_or(Value::nothing(span));

        let response_headers_value = headers_to_nu(&extract_response_headers(&resp), span)
            .and_then(|data| data.into_value(span))
            .unwrap_or(Value::nothing(span));

        let headers = record! {
            "request" => request_headers_value,
            "response" => response_headers_value,
        };

        let body = consume_response_body(resp)?.into_value(span)?;

        let full_response = Value::record(
            record! {
                "headers" => Value::record(headers, span),
                "body" => body,
                "status" => Value::int(response_status as i64, span),
            },
            span,
        );

        Ok(full_response.into_pipeline_data())
    } else {
        Ok(consume_response_body(resp)?)
    }
}

pub fn request_handle_response(
    engine_state: &EngineState,
    stack: &mut Stack,
    span: Span,
    requested_url: &str,
    flags: RequestFlags,
    response: Result<Response, ShellErrorOrRequestError>,
    request: Request,
) -> Result<PipelineData, ShellError> {
    match response {
        Ok(resp) => request_handle_response_content(
            engine_state,
            stack,
            span,
            requested_url,
            flags,
            resp,
            request,
        ),
        Err(e) => match e {
            ShellErrorOrRequestError::ShellError(e) => Err(e),
            ShellErrorOrRequestError::RequestError(_, e) => {
                if flags.allow_errors {
                    if let Error::Status(_, resp) = *e {
                        Ok(request_handle_response_content(
                            engine_state,
                            stack,
                            span,
                            requested_url,
                            flags,
                            resp,
                            request,
                        )?)
                    } else {
                        Err(handle_response_error(span, requested_url, *e))
                    }
                } else {
                    Err(handle_response_error(span, requested_url, *e))
                }
            }
        },
    }
}

type Headers = HashMap<String, Vec<String>>;

fn extract_request_headers(request: &Request) -> Headers {
    request
        .header_names()
        .iter()
        .map(|name| {
            (
                name.clone(),
                request.all(name).iter().map(|e| e.to_string()).collect(),
            )
        })
        .collect()
}

fn extract_response_headers(response: &Response) -> Headers {
    response
        .headers_names()
        .iter()
        .map(|name| {
            (
                name.clone(),
                response.all(name).iter().map(|e| e.to_string()).collect(),
            )
        })
        .collect()
}

fn headers_to_nu(headers: &Headers, span: Span) -> Result<PipelineData, ShellError> {
    let mut vals = Vec::with_capacity(headers.len());

    for (name, values) in headers {
        let is_duplicate = vals.iter().any(|val| {
            if let Value::Record { val, .. } = val {
                if let Some((
                    _col,
                    Value::String {
                        val: header_name, ..
                    },
                )) = val.get_index(0)
                {
                    return name == header_name;
                }
            }
            false
        });
        if !is_duplicate {
            // A single header can hold multiple values
            // This interface is why we needed to check if we've already parsed this header name.
            for str_value in values {
                let record = record! {
                    "name" => Value::string(name, span),
                    "value" => Value::string(str_value, span),
                };
                vals.push(Value::record(record, span));
            }
        }
    }

    Ok(Value::list(vals, span).into_pipeline_data())
}

pub fn request_handle_response_headers(
    span: Span,
    response: Result<Response, ShellErrorOrRequestError>,
) -> Result<PipelineData, ShellError> {
    match response {
        Ok(resp) => headers_to_nu(&extract_response_headers(&resp), span),
        Err(e) => match e {
            ShellErrorOrRequestError::ShellError(e) => Err(e),
            ShellErrorOrRequestError::RequestError(requested_url, e) => {
                Err(handle_response_error(span, &requested_url, *e))
            }
        },
    }
}

fn retrieve_http_proxy_from_env(engine_state: &EngineState, stack: &mut Stack) -> Option<String> {
    stack
        .get_env_var(engine_state, "http_proxy")
        .or(stack.get_env_var(engine_state, "HTTP_PROXY"))
        .or(stack.get_env_var(engine_state, "https_proxy"))
        .or(stack.get_env_var(engine_state, "HTTPS_PROXY"))
        .or(stack.get_env_var(engine_state, "ALL_PROXY"))
        .and_then(|proxy| proxy.coerce_into_string().ok())
}<|MERGE_RESOLUTION|>--- conflicted
+++ resolved
@@ -212,54 +212,22 @@
             send_cancellable_request_bytes(&request_url, req, byte_stream, span, signals)
         }
         HttpBody::Value(body) => {
-            let (body_type, req) = match &content_type {
+            let (body_type, req) = match content_type {
                 Some(it) if it == "application/json" => (BodyType::Json, request),
                 Some(it) if it == "application/x-www-form-urlencoded" => (BodyType::Form, request),
                 Some(it) if it == "multipart/form-data" => (BodyType::Multipart, request),
                 Some(it) => {
-                    let r = request.clone().set("Content-Type", it);
+                    let r = request.clone().set("Content-Type", &it);
                     (BodyType::Unknown, r)
                 }
                 _ => (BodyType::Unknown, request),
             };
 
-<<<<<<< HEAD
-            match body {
-                Value::Binary { val, .. } => send_cancellable_request(
-                    &request_url,
-                    Box::new(move || req.send_bytes(&val)),
-                    span,
-                    signals,
-                ),
-                Value::String { val, .. } => {
-                    // For string type, we should just pass the content type through
-                    let req = if let Some(content_type) = content_type {
-                        req.set("Content-Type", &content_type)
-                    } else {
-                        req
-                    };
-                    send_cancellable_request(
-                        &request_url,
-                        Box::new(move || req.send_string(&val)),
-                        span,
-                        signals,
-                    )
-                }
-                Value::Record { .. } if body_type == BodyType::Json => {
-                    let data = value_to_json_value(&body)?;
-                    send_cancellable_request(
-                        &request_url,
-                        Box::new(|| req.send_json(data)),
-                        span,
-                        signals,
-                    )
-=======
             match body_type {
                 BodyType::Json => send_json_request(&request_url, body, req, span, signals),
                 BodyType::Form => send_form_request(&request_url, body, req, span, signals),
                 BodyType::Multipart => {
                     send_multipart_request(&request_url, body, req, span, signals)
->>>>>>> 4792328d
                 }
                 BodyType::Unknown => send_default_request(&request_url, body, req, span, signals),
             }
