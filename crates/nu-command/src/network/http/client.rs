use crate::formats::value_to_json_value;
use base64::{
    alphabet,
    engine::{general_purpose::PAD, GeneralPurpose},
    Engine,
};
use multipart_rs::MultipartWriter;
use nu_engine::command_prelude::*;
use nu_protocol::{ByteStream, LabeledError, Signals};
use serde_json::Value as JsonValue;
use std::{
    collections::HashMap,
    io::Cursor,
    path::PathBuf,
    str::FromStr,
    sync::mpsc::{self, RecvTimeoutError},
    time::Duration,
};
use ureq::{Error, ErrorKind, Request, Response};
use url::Url;

const HTTP_DOCS: &str = "https://www.nushell.sh/cookbook/http.html";

<<<<<<< HEAD
=======
type ContentType = String;

>>>>>>> b91d662f
#[derive(Debug, PartialEq, Eq)]
pub enum BodyType {
    Json,
    Form,
    Multipart,
    Unknown(Option<ContentType>),
}

impl From<Option<ContentType>> for BodyType {
    fn from(content_type: Option<ContentType>) -> Self {
        match content_type {
            Some(it) if it.contains("application/json") => BodyType::Json,
            Some(it) if it.contains("application/x-www-form-urlencoded") => BodyType::Form,
            Some(it) if it.contains("multipart/form-data") => BodyType::Multipart,
            Some(it) => BodyType::Unknown(Some(it)),
            None => BodyType::Unknown(None),
        }
    }
}

#[derive(Clone, Copy, PartialEq)]
pub enum RedirectMode {
    Follow,
    Error,
    Manual,
}

pub fn http_client(
    allow_insecure: bool,
    redirect_mode: RedirectMode,
    engine_state: &EngineState,
    stack: &mut Stack,
) -> Result<ureq::Agent, ShellError> {
    let tls = native_tls::TlsConnector::builder()
        .danger_accept_invalid_certs(allow_insecure)
        .build()
        .map_err(|e| ShellError::GenericError {
            error: format!("Failed to build network tls: {}", e),
            msg: String::new(),
            span: None,
            help: None,
            inner: vec![],
        })?;

    let mut agent_builder = ureq::builder()
        .user_agent("nushell")
        .tls_connector(std::sync::Arc::new(tls));

    if let RedirectMode::Manual | RedirectMode::Error = redirect_mode {
        agent_builder = agent_builder.redirects(0);
    }

    if let Some(http_proxy) = retrieve_http_proxy_from_env(engine_state, stack) {
        if let Ok(proxy) = ureq::Proxy::new(http_proxy) {
            agent_builder = agent_builder.proxy(proxy);
        }
    };

    Ok(agent_builder.build())
}

pub fn http_parse_url(
    call: &Call,
    span: Span,
    raw_url: Value,
) -> Result<(String, Url), ShellError> {
    let requested_url = raw_url.coerce_into_string()?;
    let url = match url::Url::parse(&requested_url) {
        Ok(u) => u,
        Err(_e) => {
            return Err(ShellError::UnsupportedInput { msg: "Incomplete or incorrect URL. Expected a full URL, e.g., https://www.example.com"
                    .to_string(), input: format!("value: '{requested_url:?}'"), msg_span: call.head, input_span: span });
        }
    };

    Ok((requested_url, url))
}

pub fn http_parse_redirect_mode(mode: Option<Spanned<String>>) -> Result<RedirectMode, ShellError> {
    mode.map_or(Ok(RedirectMode::Follow), |v| match &v.item[..] {
        "follow" | "f" => Ok(RedirectMode::Follow),
        "error" | "e" => Ok(RedirectMode::Error),
        "manual" | "m" => Ok(RedirectMode::Manual),
        _ => Err(ShellError::TypeMismatch {
            err_message: "Invalid redirect handling mode".to_string(),
            span: v.span,
        }),
    })
}

pub fn response_to_buffer(
    response: Response,
    engine_state: &EngineState,
    span: Span,
) -> PipelineData {
    // Try to get the size of the file to be downloaded.
    // This is helpful to show the progress of the stream.
    let buffer_size = match response.header("content-length") {
        Some(content_length) => {
            let content_length = content_length.parse::<u64>().unwrap_or_default();

            if content_length == 0 {
                None
            } else {
                Some(content_length)
            }
        }
        _ => None,
    };

    // Try to guess whether the response is definitely intended to binary or definitely intended to
    // be UTF-8 text. Otherwise specify `None` and just guess. This doesn't have to be thorough.
    let content_type_lowercase = response.header("content-type").map(|s| s.to_lowercase());
    let response_type = match content_type_lowercase.as_deref() {
        Some("application/octet-stream") => ByteStreamType::Binary,
        Some(h) if h.contains("charset=utf-8") => ByteStreamType::String,
        _ => ByteStreamType::Unknown,
    };

    let reader = response.into_reader();

    PipelineData::ByteStream(
        ByteStream::read(reader, span, engine_state.signals().clone(), response_type)
            .with_known_size(buffer_size),
        None,
    )
}

pub fn request_add_authorization_header(
    user: Option<String>,
    password: Option<String>,
    mut request: Request,
) -> Request {
    let base64_engine = GeneralPurpose::new(&alphabet::STANDARD, PAD);

    let login = match (user, password) {
        (Some(user), Some(password)) => {
            let mut enc_str = String::new();
            base64_engine.encode_string(format!("{user}:{password}"), &mut enc_str);
            Some(enc_str)
        }
        (Some(user), _) => {
            let mut enc_str = String::new();
            base64_engine.encode_string(format!("{user}:"), &mut enc_str);
            Some(enc_str)
        }
        (_, Some(password)) => {
            let mut enc_str = String::new();
            base64_engine.encode_string(format!(":{password}"), &mut enc_str);
            Some(enc_str)
        }
        _ => None,
    };

    if let Some(login) = login {
        request = request.set("Authorization", &format!("Basic {login}"));
    }

    request
}

#[allow(clippy::large_enum_variant)]
pub enum ShellErrorOrRequestError {
    ShellError(ShellError),
    RequestError(String, Box<Error>),
}

impl From<ShellError> for ShellErrorOrRequestError {
    fn from(error: ShellError) -> Self {
        ShellErrorOrRequestError::ShellError(error)
    }
}

#[derive(Debug)]
pub enum HttpBody {
    Value(Value),
    ByteStream(ByteStream),
    None,
}

// remove once all commands have been migrated
pub fn send_request(
    request: Request,
    http_body: HttpBody,
    content_type: Option<String>,
    span: Span,
    signals: &Signals,
) -> Result<Response, ShellErrorOrRequestError> {
    let request_url = request.url().to_string();

    match http_body {
        HttpBody::None => {
            send_cancellable_request(&request_url, Box::new(|| request.call()), span, signals)
        }
        HttpBody::ByteStream(byte_stream) => {
            let req = if let Some(content_type) = content_type {
                request.set("Content-Type", &content_type)
            } else {
                request
            };

            send_cancellable_request_bytes(&request_url, req, byte_stream, span, signals)
        }
        HttpBody::Value(body) => {
            let body_type = BodyType::from(content_type);

            // We should set the content_type if there is one available
            // when the content type is unknown
            let req = if let BodyType::Unknown(Some(content_type)) = &body_type {
                request.clone().set("Content-Type", content_type)
            } else {
                request
            };

            match body_type {
                BodyType::Json => send_json_request(&request_url, body, req, span, signals),
                BodyType::Form => send_form_request(&request_url, body, req, span, signals),
                BodyType::Multipart => {
                    send_multipart_request(&request_url, body, req, span, signals)
                }
                BodyType::Unknown(_) => {
                    send_default_request(&request_url, body, req, span, signals)
                }
            }
        }
    }
}

fn send_json_request(
    request_url: &str,
    body: Value,
    req: Request,
    span: Span,
    signals: &Signals,
) -> Result<Response, ShellErrorOrRequestError> {
<<<<<<< HEAD
    match body {
        Value::Int { .. } | Value::List { .. } | Value::Record { .. } => {
            let data = value_to_json_value(&body)?;
            send_cancellable_request(request_url, Box::new(|| req.send_json(data)), span, signals)
=======
    let data = match body {
        Value::Int { .. } | Value::List { .. } | Value::Record { .. } => {
            value_to_json_value(&body)?
>>>>>>> b91d662f
        }
        // If the body type is string, assume it is string json content.
        // If parsing fails, just send the raw string
        Value::String { val: s, .. } => {
<<<<<<< HEAD
            if let Ok(jvalue) = serde_json::from_str::<JsonValue>(&s) {
                send_cancellable_request(
                    request_url,
                    Box::new(|| req.send_json(jvalue)),
                    span,
                    signals,
                )
            } else {
                let data = nu_json::Value::String(s);
                send_cancellable_request(
                    request_url,
                    Box::new(|| req.send_json(data)),
                    span,
                    signals,
                )
            }
=======
            serde_json::from_str(&s).unwrap_or_else(|_| nu_json::Value::String(s))
        }
        _ => {
            return Err(ShellErrorOrRequestError::ShellError(
                ShellError::UnsupportedHttpBody {
                    msg: format!("Accepted types: [Int, List, String, Record]. Check: {HTTP_DOCS}"),
                },
            ))
>>>>>>> b91d662f
        }
        _ => Err(ShellErrorOrRequestError::ShellError(
            ShellError::UnsupportedHttpBody {
                msg: format!("Accepted types: [Int, List, String, Record]. Check: {HTTP_DOCS}"),
            },
        )),
    }
}

fn send_form_request(
    request_url: &str,
    body: Value,
    req: Request,
    span: Span,
    signals: &Signals,
) -> Result<Response, ShellErrorOrRequestError> {
    let build_request_fn = |data: Vec<(String, String)>| {
        // coerce `data` into a shape that send_form() is happy with
        let data = data
            .iter()
            .map(|(a, b)| (a.as_str(), b.as_str()))
            .collect::<Vec<(&str, &str)>>();
        req.send_form(&data)
    };

    match body {
        Value::List { vals, .. } => {
            if vals.len() % 2 != 0 {
                return Err(ShellErrorOrRequestError::ShellError(ShellError::UnsupportedHttpBody {
                    msg: "Body type 'List' for form requests requires paired values. E.g.: [value, 10]".into(),
                }));
            }

            let data = vals
                .chunks(2)
                .map(|it| Ok((it[0].coerce_string()?, it[1].coerce_string()?)))
                .collect::<Result<Vec<(String, String)>, ShellErrorOrRequestError>>()?;

            let request_fn = Box::new(|| build_request_fn(data));
            send_cancellable_request(request_url, request_fn, span, signals)
        }
        Value::Record { val, .. } => {
            let mut data: Vec<(String, String)> = Vec::with_capacity(val.len());

            for (col, val) in val.into_owned() {
                data.push((col, val.coerce_into_string()?))
            }

            let request_fn = Box::new(|| build_request_fn(data));
            send_cancellable_request(request_url, request_fn, span, signals)
        }
        _ => Err(ShellErrorOrRequestError::ShellError(
            ShellError::UnsupportedHttpBody {
                msg: format!("Accepted types: [List, Record]. Check: {HTTP_DOCS}"),
            },
        )),
    }
}

fn send_multipart_request(
    request_url: &str,
    body: Value,
    req: Request,
    span: Span,
    signals: &Signals,
) -> Result<Response, ShellErrorOrRequestError> {
    let request_fn = match body {
        Value::Record { val, .. } => {
            let mut builder = MultipartWriter::new();

            let err = |e| {
                ShellErrorOrRequestError::ShellError(ShellError::IOError {
                    msg: format!("failed to build multipart data: {}", e),
                })
            };

            for (col, val) in val.into_owned() {
                if let Value::Binary { val, .. } = val {
                    let headers = [
                        "Content-Type: application/octet-stream".to_string(),
                        "Content-Transfer-Encoding: binary".to_string(),
                        format!(
                            "Content-Disposition: form-data; name=\"{}\"; filename=\"{}\"",
                            col, col
                        ),
                        format!("Content-Length: {}", val.len()),
                    ];
                    builder
                        .add(&mut Cursor::new(val), &headers.join("\n"))
                        .map_err(err)?;
                } else {
                    let headers = format!(r#"Content-Disposition: form-data; name="{}""#, col);
                    builder
                        .add(val.coerce_into_string()?.as_bytes(), &headers)
                        .map_err(err)?;
                }
            }
            builder.finish();

            let (boundary, data) = (builder.boundary, builder.data);
            let content_type = format!("multipart/form-data; boundary={}", boundary);

            move || req.set("Content-Type", &content_type).send_bytes(&data)
        }
        _ => {
            return Err(ShellErrorOrRequestError::ShellError(
                ShellError::UnsupportedHttpBody {
                    msg: format!("Accepted types: [Record]. Check: {HTTP_DOCS}"),
                },
            ))
        }
    };
    send_cancellable_request(request_url, Box::new(request_fn), span, signals)
}

fn send_default_request(
    request_url: &str,
    body: Value,
    req: Request,
    span: Span,
    signals: &Signals,
) -> Result<Response, ShellErrorOrRequestError> {
    match body {
        Value::Binary { val, .. } => send_cancellable_request(
            request_url,
            Box::new(move || req.send_bytes(&val)),
            span,
            signals,
        ),
        Value::String { val, .. } => send_cancellable_request(
            request_url,
            Box::new(move || req.send_string(&val)),
            span,
            signals,
        ),
        _ => Err(ShellErrorOrRequestError::ShellError(
            ShellError::UnsupportedHttpBody {
                msg: format!("Accepted types: [Binary, String]. Check: {HTTP_DOCS}"),
            },
        )),
    }
}

// Helper method used to make blocking HTTP request calls cancellable with ctrl+c
// ureq functions can block for a long time (default 30s?) while attempting to make an HTTP connection
fn send_cancellable_request(
    request_url: &str,
    request_fn: Box<dyn FnOnce() -> Result<Response, Error> + Sync + Send>,
    span: Span,
    signals: &Signals,
) -> Result<Response, ShellErrorOrRequestError> {
    let (tx, rx) = mpsc::channel::<Result<Response, Error>>();

    // Make the blocking request on a background thread...
    std::thread::Builder::new()
        .name("HTTP requester".to_string())
        .spawn(move || {
            let ret = request_fn();
            let _ = tx.send(ret); // may fail if the user has cancelled the operation
        })
        .map_err(ShellError::from)?;

    // ...and poll the channel for responses
    loop {
        signals.check(span)?;

        // 100ms wait time chosen arbitrarily
        match rx.recv_timeout(Duration::from_millis(100)) {
            Ok(result) => {
                return result.map_err(|e| {
                    ShellErrorOrRequestError::RequestError(request_url.to_string(), Box::new(e))
                });
            }
            Err(RecvTimeoutError::Timeout) => continue,
            Err(RecvTimeoutError::Disconnected) => panic!("http response channel disconnected"),
        }
    }
}

// Helper method used to make blocking HTTP request calls cancellable with ctrl+c
// ureq functions can block for a long time (default 30s?) while attempting to make an HTTP connection
fn send_cancellable_request_bytes(
    request_url: &str,
    request: Request,
    byte_stream: ByteStream,
    span: Span,
    signals: &Signals,
) -> Result<Response, ShellErrorOrRequestError> {
    let (tx, rx) = mpsc::channel::<Result<Response, ShellErrorOrRequestError>>();
    let request_url_string = request_url.to_string();

    // Make the blocking request on a background thread...
    std::thread::Builder::new()
        .name("HTTP requester".to_string())
        .spawn(move || {
            let ret = byte_stream
                .reader()
                .ok_or_else(|| {
                    ShellErrorOrRequestError::ShellError(ShellError::GenericError {
                        error: "Could not read byte stream".to_string(),
                        msg: "".into(),
                        span: None,
                        help: None,
                        inner: vec![],
                    })
                })
                .and_then(|reader| {
                    request.send(reader).map_err(|e| {
                        ShellErrorOrRequestError::RequestError(request_url_string, Box::new(e))
                    })
                });

            // may fail if the user has cancelled the operation
            let _ = tx.send(ret);
        })
        .map_err(ShellError::from)?;

    // ...and poll the channel for responses
    loop {
        signals.check(span)?;

        // 100ms wait time chosen arbitrarily
        match rx.recv_timeout(Duration::from_millis(100)) {
            Ok(result) => return result,
            Err(RecvTimeoutError::Timeout) => continue,
            Err(RecvTimeoutError::Disconnected) => panic!("http response channel disconnected"),
        }
    }
}

pub fn request_set_timeout(
    timeout: Option<Value>,
    mut request: Request,
) -> Result<Request, ShellError> {
    if let Some(timeout) = timeout {
        let val = timeout.as_i64()?;
        if val.is_negative() || val < 1 {
            return Err(ShellError::TypeMismatch {
                err_message: "Timeout value must be an int and larger than 0".to_string(),
                span: timeout.span(),
            });
        }

        request = request.timeout(Duration::from_secs(val as u64));
    }

    Ok(request)
}

pub fn request_add_custom_headers(
    headers: Option<Value>,
    mut request: Request,
) -> Result<Request, ShellError> {
    if let Some(headers) = headers {
        let mut custom_headers: HashMap<String, Value> = HashMap::new();

        match &headers {
            Value::Record { val, .. } => {
                for (k, v) in &**val {
                    custom_headers.insert(k.to_string(), v.clone());
                }
            }

            Value::List { vals: table, .. } => {
                if table.len() == 1 {
                    // single row([key1 key2]; [val1 val2])
                    match &table[0] {
                        Value::Record { val, .. } => {
                            for (k, v) in &**val {
                                custom_headers.insert(k.to_string(), v.clone());
                            }
                        }

                        x => {
                            return Err(ShellError::CantConvert {
                                to_type: "string list or single row".into(),
                                from_type: x.get_type().to_string(),
                                span: headers.span(),
                                help: None,
                            });
                        }
                    }
                } else {
                    // primitive values ([key1 val1 key2 val2])
                    for row in table.chunks(2) {
                        if row.len() == 2 {
                            custom_headers.insert(row[0].coerce_string()?, row[1].clone());
                        }
                    }
                }
            }

            x => {
                return Err(ShellError::CantConvert {
                    to_type: "string list or single row".into(),
                    from_type: x.get_type().to_string(),
                    span: headers.span(),
                    help: None,
                });
            }
        };

        for (k, v) in custom_headers {
            if let Ok(s) = v.coerce_into_string() {
                request = request.set(&k, &s);
            }
        }
    }

    Ok(request)
}

fn handle_response_error(span: Span, requested_url: &str, response_err: Error) -> ShellError {
    match response_err {
        Error::Status(301, _) => ShellError::NetworkFailure { msg: format!("Resource moved permanently (301): {requested_url:?}"), span },
        Error::Status(400, _) => {
            ShellError::NetworkFailure { msg: format!("Bad request (400) to {requested_url:?}"), span }
        }
        Error::Status(403, _) => {
            ShellError::NetworkFailure { msg: format!("Access forbidden (403) to {requested_url:?}"), span }
        }
        Error::Status(404, _) => ShellError::NetworkFailure { msg: format!("Requested file not found (404): {requested_url:?}"), span },
        Error::Status(408, _) => {
            ShellError::NetworkFailure { msg: format!("Request timeout (408): {requested_url:?}"), span }
        }
        Error::Status(_, _) => ShellError::NetworkFailure { msg: format!(
                "Cannot make request to {:?}. Error is {:?}",
                requested_url,
                response_err.to_string()
            ), span },

        Error::Transport(t) => match t {
            t if t.kind() == ErrorKind::ConnectionFailed => ShellError::NetworkFailure { msg: format!("Cannot make request to {requested_url}, there was an error establishing a connection.",), span },
            t => ShellError::NetworkFailure { msg: t.to_string(), span },
        },
    }
}

pub struct RequestFlags {
    pub allow_errors: bool,
    pub raw: bool,
    pub full: bool,
}

fn transform_response_using_content_type(
    engine_state: &EngineState,
    stack: &mut Stack,
    span: Span,
    requested_url: &str,
    flags: &RequestFlags,
    resp: Response,
    content_type: &str,
) -> Result<PipelineData, ShellError> {
    let content_type = mime::Mime::from_str(content_type)
        // there are invalid content types in the wild, so we try to recover
        // Example: `Content-Type: "text/plain"; charset="utf8"` (note the quotes)
        .or_else(|_| mime::Mime::from_str(&content_type.replace('"', "")))
        .or_else(|_| mime::Mime::from_str("text/plain"))
        .expect("Failed to parse content type, and failed to default to text/plain");

    let ext = match (content_type.type_(), content_type.subtype()) {
        (mime::TEXT, mime::PLAIN) => {
            let path_extension = url::Url::parse(requested_url)
                .map_err(|err| {
                    LabeledError::new(err.to_string())
                        .with_help("cannot parse")
                        .with_label(
                            format!("Cannot parse URL: {requested_url}"),
                            Span::unknown(),
                        )
                })?
                .path_segments()
                .and_then(|segments| segments.last())
                .and_then(|name| if name.is_empty() { None } else { Some(name) })
                .and_then(|name| {
                    PathBuf::from(name)
                        .extension()
                        .map(|name| name.to_string_lossy().to_string())
                });
            path_extension
        }
        _ => Some(content_type.subtype().to_string()),
    };

    let output = response_to_buffer(resp, engine_state, span);
    if flags.raw {
        Ok(output)
    } else if let Some(ext) = ext {
        match engine_state.find_decl(format!("from {ext}").as_bytes(), &[]) {
            Some(converter_id) => engine_state.get_decl(converter_id).run(
                engine_state,
                stack,
                &Call::new(span),
                output,
            ),
            None => Ok(output),
        }
    } else {
        Ok(output)
    }
}

pub fn check_response_redirection(
    redirect_mode: RedirectMode,
    span: Span,
    response: &Result<Response, ShellErrorOrRequestError>,
) -> Result<(), ShellError> {
    if let Ok(resp) = response {
        if RedirectMode::Error == redirect_mode && (300..400).contains(&resp.status()) {
            return Err(ShellError::NetworkFailure {
                msg: format!(
                    "Redirect encountered when redirect handling mode was 'error' ({} {})",
                    resp.status(),
                    resp.status_text()
                ),
                span,
            });
        }
    }
    Ok(())
}

fn request_handle_response_content(
    engine_state: &EngineState,
    stack: &mut Stack,
    span: Span,
    requested_url: &str,
    flags: RequestFlags,
    resp: Response,
    request: Request,
) -> Result<PipelineData, ShellError> {
    // #response_to_buffer moves "resp" making it impossible to read headers later.
    // Wrapping it into a closure to call when needed
    let mut consume_response_body = |response: Response| {
        let content_type = response.header("content-type").map(|s| s.to_owned());

        match content_type {
            Some(content_type) => transform_response_using_content_type(
                engine_state,
                stack,
                span,
                requested_url,
                &flags,
                response,
                &content_type,
            ),
            None => Ok(response_to_buffer(response, engine_state, span)),
        }
    };

    if flags.full {
        let response_status = resp.status();

        let request_headers_value = headers_to_nu(&extract_request_headers(&request), span)
            .and_then(|data| data.into_value(span))
            .unwrap_or(Value::nothing(span));

        let response_headers_value = headers_to_nu(&extract_response_headers(&resp), span)
            .and_then(|data| data.into_value(span))
            .unwrap_or(Value::nothing(span));

        let headers = record! {
            "request" => request_headers_value,
            "response" => response_headers_value,
        };

        let body = consume_response_body(resp)?.into_value(span)?;

        let full_response = Value::record(
            record! {
                "headers" => Value::record(headers, span),
                "body" => body,
                "status" => Value::int(response_status as i64, span),
            },
            span,
        );

        Ok(full_response.into_pipeline_data())
    } else {
        Ok(consume_response_body(resp)?)
    }
}

pub fn request_handle_response(
    engine_state: &EngineState,
    stack: &mut Stack,
    span: Span,
    requested_url: &str,
    flags: RequestFlags,
    response: Result<Response, ShellErrorOrRequestError>,
    request: Request,
) -> Result<PipelineData, ShellError> {
    match response {
        Ok(resp) => request_handle_response_content(
            engine_state,
            stack,
            span,
            requested_url,
            flags,
            resp,
            request,
        ),
        Err(e) => match e {
            ShellErrorOrRequestError::ShellError(e) => Err(e),
            ShellErrorOrRequestError::RequestError(_, e) => {
                if flags.allow_errors {
                    if let Error::Status(_, resp) = *e {
                        Ok(request_handle_response_content(
                            engine_state,
                            stack,
                            span,
                            requested_url,
                            flags,
                            resp,
                            request,
                        )?)
                    } else {
                        Err(handle_response_error(span, requested_url, *e))
                    }
                } else {
                    Err(handle_response_error(span, requested_url, *e))
                }
            }
        },
    }
}

type Headers = HashMap<String, Vec<String>>;

fn extract_request_headers(request: &Request) -> Headers {
    request
        .header_names()
        .iter()
        .map(|name| {
            (
                name.clone(),
                request.all(name).iter().map(|e| e.to_string()).collect(),
            )
        })
        .collect()
}

fn extract_response_headers(response: &Response) -> Headers {
    response
        .headers_names()
        .iter()
        .map(|name| {
            (
                name.clone(),
                response.all(name).iter().map(|e| e.to_string()).collect(),
            )
        })
        .collect()
}

fn headers_to_nu(headers: &Headers, span: Span) -> Result<PipelineData, ShellError> {
    let mut vals = Vec::with_capacity(headers.len());

    for (name, values) in headers {
        let is_duplicate = vals.iter().any(|val| {
            if let Value::Record { val, .. } = val {
                if let Some((
                    _col,
                    Value::String {
                        val: header_name, ..
                    },
                )) = val.get_index(0)
                {
                    return name == header_name;
                }
            }
            false
        });
        if !is_duplicate {
            // A single header can hold multiple values
            // This interface is why we needed to check if we've already parsed this header name.
            for str_value in values {
                let record = record! {
                    "name" => Value::string(name, span),
                    "value" => Value::string(str_value, span),
                };
                vals.push(Value::record(record, span));
            }
        }
    }

    Ok(Value::list(vals, span).into_pipeline_data())
}

pub fn request_handle_response_headers(
    span: Span,
    response: Result<Response, ShellErrorOrRequestError>,
) -> Result<PipelineData, ShellError> {
    match response {
        Ok(resp) => headers_to_nu(&extract_response_headers(&resp), span),
        Err(e) => match e {
            ShellErrorOrRequestError::ShellError(e) => Err(e),
            ShellErrorOrRequestError::RequestError(requested_url, e) => {
                Err(handle_response_error(span, &requested_url, *e))
            }
        },
    }
}

fn retrieve_http_proxy_from_env(engine_state: &EngineState, stack: &mut Stack) -> Option<String> {
    stack
        .get_env_var(engine_state, "http_proxy")
        .or(stack.get_env_var(engine_state, "HTTP_PROXY"))
        .or(stack.get_env_var(engine_state, "https_proxy"))
        .or(stack.get_env_var(engine_state, "HTTPS_PROXY"))
        .or(stack.get_env_var(engine_state, "ALL_PROXY"))
        .and_then(|proxy| proxy.coerce_into_string().ok())
}

#[cfg(test)]
mod test {
    use super::*;

    #[test]
    fn test_body_type_from_content_type() {
        let json = Some("application/json".to_string());
        assert_eq!(BodyType::Json, BodyType::from(json));

        // while the charset wont' be passed as we are allowing serde and the library to control
        // this, it still shouldn't be missed as json if passed in.
        let json_with_charset = Some("application/json; charset=utf-8".to_string());
        assert_eq!(BodyType::Json, BodyType::from(json_with_charset));

        let form = Some("application/x-www-form-urlencoded".to_string());
        assert_eq!(BodyType::Form, BodyType::from(form));

        let multipart = Some("multipart/form-data".to_string());
        assert_eq!(BodyType::Multipart, BodyType::from(multipart));

        let unknown = Some("application/octet-stream".to_string());
        assert_eq!(BodyType::Unknown(unknown.clone()), BodyType::from(unknown));

        let none = None;
        assert_eq!(BodyType::Unknown(none.clone()), BodyType::from(none));
    }
}<|MERGE_RESOLUTION|>--- conflicted
+++ resolved
@@ -21,11 +21,8 @@
 
 const HTTP_DOCS: &str = "https://www.nushell.sh/cookbook/http.html";
 
-<<<<<<< HEAD
-=======
 type ContentType = String;
 
->>>>>>> b91d662f
 #[derive(Debug, PartialEq, Eq)]
 pub enum BodyType {
     Json,
@@ -261,21 +258,14 @@
     span: Span,
     signals: &Signals,
 ) -> Result<Response, ShellErrorOrRequestError> {
-<<<<<<< HEAD
     match body {
         Value::Int { .. } | Value::List { .. } | Value::Record { .. } => {
             let data = value_to_json_value(&body)?;
             send_cancellable_request(request_url, Box::new(|| req.send_json(data)), span, signals)
-=======
-    let data = match body {
-        Value::Int { .. } | Value::List { .. } | Value::Record { .. } => {
-            value_to_json_value(&body)?
->>>>>>> b91d662f
         }
         // If the body type is string, assume it is string json content.
         // If parsing fails, just send the raw string
         Value::String { val: s, .. } => {
-<<<<<<< HEAD
             if let Ok(jvalue) = serde_json::from_str::<JsonValue>(&s) {
                 send_cancellable_request(
                     request_url,
@@ -284,7 +274,7 @@
                     signals,
                 )
             } else {
-                let data = nu_json::Value::String(s);
+                let data = serde_json::from_str(&s).unwrap_or_else(|_| nu_json::Value::String(s));
                 send_cancellable_request(
                     request_url,
                     Box::new(|| req.send_json(data)),
@@ -292,16 +282,6 @@
                     signals,
                 )
             }
-=======
-            serde_json::from_str(&s).unwrap_or_else(|_| nu_json::Value::String(s))
-        }
-        _ => {
-            return Err(ShellErrorOrRequestError::ShellError(
-                ShellError::UnsupportedHttpBody {
-                    msg: format!("Accepted types: [Int, List, String, Record]. Check: {HTTP_DOCS}"),
-                },
-            ))
->>>>>>> b91d662f
         }
         _ => Err(ShellErrorOrRequestError::ShellError(
             ShellError::UnsupportedHttpBody {
