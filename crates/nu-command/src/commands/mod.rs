--- conflicted
+++ resolved
@@ -31,18 +31,10 @@
     DataFrameFilter, DataFrameFirst, DataFrameGet, DataFrameGroupBy, DataFrameIsDuplicated,
     DataFrameIsIn, DataFrameIsNotNull, DataFrameIsNull, DataFrameIsUnique, DataFrameJoin,
     DataFrameLast, DataFrameList, DataFrameMelt, DataFrameNNull, DataFrameNUnique, DataFrameNot,
-<<<<<<< HEAD
-    DataFrameOpen, DataFramePivot, DataFrameSample, DataFrameSelect, DataFrameSeriesRename,
-    DataFrameSet, DataFrameSetWithIdx, DataFrameShape, DataFrameShift, DataFrameShow,
-    DataFrameSlice, DataFrameSort, DataFrameTake, DataFrameToCsv, DataFrameToDF,
-    DataFrameToParquet, DataFrameUnique, DataFrameValueCounts, DataFrameWhere, DataFrameWithColumn,
-=======
     DataFrameOpen, DataFramePivot, DataFrameReplace, DataFrameSample, DataFrameSelect,
     DataFrameSeriesRename, DataFrameSet, DataFrameSetWithIdx, DataFrameShape, DataFrameShift,
     DataFrameShow, DataFrameSlice, DataFrameSort, DataFrameTake, DataFrameToCsv, DataFrameToDF,
-    DataFrameToParquet, DataFrameToSeries, DataFrameUnique, DataFrameValueCounts, DataFrameWhere,
-    DataFrameWithColumn,
->>>>>>> 1f4ef3b6
+    DataFrameToParquet, DataFrameUnique, DataFrameValueCounts, DataFrameWhere, DataFrameWithColumn,
 };
 pub use env::*;
 pub use filesystem::*;
