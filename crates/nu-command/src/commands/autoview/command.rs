--- conflicted
+++ resolved
@@ -50,16 +50,7 @@
     let text = context.scope.get_command("textview");
     let table = context.scope.get_command("table");
 
-<<<<<<< HEAD
-    let (mut input_stream, context) = RunnableContextWithoutInput::convert(context);
-=======
-    let pivot_mode = configuration.pivot_mode();
-
     let (mut input_stream, context) = context.split();
-
-    let term_width = context.host.lock().width();
-    let color_hm = get_color_config();
->>>>>>> 2880109f
 
     if let Some(x) = input_stream.next() {
         match input_stream.next() {
