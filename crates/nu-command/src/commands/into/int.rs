--- conflicted
+++ resolved
@@ -1,15 +1,10 @@
 use crate::prelude::*;
 use nu_engine::WholeStreamCommand;
 use nu_errors::ShellError;
-<<<<<<< HEAD
-use nu_protocol::{ColumnPath, Primitive, Signature, SyntaxShape, UntaggedValue, Value};
-use num_bigint::{BigInt, ToBigInt};
-=======
 use nu_protocol::{
-    ColumnPath, Primitive, ReturnSuccess, Signature, SyntaxShape, UntaggedValue, Value,
+    ColumnPath, Primitive, Signature, SyntaxShape, UntaggedValue, Value,
 };
 use num_bigint::ToBigInt;
->>>>>>> d79a3130
 
 pub struct SubCommand;
 
