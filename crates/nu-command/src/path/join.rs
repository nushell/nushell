use super::PathSubcommandArguments;
use nu_engine::command_prelude::*;
use nu_protocol::engine::StateWorkingSet;
use std::path::{Path, PathBuf};

struct Arguments {
    append: Vec<Spanned<String>>,
}

impl PathSubcommandArguments for Arguments {}

#[derive(Clone)]
pub struct PathJoin;

impl Command for PathJoin {
    fn name(&self) -> &str {
        "path join"
    }

    fn signature(&self) -> Signature {
        Signature::build("path join")
            .input_output_types(vec![
                (Type::String, Type::String),
                (Type::List(Box::new(Type::String)), Type::String),
                (Type::record(), Type::String),
                (Type::table(), Type::List(Box::new(Type::String))),
            ])
            .rest(
                "append",
                SyntaxShape::String,
                "Path to append to the input.",
            )
            .category(Category::Path)
    }

    fn description(&self) -> &str {
        "Join a structured path or a list of path parts."
    }

    fn extra_description(&self) -> &str {
        r#"Optionally, append an additional path to the result. It is designed to accept
the output of 'path parse' and 'path split' subcommands."#
    }

    fn is_const(&self) -> bool {
        true
    }

    fn run(
        &self,
        engine_state: &EngineState,
        stack: &mut Stack,
        call: &Call,
        input: PipelineData,
    ) -> Result<PipelineData, ShellError> {
        let args = Arguments {
            append: call.rest(engine_state, stack, 0)?,
        };

        run(call, &args, input)
    }

    fn run_const(
        &self,
        working_set: &StateWorkingSet,
        call: &Call,
        input: PipelineData,
    ) -> Result<PipelineData, ShellError> {
        let args = Arguments {
            append: call.rest_const(working_set, 0)?,
        };

        run(call, &args, input)
    }

    #[cfg(windows)]
    fn examples(&self) -> Vec<Example> {
        vec![
            Example {
                description: "Append a filename to a path",
                example: r"'C:\Users\viking' | path join spam.txt",
                result: Some(Value::test_string(r"C:\Users\viking\spam.txt")),
            },
            Example {
                description: "Append a filename to a path",
                example: r"'C:\Users\viking' | path join spams this_spam.txt",
                result: Some(Value::test_string(r"C:\Users\viking\spams\this_spam.txt")),
            },
            Example {
                description: "Use relative paths, e.g. '..' will go up one directory",
                example: r"'C:\Users\viking' | path join .. folder",
                result: Some(Value::test_string(r"C:\Users\viking\..\folder")),
            },
            Example {
                description: "Use absolute paths, e.g. '/' will bring you to the top level directory",
                example: r"'C:\Users\viking' | path join / folder",
                result: Some(Value::test_string(r"C:/folder")),
            },
            Example {
                description: "Join a list of parts into a path",
                example: r"[ 'C:' '\' 'Users' 'viking' 'spam.txt' ] | path join",
                result: Some(Value::test_string(r"C:\Users\viking\spam.txt")),
            },
            Example {
                description: "Join a structured path into a path",
                example: r"{ parent: 'C:\Users\viking', stem: 'spam', extension: 'txt' } | path join",
                result: Some(Value::test_string(r"C:\Users\viking\spam.txt")),
            },
            Example {
                description: "Join a table of structured paths into a list of paths",
                example: r"[ [parent stem extension]; ['C:\Users\viking' 'spam' 'txt']] | path join",
                result: Some(Value::list(
                    vec![Value::test_string(r"C:\Users\viking\spam.txt")],
                    Span::test_data(),
                )),
            },
        ]
    }

    #[cfg(not(windows))]
    fn examples(&self) -> Vec<Example> {
        vec![
            Example {
                description: "Append a filename to a path",
                example: r"'/home/viking' | path join spam.txt",
                result: Some(Value::test_string(r"/home/viking/spam.txt")),
            },
            Example {
                description: "Append a filename to a path",
                example: r"'/home/viking' | path join spams this_spam.txt",
                result: Some(Value::test_string(r"/home/viking/spams/this_spam.txt")),
            },
            Example {
                description: "Use relative paths, e.g. '..' will go up one directory",
                example: r"'/home/viking' | path join .. folder",
                result: Some(Value::test_string(r"/home/viking/../folder")),
            },
            Example {
                description: "Use absolute paths, e.g. '/' will bring you to the top level directory",
                example: r"'/home/viking' | path join / folder",
                result: Some(Value::test_string(r"/folder")),
            },
            Example {
                description: "Join a list of parts into a path",
                example: r"[ '/' 'home' 'viking' 'spam.txt' ] | path join",
                result: Some(Value::test_string(r"/home/viking/spam.txt")),
            },
            Example {
                description: "Join a structured path into a path",
                example: r"{ parent: '/home/viking', stem: 'spam', extension: 'txt' } | path join",
                result: Some(Value::test_string(r"/home/viking/spam.txt")),
            },
            Example {
                description: "Join a table of structured paths into a list of paths",
                example: r"[[ parent stem extension ]; [ '/home/viking' 'spam' 'txt' ]] | path join",
                result: Some(Value::list(
                    vec![Value::test_string(r"/home/viking/spam.txt")],
                    Span::test_data(),
                )),
            },
        ]
    }
}

fn run(call: &Call, args: &Arguments, input: PipelineData) -> Result<PipelineData, ShellError> {
    let head = call.head;

    let metadata = input.metadata();

    match input {
<<<<<<< HEAD
        PipelineDataBody::Value(val, md) => Ok(PipelineData::value(handle_value(val, args, head), md)),
        PipelineDataBody::ListStream(stream, ..) => Ok(PipelineData::value(
            handle_value(stream.into_value(), args, head),
            metadata,
        )),
        PipelineDataBody::ByteStream(stream, ..) => Ok(PipelineData::value(
=======
        PipelineData::Value(val, md) => Ok(PipelineData::value(handle_value(val, args, head), md)),
        PipelineData::ListStream(stream, ..) => Ok(PipelineData::value(
            handle_value(stream.into_value(), args, head),
            metadata,
        )),
        PipelineData::ByteStream(stream, ..) => Ok(PipelineData::value(
>>>>>>> 1274d1f7
            handle_value(stream.into_value()?, args, head),
            metadata,
        )),
        PipelineDataBody::Empty => Err(ShellError::PipelineEmpty { dst_span: head }),
    }
}

fn handle_value(v: Value, args: &Arguments, head: Span) -> Value {
    let span = v.span();
    match v {
        Value::String { ref val, .. } => join_single(Path::new(val), head, args),
        Value::Record { val, .. } => join_record(&val, head, span, args),
        Value::List { vals, .. } => join_list(&vals, head, span, args),

        _ => super::handle_invalid_values(v, head),
    }
}

fn join_single(path: &Path, head: Span, args: &Arguments) -> Value {
    let mut result = path.to_path_buf();
    for path_to_append in &args.append {
        result.push(&path_to_append.item)
    }

    Value::string(result.to_string_lossy(), head)
}

fn join_list(parts: &[Value], head: Span, span: Span, args: &Arguments) -> Value {
    let path: Result<PathBuf, ShellError> = parts.iter().map(Value::coerce_string).collect();

    match path {
        Ok(ref path) => join_single(path, head, args),
        Err(_) => {
            let records: Result<Vec<_>, ShellError> = parts.iter().map(Value::as_record).collect();
            match records {
                Ok(vals) => {
                    let vals = vals
                        .iter()
                        .map(|r| join_record(r, head, span, args))
                        .collect();

                    Value::list(vals, span)
                }
                Err(ShellError::CantConvert { from_type, .. }) => Value::error(
                    ShellError::OnlySupportsThisInputType {
                        exp_input_type: "string or record".into(),
                        wrong_type: from_type,
                        dst_span: head,
                        src_span: span,
                    },
                    span,
                ),
                Err(_) => Value::error(
                    ShellError::NushellFailed {
                        msg: "failed to join path".into(),
                    },
                    span,
                ),
            }
        }
    }
}

fn join_record(record: &Record, head: Span, span: Span, args: &Arguments) -> Value {
    match merge_record(record, head, span) {
        Ok(p) => join_single(p.as_path(), head, args),
        Err(error) => Value::error(error, span),
    }
}

fn merge_record(record: &Record, head: Span, span: Span) -> Result<PathBuf, ShellError> {
    for key in record.columns() {
        if !super::ALLOWED_COLUMNS.contains(&key.as_str()) {
            let allowed_cols = super::ALLOWED_COLUMNS.join(", ");
            return Err(ShellError::UnsupportedInput {
                msg: format!(
                    "Column '{key}' is not valid for a structured path. Allowed columns on this platform are: {allowed_cols}"
                ),
                input: "value originates from here".into(),
                msg_span: head,
                input_span: span,
            });
        }
    }

    let mut result = PathBuf::new();

    #[cfg(windows)]
    if let Some(val) = record.get("prefix") {
        let p = val.coerce_str()?;
        if !p.is_empty() {
            result.push(p.as_ref());
        }
    }

    if let Some(val) = record.get("parent") {
        let p = val.coerce_str()?;
        if !p.is_empty() {
            result.push(p.as_ref());
        }
    }

    let mut basename = String::new();
    if let Some(val) = record.get("stem") {
        let p = val.coerce_str()?;
        if !p.is_empty() {
            basename.push_str(&p);
        }
    }

    if let Some(val) = record.get("extension") {
        let p = val.coerce_str()?;
        if !p.is_empty() {
            basename.push('.');
            basename.push_str(&p);
        }
    }

    if !basename.is_empty() {
        result.push(basename);
    }

    Ok(result)
}

#[cfg(test)]
mod tests {
    use super::*;

    #[test]
    fn test_examples() {
        use crate::test_examples;

        test_examples(PathJoin {})
    }
}<|MERGE_RESOLUTION|>--- conflicted
+++ resolved
@@ -168,21 +168,14 @@
     let metadata = input.metadata();
 
     match input {
-<<<<<<< HEAD
-        PipelineDataBody::Value(val, md) => Ok(PipelineData::value(handle_value(val, args, head), md)),
+        PipelineDataBody::Value(val, md) => {
+            Ok(PipelineData::value(handle_value(val, args, head), md))
+        }
         PipelineDataBody::ListStream(stream, ..) => Ok(PipelineData::value(
             handle_value(stream.into_value(), args, head),
             metadata,
         )),
         PipelineDataBody::ByteStream(stream, ..) => Ok(PipelineData::value(
-=======
-        PipelineData::Value(val, md) => Ok(PipelineData::value(handle_value(val, args, head), md)),
-        PipelineData::ListStream(stream, ..) => Ok(PipelineData::value(
-            handle_value(stream.into_value(), args, head),
-            metadata,
-        )),
-        PipelineData::ByteStream(stream, ..) => Ok(PipelineData::value(
->>>>>>> 1274d1f7
             handle_value(stream.into_value()?, args, head),
             metadata,
         )),
