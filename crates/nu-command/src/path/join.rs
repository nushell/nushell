--- conflicted
+++ resolved
@@ -64,7 +64,6 @@
         run(call, &args, input)
     }
 
-<<<<<<< HEAD
     fn run_const(
         &self,
         working_set: &StateWorkingSet,
@@ -76,24 +75,6 @@
         };
 
         run(call, &args, input)
-=======
-        match input {
-            PipelineData::Value(val, md) => {
-                Ok(PipelineData::Value(handle_value(val, &args, head), md))
-            }
-            PipelineData::ListStream(..) => Ok(PipelineData::Value(
-                handle_value(input.into_value(head), &args, head),
-                metadata,
-            )),
-            PipelineData::Empty { .. } => Err(ShellError::PipelineEmpty { dst_span: head }),
-            _ => Err(ShellError::UnsupportedInput(
-                "Input value cannot be joined".to_string(),
-                "value originates from here".into(),
-                head,
-                input.span().unwrap_or(call.head),
-            )),
-        }
->>>>>>> 35f8d854
     }
 
     #[cfg(windows)]
@@ -181,9 +162,7 @@
             "Input value cannot be joined".to_string(),
             "value originates from here".into(),
             head,
-            input
-                .span()
-                .expect("non-Empty non-ListStream PipelineData had no span"),
+            input.span().unwrap_or(call.head),
         )),
     }
 }
