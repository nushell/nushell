use std::path::{Component, Path};

use nu_protocol::ast::Call;
use nu_protocol::engine::{EngineState, Stack, StateWorkingSet};
use nu_protocol::{
    engine::Command, Category, Example, PipelineData, ShellError, Signature, Span, Type, Value,
};

use super::PathSubcommandArguments;

struct Arguments;

impl PathSubcommandArguments for Arguments {}

#[derive(Clone)]
pub struct SubCommand;

impl Command for SubCommand {
    fn name(&self) -> &str {
        "path split"
    }

    fn signature(&self) -> Signature {
        Signature::build("path split")
            .input_output_types(vec![
                (Type::String, Type::List(Box::new(Type::String))),
                (
                    Type::List(Box::new(Type::String)),
                    Type::List(Box::new(Type::List(Box::new(Type::String)))),
                ),
            ])
            .category(Category::Path)
    }

    fn usage(&self) -> &str {
        "Split a path into a list based on the system's path separator."
    }

    fn is_const(&self) -> bool {
        true
    }

    fn run(
        &self,
        engine_state: &EngineState,
        _stack: &mut Stack,
        call: &Call,
        input: PipelineData,
    ) -> Result<PipelineData, ShellError> {
        let head = call.head;
        let args = Arguments;

        // This doesn't match explicit nulls
        if matches!(input, PipelineData::Empty) {
            return Err(ShellError::PipelineEmpty { dst_span: head });
        }
        input.map(
            move |value| super::operate(&split, &args, value, head),
            engine_state.ctrlc.clone(),
        )
    }

    fn run_const(
        &self,
        working_set: &StateWorkingSet,
        call: &Call,
        input: PipelineData,
    ) -> Result<PipelineData, ShellError> {
        let head = call.head;
        let args = Arguments;

        // This doesn't match explicit nulls
        if matches!(input, PipelineData::Empty) {
            return Err(ShellError::PipelineEmpty { dst_span: head });
        }
        input.map(
            move |value| super::operate(&split, &args, value, head),
            working_set.permanent().ctrlc.clone(),
        )
    }

    #[cfg(windows)]
    fn examples(&self) -> Vec<Example> {
        vec![
            Example {
                description: "Split a path into parts",
                example: r"'C:\Users\viking\spam.txt' | path split",
                result: Some(Value::list(
                    vec![
                        Value::test_string(r"C:\"),
                        Value::test_string("Users"),
                        Value::test_string("viking"),
                        Value::test_string("spam.txt"),
                    ],
                    Span::test_data(),
                )),
            },
            Example {
                description: "Split paths in list into parts",
                example: r"[ C:\Users\viking\spam.txt C:\Users\viking\eggs.txt ] | path split",
<<<<<<< HEAD
                result: Some(Value::List {
                    vals: vec![
=======
                result: Some(Value::list(
                    vec![
>>>>>>> a9a82de5
                        Value::test_list(vec![
                            Value::test_string(r"C:\"),
                            Value::test_string("Users"),
                            Value::test_string("viking"),
                            Value::test_string("spam.txt"),
                        ]),
                        Value::test_list(vec![
                            Value::test_string(r"C:\"),
                            Value::test_string("Users"),
                            Value::test_string("viking"),
                            Value::test_string("eggs.txt"),
                        ]),
                    ],
<<<<<<< HEAD
                    span: Span::test_data(),
                }),
=======
                    Span::test_data(),
                )),
>>>>>>> a9a82de5
            },
        ]
    }

    #[cfg(not(windows))]
    fn examples(&self) -> Vec<Example> {
        vec![
            Example {
                description: "Split a path into parts",
                example: r"'/home/viking/spam.txt' | path split",
                result: Some(Value::list(
                    vec![
                        Value::test_string("/"),
                        Value::test_string("home"),
                        Value::test_string("viking"),
                        Value::test_string("spam.txt"),
                    ],
                    Span::test_data(),
                )),
            },
            Example {
                description: "Split paths in list into parts",
                example: r"[ /home/viking/spam.txt /home/viking/eggs.txt ] | path split",
<<<<<<< HEAD
                result: Some(Value::List {
                    vals: vec![
=======
                result: Some(Value::list(
                    vec![
>>>>>>> a9a82de5
                        Value::test_list(vec![
                            Value::test_string("/"),
                            Value::test_string("home"),
                            Value::test_string("viking"),
                            Value::test_string("spam.txt"),
                        ]),
                        Value::test_list(vec![
                            Value::test_string("/"),
                            Value::test_string("home"),
                            Value::test_string("viking"),
                            Value::test_string("eggs.txt"),
                        ]),
                    ],
<<<<<<< HEAD
                    span: Span::test_data(),
                }),
=======
                    Span::test_data(),
                )),
>>>>>>> a9a82de5
            },
        ]
    }
}

fn split(path: &Path, span: Span, _: &Arguments) -> Value {
    Value::list(
        path.components()
            .filter_map(|comp| {
                let comp = process_component(comp);
                comp.map(|s| Value::string(s, span))
            })
            .collect(),
        span,
    )
}

#[cfg(windows)]
fn process_component(comp: Component) -> Option<String> {
    match comp {
        Component::RootDir => None,
        Component::Prefix(_) => {
            let mut s = comp.as_os_str().to_string_lossy().to_string();
            s.push('\\');
            Some(s)
        }
        comp => Some(comp.as_os_str().to_string_lossy().to_string()),
    }
}

#[cfg(not(windows))]
fn process_component(comp: Component) -> Option<String> {
    Some(comp.as_os_str().to_string_lossy().to_string())
}

#[cfg(test)]
mod tests {
    use super::*;

    #[test]
    fn test_examples() {
        use crate::test_examples;

        test_examples(SubCommand {})
    }
}<|MERGE_RESOLUTION|>--- conflicted
+++ resolved
@@ -98,13 +98,8 @@
             Example {
                 description: "Split paths in list into parts",
                 example: r"[ C:\Users\viking\spam.txt C:\Users\viking\eggs.txt ] | path split",
-<<<<<<< HEAD
-                result: Some(Value::List {
-                    vals: vec![
-=======
-                result: Some(Value::list(
-                    vec![
->>>>>>> a9a82de5
+                result: Some(Value::list(
+                    vec![
                         Value::test_list(vec![
                             Value::test_string(r"C:\"),
                             Value::test_string("Users"),
@@ -118,13 +113,8 @@
                             Value::test_string("eggs.txt"),
                         ]),
                     ],
-<<<<<<< HEAD
-                    span: Span::test_data(),
-                }),
-=======
-                    Span::test_data(),
-                )),
->>>>>>> a9a82de5
+                    Span::test_data(),
+                )),
             },
         ]
     }
@@ -148,13 +138,8 @@
             Example {
                 description: "Split paths in list into parts",
                 example: r"[ /home/viking/spam.txt /home/viking/eggs.txt ] | path split",
-<<<<<<< HEAD
-                result: Some(Value::List {
-                    vals: vec![
-=======
-                result: Some(Value::list(
-                    vec![
->>>>>>> a9a82de5
+                result: Some(Value::list(
+                    vec![
                         Value::test_list(vec![
                             Value::test_string("/"),
                             Value::test_string("home"),
@@ -168,13 +153,8 @@
                             Value::test_string("eggs.txt"),
                         ]),
                     ],
-<<<<<<< HEAD
-                    span: Span::test_data(),
-                }),
-=======
-                    Span::test_data(),
-                )),
->>>>>>> a9a82de5
+                    Span::test_data(),
+                )),
             },
         ]
     }
