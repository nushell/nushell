--- conflicted
+++ resolved
@@ -64,12 +64,8 @@
     ) -> Result<PipelineData, ShellError> {
         let head = call.head;
         let pretty: Option<Spanned<i64>> = call.get_flag(engine_state, stack, "pretty")?;
-<<<<<<< HEAD
+        let input = input.try_expand_range()?;
         to_xml(input, head, pretty)
-=======
-        let input = input.try_expand_range()?;
-        to_xml(input, head, pretty, config)
->>>>>>> b36ac8f2
     }
 }
 
