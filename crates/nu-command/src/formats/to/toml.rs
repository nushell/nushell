use chrono::SecondsFormat;
use nu_protocol::ast::{Call, PathMember};
use nu_protocol::engine::{Command, EngineState, Stack};
use nu_protocol::{
    Category, Example, IntoPipelineData, PipelineData, ShellError, Signature, Span, Type, Value,
};

#[derive(Clone)]
pub struct ToToml;

impl Command for ToToml {
    fn name(&self) -> &str {
        "to toml"
    }

    fn signature(&self) -> Signature {
        Signature::build("to toml")
            .input_output_types(vec![(Type::Record(vec![]), Type::String)])
            .category(Category::Formats)
    }

    fn usage(&self) -> &str {
        "Convert record into .toml text."
    }

    fn examples(&self) -> Vec<Example> {
        vec![Example {
            description: "Outputs an TOML string representing the contents of this record",
            example: r#"{foo: 1 bar: 'qwe'} | to toml"#,
            result: Some(Value::test_string("bar = \"qwe\"\nfoo = 1\n")),
        }]
    }

    fn run(
        &self,
        engine_state: &EngineState,
        _stack: &mut Stack,
        call: &Call,
        input: PipelineData,
    ) -> Result<PipelineData, ShellError> {
        let head = call.head;
        to_toml(engine_state, input, head)
    }
}

// Helper method to recursively convert nu_protocol::Value -> toml::Value
// This shouldn't be called at the top-level
fn helper(engine_state: &EngineState, v: &Value) -> Result<toml::Value, ShellError> {
    let span = v.span();
    Ok(match &v {
        Value::Bool { val, .. } => toml::Value::Boolean(*val),
        Value::Int { val, .. } => toml::Value::Integer(*val),
        Value::Filesize { val, .. } => toml::Value::Integer(*val),
        Value::Duration { val, .. } => toml::Value::String(val.to_string()),
        Value::Date { val, .. } => {
            toml::Value::String(val.to_rfc3339_opts(SecondsFormat::AutoSi, false))
        }
        Value::Range { .. } => toml::Value::String("<Range>".to_string()),
        Value::Float { val, .. } => toml::Value::Float(*val),
<<<<<<< HEAD
        Value::String { val, .. } | Value::QuotedString { val, .. } => {
            toml::Value::String(val.clone())
        }
        Value::RawString { val, .. } => toml::Value::String(val.clone()),
=======
        Value::String { val, .. } | Value::Glob { val, .. } => toml::Value::String(val.clone()),
>>>>>>> 63335e99
        Value::Record { val, .. } => {
            let mut m = toml::map::Map::new();
            for (k, v) in val {
                m.insert(k.clone(), helper(engine_state, v)?);
            }
            toml::Value::Table(m)
        }
        Value::LazyRecord { val, .. } => {
            let collected = val.collect()?;
            helper(engine_state, &collected)?
        }
        Value::List { vals, .. } => toml::Value::Array(toml_list(engine_state, vals)?),
        Value::Block { .. } => {
            let code = engine_state.get_span_contents(span);
            let code = String::from_utf8_lossy(code).to_string();
            toml::Value::String(code)
        }
        Value::Closure { .. } => {
            let code = engine_state.get_span_contents(span);
            let code = String::from_utf8_lossy(code).to_string();
            toml::Value::String(code)
        }
        Value::Nothing { .. } => toml::Value::String("<Nothing>".to_string()),
        Value::Error { error, .. } => return Err(*error.clone()),
        Value::Binary { val, .. } => toml::Value::Array(
            val.iter()
                .map(|x| toml::Value::Integer(*x as i64))
                .collect(),
        ),
        Value::CellPath { val, .. } => toml::Value::Array(
            val.members
                .iter()
                .map(|x| match &x {
                    PathMember::String { val, .. } => Ok(toml::Value::String(val.clone())),
                    PathMember::Int { val, .. } => Ok(toml::Value::Integer(*val as i64)),
                })
                .collect::<Result<Vec<toml::Value>, ShellError>>()?,
        ),
        Value::CustomValue { .. } => toml::Value::String("<Custom Value>".to_string()),
    })
}

fn toml_list(engine_state: &EngineState, input: &[Value]) -> Result<Vec<toml::Value>, ShellError> {
    let mut out = vec![];

    for value in input {
        out.push(helper(engine_state, value)?);
    }

    Ok(out)
}

fn toml_into_pipeline_data(
    toml_value: &toml::Value,
    value_type: Type,
    span: Span,
) -> Result<PipelineData, ShellError> {
    match toml::to_string(&toml_value) {
        Ok(serde_toml_string) => Ok(Value::string(serde_toml_string, span).into_pipeline_data()),
        _ => Ok(Value::error(
            ShellError::CantConvert {
                to_type: "TOML".into(),
                from_type: value_type.to_string(),
                span,
                help: None,
            },
            span,
        )
        .into_pipeline_data()),
    }
}

fn value_to_toml_value(
    engine_state: &EngineState,
    v: &Value,
    head: Span,
) -> Result<toml::Value, ShellError> {
    match v {
        Value::Record { .. } => helper(engine_state, v),
        // Propagate existing errors
        Value::Error { error, .. } => Err(*error.clone()),
        _ => Err(ShellError::UnsupportedInput {
            msg: format!("{:?} is not valid top-level TOML", v.get_type()),
            input: "value originates from here".into(),
            msg_span: head,
            input_span: v.span(),
        }),
    }
}

fn to_toml(
    engine_state: &EngineState,
    input: PipelineData,
    span: Span,
) -> Result<PipelineData, ShellError> {
    let value = input.into_value(span);

    let toml_value = value_to_toml_value(engine_state, &value, span)?;
    match toml_value {
        toml::Value::Array(ref vec) => match vec[..] {
            [toml::Value::Table(_)] => toml_into_pipeline_data(
                vec.iter().next().expect("this should never trigger"),
                value.get_type(),
                span,
            ),
            _ => toml_into_pipeline_data(&toml_value, value.get_type(), span),
        },
        _ => toml_into_pipeline_data(&toml_value, value.get_type(), span),
    }
}

#[cfg(test)]
mod tests {
    use super::*;
    use chrono::TimeZone;

    #[test]
    fn test_examples() {
        use crate::test_examples;

        test_examples(ToToml {})
    }

    #[test]
    fn to_toml_creates_correct_date() {
        let engine_state = EngineState::new();

        let test_date = Value::date(
            chrono::FixedOffset::east_opt(60 * 120)
                .unwrap()
                .with_ymd_and_hms(1980, 10, 12, 10, 12, 44)
                .unwrap(),
            Span::test_data(),
        );

        let reference_date = toml::Value::String(String::from("1980-10-12T10:12:44+02:00"));

        let result = helper(&engine_state, &test_date);

        assert!(result.is_ok_and(|res| res == reference_date));
    }

    #[test]
    fn test_value_to_toml_value() {
        //
        // Positive Tests
        //

        let engine_state = EngineState::new();

        let mut m = indexmap::IndexMap::new();
        m.insert("rust".to_owned(), Value::test_string("editor"));
        m.insert("is".to_owned(), Value::nothing(Span::test_data()));
        m.insert(
            "features".to_owned(),
            Value::list(
                vec![Value::test_string("hello"), Value::test_string("array")],
                Span::test_data(),
            ),
        );
        let tv = value_to_toml_value(
            &engine_state,
            &Value::record(m.into_iter().collect(), Span::test_data()),
            Span::test_data(),
        )
        .expect("Expected Ok from valid TOML dictionary");
        assert_eq!(
            tv.get("features"),
            Some(&toml::Value::Array(vec![
                toml::Value::String("hello".to_owned()),
                toml::Value::String("array".to_owned())
            ]))
        );
        //
        // Negative Tests
        //
        value_to_toml_value(
            &engine_state,
            &Value::test_string("not_valid"),
            Span::test_data(),
        )
        .expect_err("Expected non-valid toml (String) to cause error!");
        value_to_toml_value(
            &engine_state,
            &Value::list(vec![Value::test_string("1")], Span::test_data()),
            Span::test_data(),
        )
        .expect_err("Expected non-valid toml (Table) to cause error!");
    }
}<|MERGE_RESOLUTION|>--- conflicted
+++ resolved
@@ -57,14 +57,8 @@
         }
         Value::Range { .. } => toml::Value::String("<Range>".to_string()),
         Value::Float { val, .. } => toml::Value::Float(*val),
-<<<<<<< HEAD
-        Value::String { val, .. } | Value::QuotedString { val, .. } => {
-            toml::Value::String(val.clone())
-        }
+        Value::String { val, .. } | Value::Glob { val, .. } => toml::Value::String(val.clone()),
         Value::RawString { val, .. } => toml::Value::String(val.clone()),
-=======
-        Value::String { val, .. } | Value::Glob { val, .. } => toml::Value::String(val.clone()),
->>>>>>> 63335e99
         Value::Record { val, .. } => {
             let mut m = toml::map::Map::new();
             for (k, v) in val {
