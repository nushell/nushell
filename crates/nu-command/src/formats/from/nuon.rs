use nu_protocol::ast::{Call, Expr, Expression, PipelineElement};
use nu_protocol::engine::{Command, EngineState, Stack, StateWorkingSet};
use nu_protocol::{
    Category, Example, IntoPipelineData, NuDuration, PipelineData, Range, ShellError, Signature,
    Span, Type, Unit, Value,
};
#[derive(Clone)]
pub struct FromNuon;

impl Command for FromNuon {
    fn name(&self) -> &str {
        "from nuon"
    }

    fn usage(&self) -> &str {
        "Convert from nuon to structured data."
    }

    fn signature(&self) -> nu_protocol::Signature {
        Signature::build("from nuon")
            .input_output_types(vec![(Type::String, Type::Any)])
            .category(Category::Experimental)
    }

    fn examples(&self) -> Vec<Example> {
        vec![
            Example {
                example: "'{ a:1 }' | from nuon",
                description: "Converts nuon formatted string to table",
                result: Some(Value::Record {
                    cols: vec!["a".to_string()],
                    vals: vec![Value::test_int(1)],
                    span: Span::test_data(),
                }),
            },
            Example {
                example: "'{ a:1, b: [1, 2] }' | from nuon",
                description: "Converts nuon formatted string to table",
                result: Some(Value::Record {
                    cols: vec!["a".to_string(), "b".to_string()],
                    vals: vec![
                        Value::test_int(1),
                        Value::List {
                            vals: vec![Value::test_int(1), Value::test_int(2)],
                            span: Span::test_data(),
                        },
                    ],
                    span: Span::test_data(),
                }),
            },
        ]
    }

    fn run(
        &self,
        engine_state: &EngineState,
        _stack: &mut Stack,
        call: &Call,
        input: PipelineData,
    ) -> Result<PipelineData, ShellError> {
        let head = call.head;
        let (string_input, _span, metadata) = input.collect_string_strict(head)?;

        let engine_state = engine_state.clone();

        let mut working_set = StateWorkingSet::new(&engine_state);

        let mut block = nu_parser::parse(&mut working_set, None, string_input.as_bytes(), false);

        if let Some(pipeline) = block.pipelines.get(1) {
            if let Some(element) = pipeline.elements.get(0) {
                return Err(ShellError::GenericError(
                    "error when loading nuon text".into(),
                    "could not load nuon text".into(),
                    Some(head),
                    None,
                    vec![ShellError::OutsideSpannedLabeledError(
                        string_input,
                        "error when loading".into(),
                        "excess values when loading".into(),
                        element.span(),
                    )],
                ));
            } else {
                return Err(ShellError::GenericError(
                    "error when loading nuon text".into(),
                    "could not load nuon text".into(),
                    Some(head),
                    None,
                    vec![ShellError::GenericError(
                        "error when loading".into(),
                        "excess values when loading".into(),
                        Some(head),
                        None,
                        Vec::new(),
                    )],
                ));
            }
        }

        let expr = if block.pipelines.is_empty() {
            Expression {
                expr: Expr::Nothing,
                span: head,
                custom_completion: None,
                ty: Type::Nothing,
            }
        } else {
            let mut pipeline = block.pipelines.remove(0);

            if let Some(expr) = pipeline.elements.get(1) {
                return Err(ShellError::GenericError(
                    "error when loading nuon text".into(),
                    "could not load nuon text".into(),
                    Some(head),
                    None,
                    vec![ShellError::OutsideSpannedLabeledError(
                        string_input,
                        "error when loading".into(),
                        "detected a pipeline in nuon file".into(),
                        expr.span(),
                    )],
                ));
            }

            if pipeline.elements.is_empty() {
                Expression {
                    expr: Expr::Nothing,
                    span: head,
                    custom_completion: None,
                    ty: Type::Nothing,
                }
            } else {
                match pipeline.elements.remove(0) {
                    PipelineElement::Expression(_, expression)
                    | PipelineElement::Redirection(_, _, expression)
                    | PipelineElement::And(_, expression)
                    | PipelineElement::Or(_, expression)
                    | PipelineElement::SameTargetRedirection {
                        cmd: (_, expression),
                        ..
                    }
                    | PipelineElement::SeparateRedirection {
                        out: (_, expression),
                        ..
                    } => expression,
                }
            }
        };

        if let Some(err) = working_set.parse_errors.first() {
            return Err(ShellError::GenericError(
                "error when parsing nuon text".into(),
                "could not parse nuon text".into(),
                Some(head),
                None,
                vec![ShellError::OutsideSpannedLabeledError(
                    string_input,
                    "error when parsing".into(),
                    err.to_string(),
                    err.span(),
                )],
            ));
        }

        let result = convert_to_value(expr, head, &string_input);

        match result {
            Ok(result) => Ok(result.into_pipeline_data_with_metadata(metadata)),
            Err(err) => Err(ShellError::GenericError(
                "error when loading nuon text".into(),
                "could not load nuon text".into(),
                Some(head),
                None,
                vec![err],
            )),
        }
    }
}

fn convert_to_value(
    expr: Expression,
    span: Span,
    original_text: &str,
) -> Result<Value, ShellError> {
    match expr.expr {
        Expr::BinaryOp(..) => Err(ShellError::OutsideSpannedLabeledError(
            original_text.to_string(),
            "Error when loading".into(),
            "binary operators not supported in nuon".into(),
            expr.span,
        )),
        Expr::UnaryNot(..) => Err(ShellError::OutsideSpannedLabeledError(
            original_text.to_string(),
            "Error when loading".into(),
            "unary operators not supported in nuon".into(),
            expr.span,
        )),
        Expr::Block(..) => Err(ShellError::OutsideSpannedLabeledError(
            original_text.to_string(),
            "Error when loading".into(),
            "blocks not supported in nuon".into(),
            expr.span,
        )),
        Expr::Closure(..) => Err(ShellError::OutsideSpannedLabeledError(
            original_text.to_string(),
            "Error when loading".into(),
            "closures not supported in nuon".into(),
            expr.span,
        )),
        Expr::Binary(val) => Ok(Value::Binary { val, span }),
        Expr::Bool(val) => Ok(Value::Bool { val, span }),
        Expr::Call(..) => Err(ShellError::OutsideSpannedLabeledError(
            original_text.to_string(),
            "Error when loading".into(),
            "calls not supported in nuon".into(),
            expr.span,
        )),
        Expr::CellPath(..) => Err(ShellError::OutsideSpannedLabeledError(
            original_text.to_string(),
            "Error when loading".into(),
            "subexpressions and cellpaths not supported in nuon".into(),
            expr.span,
        )),
        Expr::DateTime(dt) => Ok(Value::Date { val: dt, span }),
        Expr::ExternalCall(..) => Err(ShellError::OutsideSpannedLabeledError(
            original_text.to_string(),
            "Error when loading".into(),
            "calls not supported in nuon".into(),
            expr.span,
        )),
        Expr::Filepath(val) => Ok(Value::String { val, span }),
        Expr::Directory(val) => Ok(Value::String { val, span }),
        Expr::Float(val) => Ok(Value::Float { val, span }),
        Expr::FullCellPath(full_cell_path) => {
            if !full_cell_path.tail.is_empty() {
                Err(ShellError::OutsideSpannedLabeledError(
                    original_text.to_string(),
                    "Error when loading".into(),
                    "subexpressions and cellpaths not supported in nuon".into(),
                    expr.span,
                ))
            } else {
                convert_to_value(full_cell_path.head, span, original_text)
            }
        }

        Expr::Garbage => Err(ShellError::OutsideSpannedLabeledError(
            original_text.to_string(),
            "Error when loading".into(),
            "extra tokens in input file".into(),
            expr.span,
        )),
        Expr::MatchPattern(..) => Err(ShellError::OutsideSpannedLabeledError(
            original_text.to_string(),
            "Error when loading".into(),
            "extra tokens in input file".into(),
            expr.span,
        )),
        Expr::GlobPattern(val) => Ok(Value::String { val, span }),
        Expr::ImportPattern(..) => Err(ShellError::OutsideSpannedLabeledError(
            original_text.to_string(),
            "Error when loading".into(),
            "imports not supported in nuon".into(),
            expr.span,
        )),
        Expr::Overlay(..) => Err(ShellError::OutsideSpannedLabeledError(
            original_text.to_string(),
            "Error when loading".into(),
            "overlays not supported in nuon".into(),
            expr.span,
        )),
        Expr::Int(val) => Ok(Value::Int { val, span }),
        Expr::Keyword(kw, ..) => Err(ShellError::OutsideSpannedLabeledError(
            original_text.to_string(),
            "Error when loading".into(),
            format!("{} not supported in nuon", String::from_utf8_lossy(&kw)),
            expr.span,
        )),
        Expr::List(vals) => {
            let mut output = vec![];
            for val in vals {
                output.push(convert_to_value(val, span, original_text)?);
            }

            Ok(Value::List { vals: output, span })
        }
        Expr::MatchBlock(..) => Err(ShellError::OutsideSpannedLabeledError(
            original_text.to_string(),
            "Error when loading".into(),
            "match blocks not supported in nuon".into(),
            expr.span,
        )),
        Expr::Nothing => Ok(Value::Nothing { span }),
        Expr::Operator(..) => Err(ShellError::OutsideSpannedLabeledError(
            original_text.to_string(),
            "Error when loading".into(),
            "operators not supported in nuon".into(),
            expr.span,
        )),
        Expr::Range(from, next, to, operator) => {
            let from = if let Some(f) = from {
                convert_to_value(*f, span, original_text)?
            } else {
                Value::Nothing { span: expr.span }
            };

            let next = if let Some(s) = next {
                convert_to_value(*s, span, original_text)?
            } else {
                Value::Nothing { span: expr.span }
            };

            let to = if let Some(t) = to {
                convert_to_value(*t, span, original_text)?
            } else {
                Value::Nothing { span: expr.span }
            };

            Ok(Value::Range {
                val: Box::new(Range::new(expr.span, from, next, to, &operator)?),
                span: expr.span,
            })
        }
        Expr::Record(key_vals) => {
            let mut cols = vec![];
            let mut vals = vec![];

            for (key, val) in key_vals {
                let key_str = match key.expr {
                    Expr::String(key_str) => key_str,
                    _ => {
                        return Err(ShellError::OutsideSpannedLabeledError(
                            original_text.to_string(),
                            "Error when loading".into(),
                            "only strings can be keys".into(),
                            key.span,
                        ))
                    }
                };

                let value = convert_to_value(val, span, original_text)?;

                cols.push(key_str);
                vals.push(value);
            }

            Ok(Value::Record { cols, vals, span })
        }
        Expr::RowCondition(..) => Err(ShellError::OutsideSpannedLabeledError(
            original_text.to_string(),
            "Error when loading".into(),
            "row conditions not supported in nuon".into(),
            expr.span,
        )),
        Expr::Signature(..) => Err(ShellError::OutsideSpannedLabeledError(
            original_text.to_string(),
            "Error when loading".into(),
            "signatures not supported in nuon".into(),
            expr.span,
        )),
        Expr::String(s) => Ok(Value::String { val: s, span }),
        Expr::StringInterpolation(..) => Err(ShellError::OutsideSpannedLabeledError(
            original_text.to_string(),
            "Error when loading".into(),
            "string interpolation not supported in nuon".into(),
            expr.span,
        )),
        Expr::Subexpression(..) => Err(ShellError::OutsideSpannedLabeledError(
            original_text.to_string(),
            "Error when loading".into(),
            "subexpressions not supported in nuon".into(),
            expr.span,
        )),
        Expr::Table(headers, cells) => {
            let mut cols = vec![];

            let mut output = vec![];

            for key in headers {
                let key_str = match key.expr {
                    Expr::String(key_str) => key_str,
                    _ => {
                        return Err(ShellError::OutsideSpannedLabeledError(
                            original_text.to_string(),
                            "Error when loading".into(),
                            "only strings can be keys".into(),
                            expr.span,
                        ))
                    }
                };

                cols.push(key_str);
            }

            for row in cells {
                let mut vals = vec![];

                for cell in row {
                    vals.push(convert_to_value(cell, span, original_text)?);
                }

                if cols.len() != vals.len() {
                    return Err(ShellError::OutsideSpannedLabeledError(
                        original_text.to_string(),
                        "Error when loading".into(),
                        "table has mismatched columns".into(),
                        expr.span,
                    ));
                }

                output.push(Value::Record {
                    cols: cols.clone(),
                    vals,
                    span,
                });
            }

            Ok(Value::List { vals: output, span })
        }
        Expr::ValueWithUnit(val, unit) => {
            let size = match val.expr {
                Expr::Int(val) => val,
                _ => {
                    return Err(ShellError::OutsideSpannedLabeledError(
                        original_text.to_string(),
                        "Error when loading".into(),
                        "non-integer unit value".into(),
                        expr.span,
                    ))
                }
            };

            match unit.item {
                Unit::Byte => Ok(Value::Filesize { val: size, span }),
                Unit::Kilobyte => Ok(Value::Filesize {
                    val: size * 1000,
                    span,
                }),
                Unit::Megabyte => Ok(Value::Filesize {
                    val: size * 1000 * 1000,
                    span,
                }),
                Unit::Gigabyte => Ok(Value::Filesize {
                    val: size * 1000 * 1000 * 1000,
                    span,
                }),
                Unit::Terabyte => Ok(Value::Filesize {
                    val: size * 1000 * 1000 * 1000 * 1000,
                    span,
                }),
                Unit::Petabyte => Ok(Value::Filesize {
                    val: size * 1000 * 1000 * 1000 * 1000 * 1000,
                    span,
                }),
                Unit::Exabyte => Ok(Value::Filesize {
                    val: size * 1000 * 1000 * 1000 * 1000 * 1000 * 1000,
                    span,
                }),

                Unit::Kibibyte => Ok(Value::Filesize {
                    val: size * 1024,
                    span,
                }),
                Unit::Mebibyte => Ok(Value::Filesize {
                    val: size * 1024 * 1024,
                    span,
                }),
                Unit::Gibibyte => Ok(Value::Filesize {
                    val: size * 1024 * 1024 * 1024,
                    span,
                }),
                Unit::Tebibyte => Ok(Value::Filesize {
                    val: size * 1024 * 1024 * 1024 * 1024,
                    span,
                }),
                Unit::Pebibyte => Ok(Value::Filesize {
                    val: size * 1024 * 1024 * 1024 * 1024 * 1024,
                    span,
                }),
                Unit::Exbibyte => Ok(Value::Filesize {
                    val: size * 1024 * 1024 * 1024 * 1024 * 1024 * 1024,
                    span,
                }),
<<<<<<< HEAD
                Unit::Zebibyte => Ok(Value::Filesize {
                    val: size * 1024 * 1024 * 1024 * 1024 * 1024 * 1024 * 1024,
                    span,
                }),
                Unit::Nanosecond
                | Unit::Microsecond
                | Unit::Millisecond
                | Unit::Second
                | Unit::Minute
                | Unit::Hour
                | Unit::Day
                | Unit::Week
                | Unit::Month
                | Unit::Quarter
                | Unit::Year
                | Unit::Century
                | Unit::Millennium => Ok(Value::Duration {
                    val: NuDuration {
                        quantity: size,
                        unit: unit.item,
                    },
=======

                Unit::Nanosecond => Ok(Value::Duration { val: size, span }),
                Unit::Microsecond => Ok(Value::Duration {
                    val: size * 1000,
                    span,
                }),
                Unit::Millisecond => Ok(Value::Duration {
                    val: size * 1000 * 1000,
>>>>>>> 08449e17
                    span,
                }),
            }
        }
        Expr::Var(..) => Err(ShellError::OutsideSpannedLabeledError(
            original_text.to_string(),
            "Error when loading".into(),
            "variables not supported in nuon".into(),
            expr.span,
        )),
        Expr::VarDecl(..) => Err(ShellError::OutsideSpannedLabeledError(
            original_text.to_string(),
            "Error when loading".into(),
            "variable declarations not supported in nuon".into(),
            expr.span,
        )),
    }
}

#[cfg(test)]
mod test {
    use super::*;

    #[test]
    fn test_examples() {
        use crate::test_examples;

        test_examples(FromNuon {})
    }
}<|MERGE_RESOLUTION|>--- conflicted
+++ resolved
@@ -482,7 +482,6 @@
                     val: size * 1024 * 1024 * 1024 * 1024 * 1024 * 1024,
                     span,
                 }),
-<<<<<<< HEAD
                 Unit::Zebibyte => Ok(Value::Filesize {
                     val: size * 1024 * 1024 * 1024 * 1024 * 1024 * 1024 * 1024,
                     span,
@@ -504,16 +503,6 @@
                         quantity: size,
                         unit: unit.item,
                     },
-=======
-
-                Unit::Nanosecond => Ok(Value::Duration { val: size, span }),
-                Unit::Microsecond => Ok(Value::Duration {
-                    val: size * 1000,
-                    span,
-                }),
-                Unit::Millisecond => Ok(Value::Duration {
-                    val: size * 1000 * 1000,
->>>>>>> 08449e17
                     span,
                 }),
             }
