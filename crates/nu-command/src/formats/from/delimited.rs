use csv::{ReaderBuilder, Trim};
use nu_protocol::{ByteStream, ListStream, PipelineData, ShellError, Signals, Span, Value};

fn from_csv_error(err: csv::Error, span: Span) -> ShellError {
    ShellError::DelimiterError {
        msg: err.to_string(),
        span,
    }
}

fn from_delimited_stream(
    DelimitedReaderConfig {
        separator,
        comment,
        quote,
        escape,
        noheaders,
        flexible,
        no_infer,
        trim,
    }: DelimitedReaderConfig,
    input: ByteStream,
    span: Span,
) -> Result<ListStream, ShellError> {
    let input_reader = if let Some(stream) = input.reader() {
        stream
    } else {
        return Ok(ListStream::new(std::iter::empty(), span, Signals::empty()));
    };

    let mut reader = ReaderBuilder::new()
        .has_headers(!noheaders)
        .flexible(flexible)
        .delimiter(separator as u8)
        .comment(comment.map(|c| c as u8))
        .quote(quote as u8)
        .escape(escape.map(|c| c as u8))
        .trim(trim)
        .from_reader(input_reader);

    let headers = if noheaders {
        vec![]
    } else {
        reader
            .headers()
            .map_err(|err| from_csv_error(err, span))?
            .iter()
            .map(String::from)
            .collect()
    };

    let n = headers.len();
    let columns = headers
        .into_iter()
        .chain((n..).map(|i| format!("column{i}")));
    let iter = reader.into_records().map(move |row| {
        let row = match row {
            Ok(row) => row,
            Err(err) => return Value::error(from_csv_error(err, span), span),
        };
        let columns = columns.clone();
        let values = row.into_iter().map(|s| {
            if no_infer {
                Value::string(s, span)
            } else if let Ok(i) = s.parse() {
                Value::int(i, span)
            } else if let Ok(f) = s.parse() {
                Value::float(f, span)
            } else {
                Value::string(s, span)
            }
        });

        Value::record(columns.zip(values).collect(), span)
    });

    Ok(ListStream::new(iter, span, Signals::empty()))
}

pub(super) struct DelimitedReaderConfig {
    pub separator: char,
    pub comment: Option<char>,
    pub quote: char,
    pub escape: Option<char>,
    pub noheaders: bool,
    pub flexible: bool,
    pub no_infer: bool,
    pub trim: Trim,
}

pub(super) fn from_delimited_data(
    config: DelimitedReaderConfig,
    input: PipelineData,
    name: Span,
) -> Result<PipelineData, ShellError> {
    let metadata = input.metadata().map(|md| md.with_content_type(None));
    match input {
<<<<<<< HEAD
        PipelineDataBody::Empty => Ok(PipelineData::empty()),
        PipelineDataBody::Value(value, ..) => {
=======
        PipelineData::Empty => Ok(PipelineData::empty()),
        PipelineData::Value(value, ..) => {
>>>>>>> 1274d1f7
            let string = value.into_string()?;
            let byte_stream = ByteStream::read_string(string, name, Signals::empty());
            Ok(PipelineData::list_stream(
                from_delimited_stream(config, byte_stream, name)?,
                metadata,
            ))
        }
        PipelineDataBody::ListStream(list_stream, _) => Err(ShellError::OnlySupportsThisInputType {
            exp_input_type: "string".into(),
            wrong_type: "list".into(),
            dst_span: name,
            src_span: list_stream.span(),
        }),
<<<<<<< HEAD
        PipelineDataBody::ByteStream(byte_stream, ..) => Ok(PipelineData::list_stream(
=======
        PipelineData::ByteStream(byte_stream, ..) => Ok(PipelineData::list_stream(
>>>>>>> 1274d1f7
            from_delimited_stream(config, byte_stream, name)?,
            metadata,
        )),
    }
}

pub fn trim_from_str(trim: Option<Value>) -> Result<Trim, ShellError> {
    match trim {
        Some(v) => {
            let span = v.span();
            match v {
                Value::String {val: item, ..} => match item.as_str() {

            "all" => Ok(Trim::All),
            "headers" => Ok(Trim::Headers),
            "fields" => Ok(Trim::Fields),
            "none" => Ok(Trim::None),
            _ => Err(ShellError::TypeMismatch {
                err_message:
                    "the only possible values for trim are 'all', 'headers', 'fields' and 'none'"
                        .into(),
                span,
            }),
                }
                _ => Ok(Trim::None),
            }
        }
        _ => Ok(Trim::None),
    }
}<|MERGE_RESOLUTION|>--- conflicted
+++ resolved
@@ -95,13 +95,8 @@
 ) -> Result<PipelineData, ShellError> {
     let metadata = input.metadata().map(|md| md.with_content_type(None));
     match input {
-<<<<<<< HEAD
         PipelineDataBody::Empty => Ok(PipelineData::empty()),
         PipelineDataBody::Value(value, ..) => {
-=======
-        PipelineData::Empty => Ok(PipelineData::empty()),
-        PipelineData::Value(value, ..) => {
->>>>>>> 1274d1f7
             let string = value.into_string()?;
             let byte_stream = ByteStream::read_string(string, name, Signals::empty());
             Ok(PipelineData::list_stream(
@@ -109,17 +104,15 @@
                 metadata,
             ))
         }
-        PipelineDataBody::ListStream(list_stream, _) => Err(ShellError::OnlySupportsThisInputType {
-            exp_input_type: "string".into(),
-            wrong_type: "list".into(),
-            dst_span: name,
-            src_span: list_stream.span(),
-        }),
-<<<<<<< HEAD
+        PipelineDataBody::ListStream(list_stream, _) => {
+            Err(ShellError::OnlySupportsThisInputType {
+                exp_input_type: "string".into(),
+                wrong_type: "list".into(),
+                dst_span: name,
+                src_span: list_stream.span(),
+            })
+        }
         PipelineDataBody::ByteStream(byte_stream, ..) => Ok(PipelineData::list_stream(
-=======
-        PipelineData::ByteStream(byte_stream, ..) => Ok(PipelineData::list_stream(
->>>>>>> 1274d1f7
             from_delimited_stream(config, byte_stream, name)?,
             metadata,
         )),
