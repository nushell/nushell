--- conflicted
+++ resolved
@@ -41,20 +41,9 @@
         let mut callee_stack =
             caller_stack.captures_to_stack_preserve_stdio(capture_block.captures);
 
-<<<<<<< HEAD
-        let _ = eval_block(engine_state, &mut callee_stack, block, input);
-=======
         let eval_block = get_eval_block(engine_state);
 
-        let _ = eval_block(
-            engine_state,
-            &mut callee_stack,
-            block,
-            input,
-            call.redirect_stdout,
-            call.redirect_stderr,
-        );
->>>>>>> 14d1c678
+        let _ = eval_block(engine_state, &mut callee_stack, block, input);
 
         redirect_env(engine_state, caller_stack, &callee_stack);
 
