--- conflicted
+++ resolved
@@ -144,18 +144,7 @@
         stack.add_env_var(k, v);
     }
 
-<<<<<<< HEAD
-    eval_block(engine_state, &mut stack, block, input)
-=======
-    eval_block::<WithoutDebug>(
-        engine_state,
-        &mut stack,
-        block,
-        input,
-        call.redirect_stdout,
-        call.redirect_stderr,
-    )
->>>>>>> 14d1c678
+    eval_block::<WithoutDebug>(engine_state, &mut stack, block, input)
 }
 
 #[cfg(test)]
