--- conflicted
+++ resolved
@@ -56,11 +56,8 @@
 
         let closure: Closure = call.req(engine_state, stack, 0)?;
 
-<<<<<<< HEAD
+        let tag: Option<String> = call.get_flag(engine_state, stack, "tag")?;
         let job_stack = stack.clone();
-=======
-        let tag: Option<String> = call.get_flag(engine_state, stack, "tag")?;
->>>>>>> 03898151
 
         let mut job_state = engine_state.clone();
         job_state.is_interactive = false;
@@ -80,8 +77,7 @@
         let (send, recv) = mpsc::channel();
 
         let id = {
-<<<<<<< HEAD
-            let thread_job = ThreadJob::new(job_signals, send);
+            let thread_job = ThreadJob::new(job_signals, tag, send);
 
             let id = jobs.add_job(Job::Thread(thread_job.clone()));
 
@@ -92,11 +88,6 @@
             };
 
             id
-=======
-            let thread_job = ThreadJob::new(job_signals, tag);
-            job_state.current_thread_job = Some(thread_job.clone());
-            jobs.add_job(Job::Thread(thread_job))
->>>>>>> 03898151
         };
 
         let result = thread::Builder::new()
