--- conflicted
+++ resolved
@@ -8,11 +8,7 @@
 
 use nu_engine::{command_prelude::*, ClosureEvalOnce};
 use nu_protocol::{
-<<<<<<< HEAD
-    engine::{completion_signal, Closure, Job, Redirection, ThreadJob},
-=======
-    engine::{Closure, CurrentJob, Job, Mailbox, Redirection, ThreadJob},
->>>>>>> 2d868323
+    engine::{completion_signal, Closure, CurrentJob, Job, Mailbox, Redirection, ThreadJob},
     report_shell_error, OutDest, Signals,
 };
 
@@ -80,18 +76,11 @@
         let jobs = job_state.jobs.clone();
         let mut jobs = jobs.lock().expect("jobs lock is poisoned!");
 
-<<<<<<< HEAD
         let (complete, wait) = completion_signal();
-
-        let id = {
-            let thread_job = ThreadJob::new(job_signals, tag, wait);
-            job_state.current_thread_job = Some(thread_job.clone());
-            jobs.add_job(Job::Thread(thread_job))
-=======
         let (send, recv) = mpsc::channel();
 
         let id = {
-            let thread_job = ThreadJob::new(job_signals, tag, send);
+            let thread_job = ThreadJob::new(job_signals, tag, send, wait);
 
             let id = jobs.add_job(Job::Thread(thread_job.clone()));
 
@@ -102,7 +91,6 @@
             };
 
             id
->>>>>>> 2d868323
         };
 
         let result = thread::Builder::new()
