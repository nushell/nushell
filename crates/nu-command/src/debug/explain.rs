use nu_engine::{eval_expression, CallExt};
use nu_protocol::ast::{Argument, Block, Call, Expr, Expression};
use nu_protocol::engine::{Closure, Command, EngineState, Stack};
use nu_protocol::{
    record, Category, Example, IntoInterruptiblePipelineData, PipelineData, ShellError, Signature,
    Span, SyntaxShape, Type, Value,
};

#[derive(Clone)]
pub struct Explain;

impl Command for Explain {
    fn name(&self) -> &str {
        "explain"
    }

    fn usage(&self) -> &str {
        "Explain closure contents."
    }

    fn signature(&self) -> nu_protocol::Signature {
        Signature::build("explain")
            .required(
                "closure",
                SyntaxShape::Closure(Some(vec![SyntaxShape::Any])),
                "the closure to run",
            )
            .input_output_types(vec![(Type::Any, Type::Any), (Type::Nothing, Type::Any)])
            .allow_variants_without_examples(true)
            .category(Category::Debug)
    }

    fn run(
        &self,
        engine_state: &EngineState,
        stack: &mut Stack,
        call: &Call,
        _input: PipelineData,
    ) -> Result<nu_protocol::PipelineData, nu_protocol::ShellError> {
        // This was all delightfully stolen from benchmark :)
        let capture_block: Closure = call.req(engine_state, stack, 0)?;
        let block = engine_state.get_block(capture_block.block_id);
        let ctrlc = engine_state.ctrlc.clone();
        let mut stack = stack.captures_to_stack(&capture_block.captures);

        let elements = get_pipeline_elements(engine_state, &mut stack, block)?;

        Ok(elements.into_pipeline_data(ctrlc))
    }

    fn examples(&self) -> Vec<Example> {
        vec![Example {
            description: "Explain a command within a closure",
            example: "explain {|| ls | sort-by name type -i | get name } | table -e",
            result: None,
        }]
    }
}

pub fn get_pipeline_elements(
    engine_state: &EngineState,
    stack: &mut Stack,
    block: &Block,
) -> Result<Vec<Value>, ShellError> {
    let mut element_values = vec![];
    let span = Span::test_data();

    for (pipeline_idx, pipeline) in block.pipelines.iter().enumerate() {
        let mut i = 0;
        while i < pipeline.elements.len() {
            let pipeline_element = &pipeline.elements[i];
            let pipeline_expression = pipeline_element.expression().clone();
            let pipeline_span = pipeline_element.span();
            let element_str =
                String::from_utf8_lossy(engine_state.get_span_contents(pipeline_span));
            let value = Value::string(element_str.to_string(), pipeline_span);
            let expr = pipeline_expression.expr.clone();
            let (command_name, command_args_value) = if let Expr::Call(call) = expr {
                let command = engine_state.get_decl(call.decl_id);
                (
                    command.name().to_string(),
                    get_arguments(engine_state, stack, *call),
                )
            } else {
                ("no-op".to_string(), vec![])
            };
            let index = format!("{pipeline_idx}_{i}");
            let value_type = value.get_type();
            let value_span = value.span();
            let value_span_start = value_span.start as i64;
            let value_span_end = value_span.end as i64;
            let command_name = command_name;

            let record = record! {
                    "cmd_index" => Value::string(index, span),
                    "cmd_name" => Value::string(command_name, value_span),
                    "type" => Value::string(value_type.to_string(), span),
                    "cmd_args" => Value::list(command_args_value, value_span),
                    "span_start" => Value::int(value_span_start, span),
                    "span_end" => Value::int(value_span_end, span),
            };
            element_values.push(Value::record(record, value_span));
            i += 1;
        }
    }
    Ok(element_values)
}

fn get_arguments(engine_state: &EngineState, stack: &mut Stack, call: Call) -> Vec<Value> {
    let mut arg_value = vec![];
    let span = Span::test_data();
    for arg in &call.arguments {
        match arg {
            // I think the second argument to Argument::Named is the short name, but I'm not really sure.
            // Please fix it if it's wrong. :)
            Argument::Named((name, short, opt_expr)) => {
                let arg_type = "named";
                let arg_value_name = name.item.clone();
                let arg_value_name_span_start = name.span.start as i64;
                let arg_value_name_span_end = name.span.end as i64;

                let record = record! {
                    "arg_type" => Value::string(arg_type, span),
                    "name" => Value::string(arg_value_name, name.span),
                    "type" => Value::string("string", span),
                    "span_start" => Value::int(arg_value_name_span_start, span),
                    "span_end" => Value::int(arg_value_name_span_end, span),
                };
                arg_value.push(Value::record(record, name.span));

                if let Some(shortcut) = short {
                    let arg_type = "short";
                    let arg_value_name = shortcut.item.clone();
                    let arg_value_name_span_start = shortcut.span.start as i64;
                    let arg_value_name_span_end = shortcut.span.end as i64;

                    let record = record! {
                        "arg_type" => Value::string(arg_type, span),
                        "name" => Value::string(arg_value_name, shortcut.span),
                        "type" => Value::string("string", span),
                        "span_start" => Value::int(arg_value_name_span_start, span),
                        "span_end" => Value::int(arg_value_name_span_end, span),
                    };
<<<<<<< HEAD
                    arg_value.push(rec);
=======
                    arg_value.push(Value::record(record, name.span));
>>>>>>> a9a82de5
                };

                if let Some(expression) = opt_expr {
                    let evaluated_expression =
                        get_expression_as_value(engine_state, stack, expression);
                    let arg_type = "expr";
                    let arg_value_name = debug_string_without_formatting(&evaluated_expression);
                    let arg_value_type = &evaluated_expression.get_type().to_string();
                    let evaled_span = evaluated_expression.span();
                    let arg_value_name_span_start = evaled_span.start as i64;
                    let arg_value_name_span_end = evaled_span.end as i64;

                    let record = record! {
                        "arg_type" => Value::string(arg_type, span),
                        "name" => Value::string(arg_value_name, expression.span),
                        "type" => Value::string(arg_value_type, span),
                        "span_start" => Value::int(arg_value_name_span_start, span),
                        "span_end" => Value::int(arg_value_name_span_end, span),
                    };
<<<<<<< HEAD
                    arg_value.push(rec);
=======
                    arg_value.push(Value::record(record, expression.span));
>>>>>>> a9a82de5
                };
            }
            Argument::Positional(inner_expr) => {
                let arg_type = "positional";
                let evaluated_expression = get_expression_as_value(engine_state, stack, inner_expr);
                let arg_value_name = debug_string_without_formatting(&evaluated_expression);
                let arg_value_type = &evaluated_expression.get_type().to_string();
                let evaled_span = evaluated_expression.span();
                let arg_value_name_span_start = evaled_span.start as i64;
                let arg_value_name_span_end = evaled_span.end as i64;

                let record = record! {
                    "arg_type" => Value::string(arg_type, span),
                    "name" => Value::string(arg_value_name, inner_expr.span),
                    "type" => Value::string(arg_value_type, span),
                    "span_start" => Value::int(arg_value_name_span_start, span),
                    "span_end" => Value::int(arg_value_name_span_end, span),
                };
                arg_value.push(Value::record(record, inner_expr.span));
            }
            Argument::Unknown(inner_expr) => {
                let arg_type = "unknown";
                let evaluated_expression = get_expression_as_value(engine_state, stack, inner_expr);
                let arg_value_name = debug_string_without_formatting(&evaluated_expression);
                let arg_value_type = &evaluated_expression.get_type().to_string();
                let evaled_span = evaluated_expression.span();
                let arg_value_name_span_start = evaled_span.start as i64;
                let arg_value_name_span_end = evaled_span.end as i64;

                let record = record! {
                    "arg_type" => Value::string(arg_type, span),
                    "name" => Value::string(arg_value_name, inner_expr.span),
                    "type" => Value::string(arg_value_type, span),
                    "span_start" => Value::int(arg_value_name_span_start, span),
                    "span_end" => Value::int(arg_value_name_span_end, span),
                };
                arg_value.push(Value::record(record, inner_expr.span));
            }
        };
    }

    arg_value
}

fn get_expression_as_value(
    engine_state: &EngineState,
    stack: &mut Stack,
    inner_expr: &Expression,
) -> Value {
    match eval_expression(engine_state, stack, inner_expr) {
        Ok(v) => v,
        Err(error) => Value::error(error, inner_expr.span),
    }
}

pub fn debug_string_without_formatting(value: &Value) -> String {
    match value {
        Value::Bool { val, .. } => val.to_string(),
        Value::Int { val, .. } => val.to_string(),
        Value::Float { val, .. } => val.to_string(),
        Value::Filesize { val, .. } => val.to_string(),
        Value::Duration { val, .. } => val.to_string(),
        Value::Date { val, .. } => format!("{val:?}"),
        Value::Range { val, .. } => {
            format!(
                "{}..{}",
                debug_string_without_formatting(&val.from),
                debug_string_without_formatting(&val.to)
            )
        }
        Value::String { val, .. } => val.clone(),
        Value::List { vals: val, .. } => format!(
            "[{}]",
            val.iter()
                .map(debug_string_without_formatting)
                .collect::<Vec<_>>()
                .join(" ")
        ),
        Value::Record { val, .. } => format!(
            "{{{}}}",
            val.iter()
                .map(|(x, y)| format!("{}: {}", x, debug_string_without_formatting(y)))
                .collect::<Vec<_>>()
                .join(" ")
        ),
        Value::LazyRecord { val, .. } => match val.collect() {
            Ok(val) => debug_string_without_formatting(&val),
            Err(error) => format!("{error:?}"),
        },
        //TODO: It would be good to drill in deeper to blocks and closures.
        Value::Block { val, .. } => format!("<Block {val}>"),
        Value::Closure { val, .. } => format!("<Closure {val}>"),
        Value::Nothing { .. } => String::new(),
        Value::Error { error, .. } => format!("{error:?}"),
        Value::Binary { val, .. } => format!("{val:?}"),
        Value::CellPath { val, .. } => val.into_string(),
        Value::CustomValue { val, .. } => val.value_string(),
        Value::MatchPattern { val, .. } => format!("{:?}", val),
    }
}<|MERGE_RESOLUTION|>--- conflicted
+++ resolved
@@ -141,11 +141,7 @@
                         "span_start" => Value::int(arg_value_name_span_start, span),
                         "span_end" => Value::int(arg_value_name_span_end, span),
                     };
-<<<<<<< HEAD
-                    arg_value.push(rec);
-=======
                     arg_value.push(Value::record(record, name.span));
->>>>>>> a9a82de5
                 };
 
                 if let Some(expression) = opt_expr {
@@ -165,11 +161,7 @@
                         "span_start" => Value::int(arg_value_name_span_start, span),
                         "span_end" => Value::int(arg_value_name_span_end, span),
                     };
-<<<<<<< HEAD
-                    arg_value.push(rec);
-=======
                     arg_value.push(Value::record(record, expression.span));
->>>>>>> a9a82de5
                 };
             }
             Argument::Positional(inner_expr) => {
