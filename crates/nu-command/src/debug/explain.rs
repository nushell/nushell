use nu_engine::{get_eval_expression, CallExt};
use nu_protocol::ast::{Argument, Block, Call, Expr, Expression};

use nu_protocol::engine::{Closure, Command, EngineState, Stack};
use nu_protocol::{
    record, Category, Example, IntoInterruptiblePipelineData, PipelineData, ShellError, Signature,
    Span, SyntaxShape, Type, Value,
};

#[derive(Clone)]
pub struct Explain;

impl Command for Explain {
    fn name(&self) -> &str {
        "explain"
    }

    fn usage(&self) -> &str {
        "Explain closure contents."
    }

    fn signature(&self) -> nu_protocol::Signature {
        Signature::build("explain")
            .required(
                "closure",
                SyntaxShape::Closure(Some(vec![SyntaxShape::Any])),
                "The closure to run.",
            )
            .input_output_types(vec![(Type::Any, Type::Any), (Type::Nothing, Type::Any)])
            .allow_variants_without_examples(true)
            .category(Category::Debug)
    }

    fn run(
        &self,
        engine_state: &EngineState,
        stack: &mut Stack,
        call: &Call,
        _input: PipelineData,
    ) -> Result<nu_protocol::PipelineData, nu_protocol::ShellError> {
        // This was all delightfully stolen from benchmark :)
        let capture_block: Closure = call.req(engine_state, stack, 0)?;
        let block = engine_state.get_block(capture_block.block_id);
        let ctrlc = engine_state.ctrlc.clone();
        let mut stack = stack.captures_to_stack(capture_block.captures);

        let elements = get_pipeline_elements(engine_state, &mut stack, block, call.head)?;

        Ok(elements.into_pipeline_data(ctrlc))
    }

    fn examples(&self) -> Vec<Example> {
        vec![Example {
            description: "Explain a command within a closure",
            example:
                "explain {|| ls | sort-by name type --ignore-case | get name } | table --expand",
            result: None,
        }]
    }
}

pub fn get_pipeline_elements(
    engine_state: &EngineState,
    stack: &mut Stack,
    block: &Block,
    span: Span,
) -> Result<Vec<Value>, ShellError> {
    let mut element_values = vec![];

    let eval_expression = get_eval_expression(engine_state);

    for (pipeline_idx, pipeline) in block.pipelines.iter().enumerate() {
        let mut i = 0;
        while i < pipeline.elements.len() {
            let pipeline_element = &pipeline.elements[i];
            let pipeline_expression = &pipeline_element.expr;
            let pipeline_span = pipeline_element.expr.span;

            let element_str =
                String::from_utf8_lossy(engine_state.get_span_contents(pipeline_span));
            let value = Value::string(element_str.to_string(), pipeline_span);
            let expr = pipeline_expression.expr.clone();
            let (command_name, command_args_value) = if let Expr::Call(call) = expr {
                let command = engine_state.get_decl(call.decl_id);
                (
                    command.name().to_string(),
                    get_arguments(engine_state, stack, *call, eval_expression),
                )
            } else {
                ("no-op".to_string(), vec![])
            };
            let index = format!("{pipeline_idx}_{i}");
            let value_type = value.get_type();
            let value_span = value.span();
            let value_span_start = value_span.start as i64;
            let value_span_end = value_span.end as i64;

            let record = record! {
                    "cmd_index" => Value::string(index, span),
                    "cmd_name" => Value::string(command_name, value_span),
                    "type" => Value::string(value_type.to_string(), span),
                    "cmd_args" => Value::list(command_args_value, value_span),
                    "span_start" => Value::int(value_span_start, span),
                    "span_end" => Value::int(value_span_end, span),
            };
            element_values.push(Value::record(record, value_span));
            i += 1;
        }
    }
    Ok(element_values)
}

fn get_arguments(
    engine_state: &EngineState,
    stack: &mut Stack,
    call: Call,
    eval_expression_fn: fn(&EngineState, &mut Stack, &Expression) -> Result<Value, ShellError>,
) -> Vec<Value> {
    let mut arg_value = vec![];
    let span = Span::test_data();
    for arg in &call.arguments {
        match arg {
            // I think the second argument to Argument::Named is the short name, but I'm not really sure.
            // Please fix it if it's wrong. :)
            Argument::Named((name, short, opt_expr)) => {
                let arg_type = "named";
                let arg_value_name = name.item.clone();
                let arg_value_name_span_start = name.span.start as i64;
                let arg_value_name_span_end = name.span.end as i64;

                let record = record! {
                    "arg_type" => Value::string(arg_type, span),
                    "name" => Value::string(arg_value_name, name.span),
                    "type" => Value::string("string", span),
                    "span_start" => Value::int(arg_value_name_span_start, span),
                    "span_end" => Value::int(arg_value_name_span_end, span),
                };
                arg_value.push(Value::record(record, name.span));

                if let Some(shortcut) = short {
                    let arg_type = "short";
                    let arg_value_name = shortcut.item.clone();
                    let arg_value_name_span_start = shortcut.span.start as i64;
                    let arg_value_name_span_end = shortcut.span.end as i64;

                    let record = record! {
                        "arg_type" => Value::string(arg_type, span),
                        "name" => Value::string(arg_value_name, shortcut.span),
                        "type" => Value::string("string", span),
                        "span_start" => Value::int(arg_value_name_span_start, span),
                        "span_end" => Value::int(arg_value_name_span_end, span),
                    };
                    arg_value.push(Value::record(record, name.span));
                };

                if let Some(expression) = opt_expr {
                    let evaluated_expression = get_expression_as_value(
                        engine_state,
                        stack,
                        expression,
                        eval_expression_fn,
                    );
                    let arg_type = "expr";
                    let arg_value_name = debug_string_without_formatting(&evaluated_expression);
                    let arg_value_type = &evaluated_expression.get_type().to_string();
                    let evaled_span = evaluated_expression.span();
                    let arg_value_name_span_start = evaled_span.start as i64;
                    let arg_value_name_span_end = evaled_span.end as i64;

                    let record = record! {
                        "arg_type" => Value::string(arg_type, span),
                        "name" => Value::string(arg_value_name, expression.span),
                        "type" => Value::string(arg_value_type, span),
                        "span_start" => Value::int(arg_value_name_span_start, span),
                        "span_end" => Value::int(arg_value_name_span_end, span),
                    };
                    arg_value.push(Value::record(record, expression.span));
                };
            }
            Argument::Positional(inner_expr) => {
                let arg_type = "positional";
                let evaluated_expression =
                    get_expression_as_value(engine_state, stack, inner_expr, eval_expression_fn);
                let arg_value_name = debug_string_without_formatting(&evaluated_expression);
                let arg_value_type = &evaluated_expression.get_type().to_string();
                let evaled_span = evaluated_expression.span();
                let arg_value_name_span_start = evaled_span.start as i64;
                let arg_value_name_span_end = evaled_span.end as i64;

                let record = record! {
                    "arg_type" => Value::string(arg_type, span),
                    "name" => Value::string(arg_value_name, inner_expr.span),
                    "type" => Value::string(arg_value_type, span),
                    "span_start" => Value::int(arg_value_name_span_start, span),
                    "span_end" => Value::int(arg_value_name_span_end, span),
                };
                arg_value.push(Value::record(record, inner_expr.span));
            }
            Argument::Unknown(inner_expr) => {
                let arg_type = "unknown";
                let evaluated_expression =
                    get_expression_as_value(engine_state, stack, inner_expr, eval_expression_fn);
                let arg_value_name = debug_string_without_formatting(&evaluated_expression);
                let arg_value_type = &evaluated_expression.get_type().to_string();
                let evaled_span = evaluated_expression.span();
                let arg_value_name_span_start = evaled_span.start as i64;
                let arg_value_name_span_end = evaled_span.end as i64;

                let record = record! {
                    "arg_type" => Value::string(arg_type, span),
                    "name" => Value::string(arg_value_name, inner_expr.span),
                    "type" => Value::string(arg_value_type, span),
                    "span_start" => Value::int(arg_value_name_span_start, span),
                    "span_end" => Value::int(arg_value_name_span_end, span),
                };
                arg_value.push(Value::record(record, inner_expr.span));
            }
            Argument::Spread(inner_expr) => {
                let arg_type = "spread";
                let evaluated_expression =
                    get_expression_as_value(engine_state, stack, inner_expr, eval_expression_fn);
                let arg_value_name = debug_string_without_formatting(&evaluated_expression);
                let arg_value_type = &evaluated_expression.get_type().to_string();
                let evaled_span = evaluated_expression.span();
                let arg_value_name_span_start = evaled_span.start as i64;
                let arg_value_name_span_end = evaled_span.end as i64;

                let record = record! {
                    "arg_type" => Value::string(arg_type, span),
                    "name" => Value::string(arg_value_name, inner_expr.span),
                    "type" => Value::string(arg_value_type, span),
                    "span_start" => Value::int(arg_value_name_span_start, span),
                    "span_end" => Value::int(arg_value_name_span_end, span),
                };
                arg_value.push(Value::record(record, inner_expr.span));
            }
        };
    }

    arg_value
}

fn get_expression_as_value(
    engine_state: &EngineState,
    stack: &mut Stack,
    inner_expr: &Expression,
    eval_expression_fn: fn(&EngineState, &mut Stack, &Expression) -> Result<Value, ShellError>,
) -> Value {
    match eval_expression_fn(engine_state, stack, inner_expr) {
        Ok(v) => v,
        Err(error) => Value::error(error, inner_expr.span),
    }
}

pub fn debug_string_without_formatting(value: &Value) -> String {
    match value {
        Value::Bool { val, .. } => val.to_string(),
        Value::Int { val, .. } => val.to_string(),
        Value::Float { val, .. } => val.to_string(),
        Value::Filesize { val, .. } => val.to_string(),
        Value::Duration { val, .. } => val.to_string(),
        Value::Date { val, .. } => format!("{val:?}"),
        Value::Range { val, .. } => {
            format!(
                "{}..{}",
                debug_string_without_formatting(&val.from),
                debug_string_without_formatting(&val.to)
            )
        }
        Value::String { val, .. } => val.clone(),
<<<<<<< HEAD
        Value::QuotedString { val, .. } => val.clone(),
        Value::RawString { val, .. } => val.clone(),
=======
        Value::Glob { val, .. } => val.clone(),
>>>>>>> 63335e99
        Value::List { vals: val, .. } => format!(
            "[{}]",
            val.iter()
                .map(debug_string_without_formatting)
                .collect::<Vec<_>>()
                .join(" ")
        ),
        Value::Record { val, .. } => format!(
            "{{{}}}",
            val.iter()
                .map(|(x, y)| format!("{}: {}", x, debug_string_without_formatting(y)))
                .collect::<Vec<_>>()
                .join(" ")
        ),
        Value::LazyRecord { val, .. } => match val.collect() {
            Ok(val) => debug_string_without_formatting(&val),
            Err(error) => format!("{error:?}"),
        },
        //TODO: It would be good to drill in deeper to blocks and closures.
        Value::Block { val, .. } => format!("<Block {val}>"),
        Value::Closure { val, .. } => format!("<Closure {}>", val.block_id),
        Value::Nothing { .. } => String::new(),
        Value::Error { error, .. } => format!("{error:?}"),
        Value::Binary { val, .. } => format!("{val:?}"),
        Value::CellPath { val, .. } => val.to_string(),
        // If we fail to collapse the custom value, just print <{type_name}> - failure is not
        // that critical here
        Value::CustomValue { val, .. } => val
            .to_base_value(value.span())
            .map(|val| debug_string_without_formatting(&val))
            .unwrap_or_else(|_| format!("<{}>", val.type_name())),
    }
}<|MERGE_RESOLUTION|>--- conflicted
+++ resolved
@@ -268,12 +268,8 @@
             )
         }
         Value::String { val, .. } => val.clone(),
-<<<<<<< HEAD
-        Value::QuotedString { val, .. } => val.clone(),
+        Value::Glob { val, .. } => val.clone(),
         Value::RawString { val, .. } => val.clone(),
-=======
-        Value::Glob { val, .. } => val.clone(),
->>>>>>> 63335e99
         Value::List { vals: val, .. } => format!(
             "[{}]",
             val.iter()
