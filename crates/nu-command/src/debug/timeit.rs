use nu_engine::{get_eval_block, get_eval_expression_with_input};

use nu_protocol::{
    ast::Call,
    engine::{Command, EngineState, Stack},
    Category, Example, IntoPipelineData, PipelineData, ShellError, Signature, SyntaxShape, Type,
    Value,
};
use std::time::Instant;

#[derive(Clone)]
pub struct TimeIt;

impl Command for TimeIt {
    fn name(&self) -> &str {
        "timeit"
    }

    fn usage(&self) -> &str {
        "Time the running time of a block."
    }

    fn signature(&self) -> nu_protocol::Signature {
        Signature::build("timeit")
            .required(
                "command",
                SyntaxShape::OneOf(vec![SyntaxShape::Block, SyntaxShape::Expression]),
                "The command or block to run.",
            )
            .input_output_types(vec![
                (Type::Any, Type::Duration),
                (Type::Nothing, Type::Duration),
            ])
            .allow_variants_without_examples(true)
            .category(Category::Debug)
    }

    fn search_terms(&self) -> Vec<&str> {
        vec!["timing", "timer", "benchmark", "measure"]
    }

    fn run(
        &self,
        engine_state: &EngineState,
        stack: &mut Stack,
        call: &Call,
        input: PipelineData,
    ) -> Result<PipelineData, ShellError> {
        let command_to_run = call.positional_nth(0);

        // Get the start time after all other computation has been done.
        let start_time = Instant::now();

        if let Some(command_to_run) = command_to_run {
            let stack = &mut stack.start_capture();
            if let Some(block_id) = command_to_run.as_block() {
                let eval_block = get_eval_block(engine_state);
                let block = engine_state.get_block(block_id);
                eval_block(engine_state, stack, block, input)?
            } else {
<<<<<<< HEAD
                eval_expression_with_input(engine_state, stack, command_to_run, input)
                    .map(|res| res.0)?
=======
                let eval_expression_with_input = get_eval_expression_with_input(engine_state);
                eval_expression_with_input(
                    engine_state,
                    stack,
                    command_to_run,
                    input,
                    call.redirect_stdout,
                    call.redirect_stderr,
                )
                .map(|res| res.0)?
>>>>>>> 14d1c678
            }
        } else {
            PipelineData::empty()
        }
        .into_value(call.head);

        let end_time = Instant::now();

        let output = Value::duration((end_time - start_time).as_nanos() as i64, call.head);

        Ok(output.into_pipeline_data())
    }

    fn examples(&self) -> Vec<Example> {
        vec![
            Example {
                description: "Times a command within a closure",
                example: "timeit { sleep 500ms }",
                result: None,
            },
            Example {
                description: "Times a command using an existing input",
                example: "http get https://www.nushell.sh/book/ | timeit { split chars }",
                result: None,
            },
            Example {
                description: "Times a command invocation",
                example: "timeit ls -la",
                result: None,
            },
        ]
    }
}

#[test]
// Due to difficulty in observing side-effects from time closures,
// checks that the closures have run correctly must use the filesystem.
fn test_time_block() {
    use nu_test_support::{nu, nu_repl_code, playground::Playground};
    Playground::setup("test_time_block", |dirs, _| {
        let inp = [
            r#"[2 3 4] | timeit {to nuon | save foo.txt }"#,
            "open foo.txt",
        ];
        let actual_repl = nu!(cwd: dirs.test(), nu_repl_code(&inp));
        assert_eq!(actual_repl.err, "");
        assert_eq!(actual_repl.out, "[2, 3, 4]");
    });
}

#[test]
fn test_time_block_2() {
    use nu_test_support::{nu, nu_repl_code, playground::Playground};
    Playground::setup("test_time_block", |dirs, _| {
        let inp = [
            r#"[2 3 4] | timeit {{result: $in} | to nuon | save foo.txt }"#,
            "open foo.txt",
        ];
        let actual_repl = nu!(cwd: dirs.test(), nu_repl_code(&inp));
        assert_eq!(actual_repl.err, "");
        assert_eq!(actual_repl.out, "{result: [2, 3, 4]}");
    });
}<|MERGE_RESOLUTION|>--- conflicted
+++ resolved
@@ -58,21 +58,9 @@
                 let block = engine_state.get_block(block_id);
                 eval_block(engine_state, stack, block, input)?
             } else {
-<<<<<<< HEAD
+                let eval_expression_with_input = get_eval_expression_with_input(engine_state);
                 eval_expression_with_input(engine_state, stack, command_to_run, input)
                     .map(|res| res.0)?
-=======
-                let eval_expression_with_input = get_eval_expression_with_input(engine_state);
-                eval_expression_with_input(
-                    engine_state,
-                    stack,
-                    command_to_run,
-                    input,
-                    call.redirect_stdout,
-                    call.redirect_stderr,
-                )
-                .map(|res| res.0)?
->>>>>>> 14d1c678
             }
         } else {
             PipelineData::empty()
