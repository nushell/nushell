--- conflicted
+++ resolved
@@ -1,12 +1,5 @@
-<<<<<<< HEAD
-mod sqlite;
 mod expression;
 mod select_item;
-
-pub(crate) use sqlite::SQLiteDatabase;
-pub(crate) use expression::ExprDb;
-pub(crate) use select_item::SelectDb;
-=======
 pub mod db;
 pub mod db_column;
 pub mod db_constraint;
@@ -17,8 +10,10 @@
 pub mod db_table;
 pub mod sqlite;
 
+pub(crate) use expression::ExprDb;
+pub(crate) use select_item::SelectDb;
+
 pub use sqlite::{
     convert_sqlite_row_to_nu_value, convert_sqlite_value_to_nu_value, open_and_read_sqlite_db,
     open_connection_in_memory, read_sqlite_db, SQLiteDatabase,
-};
->>>>>>> cd5199de
+};