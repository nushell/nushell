--- conflicted
+++ resolved
@@ -1,4 +1,3 @@
-<<<<<<< HEAD
 use nu_protocol::{CustomValue, PipelineData, ShellError, Span, Spanned, Value};
 use rusqlite::{types::ValueRef, Connection, Row};
 use serde::{Deserialize, Serialize};
@@ -7,22 +6,11 @@
     io::Read,
     path::{Path, PathBuf},
 };
-
-=======
 use crate::database::values::{
     db::Db, db_column::DbColumn, db_constraint::DbConstraint, db_foreignkey::DbForeignKey,
     db_index::DbIndex, db_table::DbTable,
 };
-use nu_protocol::{CustomValue, PipelineData, ShellError, Span, Spanned, Value};
-use rusqlite::{types::ValueRef, Connection, Row};
-use serde::{Deserialize, Deserializer, Serialize, Serializer};
->>>>>>> cd5199de
 use sqlparser::ast::Query;
-use std::{
-    fs::File,
-    io::Read,
-    path::{Path, PathBuf},
-};
 
 const SQLITE_MAGIC_BYTES: &[u8] = "SQLite format 3\0".as_bytes();
 
@@ -502,12 +490,8 @@
         span: call_span,
     })
 }
-<<<<<<< HEAD
-
-fn convert_sqlite_row_to_nu_value(row: &Row, span: Span) -> Value {
-=======
+
 pub fn convert_sqlite_row_to_nu_value(row: &Row, span: Span) -> Value {
->>>>>>> cd5199de
     let mut vals = Vec::new();
     let colnamestr = row.as_ref().column_names().to_vec();
     let colnames = colnamestr.iter().map(|s| s.to_string()).collect();
