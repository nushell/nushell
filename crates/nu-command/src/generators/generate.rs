--- conflicted
+++ resolved
@@ -105,52 +105,6 @@
         let block = engine_state.get_block(closure.block_id);
         let mut closure = ClosureEval::new(engine_state, stack, closure);
 
-<<<<<<< HEAD
-        // A type of Option<S> is used to represent state. Invocation
-        // will stop on None. Using Option<S> allows functions to output
-        // one final value before stopping.
-        let iter = unfold(Some(initial), move |state| {
-            let arg = state.take()?;
-
-            let (output, next_input) = match closure.run_with_value(arg) {
-                // no data -> output nothing and stop.
-                Ok(PipelineData::Empty) => (None, None),
-
-                Ok(PipelineData::Value(value, ..)) => {
-                    let span = value.span();
-                    match value {
-                        // {out: ..., next: ...} -> output and continue
-                        Value::Record { val, .. } => {
-                            let iter = val.into_iter();
-                            let mut out = None;
-                            let mut next = None;
-                            let mut err = None;
-
-                            for (k, v) in iter {
-                                if k.eq_ignore_ascii_case("out") {
-                                    out = Some(v);
-                                } else if k.eq_ignore_ascii_case("next") {
-                                    next = Some(v);
-                                } else {
-                                    let error = ShellError::GenericError {
-                                        error: "Invalid block return".into(),
-                                        msg: format!("Unexpected record key '{}'", k),
-                                        span: Some(span),
-                                        help: None,
-                                        inner: vec![],
-                                    };
-                                    err = Some(Value::error(error, head));
-                                    break;
-                                }
-                            }
-
-                            if err.is_some() {
-                                (err, None)
-                            } else {
-                                (out, next)
-                            }
-                        }
-=======
         match input {
             PipelineData::Empty => {
                 // A type of Option<S> is used to represent state. Invocation
@@ -252,7 +206,6 @@
                     let mut out = None;
                     let mut next = None;
                     let mut err = None;
->>>>>>> bda32457
 
                     for (k, v) in iter {
                         if k.eq_ignore_ascii_case("out") {
