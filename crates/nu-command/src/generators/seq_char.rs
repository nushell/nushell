use nu_engine::CallExt;
use nu_protocol::engine::{Command, EngineState, Stack};
use nu_protocol::{
    ast::Call, Category, Example, IntoPipelineData, PipelineData, ShellError, Signature, Span,
    Spanned, SyntaxShape, Type, Value,
};

#[derive(Clone)]
pub struct SeqChar;

impl Command for SeqChar {
    fn name(&self) -> &str {
        "seq char"
    }

    fn usage(&self) -> &str {
        "Print a sequence of ASCII characters"
    }

    fn signature(&self) -> Signature {
        Signature::build("seq char")
<<<<<<< HEAD
            .required(
                "start",
=======
            .input_output_types(vec![
                (Type::Nothing, Type::List(Box::new(Type::Any))),
                (Type::Nothing, Type::String),
            ])
            .rest("rest", SyntaxShape::String, "sequence chars")
            .named(
                "separator",
>>>>>>> c4cb3a77
                SyntaxShape::String,
                "start of character sequence (inclusive)",
            )
            .required(
                "end",
                SyntaxShape::String,
                "end of character sequence (inclusive)",
            )
            .category(Category::Generators)
    }

    fn examples(&self) -> Vec<Example> {
        vec![
            Example {
                description: "sequence a to e",
                example: "seq char a e",
                result: Some(Value::List {
                    vals: vec![
                        Value::test_string('a'),
                        Value::test_string('b'),
                        Value::test_string('c'),
                        Value::test_string('d'),
                        Value::test_string('e'),
                    ],
                    span: Span::test_data(),
                }),
            },
            Example {
                description: "sequence a to e, and put the characters in a pipe-separated string",
                example: "seq char a e | str join '|'",
                result: Some(Value::test_string("a|b|c|d|e")),
            },
        ]
    }

    fn run(
        &self,
        engine_state: &EngineState,
        stack: &mut Stack,
        call: &Call,
        _input: PipelineData,
    ) -> Result<nu_protocol::PipelineData, nu_protocol::ShellError> {
        seq_char(engine_state, stack, call)
    }
}

fn is_single_character(ch: &str) -> bool {
    ch.is_ascii() && ch.len() == 1 && ch.chars().all(char::is_alphabetic)
}

fn seq_char(
    engine_state: &EngineState,
    stack: &mut Stack,
    call: &Call,
) -> Result<PipelineData, ShellError> {
    let start: Spanned<String> = call.req(engine_state, stack, 0)?;
    let end: Spanned<String> = call.req(engine_state, stack, 1)?;

    if !is_single_character(&start.item) {
        return Err(ShellError::GenericError(
            "seq char only accepts individual ASCII characters as parameters".into(),
            "should be 1 character long".into(),
            Some(start.span),
            None,
            Vec::new(),
        ));
    }

    if !is_single_character(&end.item) {
        return Err(ShellError::GenericError(
            "seq char only accepts individual ASCII characters as parameters".into(),
            "should be 1 character long".into(),
            Some(end.span),
            None,
            Vec::new(),
        ));
    }

    let start = start
        .item
        .chars()
        .next()
        // expect is ok here, because we just checked the length
        .expect("seq char input must contains 2 inputs");

    let end = end
        .item
        .chars()
        .next()
        // expect is ok here, because we just checked the length
        .expect("seq char input must contains 2 inputs");

    let span = call.head;
    run_seq_char(start, end, span)
}

fn run_seq_char(start_ch: char, end_ch: char, span: Span) -> Result<PipelineData, ShellError> {
    let mut result_vec = vec![];
    for current_ch in start_ch as u8..end_ch as u8 + 1 {
        result_vec.push((current_ch as char).to_string())
    }

    let result = result_vec
        .into_iter()
        .map(|x| Value::String { val: x, span })
        .collect::<Vec<Value>>();
    Ok(Value::List { vals: result, span }.into_pipeline_data())
}

#[cfg(test)]
mod tests {
    use super::*;

    #[test]
    fn test_examples() {
        use crate::test_examples;

        test_examples(SeqChar {})
    }
}<|MERGE_RESOLUTION|>--- conflicted
+++ resolved
@@ -19,18 +19,12 @@
 
     fn signature(&self) -> Signature {
         Signature::build("seq char")
-<<<<<<< HEAD
-            .required(
-                "start",
-=======
             .input_output_types(vec![
                 (Type::Nothing, Type::List(Box::new(Type::Any))),
                 (Type::Nothing, Type::String),
             ])
-            .rest("rest", SyntaxShape::String, "sequence chars")
-            .named(
-                "separator",
->>>>>>> c4cb3a77
+            .required(
+                "start",
                 SyntaxShape::String,
                 "start of character sequence (inclusive)",
             )
