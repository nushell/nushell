--- conflicted
+++ resolved
@@ -342,22 +342,7 @@
         }
     }
 
-<<<<<<< HEAD
-    let output = eval_block_fn(
-        engine_state,
-        stack,
-        block,
-        input.into_pipeline_data(),
-        redirect_stdout,
-        redirect_stderr,
-    )?;
-=======
-    let input_at_path = input_at_path
-        .map(IntoPipelineData::into_pipeline_data)
-        .unwrap_or(PipelineData::Empty);
-
-    let output = eval_block_fn(engine_state, stack, block, input_at_path)?;
->>>>>>> b6c76561
+    let output = eval_block_fn(engine_state, stack, block, input.into_pipeline_data())?;
 
     value.insert_data_at_cell_path(cell_path, output.into_value(span), span)
 }
