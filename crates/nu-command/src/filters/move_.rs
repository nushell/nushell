--- conflicted
+++ resolved
@@ -150,30 +150,15 @@
         match input {
             PipelineData::Value(Value::List { .. }, ..) | PipelineData::ListStream { .. } => {
                 let res = input.into_iter().map(move |x| match x.as_record() {
-<<<<<<< HEAD
-                    Ok((inp_cols, inp_vals)) => match move_record_columns(
-                        inp_cols,
-                        inp_vals,
-                        &columns,
-                        &before_or_after,
-                        call.head,
-                    ) {
-                        Ok(val) => val,
-                        Err(error) => Value::Error {
-                            error: Box::new(error),
-                            span: call.head,
-                        },
-                    },
-=======
                     Ok(record) => {
                         match move_record_columns(record, &columns, &before_or_after, call.head) {
                             Ok(val) => val,
                             Err(error) => Value::Error {
                                 error: Box::new(error),
+                                span: call.head,
                             },
                         }
                     }
->>>>>>> 8da27a1a
                     Err(error) => Value::Error {
                         error: Box::new(error),
                         span: call.head,
