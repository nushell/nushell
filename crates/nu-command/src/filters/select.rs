--- conflicted
+++ resolved
@@ -64,22 +64,14 @@
         let columns: Vec<Value> = call.rest(engine_state, stack, 0)?;
         let mut new_columns: Vec<CellPath> = vec![];
         for col_val in columns {
-<<<<<<< HEAD
-            let col_span = &col_val.span()?;
-=======
             let col_span = &col_val.span();
->>>>>>> a9a82de5
             match col_val {
                 Value::CellPath { val, .. } => {
                     new_columns.push(val);
                 }
                 Value::List { vals, .. } => {
                     for value in vals {
-<<<<<<< HEAD
-                        let val_span = &value.span()?;
-=======
                         let val_span = &value.span();
->>>>>>> a9a82de5
                         match value {
                             Value::String { val, .. } => {
                                 let cv = CellPath {
@@ -105,11 +97,7 @@
                                 return Err(ShellError::CantConvert {
                                     to_type: "cell path".into(),
                                     from_type: y.get_type().to_string(),
-<<<<<<< HEAD
-                                    span: y.span()?,
-=======
                                     span: y.span(),
->>>>>>> a9a82de5
                                     help: None,
                                 });
                             }
@@ -140,11 +128,7 @@
                     return Err(ShellError::CantConvert {
                         to_type: "cell path".into(),
                         from_type: x.get_type().to_string(),
-<<<<<<< HEAD
-                        span: x.span()?,
-=======
                         span: x.span(),
->>>>>>> a9a82de5
                         help: None,
                     });
                 }
