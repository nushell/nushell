--- conflicted
+++ resolved
@@ -180,22 +180,14 @@
                     output.push(input_val)
                 }
             }
-<<<<<<< HEAD
-
-            Ok(output
-                .into_iter()
-                .into_pipeline_data(call_span, engine_state.ctrlc.clone())
-                .set_metadata(metadata))
-=======
             if allempty {
                 Ok(Value::nothing(call_span).into_pipeline_data())
             } else {
                 Ok(output
                     .into_iter()
-                    .into_pipeline_data(engine_state.ctrlc.clone())
+                    .into_pipeline_data(call_span, engine_state.ctrlc.clone())
                     .set_metadata(metadata))
             }
->>>>>>> 64b6c02a
         }
         PipelineData::ListStream(stream, metadata, ..) => {
             let mut values = vec![];
