--- conflicted
+++ resolved
@@ -64,44 +64,30 @@
         let columns: Vec<Value> = call.rest(engine_state, stack, 0)?;
         let mut new_columns: Vec<CellPath> = vec![];
         for col_val in columns {
-            let col_span = &col_val.span()?;
+            let col_span = &col_val.span();
             match col_val {
                 Value::CellPath { val, .. } => {
                     new_columns.push(val);
                 }
                 Value::List { vals, .. } => {
-<<<<<<< HEAD
-                    for val in vals {
-                        match val {
-                            Value::String { val, span } => {
-                                let cv = CellPath {
-                                    members: vec![PathMember::String {
-                                        val: val.clone(),
-                                        span,
-=======
                     for value in vals {
-                        let val_span = &value.span()?;
+                        let val_span = &value.span();
                         match value {
                             Value::String { val, .. } => {
                                 let cv = CellPath {
                                     members: vec![PathMember::String {
                                         val: val.clone(),
                                         span: *val_span,
->>>>>>> 8da27a1a
                                         optional: false,
                                     }],
                                 };
                                 new_columns.push(cv.clone());
                             }
-                            Value::Int { val, span } => {
+                            Value::Int { val, .. } => {
                                 let cv = CellPath {
                                     members: vec![PathMember::Int {
                                         val: val as usize,
-<<<<<<< HEAD
-                                        span,
-=======
                                         span: *val_span,
->>>>>>> 8da27a1a
                                         optional: false,
                                     }],
                                 };
@@ -118,13 +104,10 @@
                         }
                     }
                 }
-                Value::String { val, span } => {
+                Value::String { val, .. } => {
                     let cv = CellPath {
                         members: vec![PathMember::String {
                             val: val.clone(),
-<<<<<<< HEAD
-                            span,
-=======
                             span: *col_span,
                             optional: false,
                         }],
@@ -136,7 +119,6 @@
                         members: vec![PathMember::Int {
                             val: val as usize,
                             span: *col_span,
->>>>>>> 8da27a1a
                             optional: false,
                         }],
                     };
