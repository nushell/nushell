use indexmap::IndexMap;
use nu_engine::CallExt;
use nu_protocol::ast::Call;
use nu_protocol::engine::{Command, EngineState, Stack};
use nu_protocol::{
<<<<<<< HEAD
    Category, Example, IntoPipelineData, PipelineData, ShellError, Signature, Span, Spanned,
    SyntaxShape, Type, Value,
=======
    Category, Example, IntoPipelineData, PipelineData, Record, ShellError, Signature, Span,
    Spanned, SyntaxShape, Type, Value,
>>>>>>> a9a82de5
};

#[derive(Clone)]
pub struct SplitBy;

impl Command for SplitBy {
    fn name(&self) -> &str {
        "split-by"
    }

    fn signature(&self) -> Signature {
        Signature::build("split-by")
            .input_output_types(vec![(Type::Record(vec![]), Type::Record(vec![]))])
            .optional("splitter", SyntaxShape::Any, "the splitter value to use")
            .category(Category::Filters)
    }

    fn usage(&self) -> &str {
        "Create a new table split."
    }

    fn run(
        &self,
        engine_state: &EngineState,
        stack: &mut Stack,
        call: &Call,
        input: PipelineData,
    ) -> Result<PipelineData, ShellError> {
        split_by(engine_state, stack, call, input)
    }

    fn examples(&self) -> Vec<Example> {
        vec![Example {
            description: "split items by column named \"lang\"",
            example: r#"{
        '2019': [
          { name: 'andres', lang: 'rb', year: '2019' },
          { name: 'jt', lang: 'rs', year: '2019' }
        ],
        '2021': [
          { name: 'storm', lang: 'rs', 'year': '2021' }
        ]
    } | split-by lang"#,
            result: Some(Value::test_record(Record {
                cols: vec!["rb".to_string(), "rs".to_string()],
                vals: vec![
                    Value::test_record(Record {
                        cols: vec!["2019".to_string()],
                        vals: vec![Value::list(
                            vec![Value::test_record(Record {
                                cols: vec![
                                    "name".to_string(),
                                    "lang".to_string(),
                                    "year".to_string(),
                                ],
                                vals: vec![
                                    Value::test_string("andres"),
                                    Value::test_string("rb"),
                                    Value::test_string("2019"),
                                ],
                            })],
                            Span::test_data(),
                        )],
                    }),
                    Value::test_record(Record {
                        cols: vec!["2019".to_string(), "2021".to_string()],
                        vals: vec![
                            Value::list(
                                vec![Value::test_record(Record {
                                    cols: vec![
                                        "name".to_string(),
                                        "lang".to_string(),
                                        "year".to_string(),
                                    ],
                                    vals: vec![
                                        Value::test_string("jt"),
                                        Value::test_string("rs"),
                                        Value::test_string("2019"),
                                    ],
                                })],
                                Span::test_data(),
                            ),
                            Value::list(
                                vec![Value::test_record(Record {
                                    cols: vec![
                                        "name".to_string(),
                                        "lang".to_string(),
                                        "year".to_string(),
                                    ],
                                    vals: vec![
                                        Value::test_string("storm"),
                                        Value::test_string("rs"),
                                        Value::test_string("2021"),
                                    ],
                                })],
                                Span::test_data(),
                            ),
                        ],
                    }),
                ],
            })),
        }]
    }
}

enum Grouper {
    ByColumn(Option<Spanned<String>>),
}

pub fn split_by(
    engine_state: &EngineState,
    stack: &mut Stack,
    call: &Call,
    input: PipelineData,
) -> Result<PipelineData, ShellError> {
    let name = call.head;

    let splitter: Option<Value> = call.opt(engine_state, stack, 0)?;

    match splitter {
        Some(v) => {
            let splitter = Some(Spanned {
                item: v.as_string()?,
                span: name,
            });
            Ok(split(splitter.as_ref(), input, name)?)
        }
        // This uses the same format as the 'requires a column name' error in sort_utils.rs
        None => Err(ShellError::GenericError(
            "expected name".into(),
            "requires a column name for splitting".into(),
            Some(name),
            None,
            Vec::new(),
        )),
    }
}

pub fn split(
    column_name: Option<&Spanned<String>>,
    values: PipelineData,
    span: Span,
) -> Result<PipelineData, ShellError> {
    let grouper = if let Some(column_name) = column_name {
        Grouper::ByColumn(Some(column_name.clone()))
    } else {
        Grouper::ByColumn(None)
    };

    match grouper {
        Grouper::ByColumn(Some(column_name)) => {
            let block = move |_, row: &Value| match row.get_data_by_key(&column_name.item) {
                Some(group_key) => Ok(group_key.as_string()?),
                None => Err(ShellError::CantFindColumn {
                    col_name: column_name.item.to_string(),
                    span: column_name.span,
                    src_span: row.span(),
                }),
            };

            data_split(values, Some(&block), span)
        }
        Grouper::ByColumn(None) => {
            let block = move |_, row: &Value| row.as_string();

            data_split(values, Some(&block), span)
        }
    }
}

#[allow(clippy::type_complexity)]
fn data_group(
    values: &Value,
<<<<<<< HEAD
    grouper: &Option<Box<dyn Fn(usize, &Value) -> Result<String, ShellError> + Send>>,
=======
    grouper: Option<&dyn Fn(usize, &Value) -> Result<String, ShellError>>,
>>>>>>> a9a82de5
    span: Span,
) -> Result<Value, ShellError> {
    let mut groups: IndexMap<String, Vec<Value>> = IndexMap::new();

    for (idx, value) in values.clone().into_pipeline_data().into_iter().enumerate() {
        let group_key = if let Some(ref grouper) = grouper {
            grouper(idx, &value)
        } else {
            value.as_string()
        };

        let group = groups.entry(group_key?).or_default();
        group.push(value);
    }

<<<<<<< HEAD
    let mut cols = vec![];
    let mut vals = vec![];

    for (k, v) in groups {
        cols.push(k.to_string());
        vals.push(Value::List { vals: v, span });
    }

    Ok(Value::Record { cols, vals, span })
=======
    Ok(Value::record(
        groups
            .into_iter()
            .map(|(k, v)| (k, Value::list(v, span)))
            .collect(),
        span,
    ))
>>>>>>> a9a82de5
}

#[allow(clippy::type_complexity)]
pub fn data_split(
    value: PipelineData,
    splitter: Option<&dyn Fn(usize, &Value) -> Result<String, ShellError>>,
    span: Span,
) -> Result<PipelineData, ShellError> {
    let mut splits = indexmap::IndexMap::new();

    match value {
<<<<<<< HEAD
        PipelineData::Value(
            Value::Record {
                cols,
                vals: grouped_rows,
                span,
            },
            _,
        ) => {
            for (idx, list) in grouped_rows.iter().enumerate() {
                match data_group(list, splitter, span) {
                    Ok(grouped) => {
                        if let Value::Record {
                            vals: li,
                            cols: sub_cols,
                            ..
                        } = grouped
                        {
                            for (inner_idx, subset) in li.iter().enumerate() {
                                let s: &mut IndexMap<String, Value> =
                                    splits.entry(sub_cols[inner_idx].clone()).or_default();
=======
        PipelineData::Value(v, _) => {
            let span = v.span();
            match v {
                Value::Record { val: grouped, .. } => {
                    for (idx, list) in grouped.vals.iter().enumerate() {
                        match data_group(list, splitter, span) {
                            Ok(grouped_vals) => {
                                if let Value::Record { val: sub, .. } = grouped_vals {
                                    for (inner_idx, subset) in sub.vals.iter().enumerate() {
                                        let s: &mut IndexMap<String, Value> =
                                            splits.entry(sub.cols[inner_idx].clone()).or_default();
>>>>>>> a9a82de5

                                        s.insert(grouped.cols[idx].clone(), subset.clone());
                                    }
                                }
                            }
                            Err(reason) => return Err(reason),
                        }
                    }
                }
                _ => {
                    return Err(ShellError::GenericError(
                        "unsupported input".into(),
                        "requires a table with one row for splitting".into(),
                        Some(span),
                        None,
                        Vec::new(),
                    ))
                }
            }
        }
        _ => {
            return Err(ShellError::GenericError(
                "unsupported input".into(),
                "requires a table with one row for splitting".into(),
                Some(span),
                None,
                Vec::new(),
            ))
        }
    }

    let record = splits
        .into_iter()
        .map(|(k, rows)| (k, Value::record(rows.into_iter().collect(), span)))
        .collect();

    Ok(PipelineData::Value(Value::record(record, span), None))
}

#[cfg(test)]
mod test {
    use super::*;

    #[test]
    fn test_examples() {
        use crate::test_examples;

        test_examples(SplitBy {})
    }
}<|MERGE_RESOLUTION|>--- conflicted
+++ resolved
@@ -3,13 +3,8 @@
 use nu_protocol::ast::Call;
 use nu_protocol::engine::{Command, EngineState, Stack};
 use nu_protocol::{
-<<<<<<< HEAD
-    Category, Example, IntoPipelineData, PipelineData, ShellError, Signature, Span, Spanned,
-    SyntaxShape, Type, Value,
-=======
     Category, Example, IntoPipelineData, PipelineData, Record, ShellError, Signature, Span,
     Spanned, SyntaxShape, Type, Value,
->>>>>>> a9a82de5
 };
 
 #[derive(Clone)]
@@ -183,11 +178,7 @@
 #[allow(clippy::type_complexity)]
 fn data_group(
     values: &Value,
-<<<<<<< HEAD
-    grouper: &Option<Box<dyn Fn(usize, &Value) -> Result<String, ShellError> + Send>>,
-=======
     grouper: Option<&dyn Fn(usize, &Value) -> Result<String, ShellError>>,
->>>>>>> a9a82de5
     span: Span,
 ) -> Result<Value, ShellError> {
     let mut groups: IndexMap<String, Vec<Value>> = IndexMap::new();
@@ -203,17 +194,6 @@
         group.push(value);
     }
 
-<<<<<<< HEAD
-    let mut cols = vec![];
-    let mut vals = vec![];
-
-    for (k, v) in groups {
-        cols.push(k.to_string());
-        vals.push(Value::List { vals: v, span });
-    }
-
-    Ok(Value::Record { cols, vals, span })
-=======
     Ok(Value::record(
         groups
             .into_iter()
@@ -221,7 +201,6 @@
             .collect(),
         span,
     ))
->>>>>>> a9a82de5
 }
 
 #[allow(clippy::type_complexity)]
@@ -233,28 +212,6 @@
     let mut splits = indexmap::IndexMap::new();
 
     match value {
-<<<<<<< HEAD
-        PipelineData::Value(
-            Value::Record {
-                cols,
-                vals: grouped_rows,
-                span,
-            },
-            _,
-        ) => {
-            for (idx, list) in grouped_rows.iter().enumerate() {
-                match data_group(list, splitter, span) {
-                    Ok(grouped) => {
-                        if let Value::Record {
-                            vals: li,
-                            cols: sub_cols,
-                            ..
-                        } = grouped
-                        {
-                            for (inner_idx, subset) in li.iter().enumerate() {
-                                let s: &mut IndexMap<String, Value> =
-                                    splits.entry(sub_cols[inner_idx].clone()).or_default();
-=======
         PipelineData::Value(v, _) => {
             let span = v.span();
             match v {
@@ -266,7 +223,6 @@
                                     for (inner_idx, subset) in sub.vals.iter().enumerate() {
                                         let s: &mut IndexMap<String, Value> =
                                             splits.entry(sub.cols[inner_idx].clone()).or_default();
->>>>>>> a9a82de5
 
                                         s.insert(grouped.cols[idx].clone(), subset.clone());
                                     }
