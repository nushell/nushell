--- conflicted
+++ resolved
@@ -97,14 +97,8 @@
         let ctrlc = engine_state.ctrlc.clone();
         let engine_state = engine_state.clone();
 
-<<<<<<< HEAD
-=======
-        let redirect_stdout = call.redirect_stdout;
-        let redirect_stderr = call.redirect_stderr;
-
         let eval_block = get_eval_block(&engine_state);
 
->>>>>>> 14d1c678
         Ok(input
             .into_iter_strict(span)?
             .skip_while(move |value| {
