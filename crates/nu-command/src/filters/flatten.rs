use indexmap::IndexMap;
use nu_engine::CallExt;
use nu_protocol::ast::{Call, CellPath, PathMember};

use nu_protocol::engine::{Command, EngineState, Stack};
use nu_protocol::{
    Category, Example, PipelineData, Record, ShellError, Signature, Span, SyntaxShape, Type, Value,
};

#[derive(Clone)]
pub struct Flatten;

impl Command for Flatten {
    fn name(&self) -> &str {
        "flatten"
    }

    fn signature(&self) -> Signature {
        Signature::build("flatten")
            .input_output_types(vec![
                (
                    Type::List(Box::new(Type::Any)),
                    Type::List(Box::new(Type::Any)),
                ),
                (Type::Record(vec![]), Type::Table(vec![])),
            ])
            .rest(
                "rest",
                SyntaxShape::String,
                "optionally flatten data by column",
            )
            .switch("all", "flatten inner table one level out", Some('a'))
            .category(Category::Filters)
    }

    fn usage(&self) -> &str {
        "Flatten the table."
    }

    fn run(
        &self,
        engine_state: &EngineState,
        stack: &mut Stack,
        call: &Call,
        input: PipelineData,
    ) -> Result<PipelineData, ShellError> {
        flatten(engine_state, stack, call, input)
    }

    fn examples(&self) -> Vec<Example> {
        vec![
            Example {
                description: "flatten a table",
                example: "[[N, u, s, h, e, l, l]] | flatten ",
                result: Some(Value::List {
                    vals: vec![
                        Value::test_string("N"),
                        Value::test_string("u"),
                        Value::test_string("s"),
                        Value::test_string("h"),
                        Value::test_string("e"),
                        Value::test_string("l"),
                        Value::test_string("l")],
                    span: Span::test_data()
                })
            },
            Example {
                description: "flatten a table, get the first item",
                example: "[[N, u, s, h, e, l, l]] | flatten | first",
                result: None,//Some(Value::test_string("N")),
            },
            Example {
                description: "flatten a column having a nested table",
                example: "[[origin, people]; [Ecuador, ([[name, meal]; ['Andres', 'arepa']])]] | flatten --all | get meal",
                result: None,//Some(Value::test_string("arepa")),
            },
            Example {
                description: "restrict the flattening by passing column names",
                example: "[[origin, crate, versions]; [World, ([[name]; ['nu-cli']]), ['0.21', '0.22']]] | flatten versions --all | last | get versions",
                result: None, //Some(Value::test_string("0.22")),
            },
            Example {
                description: "Flatten inner table",
                example: "{ a: b, d: [ 1 2 3 4 ],  e: [ 4 3  ] } | flatten d --all",
                result: Some(Value::List{
                    vals: vec![
                        Value::test_record(Record {
                            cols: vec!["a".to_string(), "d".to_string(), "e".to_string()],
                            vals: vec![
                                Value::test_string("b"),
                                Value::test_int(1),
                                Value::List {
                                    vals: vec![Value::test_int(4), Value::test_int(3)],
                                    span: Span::test_data(),
                                },
                            ],
                        }),
                        Value::test_record(Record {
                            cols: vec!["a".to_string(), "d".to_string(), "e".to_string()],
                            vals: vec![
                                Value::test_string("b"),
                                Value::test_int(2),
                                Value::List {
                                    vals: vec![Value::test_int(4), Value::test_int(3)],
                                    span: Span::test_data(),
                                },
                            ],
                        }),
                        Value::test_record(Record {
                            cols: vec!["a".to_string(), "d".to_string(), "e".to_string()],
                            vals: vec![
                                Value::test_string("b"),
                                Value::test_int(3),
                                Value::List {
                                    vals: vec![Value::test_int(4), Value::test_int(3)],
                                    span: Span::test_data(),
                                },
                            ],
                        }),
                        Value::test_record(Record {
                            cols: vec!["a".to_string(), "d".to_string(), "e".to_string()],
                            vals: vec![
                                Value::test_string("b"),
                                Value::test_int(4),
                                Value::List {
                                    vals: vec![Value::test_int(4), Value::test_int(3)],
                                    span: Span::test_data()
                                }
                            ],
                        }),
                    ],
                    span: Span::test_data(),
                }),
            }
        ]
    }
}

fn flatten(
    engine_state: &EngineState,
    stack: &mut Stack,
    call: &Call,
    input: PipelineData,
) -> Result<PipelineData, ShellError> {
    let tag = call.head;
    let columns: Vec<CellPath> = call.rest(engine_state, stack, 0)?;
    let metadata = input.metadata();
    let flatten_all = call.has_flag("all");

    input
        .flat_map(
            move |item| flat_value(&columns, &item, tag, flatten_all),
            engine_state.ctrlc.clone(),
        )
        .map(|x| x.set_metadata(metadata))
}

enum TableInside<'a> {
    // handle for a column which contains a single list(but not list of records)
    // it contains (column, span, values in the column, column index).
    Entries(&'a str, &'a Span, Vec<&'a Value>, usize),
    // handle for a column which contains a table, we can flatten the inner column to outer level
    // `columns` means that for the given row, it contains `len(columns)` nested rows, and each nested row contains a list of column name.
    // Likely, `values` means that for the given row, it contains `len(values)` nested rows, and each nested row contains a list of values.
    //
    // `parent_column_name` is handled for conflicting column name, the nested table may contains columns which has the same name
    // to outer level, for that case, the output column name should be f"{parent_column_name}_{inner_column_name}".
    // `parent_column_index` is the column index in original table.
    FlattenedRows {
        columns: Vec<Vec<String>>,
        _span: &'a Span,
        values: Vec<Vec<Value>>,
        parent_column_name: &'a str,
        parent_column_index: usize,
    },
}

fn flat_value(columns: &[CellPath], item: &Value, name_tag: Span, all: bool) -> Vec<Value> {
    let tag = item.span();

<<<<<<< HEAD
    let res = {
        if item.as_record().is_ok() {
            let mut out = IndexMap::<String, Value>::new();
            let mut inner_table = None;

            let records = match item {
                Value::Record {
                    cols,
                    vals,
                    span: _,
                } => (cols, vals),
                // Propagate errors by explicitly matching them before the final case.
                Value::Error { .. } => return vec![item.clone()],
                other => {
                    return vec![Value::Error {
                        error: Box::new(ShellError::OnlySupportsThisInputType {
                            exp_input_type: "record".into(),
                            wrong_type: other.get_type().to_string(),
                            dst_span: name_tag,
                            src_span: other.span(),
                        }),
                        span: name_tag,
                    }];
                }
            };

            let s = item.span();
=======
    if item.as_record().is_ok() {
        let mut out = IndexMap::<String, Value>::new();
        let mut inner_table = None;
>>>>>>> 8da27a1a

        let record = match item {
            Value::Record { val, .. } => val,
            // Propagate errors by explicitly matching them before the final case.
            Value::Error { .. } => return vec![item.clone()],
            other => {
                return vec![Value::Error {
                    error: Box::new(ShellError::OnlySupportsThisInputType {
                        exp_input_type: "record".into(),
                        wrong_type: other.get_type().to_string(),
                        dst_span: _name_tag,
                        src_span: other.expect_span(),
                    }),
                }];
            }
        };

        let s = match item.span() {
            Ok(x) => x,
            Err(e) => return vec![Value::Error { error: Box::new(e) }],
        };

        for (column_index, (column, value)) in record.iter().enumerate() {
            let column_requested = columns.iter().find(|c| c.into_string() == *column);
            let need_flatten = { columns.is_empty() || column_requested.is_some() };

            match value {
                Value::Record { val, .. } => {
                    if need_flatten {
                        val.iter().for_each(|(col, val)| {
                            if out.contains_key(col) {
                                out.insert(format!("{column}_{col}"), val.clone());
                            } else {
                                out.insert(col.to_string(), val.clone());
                            }
                        })
                    } else if out.contains_key(column) {
                        out.insert(format!("{column}_{column}"), value.clone());
                    } else {
                        out.insert(column.to_string(), value.clone());
                    }
                }
                Value::List { vals, span } if all && vals.iter().all(|f| f.as_record().is_ok()) => {
                    if need_flatten && inner_table.is_some() {
                        return vec![Value::Error{ error: Box::new(ShellError::UnsupportedInput(
                                    "can only flatten one inner list at a time. tried flattening more than one column with inner lists... but is flattened already".to_string(),
                                    "value originates from here".into(),
                                    s,
                                    *span
                                )),
                                span: *span,
                            }
                            ];
                    }
                    // it's a table (a list of record, we can flatten inner record)
                    let mut records = vec![];

                    for v in vals {
                        if let Ok(r) = v.as_record() {
                            records.push(r)
                        }
                    }

                    if need_flatten {
                        let cols = records.iter().map(|r| r.cols.clone());
                        let vals = records.iter().map(|r| r.vals.clone());

                        inner_table = Some(TableInside::FlattenedRows {
                            columns: cols.collect(),
                            _span: &s,
                            values: vals.collect(),
                            parent_column_name: column,
                            parent_column_index: column_index,
                        });
                    } else if out.contains_key(column) {
                        out.insert(format!("{column}_{column}"), value.clone());
                    } else {
                        out.insert(column.to_string(), value.clone());
                    }
                }
                Value::List { vals: values, span } => {
                    if need_flatten && inner_table.is_some() {
                        return vec![Value::Error{ error: Box::new(ShellError::UnsupportedInput(
                                    "can only flatten one inner list at a time. tried flattening more than one column with inner lists... but is flattened already".to_string(),
                                    "value originates from here".into(),
                                    s,
                                    *span
                                )),
                                span: *span,
                                }
                            ];
                    }

                    if !columns.is_empty() {
                        let cell_path = column_requested.and_then(|x| match x.members.first() {
                            Some(PathMember::String { val, span: _, .. }) => Some(val),
                            _ => None,
                        });

                        if let Some(r) = cell_path {
                            inner_table = Some(TableInside::Entries(
                                r,
                                &s,
                                values.iter().collect::<Vec<_>>(),
                                column_index,
                            ));
                        } else {
                            out.insert(column.to_string(), value.clone());
                        }
                    } else {
                        inner_table = Some(TableInside::Entries(
                            column,
                            &s,
                            values.iter().collect::<Vec<_>>(),
                            column_index,
                        ));
                    }
                }
                _ => {
                    out.insert(column.to_string(), value.clone());
                }
            }
        }

        let mut expanded = vec![];
        match inner_table {
            Some(TableInside::Entries(column, _, entries, parent_column_index)) => {
                for entry in entries {
                    let base = out.clone();
                    let mut record = Record::new();
                    let mut index = 0;
                    for (col, val) in base.into_iter() {
                        // meet the flattened column, push them to result record first
                        // this can avoid output column order changed.
                        if index == parent_column_index {
                            record.push(column, entry.clone());
                        }
                        record.push(col, val);
                        index += 1;
                    }
                    // the flattened column may be the last column in the original table.
                    if index == parent_column_index {
                        record.push(column, entry.clone());
                    }
                    expanded.push(Value::record(record, tag));
                }
            }
            Some(TableInside::FlattenedRows {
                columns,
                _span,
                values,
                parent_column_name,
                parent_column_index,
            }) => {
                for (inner_cols, inner_vals) in columns.into_iter().zip(values) {
                    let base = out.clone();
                    let mut record = Record::new();
                    let mut index = 0;

                    for (base_col, base_val) in base.into_iter() {
                        // meet the flattened column, push them to result record first
                        // this can avoid output column order changed.
                        if index == parent_column_index {
                            for (col, val) in inner_cols.iter().zip(inner_vals.iter()) {
                                if record.cols.contains(col) {
                                    record.push(format!("{parent_column_name}_{col}"), val.clone());
                                } else {
                                    record.push(col, val.clone());
                                };
                            }
                        }

                        record.push(base_col, base_val);
                        index += 1;
                    }

                    // the flattened column may be the last column in the original table.
                    if index == parent_column_index {
                        for (col, val) in inner_cols.iter().zip(inner_vals.iter()) {
                            if record.cols.contains(col) {
                                record.push(format!("{parent_column_name}_{col}"), val.clone());
                            } else {
                                record.push(col, val.clone());
                            }
                        }
                    }
                    expanded.push(Value::record(record, tag));
                }
            }
            None => {
                expanded.push(Value::record(out.into_iter().collect(), tag));
            }
        }
        expanded
    } else if item.as_list().is_ok() {
        if let Value::List { vals, span: _ } = item {
            vals.to_vec()
        } else {
            vec![]
        }
    } else {
        vec![item.clone()]
    }
}

#[cfg(test)]
mod test {
    use super::*;
    #[test]
    fn test_examples() {
        use crate::test_examples;

        test_examples(Flatten {})
    }
}<|MERGE_RESOLUTION|>--- conflicted
+++ resolved
@@ -178,39 +178,9 @@
 fn flat_value(columns: &[CellPath], item: &Value, name_tag: Span, all: bool) -> Vec<Value> {
     let tag = item.span();
 
-<<<<<<< HEAD
-    let res = {
-        if item.as_record().is_ok() {
-            let mut out = IndexMap::<String, Value>::new();
-            let mut inner_table = None;
-
-            let records = match item {
-                Value::Record {
-                    cols,
-                    vals,
-                    span: _,
-                } => (cols, vals),
-                // Propagate errors by explicitly matching them before the final case.
-                Value::Error { .. } => return vec![item.clone()],
-                other => {
-                    return vec![Value::Error {
-                        error: Box::new(ShellError::OnlySupportsThisInputType {
-                            exp_input_type: "record".into(),
-                            wrong_type: other.get_type().to_string(),
-                            dst_span: name_tag,
-                            src_span: other.span(),
-                        }),
-                        span: name_tag,
-                    }];
-                }
-            };
-
-            let s = item.span();
-=======
     if item.as_record().is_ok() {
         let mut out = IndexMap::<String, Value>::new();
         let mut inner_table = None;
->>>>>>> 8da27a1a
 
         let record = match item {
             Value::Record { val, .. } => val,
@@ -221,17 +191,15 @@
                     error: Box::new(ShellError::OnlySupportsThisInputType {
                         exp_input_type: "record".into(),
                         wrong_type: other.get_type().to_string(),
-                        dst_span: _name_tag,
-                        src_span: other.expect_span(),
+                        dst_span: name_tag,
+                        src_span: other.span(),
                     }),
+                    span: name_tag,
                 }];
             }
         };
 
-        let s = match item.span() {
-            Ok(x) => x,
-            Err(e) => return vec![Value::Error { error: Box::new(e) }],
-        };
+        let s = item.span();
 
         for (column_index, (column, value)) in record.iter().enumerate() {
             let column_requested = columns.iter().find(|c| c.into_string() == *column);
@@ -260,9 +228,7 @@
                                     "value originates from here".into(),
                                     s,
                                     *span
-                                )),
-                                span: *span,
-                            }
+                                )), span: *span}
                             ];
                     }
                     // it's a table (a list of record, we can flatten inner record)
@@ -298,9 +264,7 @@
                                     "value originates from here".into(),
                                     s,
                                     *span
-                                )),
-                                span: *span,
-                                }
+                                )), span: *span}
                             ];
                     }
 
