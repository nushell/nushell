use nu_engine::CallExt;
use nu_protocol::ast::Call;
use nu_protocol::engine::{Command, EngineState, Stack};
use nu_protocol::{
<<<<<<< HEAD
    Category, Config, Example, PipelineData, ShellError, Signature, Span, SyntaxShape, Type, Value,
=======
    Category, Config, Example, PipelineData, Record, ShellError, Signature, Span, SyntaxShape,
    Type, Value,
>>>>>>> a9a82de5
};
use std::cmp::max;
use std::collections::{HashMap, HashSet};

#[derive(Clone)]
pub struct Join;

enum JoinType {
    Inner,
    Left,
    Right,
    Outer,
}

enum IncludeInner {
    No,
    Yes,
}

impl Command for Join {
    fn name(&self) -> &str {
        "join"
    }

    fn signature(&self) -> Signature {
        Signature::build("join")
            .required(
                "right-table",
                SyntaxShape::List(Box::new(SyntaxShape::Any)),
                "The right table in the join",
            )
            .required(
                "left-on",
                SyntaxShape::String,
                "Name of column in input (left) table to join on",
            )
            .optional(
                "right-on",
                SyntaxShape::String,
                "Name of column in right table to join on. Defaults to same column as left table.",
            )
            .switch("inner", "Inner join (default)", Some('i'))
            .switch("left", "Left-outer join", Some('l'))
            .switch("right", "Right-outer join", Some('r'))
            .switch("outer", "Outer join", Some('o'))
            .input_output_types(vec![(Type::Table(vec![]), Type::Table(vec![]))])
            .category(Category::Filters)
    }

    fn usage(&self) -> &str {
        "Join two tables"
    }

    fn search_terms(&self) -> Vec<&str> {
        vec!["sql"]
    }

    fn run(
        &self,
        engine_state: &EngineState,
        stack: &mut Stack,
        call: &Call,
        input: PipelineData,
    ) -> Result<nu_protocol::PipelineData, nu_protocol::ShellError> {
        let table_2: Value = call.req(engine_state, stack, 0)?;
        let l_on: Value = call.req(engine_state, stack, 1)?;
        let r_on: Value = call
            .opt(engine_state, stack, 2)?
            .unwrap_or_else(|| l_on.clone());
        let span = call.head;
        let join_type = join_type(call)?;

        // FIXME: we should handle ListStreams properly instead of collecting
        let collected_input = input.into_value(span);

        match (&collected_input, &table_2, &l_on, &r_on) {
            (
                Value::List { vals: rows_1, .. },
                Value::List { vals: rows_2, .. },
                Value::String { val: l_on, .. },
                Value::String { val: r_on, .. },
            ) => {
                let result = join(rows_1, rows_2, l_on, r_on, join_type, span);
                Ok(PipelineData::Value(result, None))
            }
            _ => Err(ShellError::UnsupportedInput(
                "(PipelineData<table>, table, string, string)".into(),
                format!(
                    "({:?}, {:?}, {:?} {:?})",
                    collected_input,
                    table_2.get_type(),
                    l_on.get_type(),
                    r_on.get_type(),
                ),
                span,
                span,
            )),
        }
    }

    fn examples(&self) -> Vec<Example> {
        vec![Example {
            description: "Join two tables",
            example: "[{a: 1 b: 2}] | join [{a: 1 c: 3}] a",
            result: Some(Value::list(
                vec![Value::test_record(Record {
                    cols: vec!["a".into(), "b".into(), "c".into()],
                    vals: vec![Value::test_int(1), Value::test_int(2), Value::test_int(3)],
                })],
                Span::test_data(),
            )),
        }]
    }
}

fn join_type(call: &Call) -> Result<JoinType, nu_protocol::ShellError> {
    match (
        call.has_flag("inner"),
        call.has_flag("left"),
        call.has_flag("right"),
        call.has_flag("outer"),
    ) {
        (_, false, false, false) => Ok(JoinType::Inner),
        (false, true, false, false) => Ok(JoinType::Left),
        (false, false, true, false) => Ok(JoinType::Right),
        (false, false, false, true) => Ok(JoinType::Outer),
        _ => Err(ShellError::UnsupportedInput(
            "Choose one of: --inner, --left, --right, --outer".into(),
            "".into(),
            call.head,
            call.head,
        )),
    }
}

fn join(
    left: &[Value],
    right: &[Value],
    left_join_key: &str,
    right_join_key: &str,
    join_type: JoinType,
    span: Span,
) -> Value {
    // Inner / Right Join
    // ------------------
    // Make look-up table from rows on left
    // For each row r on right:
    //    If any matching rows on left:
    //        For each matching row l on left:
    //            Emit (l, r)
    //    Else if RightJoin:
    //        Emit (null, r)

    // Left Join
    // ----------
    // Make look-up table from rows on right
    // For each row l on left:
    //    If any matching rows on right:
    //        For each matching row r on right:
    //            Emit (l, r)
    //    Else:
    //        Emit (l, null)

    // Outer Join
    // ----------
    // Perform Left Join procedure
    // Perform Right Join procedure, but excluding rows in Inner Join

    let config = Config::default();
    let sep = ",";
    let cap = max(left.len(), right.len());
    let shared_join_key = if left_join_key == right_join_key {
        Some(left_join_key)
    } else {
        None
    };

    // For the "other" table, create a map from value in `on` column to a list of the
    // rows having that value.
    let mut result: Vec<Value> = Vec::new();
    let is_outer = matches!(join_type, JoinType::Outer);
    let (this, this_join_key, other, other_keys, join_type) = match join_type {
        JoinType::Left | JoinType::Outer => (
            left,
            left_join_key,
            lookup_table(right, right_join_key, sep, cap, &config),
            column_names(right),
            // For Outer we do a Left pass and a Right pass; this is the Left
            // pass.
            JoinType::Left,
        ),
        JoinType::Inner | JoinType::Right => (
            right,
            right_join_key,
            lookup_table(left, left_join_key, sep, cap, &config),
            column_names(left),
            join_type,
        ),
    };
    join_rows(
        &mut result,
        this,
        this_join_key,
        other,
        other_keys,
        shared_join_key,
        &join_type,
        IncludeInner::Yes,
        sep,
        &config,
        span,
    );
    if is_outer {
        let (this, this_join_key, other, other_names, join_type) = (
            right,
            right_join_key,
            lookup_table(left, left_join_key, sep, cap, &config),
            column_names(left),
            JoinType::Right,
        );
        join_rows(
            &mut result,
            this,
            this_join_key,
            other,
            other_names,
            shared_join_key,
            &join_type,
            IncludeInner::No,
            sep,
            &config,
            span,
        );
    }
    Value::list(result, span)
}

// Join rows of `this` (a nushell table) to rows of `other` (a lookup-table
// containing rows of a nushell table).
#[allow(clippy::too_many_arguments)]
fn join_rows(
    result: &mut Vec<Value>,
    this: &[Value],
    this_join_key: &str,
    other: HashMap<String, Vec<&Record>>,
    other_keys: &[String],
    shared_join_key: Option<&str>,
    join_type: &JoinType,
    include_inner: IncludeInner,
    sep: &str,
    config: &Config,
    span: Span,
) {
    for this_row in this {
        if let Value::Record {
            val: this_record, ..
        } = this_row
        {
            if let Some(this_valkey) = this_row.get_data_by_key(this_join_key) {
                if let Some(other_rows) = other.get(&this_valkey.into_string(sep, config)) {
                    if matches!(include_inner, IncludeInner::Yes) {
                        for other_record in other_rows {
                            // `other` table contains rows matching `this` row on the join column
                            let record = match join_type {
                                JoinType::Inner | JoinType::Right => merge_records(
                                    other_record, // `other` (lookup) is the left input table
                                    this_record,
                                    shared_join_key,
                                ),
                                JoinType::Left => merge_records(
                                    this_record, // `this` is the left input table
                                    other_record,
                                    shared_join_key,
                                ),
                                _ => panic!("not implemented"),
                            };
                            result.push(Value::record(record, span))
                        }
                    }
                } else if !matches!(join_type, JoinType::Inner) {
                    // `other` table did not contain any rows matching
                    // `this` row on the join column; emit a single joined
                    // row with null values for columns not present,
                    let other_record = other_keys
                        .iter()
                        .map(|key| {
                            let val = if Some(key.as_ref()) == shared_join_key {
                                this_row
                                    .get_data_by_key(key)
                                    .unwrap_or_else(|| Value::nothing(span))
                            } else {
                                Value::nothing(span)
                            };

                            (key.clone(), val)
                        })
                        .collect();

                    let record = match join_type {
                        JoinType::Inner | JoinType::Right => {
                            merge_records(&other_record, this_record, shared_join_key)
                        }
                        JoinType::Left => {
                            merge_records(this_record, &other_record, shared_join_key)
                        }
                        _ => panic!("not implemented"),
                    };

                    result.push(Value::record(record, span))
                }
            } // else { a row is missing a value for the join column }
        };
    }
}

// Return column names (i.e. ordered keys from the first row; we assume that
// these are the same for all rows).
fn column_names(table: &[Value]) -> &[String] {
    table
        .iter()
        .find_map(|val| match val {
            Value::Record { val, .. } => Some(&*val.cols),
            _ => None,
        })
        .unwrap_or_default()
}

// Create a map from value in `on` column to a list of the rows having that
// value.
fn lookup_table<'a>(
    rows: &'a [Value],
    on: &str,
    sep: &str,
    cap: usize,
    config: &Config,
) -> HashMap<String, Vec<&'a Record>> {
    let mut map = HashMap::<String, Vec<&'a Record>>::with_capacity(cap);
    for row in rows {
        if let Value::Record { val: record, .. } = row {
            if let Some(val) = &row.get_data_by_key(on) {
                let valkey = val.into_string(sep, config);
                map.entry(valkey).or_default().push(record);
            }
        };
    }
    map
}

// Merge `left` and `right` records, renaming keys in `right` where they clash
// with keys in `left`. If `shared_key` is supplied then it is the name of a key
// that should not be renamed (its values are guaranteed to be equal).
fn merge_records(left: &Record, right: &Record, shared_key: Option<&str>) -> Record {
    let cap = max(left.len(), right.len());
    let mut seen = HashSet::with_capacity(cap);
    let mut record = Record::with_capacity(cap);
    for (k, v) in left {
        record.push(k.clone(), v.clone());
        seen.insert(k);
    }

    for (k, v) in right {
        let k_seen = seen.contains(k);
        let k_shared = shared_key == Some(k);
        // Do not output shared join key twice
        if !(k_seen && k_shared) {
            record.push(
                if k_seen { format!("{}_", k) } else { k.clone() },
                v.clone(),
            );
        }
    }
    record
}

#[cfg(test)]
mod test {
    use super::*;

    #[test]
    fn test_examples() {
        use crate::test_examples;

        test_examples(Join {})
    }
}<|MERGE_RESOLUTION|>--- conflicted
+++ resolved
@@ -2,12 +2,8 @@
 use nu_protocol::ast::Call;
 use nu_protocol::engine::{Command, EngineState, Stack};
 use nu_protocol::{
-<<<<<<< HEAD
-    Category, Config, Example, PipelineData, ShellError, Signature, Span, SyntaxShape, Type, Value,
-=======
     Category, Config, Example, PipelineData, Record, ShellError, Signature, Span, SyntaxShape,
     Type, Value,
->>>>>>> a9a82de5
 };
 use std::cmp::max;
 use std::collections::{HashMap, HashSet};
