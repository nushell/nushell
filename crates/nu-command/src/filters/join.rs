--- conflicted
+++ resolved
@@ -270,11 +270,10 @@
             val: this_record, ..
         } = this_row
         {
-<<<<<<< HEAD
             if let Some(this_valkey) = this_record.get(this_join_key)
                 && let Some(other_rows) = other.get(&this_valkey.to_expanded_string(sep, config))
             {
-                if matches!(include_inner, IncludeInner::Yes) {
+                if let IncludeInner::Yes = include_inner {
                     for other_record in other_rows {
                         // `other` table contains rows matching `this` row on the join column
                         let record = match join_type {
@@ -291,28 +290,6 @@
                             _ => panic!("not implemented"),
                         };
                         result.push(Value::record(record, span))
-=======
-            if let Some(this_valkey) = this_record.get(this_join_key) {
-                if let Some(other_rows) = other.get(&this_valkey.to_expanded_string(sep, config)) {
-                    if let IncludeInner::Yes = include_inner {
-                        for other_record in other_rows {
-                            // `other` table contains rows matching `this` row on the join column
-                            let record = match join_type {
-                                JoinType::Inner | JoinType::Right => merge_records(
-                                    other_record, // `other` (lookup) is the left input table
-                                    this_record,
-                                    shared_join_key,
-                                ),
-                                JoinType::Left => merge_records(
-                                    this_record, // `this` is the left input table
-                                    other_record,
-                                    shared_join_key,
-                                ),
-                                _ => panic!("not implemented"),
-                            };
-                            result.push(Value::record(record, span))
-                        }
->>>>>>> 089b6282
                     }
                 }
                 continue;
