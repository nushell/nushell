use crate::help::highlight_search_string;

use fancy_regex::Regex;
use nu_ansi_term::Style;
use nu_color_config::StyleComputer;
use nu_engine::CallExt;
use nu_protocol::{
    ast::Call,
    engine::{Command, EngineState, Stack},
    record, Category, Config, Example, IntoInterruptiblePipelineData, IntoPipelineData, ListStream,
    PipelineData, Record, ShellError, Signature, Span, SyntaxShape, Type, Value,
};
use nu_utils::IgnoreCaseExt;

#[derive(Clone)]
pub struct Find;

impl Command for Find {
    fn name(&self) -> &str {
        "find"
    }

    fn signature(&self) -> Signature {
        Signature::build(self.name())
            .input_output_types(vec![
                (
                    // TODO: This is too permissive; if we could express this
                    // using a type parameter it would be List<T> -> List<T>.
                    Type::List(Box::new(Type::Any)),
                    Type::List(Box::new(Type::Any)),
                ),
                (Type::String, Type::Any),
            ])
            .named(
                "regex",
                SyntaxShape::String,
                "regex to match with",
                Some('r'),
            )
            .switch(
                "ignore-case",
                "case-insensitive regex mode; equivalent to (?i)",
                Some('i'),
            )
            .switch(
                "multiline",
                "multi-line regex mode: ^ and $ match begin/end of line; equivalent to (?m)",
                Some('m'),
            )
            .switch(
                "dotall",
                "dotall regex mode: allow a dot . to match newlines \\n; equivalent to (?s)",
                Some('s'),
            )
            .named(
                "columns",
                SyntaxShape::List(Box::new(SyntaxShape::String)),
                "column names to be searched (with rest parameter, not regex yet)",
                Some('c'),
            )
            .switch("invert", "invert the match", Some('v'))
            .rest("rest", SyntaxShape::Any, "Terms to search.")
            .category(Category::Filters)
    }

    fn usage(&self) -> &str {
        "Searches terms in the input."
    }

    fn examples(&self) -> Vec<Example> {
        vec![
            Example {
                description: "Search for multiple terms in a command output",
                example: r#"ls | find toml md sh"#,
                result: None,
            },
            Example {
                description: "Search and highlight text for a term in a string",
                example: r#"'Cargo.toml' | find toml"#,
                result: Some(Value::test_string("\u{1b}[37mCargo.\u{1b}[0m\u{1b}[41;37mtoml\u{1b}[0m\u{1b}[37m\u{1b}[0m".to_owned())),
            },
            Example {
                description: "Search a number or a file size in a list of numbers",
                example: r#"[1 5 3kb 4 3Mb] | find 5 3kb"#,
                result: Some(Value::list(
                    vec![Value::test_int(5), Value::test_filesize(3000)],
                    Span::test_data(),
                )),
            },
            Example {
                description: "Search a char in a list of string",
                example: r#"[moe larry curly] | find l"#,
                result: Some(Value::list(
                    vec![Value::test_string("\u{1b}[37m\u{1b}[0m\u{1b}[41;37ml\u{1b}[0m\u{1b}[37marry\u{1b}[0m"), Value::test_string("\u{1b}[37mcur\u{1b}[0m\u{1b}[41;37ml\u{1b}[0m\u{1b}[37my\u{1b}[0m")],
                    Span::test_data(),
                )),
            },
            Example {
                description: "Find using regex",
                example: r#"[abc bde arc abf] | find --regex "ab""#,
                result: Some(Value::list(
                    vec![
                        Value::test_string("abc".to_string()),
                        Value::test_string("abf".to_string()),
                    ],
                    Span::test_data(),
                )),
            },
            Example {
                description: "Find using regex case insensitive",
                example: r#"[aBc bde Arc abf] | find --regex "ab" -i"#,
                result: Some(Value::list(
                    vec![
                        Value::test_string("aBc".to_string()),
                        Value::test_string("abf".to_string()),
                    ],
                    Span::test_data(),
                )),
            },
            Example {
                description: "Find value in records using regex",
                example: r#"[[version name]; ['0.1.0' nushell] ['0.1.1' fish] ['0.2.0' zsh]] | find --regex "nu""#,
                result: Some(Value::test_list(
                    vec![Value::test_record(record! {
                            "version" => Value::test_string("0.1.0"),
                            "name" => Value::test_string("nushell".to_string()),
                    })],
                )),
            },
            Example {
                description: "Find inverted values in records using regex",
                example: r#"[[version name]; ['0.1.0' nushell] ['0.1.1' fish] ['0.2.0' zsh]] | find --regex "nu" --invert"#,
                result: Some(Value::test_list(
                    vec![
                        Value::test_record(record!{
                                "version" => Value::test_string("0.1.1"),
                                "name" => Value::test_string("fish".to_string()),
                        }),
                        Value::test_record(record! {
                                "version" => Value::test_string("0.2.0"),
                                "name" =>Value::test_string("zsh".to_string()),
                        }),
                    ],
                )),
            },
            Example {
                description: "Find value in list using regex",
                example: r#"[["Larry", "Moe"], ["Victor", "Marina"]] | find --regex "rr""#,
                result: Some(Value::list(
                    vec![Value::list(
                        vec![Value::test_string("Larry"), Value::test_string("Moe")],
                        Span::test_data(),
                    )],
                    Span::test_data(),
                )),
            },
            Example {
                description: "Find inverted values in records using regex",
                example: r#"[["Larry", "Moe"], ["Victor", "Marina"]] | find --regex "rr" --invert"#,
                result: Some(Value::list(
                    vec![Value::list(
                        vec![Value::test_string("Victor"), Value::test_string("Marina")],
                        Span::test_data(),
                    )],
                    Span::test_data(),
                )),
            },
            Example {
                description: "Remove ANSI sequences from result",
                example: "[[foo bar]; [abc 123] [def 456]] | find 123 | get bar | ansi strip",
                result: None, // This is None because ansi strip is not available in tests
            },
            Example {
                description: "Find and highlight text in specific columns",
                example:
                    "[[col1 col2 col3]; [moe larry curly] [larry curly moe]] | find moe --columns [col1]",
                result: Some(Value::list(
                    vec![Value::test_record(record! {
                            "col1" => Value::test_string(
                                "\u{1b}[37m\u{1b}[0m\u{1b}[41;37mmoe\u{1b}[0m\u{1b}[37m\u{1b}[0m"
                                    .to_string(),
                            ),
                            "col2" => Value::test_string("larry".to_string()),
                            "col3" => Value::test_string("curly".to_string()),
                    })],
                    Span::test_data(),
                )),
            },
        ]
    }

    fn search_terms(&self) -> Vec<&str> {
        vec!["filter", "regex", "search", "condition"]
    }

    fn run(
        &self,
        engine_state: &EngineState,
        stack: &mut Stack,
        call: &Call,
        input: PipelineData,
    ) -> Result<PipelineData, ShellError> {
        let regex = call.get_flag::<String>(engine_state, stack, "regex")?;

        if let Some(regex) = regex {
            find_with_regex(regex, engine_state, stack, call, input)
        } else {
            let input = split_string_if_multiline(input, call.head);
            find_with_rest_and_highlight(engine_state, stack, call, input)
        }
    }
}

fn find_with_regex(
    regex: String,
    engine_state: &EngineState,
    stack: &mut Stack,
    call: &Call,
    input: PipelineData,
) -> Result<PipelineData, ShellError> {
    let span = call.head;
    let ctrlc = engine_state.ctrlc.clone();
    let config = engine_state.get_config().clone();

    let insensitive = call.has_flag(engine_state, stack, "ignore-case")?;
    let multiline = call.has_flag(engine_state, stack, "multiline")?;
    let dotall = call.has_flag(engine_state, stack, "dotall")?;
    let invert = call.has_flag(engine_state, stack, "invert")?;

    let flags = match (insensitive, multiline, dotall) {
        (false, false, false) => "",
        (true, false, false) => "(?i)", // case insensitive
        (false, true, false) => "(?m)", // multi-line mode
        (false, false, true) => "(?s)", // allow . to match \n
        (true, true, false) => "(?im)", // case insensitive and multi-line mode
        (true, false, true) => "(?is)", // case insensitive and allow . to match \n
        (false, true, true) => "(?ms)", // multi-line mode and allow . to match \n
        (true, true, true) => "(?ims)", // case insensitive, multi-line mode and allow . to match \n
    };

    let regex = flags.to_string() + regex.as_str();

    let re = Regex::new(regex.as_str()).map_err(|e| ShellError::TypeMismatch {
        err_message: format!("invalid regex: {e}"),
        span,
    })?;

    input.filter(
        move |value| match value {
            Value::String { val, .. } => re.is_match(val.as_str()).unwrap_or(false) != invert,
            Value::Record { val, .. } => values_match_find(val.values(), &re, &config, invert),
            Value::List { vals, .. } => values_match_find(vals, &re, &config, invert),
            _ => false,
        },
        ctrlc,
    )
}

fn values_match_find<'a, I>(values: I, re: &Regex, config: &Config, invert: bool) -> bool
where
    I: IntoIterator<Item = &'a Value>,
{
    match invert {
        true => !record_matches_regex(values, re, config),
        false => record_matches_regex(values, re, config),
    }
}

fn record_matches_regex<'a, I>(values: I, re: &Regex, config: &Config) -> bool
where
    I: IntoIterator<Item = &'a Value>,
{
    values.into_iter().any(|v| {
        re.is_match(v.into_string(" ", config).as_str())
            .unwrap_or(false)
    })
}

fn highlight_terms_in_string(
    val: &Value,
    span: Span,
    config: &Config,
    terms: &[Value],
    string_style: Style,
    highlight_style: Style,
) -> Value {
    let val_str = val.into_string("", config);

    if let Some(term) = terms
        .iter()
        .find(|term| contains_ignore_case(&val_str, &term.into_string("", config)))
    {
        let term_str = term.into_string("", config);
        let highlighted_str =
            highlight_search_string(&val_str, &term_str, &string_style, &highlight_style)
                .unwrap_or_else(|_| string_style.paint(&term_str).to_string());

        return Value::string(highlighted_str, span);
    }

    val.clone()
}

#[allow(clippy::too_many_arguments)]
fn highlight_terms_in_record_with_search_columns(
    search_cols: &[String],
    record: &Record,
    span: Span,
    config: &Config,
    terms: &[Value],
    string_style: Style,
    highlight_style: Style,
) -> Value {
    let col_select = !search_cols.is_empty();
    let term_strs: Vec<_> = terms.iter().map(|v| v.into_string("", config)).collect();

    // TODO: change API to mutate in place
    let mut record = record.clone();
    // iterator of Ok((val_str, term_str)) pairs if the value should be highlighted, otherwise Err(val)
    for (col, val) in record.iter_mut() {
        if col_select && !search_cols.contains(col) {
            continue;
        }
        let val_str = val.into_string("", config);
        let Some(term_str) = term_strs
            .iter()
            .find(|term_str| contains_ignore_case(&val_str, term_str))
        else {
            continue;
        };

        let highlighted_str =
            highlight_search_string(&val_str, term_str, &string_style, &highlight_style)
                .unwrap_or_else(|_| string_style.paint(term_str).to_string());

        *val = Value::string(highlighted_str, span);
    }

    Value::record(record, span)
}

fn contains_ignore_case(string: &str, substring: &str) -> bool {
    string
        .to_folded_case()
        .contains(&substring.to_folded_case())
}

fn find_with_rest_and_highlight(
    engine_state: &EngineState,
    stack: &mut Stack,
    call: &Call,
    input: PipelineData,
) -> Result<PipelineData, ShellError> {
    let span = call.head;
    let ctrlc = engine_state.ctrlc.clone();
    let engine_state = engine_state.clone();
    let config = engine_state.get_config().clone();
    let filter_config = engine_state.get_config().clone();
    let invert = call.has_flag(&engine_state, stack, "invert")?;
    let terms = call.rest::<Value>(&engine_state, stack, 0)?;
    let lower_terms = terms
        .iter()
        .map(|v| Value::string(v.into_string("", &config).to_lowercase(), span))
        .collect::<Vec<Value>>();

    let style_computer = StyleComputer::from_config(&engine_state, stack);
    // Currently, search results all use the same style.
    // Also note that this sample string is passed into user-written code (the closure that may or may not be
    // defined for "string").
    let string_style = style_computer.compute("string", &Value::string("search result", span));
    let highlight_style =
        style_computer.compute("search_result", &Value::string("search result", span));

    let cols_to_search_in_map = match call.get_flag(&engine_state, stack, "columns")? {
        Some(cols) => cols,
        None => vec![],
    };

    let cols_to_search_in_filter = cols_to_search_in_map.clone();

    match input {
        PipelineData::Empty => Ok(PipelineData::Empty),
        PipelineData::Value(_, _) => input
            .map(
                move |mut x| {
                    let span = x.span();
                    match &mut x {
                        Value::Record { val, .. } => highlight_terms_in_record_with_search_columns(
                            &cols_to_search_in_map,
                            val,
                            span,
                            &config,
                            &terms,
                            string_style,
                            highlight_style,
                        ),
                        Value::String { .. } => highlight_terms_in_string(
                            &x,
                            span,
                            &config,
                            &terms,
                            string_style,
                            highlight_style,
                        ),
                        _ => x,
                    }
                },
                ctrlc.clone(),
            )?
            .filter(
                move |value| {
                    value_should_be_printed(
                        value,
                        &filter_config,
                        &lower_terms,
                        span,
                        &cols_to_search_in_filter,
                        invert,
                    )
                },
                ctrlc,
            ),
        PipelineData::ListStream(stream, metadata) => Ok(ListStream::from_stream(
            stream
                .map(move |mut x| {
                    let span = x.span();
                    match &mut x {
                        Value::Record { val, .. } => highlight_terms_in_record_with_search_columns(
                            &cols_to_search_in_map,
                            val,
                            span,
                            &config,
                            &terms,
                            string_style,
                            highlight_style,
                        ),
                        _ => x,
                    }
                })
                .filter(move |value| {
                    value_should_be_printed(
                        value,
                        &filter_config,
                        &lower_terms,
                        span,
                        &cols_to_search_in_filter,
                        invert,
                    )
                }),
            ctrlc.clone(),
        )
        .into_pipeline_data_with_metadata(metadata, ctrlc)),
        PipelineData::ExternalStream { stdout: None, .. } => Ok(PipelineData::empty()),
        PipelineData::ExternalStream {
            stdout: Some(stream),
            ..
        } => {
            let mut output: Vec<Value> = vec![];
            for filter_val in stream {
                match filter_val {
                    Ok(value) => {
                        let span = value.span();
                        match value {
                            Value::String { val, .. } => {
                                let split_char = if val.contains("\r\n") { "\r\n" } else { "\n" };

                                for line in val.split(split_char) {
                                    for term in lower_terms.iter() {
                                        let term_str = term.into_string("", &filter_config);
                                        let lower_val = line.to_lowercase();
                                        if lower_val
                                            .contains(&term.into_string("", &config).to_lowercase())
                                        {
                                            output.push(Value::string(
                                                highlight_search_string(
                                                    line,
                                                    &term_str,
                                                    &string_style,
                                                    &highlight_style,
                                                )?,
                                                span,
                                            ))
                                        }
                                    }
                                }
                            }
                            // Propagate errors by explicitly matching them before the final case.
                            Value::Error { error, .. } => return Err(*error),
                            other => {
                                return Err(ShellError::UnsupportedInput {
                                    msg: "unsupported type from raw stream".into(),
                                    input: format!("input: {:?}", other.get_type()),
                                    msg_span: span,
                                    input_span: other.span(),
                                });
                            }
                        }
                    }
                    // Propagate any errors that were in the stream
                    Err(e) => return Err(e),
                };
            }
            Ok(output.into_pipeline_data(ctrlc))
        }
    }
}

fn value_should_be_printed(
    value: &Value,
    filter_config: &Config,
    lower_terms: &[Value],
    span: Span,
    columns_to_search: &[String],
    invert: bool,
) -> bool {
    let lower_value = Value::string(value.into_string("", filter_config).to_lowercase(), span);

    let mut match_found = lower_terms.iter().any(|term| match value {
        Value::Bool { .. }
        | Value::Int { .. }
        | Value::Filesize { .. }
        | Value::Duration { .. }
        | Value::Date { .. }
        | Value::Range { .. }
        | Value::Float { .. }
        | Value::Block { .. }
        | Value::Closure { .. }
        | Value::Nothing { .. }
        | Value::Error { .. } => term_equals_value(term, &lower_value, span),
        Value::String { .. }
<<<<<<< HEAD
        | Value::RawString { .. }
=======
        | Value::QuotedString { .. }
>>>>>>> 2e5a8579
        | Value::List { .. }
        | Value::CellPath { .. }
        | Value::CustomValue { .. } => term_contains_value(term, &lower_value, span),
        Value::Record { val, .. } => {
            record_matches_term(val, columns_to_search, filter_config, term, span)
        }
        Value::LazyRecord { val, .. } => match val.collect() {
            Ok(val) => match val {
                Value::Record { val, .. } => {
                    record_matches_term(&val, columns_to_search, filter_config, term, span)
                }
                _ => false,
            },
            Err(_) => false,
        },
        Value::Binary { .. } => false,
    });
    if invert {
        match_found = !match_found;
    }
    match_found
}

fn term_contains_value(term: &Value, value: &Value, span: Span) -> bool {
    term.r#in(span, value, span)
        .map_or(false, |value| value.is_true())
}

fn term_equals_value(term: &Value, value: &Value, span: Span) -> bool {
    term.eq(span, value, span)
        .map_or(false, |value| value.is_true())
}

fn record_matches_term(
    record: &Record,
    columns_to_search: &[String],
    filter_config: &Config,
    term: &Value,
    span: Span,
) -> bool {
    // Only perform column selection if given columns.
    let col_select = !columns_to_search.is_empty();
    record.iter().any(|(col, val)| {
        if col_select && !columns_to_search.contains(col) {
            return false;
        }
        let lower_val = if !val.is_error() {
            Value::string(
                val.into_string("", filter_config).to_lowercase(),
                Span::test_data(),
            )
        } else {
            (*val).clone()
        };
        term_contains_value(term, &lower_val, span)
    })
}

#[cfg(test)]
mod tests {
    use super::*;

    #[test]
    fn test_examples() {
        use crate::test_examples;

        test_examples(Find)
    }
}

fn split_string_if_multiline(input: PipelineData, head_span: Span) -> PipelineData {
    let span = input.span().unwrap_or(head_span);
    match input {
        PipelineData::Value(Value::String { ref val, .. }, _) => {
            if val.contains('\n') {
                Value::list(
                    val.lines()
                        .map(|s| Value::string(s.to_string(), span))
                        .collect(),
                    span,
                )
                .into_pipeline_data_with_metadata(input.metadata())
            } else {
                input
            }
        }
        _ => input,
    }
}<|MERGE_RESOLUTION|>--- conflicted
+++ resolved
@@ -528,11 +528,8 @@
         | Value::Nothing { .. }
         | Value::Error { .. } => term_equals_value(term, &lower_value, span),
         Value::String { .. }
-<<<<<<< HEAD
+        | Value::QuotedString { .. }
         | Value::RawString { .. }
-=======
-        | Value::QuotedString { .. }
->>>>>>> 2e5a8579
         | Value::List { .. }
         | Value::CellPath { .. }
         | Value::CustomValue { .. } => term_contains_value(term, &lower_value, span),
