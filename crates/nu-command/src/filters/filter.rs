use super::utils::chain_error_with_input;
use nu_engine::{get_eval_block, CallExt};
use nu_protocol::ast::Call;

use nu_protocol::engine::{Closure, Command, EngineState, Stack};
use nu_protocol::{
    record, Category, Example, IntoInterruptiblePipelineData, IntoPipelineData, PipelineData,
    ShellError, Signature, SyntaxShape, Type, Value,
};

#[derive(Clone)]
pub struct Filter;

impl Command for Filter {
    fn name(&self) -> &str {
        "filter"
    }

    fn usage(&self) -> &str {
        "Filter values based on a predicate closure."
    }

    fn extra_usage(&self) -> &str {
        r#"This command works similar to 'where' but allows reading the predicate closure from
a variable. On the other hand, the "row condition" syntax is not supported."#
    }

    fn signature(&self) -> nu_protocol::Signature {
        Signature::build("filter")
            .input_output_types(vec![
                (
                    Type::List(Box::new(Type::Any)),
                    Type::List(Box::new(Type::Any)),
                ),
                (Type::Range, Type::List(Box::new(Type::Any))),
            ])
            .required(
                "closure",
                SyntaxShape::Closure(Some(vec![SyntaxShape::Any, SyntaxShape::Int])),
                "Predicate closure.",
            )
            .category(Category::Filters)
    }

    fn search_terms(&self) -> Vec<&str> {
        vec!["where", "find", "search", "condition"]
    }

    fn run(
        &self,
        engine_state: &EngineState,
        stack: &mut Stack,
        call: &Call,
        input: PipelineData,
    ) -> Result<PipelineData, ShellError> {
        let capture_block: Closure = call.req(engine_state, stack, 0)?;
        let metadata = input.metadata();
        let ctrlc = engine_state.ctrlc.clone();
        let engine_state = engine_state.clone();
        let block = engine_state.get_block(capture_block.block_id).clone();
        let mut stack = stack.captures_to_stack(capture_block.captures);
        let orig_env_vars = stack.env_vars.clone();
        let orig_env_hidden = stack.env_hidden.clone();
        let span = call.head;
<<<<<<< HEAD
=======
        let redirect_stdout = call.redirect_stdout;
        let redirect_stderr = call.redirect_stderr;
        let eval_block = get_eval_block(&engine_state);
>>>>>>> 14d1c678

        match input {
            PipelineData::Empty => Ok(PipelineData::Empty),
            PipelineData::Value(Value::Range { .. }, ..)
            | PipelineData::Value(Value::List { .. }, ..)
            | PipelineData::ListStream { .. } => Ok(input
                // To enumerate over the input (for the index argument),
                // it must be converted into an iterator using into_iter().
                .into_iter()
                .filter_map(move |x| {
                    // with_env() is used here to ensure that each iteration uses
                    // a different set of environment variables.
                    // Hence, a 'cd' in the first loop won't affect the next loop.
                    stack.with_env(&orig_env_vars, &orig_env_hidden);

                    if let Some(var) = block.signature.get_positional(0) {
                        if let Some(var_id) = &var.var_id {
                            stack.add_var(*var_id, x.clone());
                        }
                    }

                    match eval_block(
                        &engine_state,
                        &mut stack,
                        &block,
                        // clone() is used here because x is given to Ok() below.
                        x.clone().into_pipeline_data(),
                    ) {
                        Ok(v) => {
                            if v.into_value(span).is_true() {
                                Some(x)
                            } else {
                                None
                            }
                        }
                        Err(error) => Some(Value::error(
                            chain_error_with_input(error, x.is_error(), x.span()),
                            x.span(),
                        )),
                    }
                })
                .into_pipeline_data(ctrlc)),
            PipelineData::ExternalStream { stdout: None, .. } => Ok(PipelineData::empty()),
            PipelineData::ExternalStream {
                stdout: Some(stream),
                ..
            } => Ok(stream
                .into_iter()
                .filter_map(move |x| {
                    // see note above about with_env()
                    stack.with_env(&orig_env_vars, &orig_env_hidden);

                    let x = match x {
                        Ok(x) => x,
                        Err(err) => return Some(Value::error(err, span)),
                    };

                    if let Some(var) = block.signature.get_positional(0) {
                        if let Some(var_id) = &var.var_id {
                            stack.add_var(*var_id, x.clone());
                        }
                    }

                    match eval_block(
                        &engine_state,
                        &mut stack,
                        &block,
                        // clone() is used here because x is given to Ok() below.
                        x.clone().into_pipeline_data(),
                    ) {
                        Ok(v) => {
                            if v.into_value(span).is_true() {
                                Some(x)
                            } else {
                                None
                            }
                        }
                        Err(error) => Some(Value::error(
                            chain_error_with_input(error, x.is_error(), x.span()),
                            x.span(),
                        )),
                    }
                })
                .into_pipeline_data(ctrlc)),
            // This match allows non-iterables to be accepted,
            // which is currently considered undesirable (Nov 2022).
            PipelineData::Value(x, ..) => {
                // see note above about with_env()
                stack.with_env(&orig_env_vars, &orig_env_hidden);

                if let Some(var) = block.signature.get_positional(0) {
                    if let Some(var_id) = &var.var_id {
                        stack.add_var(*var_id, x.clone());
                    }
                }

                Ok(match eval_block(
                    &engine_state,
                    &mut stack,
                    &block,
                    // clone() is used here because x is given to Ok() below.
                    x.clone().into_pipeline_data(),
                ) {
                    Ok(v) => {
                        if v.into_value(span).is_true() {
                            Some(x)
                        } else {
                            None
                        }
                    }
                    Err(error) => Some(Value::error(
                        chain_error_with_input(error, x.is_error(), x.span()),
                        x.span(),
                    )),
                }
                .into_pipeline_data(ctrlc))
            }
        }
        .map(|x| x.set_metadata(metadata))
    }

    fn examples(&self) -> Vec<Example> {
        vec![
            Example {
                description: "Filter items of a list according to a condition",
                example: "[1 2] | filter {|x| $x > 1}",
                result: Some(Value::test_list(vec![Value::test_int(2)])),
            },
            Example {
                description: "Filter rows of a table according to a condition",
                example: "[{a: 1} {a: 2}] | filter {|x| $x.a > 1}",
                result: Some(Value::test_list(vec![Value::test_record(record! {
                    "a" => Value::test_int(2),
                })])),
            },
            Example {
                description: "Filter rows of a table according to a stored condition",
                example: "let cond = {|x| $x.a > 1}; [{a: 1} {a: 2}] | filter $cond",
                result: Some(Value::test_list(vec![Value::test_record(record! {
                    "a" => Value::test_int(2),
                })])),
            },
            Example {
                description: "Filter items of a range according to a condition",
                example: "9..13 | filter {|el| $el mod 2 != 0}",
                result: Some(Value::test_list(vec![
                    Value::test_int(9),
                    Value::test_int(11),
                    Value::test_int(13),
                ])),
            },
            Example {
                description: "List all numbers above 3, using an existing closure condition",
                example: "let a = {$in > 3}; [1, 2, 5, 6] | filter $a",
                result: None, // TODO: This should work
                              // result: Some(Value::test_list(
                              //     vec![
                              //         Value::Int {
                              //             val: 5,
                              //             Span::test_data(),
                              //         },
                              //         Value::Int {
                              //             val: 6,
                              //             span: Span::test_data(),
                              //         },
                              //     ],
                              // }),
            },
        ]
    }
}

#[cfg(test)]
mod test {
    use super::*;

    #[test]
    fn test_examples() {
        use crate::test_examples;

        test_examples(Filter {})
    }
}<|MERGE_RESOLUTION|>--- conflicted
+++ resolved
@@ -62,12 +62,7 @@
         let orig_env_vars = stack.env_vars.clone();
         let orig_env_hidden = stack.env_hidden.clone();
         let span = call.head;
-<<<<<<< HEAD
-=======
-        let redirect_stdout = call.redirect_stdout;
-        let redirect_stderr = call.redirect_stderr;
         let eval_block = get_eval_block(&engine_state);
->>>>>>> 14d1c678
 
         match input {
             PipelineData::Empty => Ok(PipelineData::Empty),
