use indexmap::IndexMap;
use nu_engine::command_prelude::*;

#[derive(Clone)]
pub struct Values;

impl Command for Values {
    fn name(&self) -> &str {
        "values"
    }

    fn signature(&self) -> Signature {
        Signature::build(self.name())
            .input_output_types(vec![
                (Type::record(), Type::List(Box::new(Type::Any))),
                (Type::table(), Type::List(Box::new(Type::Any))),
            ])
            .category(Category::Filters)
    }

    fn usage(&self) -> &str {
        "Given a record or table, produce a list of its columns' values."
    }

    fn extra_usage(&self) -> &str {
        "This is a counterpart to `columns`, which produces a list of columns' names."
    }

    fn examples(&self) -> Vec<Example> {
        vec![
            Example {
                example: "{ mode:normal userid:31415 } | values",
                description: "Get the values from the record (produce a list)",
                result: Some(Value::list(
                    vec![Value::test_string("normal"), Value::test_int(31415)],
                    Span::test_data(),
                )),
            },
            Example {
                example: "{ f:250 g:191 c:128 d:1024 e:2000 a:16 b:32 } | values",
                description: "Values are ordered by the column order of the record",
                result: Some(Value::list(
                    vec![
                        Value::test_int(250),
                        Value::test_int(191),
                        Value::test_int(128),
                        Value::test_int(1024),
                        Value::test_int(2000),
                        Value::test_int(16),
                        Value::test_int(32),
                    ],
                    Span::test_data(),
                )),
            },
            Example {
                example: "[[name meaning]; [ls list] [mv move] [cd 'change directory']] | values",
                description: "Get the values from the table (produce a list of lists)",
                result: Some(Value::list(
                    vec![
                        Value::list(
                            vec![
                                Value::test_string("ls"),
                                Value::test_string("mv"),
                                Value::test_string("cd"),
                            ],
                            Span::test_data(),
                        ),
                        Value::list(
                            vec![
                                Value::test_string("list"),
                                Value::test_string("move"),
                                Value::test_string("change directory"),
                            ],
                            Span::test_data(),
                        ),
                    ],
                    Span::test_data(),
                )),
            },
        ]
    }

    fn run(
        &self,
        engine_state: &EngineState,
        _stack: &mut Stack,
        call: &Call,
        input: PipelineData,
    ) -> Result<PipelineData, ShellError> {
        let span = call.head;
        values(engine_state, span, input)
    }
}

// The semantics of `values` are as follows:
// For each column, get the values for that column, in row order.
// Holes are not preserved, i.e. position in the resulting list
// does not necessarily equal row number.
pub fn get_values<'a>(
    input: impl IntoIterator<Item = &'a Value>,
    head: Span,
    input_span: Span,
) -> Result<Vec<Value>, ShellError> {
    let mut output: IndexMap<String, Vec<Value>> = IndexMap::new();

    for item in input {
        match item {
            Value::Record { val, .. } => {
                for (k, v) in &**val {
                    if let Some(vec) = output.get_mut(k) {
                        vec.push(v.clone());
                    } else {
                        output.insert(k.clone(), vec![v.clone()]);
                    }
                }
            }
            Value::Error { error, .. } => return Err(*error.clone()),
            _ => {
                return Err(ShellError::OnlySupportsThisInputType {
                    exp_input_type: "record or table".into(),
                    wrong_type: item.get_type().to_string(),
                    dst_span: head,
                    src_span: input_span,
                })
            }
        }
    }

    Ok(output.into_values().map(|v| Value::list(v, head)).collect())
}

fn values(
    engine_state: &EngineState,
    head: Span,
    input: PipelineData,
) -> Result<PipelineData, ShellError> {
    let ctrlc = engine_state.ctrlc.clone();
    let metadata = input.metadata();
    match input {
        PipelineData::Empty => Ok(PipelineData::Empty),
        PipelineData::Value(v, ..) => {
            let span = v.span();
            match v {
                Value::List { vals, .. } => match get_values(&vals, head, span) {
                    Ok(cols) => Ok(cols
                        .into_iter()
                        .into_pipeline_data_with_metadata(head, ctrlc, metadata)),
                    Err(err) => Err(err),
                },
                Value::Custom { val, .. } => {
                    let input_as_base_value = val.to_base_value(span)?;
                    match get_values(&[input_as_base_value], head, span) {
                        Ok(cols) => Ok(cols
                            .into_iter()
                            .into_pipeline_data_with_metadata(head, ctrlc, metadata)),
                        Err(err) => Err(err),
                    }
                }
                Value::Record { val, .. } => Ok(val
<<<<<<< HEAD
                    .into_owned()
                    .into_values()
                    .into_pipeline_data_with_metadata(head, ctrlc, metadata)),
                Value::LazyRecord { val, .. } => {
                    let record = match val.collect()? {
                        Value::Record { val, .. } => val,
                        _ => Err(ShellError::NushellFailedSpanned {
                            msg: "`LazyRecord::collect()` promises `Value::Record`".into(),
                            label: "Violating lazy record found here".into(),
                            span,
                        })?,
                    };
                    Ok(record
                        .into_owned()
                        .into_values()
                        .into_pipeline_data_with_metadata(head, ctrlc, metadata))
                }
=======
                    .values()
                    .cloned()
                    .collect::<Vec<_>>()
                    .into_pipeline_data_with_metadata(metadata, ctrlc)),
>>>>>>> 944ebac1
                // Propagate errors
                Value::Error { error, .. } => Err(*error),
                other => Err(ShellError::OnlySupportsThisInputType {
                    exp_input_type: "record or table".into(),
                    wrong_type: other.get_type().to_string(),
                    dst_span: head,
                    src_span: other.span(),
                }),
            }
        }
        PipelineData::ListStream(stream, ..) => {
            let vals: Vec<_> = stream.into_iter().collect();
            match get_values(&vals, head, head) {
                Ok(cols) => Ok(cols
                    .into_iter()
                    .into_pipeline_data_with_metadata(head, ctrlc, metadata)),
                Err(err) => Err(err),
            }
        }
        PipelineData::ExternalStream { .. } => Err(ShellError::OnlySupportsThisInputType {
            exp_input_type: "record or table".into(),
            wrong_type: "raw data".into(),
            dst_span: head,
            src_span: input
                .span()
                .expect("PipelineData::ExternalStream had no span"),
        }),
    }
}

#[cfg(test)]
mod test {
    use super::*;

    #[test]
    fn test_examples() {
        use crate::test_examples;

        test_examples(Values {})
    }
}<|MERGE_RESOLUTION|>--- conflicted
+++ resolved
@@ -157,30 +157,10 @@
                     }
                 }
                 Value::Record { val, .. } => Ok(val
-<<<<<<< HEAD
-                    .into_owned()
-                    .into_values()
-                    .into_pipeline_data_with_metadata(head, ctrlc, metadata)),
-                Value::LazyRecord { val, .. } => {
-                    let record = match val.collect()? {
-                        Value::Record { val, .. } => val,
-                        _ => Err(ShellError::NushellFailedSpanned {
-                            msg: "`LazyRecord::collect()` promises `Value::Record`".into(),
-                            label: "Violating lazy record found here".into(),
-                            span,
-                        })?,
-                    };
-                    Ok(record
-                        .into_owned()
-                        .into_values()
-                        .into_pipeline_data_with_metadata(head, ctrlc, metadata))
-                }
-=======
                     .values()
                     .cloned()
                     .collect::<Vec<_>>()
-                    .into_pipeline_data_with_metadata(metadata, ctrlc)),
->>>>>>> 944ebac1
+                    .into_pipeline_data_with_metadata(head, ctrlc, metadata)),
                 // Propagate errors
                 Value::Error { error, .. } => Err(*error),
                 other => Err(ShellError::OnlySupportsThisInputType {
