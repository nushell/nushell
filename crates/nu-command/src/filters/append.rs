--- conflicted
+++ resolved
@@ -101,12 +101,7 @@
         Ok(input
             .into_iter()
             .chain(vec)
-<<<<<<< HEAD
-            .into_iter()
             .into_pipeline_data(call.head, engine_state.ctrlc.clone())
-=======
-            .into_pipeline_data(engine_state.ctrlc.clone())
->>>>>>> 64b6c02a
             .set_metadata(metadata))
     }
 }
