use std::collections::VecDeque;

use nu_engine::CallExt;

use nu_protocol::ast::Call;
use nu_protocol::engine::{Command, EngineState, Stack};
use nu_protocol::{
    Category, Example, IntoInterruptiblePipelineData, IntoPipelineData, PipelineData, ShellError,
    Signature, Span, SyntaxShape, Type, Value,
};

#[derive(Clone)]
pub struct Last;

impl Command for Last {
    fn name(&self) -> &str {
        "last"
    }

    fn signature(&self) -> Signature {
        Signature::build("last")
            .input_output_types(vec![
                (
                    // TODO: This variant duplicates the functionality of
                    // `take`. See #6611, #6611, #6893
                    // TODO: This is too permissive; if we could express this
                    // using a type parameter style it would be List<T> ->
                    // List<T>.
                    Type::List(Box::new(Type::Any)),
                    Type::List(Box::new(Type::Any)),
                ),
                (
                    // TODO: This is too permissive; if we could express this
                    // using a type parameter it would be List<T> -> T.
                    Type::List(Box::new(Type::Any)),
                    Type::Any,
                ),
                (Type::Binary, Type::Binary),
            ])
            .optional(
                "rows",
                SyntaxShape::Int,
                "starting from the back, the number of rows to return",
            )
            .category(Category::Filters)
    }

    fn usage(&self) -> &str {
        "Return only the last several rows of the input. Counterpart of `first`. Opposite of `drop`."
    }

    fn examples(&self) -> Vec<Example> {
        vec![
            Example {
                example: "[1,2,3] | last 2",
                description: "Return the last 2 items of a list/table",
<<<<<<< HEAD
                result: Some(Value::List {
                    vals: vec![Value::test_int(2), Value::test_int(3)],
                    span: Span::test_data(),
                }),
=======
                result: Some(Value::list(
                    vec![Value::test_int(2), Value::test_int(3)],
                    Span::test_data(),
                )),
>>>>>>> a9a82de5
            },
            Example {
                example: "[1,2,3] | last",
                description: "Return the last item of a list/table",
                result: Some(Value::test_int(3)),
            },
            Example {
                example: "0x[01 23 45] | last 2",
                description: "Return the last 2 bytes of a binary value",
<<<<<<< HEAD
                result: Some(Value::Binary {
                    val: vec![0x23, 0x45],
                    span: Span::test_data(),
                }),
=======
                result: Some(Value::binary(vec![0x23, 0x45], Span::test_data())),
>>>>>>> a9a82de5
            },
        ]
    }

    fn run(
        &self,
        engine_state: &EngineState,
        stack: &mut Stack,
        call: &Call,
        input: PipelineData,
    ) -> Result<PipelineData, ShellError> {
        let head = call.head;
        let rows: Option<i64> = call.opt(engine_state, stack, 0)?;

        // FIXME: Please read the FIXME message in `first.rs`'s `first_helper` implementation.
        // It has the same issue.
        let return_single_element = rows.is_none();
        let rows_desired: usize = match rows {
            Some(i) if i < 0 => return Err(ShellError::NeedsPositiveValue(head)),
            Some(x) => x as usize,
            None => 1,
        };

        let ctrlc = engine_state.ctrlc.clone();
        let metadata = input.metadata();

        // early exit for `last 0`
        if rows_desired == 0 {
            return Ok(Vec::<Value>::new()
                .into_pipeline_data(ctrlc)
                .set_metadata(metadata));
        }

        match input {
            PipelineData::ListStream(_, _) | PipelineData::Value(Value::Range { .. }, _) => {
                let iterator = input.into_iter_strict(head)?;

                // only keep last `rows_desired` rows in memory
                let mut buf = VecDeque::<_>::new();

                for row in iterator {
                    if buf.len() == rows_desired {
                        buf.pop_front();
                    }

                    buf.push_back(row);
                }

                if return_single_element {
                    if let Some(last) = buf.pop_back() {
                        Ok(last.into_pipeline_data().set_metadata(metadata))
                    } else {
                        Ok(PipelineData::empty().set_metadata(metadata))
                    }
                } else {
                    Ok(buf.into_pipeline_data(ctrlc).set_metadata(metadata))
                }
            }
<<<<<<< HEAD
            PipelineData::Value(val, _) => match val {
                Value::List { vals, .. } => {
                    if return_single_element {
                        if let Some(v) = vals.last() {
                            Ok(v.clone().into_pipeline_data())
                        } else {
                            Err(ShellError::AccessEmptyContent { span: head })
                        }
                    } else {
                        Ok(vals
                            .into_iter()
                            .rev()
                            .take(rows_desired)
                            .rev()
                            .into_pipeline_data(ctrlc)
                            .set_metadata(metadata))
                    }
                }
                Value::Binary { val, span } => {
                    if return_single_element {
                        if let Some(b) = val.last() {
                            Ok(PipelineData::Value(
                                Value::Int {
                                    val: *b as i64,
                                    span,
                                },
                                metadata,
                            ))
                        } else {
                            Err(ShellError::AccessEmptyContent { span: head })
                        }
                    } else {
                        let slice: Vec<u8> =
                            val.into_iter().rev().take(rows_desired).rev().collect();
                        Ok(PipelineData::Value(
                            Value::Binary { val: slice, span },
                            metadata,
                        ))
                    }
                }
                // Propagate errors by explicitly matching them before the final case.
                Value::Error { error } => Err(*error),
                other => Err(ShellError::OnlySupportsThisInputType {
                    exp_input_type: "list, binary or range".into(),
                    wrong_type: other.get_type().to_string(),
                    dst_span: head,
                    src_span: other.expect_span(),
                }),
            },
=======
            PipelineData::Value(val, _) => {
                let val_span = val.span();

                match val {
                    Value::List { vals, .. } => {
                        if return_single_element {
                            if let Some(v) = vals.last() {
                                Ok(v.clone().into_pipeline_data())
                            } else {
                                Err(ShellError::AccessEmptyContent { span: head })
                            }
                        } else {
                            Ok(vals
                                .into_iter()
                                .rev()
                                .take(rows_desired)
                                .rev()
                                .into_pipeline_data(ctrlc)
                                .set_metadata(metadata))
                        }
                    }
                    Value::Binary { val, .. } => {
                        if return_single_element {
                            if let Some(b) = val.last() {
                                Ok(PipelineData::Value(
                                    Value::int(*b as i64, val_span),
                                    metadata,
                                ))
                            } else {
                                Err(ShellError::AccessEmptyContent { span: head })
                            }
                        } else {
                            let slice: Vec<u8> =
                                val.into_iter().rev().take(rows_desired).rev().collect();
                            Ok(PipelineData::Value(
                                Value::binary(slice, val_span),
                                metadata,
                            ))
                        }
                    }
                    // Propagate errors by explicitly matching them before the final case.
                    Value::Error { error, .. } => Err(*error),
                    other => Err(ShellError::OnlySupportsThisInputType {
                        exp_input_type: "list, binary or range".into(),
                        wrong_type: other.get_type().to_string(),
                        dst_span: head,
                        src_span: other.span(),
                    }),
                }
            }
>>>>>>> a9a82de5
            PipelineData::ExternalStream { span, .. } => {
                Err(ShellError::OnlySupportsThisInputType {
                    exp_input_type: "list, binary or range".into(),
                    wrong_type: "raw data".into(),
                    dst_span: head,
                    src_span: span,
                })
            }
            PipelineData::Empty => Err(ShellError::OnlySupportsThisInputType {
                exp_input_type: "list, binary or range".into(),
                wrong_type: "null".into(),
                dst_span: call.head,
                src_span: call.head,
            }),
        }
    }
}

#[cfg(test)]
mod test {
    use super::*;

    #[test]
    fn test_examples() {
        use crate::test_examples;

        test_examples(Last {})
    }
}<|MERGE_RESOLUTION|>--- conflicted
+++ resolved
@@ -54,17 +54,10 @@
             Example {
                 example: "[1,2,3] | last 2",
                 description: "Return the last 2 items of a list/table",
-<<<<<<< HEAD
-                result: Some(Value::List {
-                    vals: vec![Value::test_int(2), Value::test_int(3)],
-                    span: Span::test_data(),
-                }),
-=======
                 result: Some(Value::list(
                     vec![Value::test_int(2), Value::test_int(3)],
                     Span::test_data(),
                 )),
->>>>>>> a9a82de5
             },
             Example {
                 example: "[1,2,3] | last",
@@ -74,14 +67,7 @@
             Example {
                 example: "0x[01 23 45] | last 2",
                 description: "Return the last 2 bytes of a binary value",
-<<<<<<< HEAD
-                result: Some(Value::Binary {
-                    val: vec![0x23, 0x45],
-                    span: Span::test_data(),
-                }),
-=======
                 result: Some(Value::binary(vec![0x23, 0x45], Span::test_data())),
->>>>>>> a9a82de5
             },
         ]
     }
@@ -140,57 +126,6 @@
                     Ok(buf.into_pipeline_data(ctrlc).set_metadata(metadata))
                 }
             }
-<<<<<<< HEAD
-            PipelineData::Value(val, _) => match val {
-                Value::List { vals, .. } => {
-                    if return_single_element {
-                        if let Some(v) = vals.last() {
-                            Ok(v.clone().into_pipeline_data())
-                        } else {
-                            Err(ShellError::AccessEmptyContent { span: head })
-                        }
-                    } else {
-                        Ok(vals
-                            .into_iter()
-                            .rev()
-                            .take(rows_desired)
-                            .rev()
-                            .into_pipeline_data(ctrlc)
-                            .set_metadata(metadata))
-                    }
-                }
-                Value::Binary { val, span } => {
-                    if return_single_element {
-                        if let Some(b) = val.last() {
-                            Ok(PipelineData::Value(
-                                Value::Int {
-                                    val: *b as i64,
-                                    span,
-                                },
-                                metadata,
-                            ))
-                        } else {
-                            Err(ShellError::AccessEmptyContent { span: head })
-                        }
-                    } else {
-                        let slice: Vec<u8> =
-                            val.into_iter().rev().take(rows_desired).rev().collect();
-                        Ok(PipelineData::Value(
-                            Value::Binary { val: slice, span },
-                            metadata,
-                        ))
-                    }
-                }
-                // Propagate errors by explicitly matching them before the final case.
-                Value::Error { error } => Err(*error),
-                other => Err(ShellError::OnlySupportsThisInputType {
-                    exp_input_type: "list, binary or range".into(),
-                    wrong_type: other.get_type().to_string(),
-                    dst_span: head,
-                    src_span: other.expect_span(),
-                }),
-            },
-=======
             PipelineData::Value(val, _) => {
                 let val_span = val.span();
 
@@ -241,7 +176,6 @@
                     }),
                 }
             }
->>>>>>> a9a82de5
             PipelineData::ExternalStream { span, .. } => {
                 Err(ShellError::OnlySupportsThisInputType {
                     exp_input_type: "list, binary or range".into(),
