use nu_engine::{column::get_columns, command_prelude::*};

#[derive(Clone)]
pub struct Columns;

impl Command for Columns {
    fn name(&self) -> &str {
        "columns"
    }

    fn signature(&self) -> Signature {
        Signature::build(self.name())
            .input_output_types(vec![
                (Type::table(), Type::List(Box::new(Type::String))),
                (Type::record(), Type::List(Box::new(Type::String))),
            ])
            .category(Category::Filters)
    }

    fn usage(&self) -> &str {
        "Given a record or table, produce a list of its columns' names."
    }

    fn extra_usage(&self) -> &str {
        "This is a counterpart to `values`, which produces a list of columns' values."
    }

    fn examples(&self) -> Vec<Example> {
        vec![
            Example {
                example: "{ acronym:PWD, meaning:'Print Working Directory' } | columns",
                description: "Get the columns from the record",
                result: Some(Value::list(
                    vec![Value::test_string("acronym"), Value::test_string("meaning")],
                    Span::test_data(),
                )),
            },
            Example {
                example: "[[name,age,grade]; [bill,20,a]] | columns",
                description: "Get the columns from the table",
                result: Some(Value::list(
                    vec![
                        Value::test_string("name"),
                        Value::test_string("age"),
                        Value::test_string("grade"),
                    ],
                    Span::test_data(),
                )),
            },
            Example {
                example: "[[name,age,grade]; [bill,20,a]] | columns | first",
                description: "Get the first column from the table",
                result: None,
            },
            Example {
                example: "[[name,age,grade]; [bill,20,a]] | columns | select 1",
                description: "Get the second column from the table",
                result: None,
            },
        ]
    }

    fn run(
        &self,
        _engine_state: &EngineState,
        _stack: &mut Stack,
        call: &Call,
        input: PipelineData,
    ) -> Result<PipelineData, ShellError> {
        getcol(call.head, input)
    }
}

fn getcol(head: Span, input: PipelineData) -> Result<PipelineData, ShellError> {
    let metadata = input.metadata();
    match input {
        PipelineData::Empty => Ok(PipelineData::Empty),
        PipelineData::Value(v, ..) => {
            let span = v.span();
            let cols = match v {
                Value::List {
                    vals: input_vals, ..
                } => get_columns(&input_vals)
                    .into_iter()
                    .map(move |x| Value::string(x, span))
                    .collect(),
                Value::Custom { val, .. } => {
                    // TODO: should we get CustomValue to expose columns in a more efficient way?
                    // Would be nice to be able to get columns without generating the whole value
                    let input_as_base_value = val.to_base_value(span)?;
                    get_columns(&[input_as_base_value])
                        .into_iter()
                        .map(move |x| Value::string(x, span))
                        .collect()
                }
<<<<<<< HEAD
                Value::LazyRecord { val, .. } => {
                    // Unfortunate casualty to LazyRecord's column_names not generating 'static strs
                    val.column_names()
                        .into_iter()
                        .map(|s| Value::string(s, span))
                        .collect()
                }
                Value::Record { val, .. } => val
=======
                Value::Record { val, .. } => Ok(val
>>>>>>> 944ebac1
                    .into_owned()
                    .into_iter()
                    .map(move |(x, _)| Value::string(x, head))
                    .collect(),
                // Propagate errors
                Value::Error { error, .. } => return Err(*error),
                other => {
                    return Err(ShellError::OnlySupportsThisInputType {
                        exp_input_type: "record or table".into(),
                        wrong_type: other.get_type().to_string(),
                        dst_span: head,
                        src_span: other.span(),
                    })
                }
            };

            Ok(Value::list(cols, head)
                .into_pipeline_data()
                .set_metadata(metadata))
        }
        PipelineData::ListStream(stream, ..) => {
            let values = stream.into_iter().collect::<Vec<_>>();
            let cols = get_columns(&values)
                .into_iter()
                .map(|s| Value::string(s, head))
                .collect();

            Ok(Value::list(cols, head)
                .into_pipeline_data()
                .set_metadata(metadata))
        }
        PipelineData::ExternalStream { .. } => Err(ShellError::OnlySupportsThisInputType {
            exp_input_type: "record or table".into(),
            wrong_type: "raw data".into(),
            dst_span: head,
            src_span: input
                .span()
                .expect("PipelineData::ExternalStream had no span"),
        }),
    }
}

#[cfg(test)]
mod test {
    use super::*;

    #[test]
    fn test_examples() {
        use crate::test_examples;

        test_examples(Columns {})
    }
}<|MERGE_RESOLUTION|>--- conflicted
+++ resolved
@@ -93,18 +93,7 @@
                         .map(move |x| Value::string(x, span))
                         .collect()
                 }
-<<<<<<< HEAD
-                Value::LazyRecord { val, .. } => {
-                    // Unfortunate casualty to LazyRecord's column_names not generating 'static strs
-                    val.column_names()
-                        .into_iter()
-                        .map(|s| Value::string(s, span))
-                        .collect()
-                }
                 Value::Record { val, .. } => val
-=======
-                Value::Record { val, .. } => Ok(val
->>>>>>> 944ebac1
                     .into_owned()
                     .into_iter()
                     .map(move |(x, _)| Value::string(x, head))
