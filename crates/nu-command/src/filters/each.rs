use nu_engine::{get_eval_block_with_early_return, CallExt};
use nu_protocol::ast::Call;

use nu_protocol::engine::{Closure, Command, EngineState, Stack};
use nu_protocol::{
    Category, Example, IntoInterruptiblePipelineData, IntoPipelineData, PipelineData, ShellError,
    Signature, Span, SyntaxShape, Type, Value,
};

use super::utils::chain_error_with_input;

#[derive(Clone)]
pub struct Each;

impl Command for Each {
    fn name(&self) -> &str {
        "each"
    }

    fn usage(&self) -> &str {
        "Run a closure on each row of the input list, creating a new list with the results."
    }

    fn extra_usage(&self) -> &str {
        r#"Since tables are lists of records, passing a table into 'each' will
iterate over each record, not necessarily each cell within it.

Avoid passing single records to this command. Since a record is a
one-row structure, 'each' will only run once, behaving similar to 'do'.
To iterate over a record's values, try converting it to a table
with 'transpose' first."#
    }

    fn search_terms(&self) -> Vec<&str> {
        vec!["for", "loop", "iterate", "map"]
    }

    fn signature(&self) -> nu_protocol::Signature {
        Signature::build("each")
            .input_output_types(vec![
                (
                    Type::List(Box::new(Type::Any)),
                    Type::List(Box::new(Type::Any)),
                ),
                (Type::Table(vec![]), Type::List(Box::new(Type::Any))),
                (Type::Any, Type::Any),
            ])
            .required(
                "closure",
                SyntaxShape::Closure(Some(vec![SyntaxShape::Any, SyntaxShape::Int])),
                "The closure to run.",
            )
            .switch("keep-empty", "keep empty result cells", Some('k'))
            .allow_variants_without_examples(true)
            .category(Category::Filters)
    }

    fn examples(&self) -> Vec<Example> {
        let stream_test_1 = vec![Value::test_int(2), Value::test_int(4), Value::test_int(6)];

        let stream_test_2 = vec![
            Value::nothing(Span::test_data()),
            Value::test_string("found 2!"),
            Value::nothing(Span::test_data()),
        ];

        vec![
            Example {
                example: "[1 2 3] | each {|e| 2 * $e }",
                description: "Multiplies elements in the list",
                result: Some(Value::list(stream_test_1, Span::test_data())),
            },
            Example {
                example: "{major:2, minor:1, patch:4} | values | each {|| into string }",
                description: "Produce a list of values in the record, converted to string",
                result: Some(Value::list(
                    vec![
                        Value::test_string("2"),
                        Value::test_string("1"),
                        Value::test_string("4"),
                    ],
                    Span::test_data(),
                )),
            },
            Example {
                example: r#"[1 2 3 2] | each {|e| if $e == 2 { "two" } }"#,
                description: "Produce a list that has \"two\" for each 2 in the input",
                result: Some(Value::list(
                    vec![Value::test_string("two"), Value::test_string("two")],
                    Span::test_data(),
                )),
            },
            Example {
                example: r#"[1 2 3] | enumerate | each {|e| if $e.item == 2 { $"found 2 at ($e.index)!"} }"#,
                description:
                    "Iterate over each element, producing a list showing indexes of any 2s",
                result: Some(Value::list(
                    vec![Value::test_string("found 2 at 1!")],
                    Span::test_data(),
                )),
            },
            Example {
                example: r#"[1 2 3] | each --keep-empty {|e| if $e == 2 { "found 2!"} }"#,
                description: "Iterate over each element, keeping null results",
                result: Some(Value::list(stream_test_2, Span::test_data())),
            },
        ]
    }

    fn run(
        &self,
        engine_state: &EngineState,
        stack: &mut Stack,
        call: &Call,
        input: PipelineData,
    ) -> Result<PipelineData, ShellError> {
        let eval_block_with_early_return = get_eval_block_with_early_return(engine_state);

        let capture_block: Closure = call.req(engine_state, stack, 0)?;

        let keep_empty = call.has_flag(engine_state, stack, "keep-empty")?;

        let metadata = input.metadata();
        let ctrlc = engine_state.ctrlc.clone();
        let outer_ctrlc = engine_state.ctrlc.clone();
        let engine_state = engine_state.clone();
        let block = engine_state.get_block(capture_block.block_id).clone();
        let mut stack = stack.captures_to_stack(capture_block.captures);
        let orig_env_vars = stack.env_vars.clone();
        let orig_env_hidden = stack.env_hidden.clone();
        let span = call.head;

        match input {
            PipelineData::Empty => Ok(PipelineData::Empty),
            PipelineData::Value(Value::Range { .. }, ..)
            | PipelineData::Value(Value::List { .. }, ..)
            | PipelineData::ListStream { .. } => Ok(input
                .into_iter()
                .map_while(move |x| {
                    // with_env() is used here to ensure that each iteration uses
                    // a different set of environment variables.
                    // Hence, a 'cd' in the first loop won't affect the next loop.
                    stack.with_env(&orig_env_vars, &orig_env_hidden);

                    if let Some(var) = block.signature.get_positional(0) {
                        if let Some(var_id) = &var.var_id {
                            stack.add_var(*var_id, x.clone());
                        }
                    }

                    let input_span = x.span();
                    let x_is_error = x.is_error();
                    match eval_block_with_early_return(
                        &engine_state,
                        &mut stack,
                        &block,
                        x.into_pipeline_data(),
<<<<<<< HEAD
=======
                        redirect_stdout,
                        redirect_stderr,
                        // WithoutDebug,
                        // &None,
>>>>>>> 14d1c678
                    ) {
                        Ok(v) => Some(v.into_value(span)),
                        Err(ShellError::Continue { span }) => Some(Value::nothing(span)),
                        Err(ShellError::Break { .. }) => None,
                        Err(error) => {
                            let error = chain_error_with_input(error, x_is_error, input_span);
                            Some(Value::error(error, input_span))
                        }
                    }
                })
                .into_pipeline_data(ctrlc)),
            PipelineData::ExternalStream { stdout: None, .. } => Ok(PipelineData::empty()),
            PipelineData::ExternalStream {
                stdout: Some(stream),
                ..
            } => Ok(stream
                .into_iter()
                .map_while(move |x| {
                    // with_env() is used here to ensure that each iteration uses
                    // a different set of environment variables.
                    // Hence, a 'cd' in the first loop won't affect the next loop.
                    stack.with_env(&orig_env_vars, &orig_env_hidden);

                    let x = match x {
                        Ok(x) => x,
                        Err(ShellError::Continue { span }) => return Some(Value::nothing(span)),
                        Err(ShellError::Break { .. }) => return None,
                        Err(err) => return Some(Value::error(err, span)),
                    };

                    if let Some(var) = block.signature.get_positional(0) {
                        if let Some(var_id) = &var.var_id {
                            stack.add_var(*var_id, x.clone());
                        }
                    }

                    let input_span = x.span();
                    let x_is_error = x.is_error();

                    match eval_block_with_early_return(
                        &engine_state,
                        &mut stack,
                        &block,
                        x.into_pipeline_data(),
                    ) {
                        Ok(v) => Some(v.into_value(span)),
                        Err(ShellError::Continue { span }) => Some(Value::nothing(span)),
                        Err(ShellError::Break { .. }) => None,
                        Err(error) => {
                            let error = chain_error_with_input(error, x_is_error, input_span);
                            Some(Value::error(error, input_span))
                        }
                    }
                })
                .into_pipeline_data(ctrlc)),
            // This match allows non-iterables to be accepted,
            // which is currently considered undesirable (Nov 2022).
            PipelineData::Value(x, ..) => {
                if let Some(var) = block.signature.get_positional(0) {
                    if let Some(var_id) = &var.var_id {
                        stack.add_var(*var_id, x.clone());
                    }
                }

                eval_block_with_early_return(
                    &engine_state,
                    &mut stack,
                    &block,
                    x.into_pipeline_data(),
                )
            }
        }
        .and_then(|x| {
            x.filter(
                move |x| if !keep_empty { !x.is_nothing() } else { true },
                outer_ctrlc,
            )
        })
        .map(|x| x.set_metadata(metadata))
    }
}

#[cfg(test)]
mod test {
    use super::*;

    #[test]
    fn test_examples() {
        use crate::test_examples;

        test_examples(Each {})
    }
}<|MERGE_RESOLUTION|>--- conflicted
+++ resolved
@@ -155,13 +155,6 @@
                         &mut stack,
                         &block,
                         x.into_pipeline_data(),
-<<<<<<< HEAD
-=======
-                        redirect_stdout,
-                        redirect_stderr,
-                        // WithoutDebug,
-                        // &None,
->>>>>>> 14d1c678
                     ) {
                         Ok(v) => Some(v.into_value(span)),
                         Err(ShellError::Continue { span }) => Some(Value::nothing(span)),
