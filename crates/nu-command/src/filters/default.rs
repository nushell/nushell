use nu_engine::command_prelude::*;

#[derive(Clone)]
pub struct Default;

impl Command for Default {
    fn name(&self) -> &str {
        "default"
    }

    fn signature(&self) -> Signature {
        Signature::build("default")
            // TODO: Give more specific type signature?
            // TODO: Declare usage of cell paths in signature? (It seems to behave as if it uses cell paths)
            .input_output_types(vec![(Type::Any, Type::Any)])
            .required(
                "default value",
                SyntaxShape::Any,
                "The value to use as a default.",
            )
            .optional(
                "column name",
                SyntaxShape::String,
                "The name of the column.",
            )
            .category(Category::Filters)
    }

    fn description(&self) -> &str {
        "Sets a default value if a row's column is missing or null."
    }

    fn run(
        &self,
        engine_state: &EngineState,
        stack: &mut Stack,
        call: &Call,
        input: PipelineData,
    ) -> Result<PipelineData, ShellError> {
        default(engine_state, stack, call, input)
    }

    fn examples(&self) -> Vec<Example> {
        vec![
            Example {
                description: "Give a default 'target' column to all file entries",
                example: "ls -la | default 'nothing' target ",
                result: None,
            },
            Example {
                description:
                    "Get the env value of `MY_ENV` with a default value 'abc' if not present",
                example: "$env | get --ignore-errors MY_ENV | default 'abc'",
                result: Some(Value::test_string("abc")),
            },
            Example {
                description: "Replace the `null` value in a list",
                example: "[1, 2, null, 4] | each { default 3 }",
                result: Some(Value::list(
                    vec![
                        Value::test_int(1),
                        Value::test_int(2),
                        Value::test_int(3),
                        Value::test_int(4),
                    ],
                    Span::test_data(),
                )),
            },
            Example {
                description: r#"Replace the missing value in the "a" column of a list"#,
                example: "[{a:1 b:2} {b:1}] | default 'N/A' a",
                result: Some(Value::test_list(vec![
                    Value::test_record(record! {
                        "a" => Value::test_int(1),
                        "b" => Value::test_int(2),
                    }),
                    Value::test_record(record! {
                        "a" => Value::test_string("N/A"),
                        "b" => Value::test_int(1),
                    }),
                ])),
            },
        ]
    }
}

fn default(
    engine_state: &EngineState,
    stack: &mut Stack,
    call: &Call,
    input: PipelineData,
) -> Result<PipelineData, ShellError> {
    let metadata = input.metadata();
    let value: Value = call.req(engine_state, stack, 0)?;
    let column: Option<Spanned<String>> = call.opt(engine_state, stack, 1)?;

    if let Some(column) = column {
        input
            .map(
                move |mut item| match item {
                    Value::Record {
                        val: ref mut record,
                        ..
                    } => {
<<<<<<< HEAD
                        let mut found = false;

                        for (col, val) in record.iter_mut() {
                            if *col == column.item {
                                found = true;
                                if matches!(val, Value::Nothing { .. }) {
                                    *val = value.clone();
                                }
                            }
                        }

                        if !found {
=======
                        let record = record.to_mut();
                        if let Some(val) = record.get_mut(&column.item) {
                            if matches!(val, Value::Nothing { .. }) {
                                *val = value.clone();
                            }
                        } else {
>>>>>>> bda32457
                            record.push(column.item.clone(), value.clone());
                        }

                        item
                    }
                    _ => item,
                },
                engine_state.signals(),
            )
            .map(|x| x.set_metadata(metadata))
    } else if input.is_nothing() {
        Ok(value.into_pipeline_data())
    } else {
        Ok(input)
    }
}

#[cfg(test)]
mod test {
    use super::*;

    #[test]
    fn test_examples() {
        use crate::test_examples;

        test_examples(Default {})
    }
}<|MERGE_RESOLUTION|>--- conflicted
+++ resolved
@@ -102,27 +102,12 @@
                         val: ref mut record,
                         ..
                     } => {
-<<<<<<< HEAD
-                        let mut found = false;
-
-                        for (col, val) in record.iter_mut() {
-                            if *col == column.item {
-                                found = true;
-                                if matches!(val, Value::Nothing { .. }) {
-                                    *val = value.clone();
-                                }
-                            }
-                        }
-
-                        if !found {
-=======
                         let record = record.to_mut();
                         if let Some(val) = record.get_mut(&column.item) {
                             if matches!(val, Value::Nothing { .. }) {
                                 *val = value.clone();
                             }
                         } else {
->>>>>>> bda32457
                             record.push(column.item.clone(), value.clone());
                         }
 
