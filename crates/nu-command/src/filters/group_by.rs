use nu_engine::{eval_block, CallExt};
use nu_protocol::ast::{Call, CellPath};
use nu_protocol::engine::{Closure, Command, EngineState, Stack};
use nu_protocol::{
<<<<<<< HEAD
    Category, Example, IntoPipelineData, PipelineData, ShellError, Signature, Span, SyntaxShape,
    Type, Value,
=======
    Category, Example, IntoPipelineData, PipelineData, Record, ShellError, Signature, Span,
    SyntaxShape, Type, Value,
>>>>>>> a9a82de5
};

use indexmap::IndexMap;

#[derive(Clone)]
pub struct GroupBy;

impl Command for GroupBy {
    fn name(&self) -> &str {
        "group-by"
    }

    fn signature(&self) -> Signature {
        Signature::build("group-by")
            // TODO: It accepts Table also, but currently there is no Table
            // example. Perhaps Table should be a subtype of List, in which case
            // the current signature would suffice even when a Table example
            // exists.
            .input_output_types(vec![(
                Type::List(Box::new(Type::Any)),
                Type::Record(vec![]),
            )])
            .optional(
                "grouper",
                SyntaxShape::OneOf(vec![
                    SyntaxShape::CellPath,
                    SyntaxShape::Block,
                    SyntaxShape::Closure(None),
                    SyntaxShape::Closure(Some(vec![SyntaxShape::Any])),
                ]),
                "the path to the column to group on",
            )
            .category(Category::Filters)
    }

    fn usage(&self) -> &str {
        "Splits a list or table into groups, and returns a record containing those groups."
    }

    fn run(
        &self,
        engine_state: &EngineState,
        stack: &mut Stack,
        call: &Call,
        input: PipelineData,
    ) -> Result<PipelineData, ShellError> {
        group_by(engine_state, stack, call, input)
    }

    fn examples(&self) -> Vec<Example> {
        vec![
            Example {
                description: "Group items by the \"type\" column's values",
                example: r#"ls | group-by type"#,
                result: None,
            },
            Example {
                description: "Group items by the \"foo\" column's values, ignoring records without a \"foo\" column",
                example: r#"open cool.json | group-by foo?"#,
                result: None,
            },
            Example {
                description: "Group using a block which is evaluated against each input value",
                example: "[foo.txt bar.csv baz.txt] | group-by { path parse | get extension }",
<<<<<<< HEAD
                result: Some(Value::Record {
                    cols: vec!["txt".to_string(), "csv".to_string()],
                    vals: vec![
                        Value::List {
                            vals: vec![
                                Value::test_string("foo.txt"),
                                Value::test_string("baz.txt"),
                            ],
                            span: Span::test_data(),
                        },
                        Value::List {
                            vals: vec![Value::test_string("bar.csv")],
                            span: Span::test_data(),
                        },
                    ],
                    span: Span::test_data(),
                }),
=======
                result: Some(Value::test_record(Record {
                    cols: vec!["txt".to_string(), "csv".to_string()],
                    vals: vec![
                        Value::list(
                            vec![
                                Value::test_string("foo.txt"),
                                Value::test_string("baz.txt"),
                            ],
                            Span::test_data(),
                        ),
                        Value::list(
                            vec![Value::test_string("bar.csv")],
                            Span::test_data(),
                        ),
                    ],
                })),
>>>>>>> a9a82de5
            },

            Example {
                description: "You can also group by raw values by leaving out the argument",
                example: "['1' '3' '1' '3' '2' '1' '1'] | group-by",
                result: Some(Value::test_record(Record {
                    cols: vec!["1".to_string(), "3".to_string(), "2".to_string()],
                    vals: vec![
                        Value::list(
                            vec![
                                Value::test_string("1"),
                                Value::test_string("1"),
                                Value::test_string("1"),
                                Value::test_string("1"),
                            ],
                            Span::test_data(),
                        ),
                        Value::list(
                            vec![Value::test_string("3"), Value::test_string("3")],
                            Span::test_data(),
                        ),
                        Value::list(
                            vec![Value::test_string("2")],
                            Span::test_data(),
                        ),
                    ],
                })),
            },
        ]
    }
}

pub fn group_by(
    engine_state: &EngineState,
    stack: &mut Stack,
    call: &Call,
    input: PipelineData,
) -> Result<PipelineData, ShellError> {
    let span = call.head;

    let grouper: Option<Value> = call.opt(engine_state, stack, 0)?;
    let values: Vec<Value> = input.into_iter().collect();

    if values.is_empty() {
        return Err(ShellError::GenericError(
            "expected table from pipeline".into(),
            "requires a table input".into(),
            Some(span),
            None,
            Vec::new(),
        ));
    }

    let group_value = match grouper {
<<<<<<< HEAD
        Some(Value::CellPath { val, span }) => group_cell_path(val, values, span)?,
        Some(Value::Block { .. }) | Some(Value::Closure { .. }) => {
            let block: Option<Closure> = call.opt(engine_state, stack, 0)?;
            group_closure(&values, span, block, stack, engine_state, call)?
        }
        None => group_no_grouper(values, span)?,
        _ => {
            return Err(ShellError::TypeMismatch {
                err_message: "unsupported grouper type".to_string(),
                span,
            })
        }
    };

    Ok(PipelineData::Value(group_value, None))
}

pub fn group_cell_path(
    column_name: CellPath,
    values: Vec<Value>,
    span: Span,
) -> Result<Value, ShellError> {
    let mut groups: IndexMap<String, Vec<Value>> = IndexMap::new();

    for value in values.into_iter() {
        let group_key = value
            .clone()
            .follow_cell_path(&column_name.members, false)?;
        if matches!(group_key, Value::Nothing { .. }) {
            continue; // likely the result of a failed optional access, ignore this value
        }

        let group_key = group_key.as_string()?;
        let group = groups.entry(group_key).or_default();
        group.push(value);
    }

    let mut cols = vec![];
    let mut vals = vec![];

    for (k, v) in groups {
        cols.push(k.to_string());
        vals.push(Value::List { vals: v, span });
    }

    Ok(Value::Record { cols, vals, span })
}

pub fn group_no_grouper(values: Vec<Value>, span: Span) -> Result<Value, ShellError> {
    let mut groups: IndexMap<String, Vec<Value>> = IndexMap::new();

    for value in values.into_iter() {
        let group_key = value.as_string()?;
=======
        Some(v) => {
            let span = v.span();
            match v {
                Value::CellPath { val, .. } => group_cell_path(val, values, span)?,
                Value::Block { .. } | Value::Closure { .. } => {
                    let block: Option<Closure> = call.opt(engine_state, stack, 0)?;
                    group_closure(&values, span, block, stack, engine_state, call)?
                }

                _ => {
                    return Err(ShellError::TypeMismatch {
                        err_message: "unsupported grouper type".to_string(),
                        span,
                    })
                }
            }
        }
        None => group_no_grouper(values, span)?,
    };

    Ok(PipelineData::Value(group_value, None))
}

pub fn group_cell_path(
    column_name: CellPath,
    values: Vec<Value>,
    span: Span,
) -> Result<Value, ShellError> {
    let mut groups: IndexMap<String, Vec<Value>> = IndexMap::new();

    for value in values.into_iter() {
        let group_key = value
            .clone()
            .follow_cell_path(&column_name.members, false)?;
        if matches!(group_key, Value::Nothing { .. }) {
            continue; // likely the result of a failed optional access, ignore this value
        }

        let group_key = group_key.as_string()?;
>>>>>>> a9a82de5
        let group = groups.entry(group_key).or_default();
        group.push(value);
    }

    Ok(Value::record(
        groups
            .into_iter()
            .map(|(k, v)| (k, Value::list(v, span)))
            .collect(),
        span,
    ))
}

pub fn group_no_grouper(values: Vec<Value>, span: Span) -> Result<Value, ShellError> {
    let mut groups: IndexMap<String, Vec<Value>> = IndexMap::new();

    for value in values.into_iter() {
        let group_key = value.as_string()?;
        let group = groups.entry(group_key).or_default();
        group.push(value);
    }

    Ok(Value::record(
        groups
            .into_iter()
            .map(|(k, v)| (k, Value::list(v, span)))
            .collect(),
        span,
    ))
}

// TODO: refactor this, it's a bit of a mess
fn group_closure(
<<<<<<< HEAD
    values: &Vec<Value>,
=======
    values: &[Value],
>>>>>>> a9a82de5
    span: Span,
    block: Option<Closure>,
    stack: &mut Stack,
    engine_state: &EngineState,
    call: &Call,
) -> Result<Value, ShellError> {
    let error_key = "error";
    let mut keys: Vec<Result<String, ShellError>> = vec![];
<<<<<<< HEAD
    let value_list = Value::List {
        vals: values.clone(),
        span,
    };

    for value in values {
        if let Some(capture_block) = &block {
            let mut stack = stack.captures_to_stack(&capture_block.captures);
            let block = engine_state.get_block(capture_block.block_id);
            let pipeline = eval_block(
                engine_state,
                &mut stack,
                block,
                value.clone().into_pipeline_data(),
                call.redirect_stdout,
                call.redirect_stderr,
            );

            match pipeline {
                Ok(s) => {
                    let collection: Vec<Value> = s.into_iter().collect();

                    if collection.len() > 1 {
                        return Err(ShellError::GenericError(
                            "expected one value from the block".into(),
                            "requires a table with one value for grouping".into(),
                            Some(span),
                            None,
                            Vec::new(),
                        ));
                    }

                    let value = match collection.get(0) {
                        Some(Value::Error { .. }) | None => Value::string(error_key, span),
                        Some(return_value) => return_value.clone(),
                    };

                    keys.push(value.as_string());
                }
                Err(_) => {
                    keys.push(Ok(error_key.into()));
                }
            }
        }
    }
    let map = keys;
    let block = Box::new(move |idx: usize, row: &Value| match map.get(idx) {
        Some(Ok(key)) => Ok(key.clone()),
        Some(Err(reason)) => Err(reason.clone()),
        None => row.as_string(),
    });

    let grouper = &Some(block);
    let mut groups: IndexMap<String, Vec<Value>> = IndexMap::new();

    for (idx, value) in value_list.into_pipeline_data().into_iter().enumerate() {
        let group_key = if let Some(ref grouper) = grouper {
            grouper(idx, &value)
        } else {
            value.as_string()
        };

        let group = groups.entry(group_key?).or_default();
        group.push(value);
    }

    let mut cols = vec![];
    let mut vals = vec![];

    for (k, v) in groups {
        cols.push(k.to_string());
        vals.push(Value::List { vals: v, span });
    }

    Ok(Value::Record { cols, vals, span })
=======
    let value_list = Value::list(values.to_vec(), span);

    for value in values {
        if let Some(capture_block) = &block {
            let mut stack = stack.captures_to_stack(&capture_block.captures);
            let block = engine_state.get_block(capture_block.block_id);
            let pipeline = eval_block(
                engine_state,
                &mut stack,
                block,
                value.clone().into_pipeline_data(),
                call.redirect_stdout,
                call.redirect_stderr,
            );

            match pipeline {
                Ok(s) => {
                    let collection: Vec<Value> = s.into_iter().collect();

                    if collection.len() > 1 {
                        return Err(ShellError::GenericError(
                            "expected one value from the block".into(),
                            "requires a table with one value for grouping".into(),
                            Some(span),
                            None,
                            Vec::new(),
                        ));
                    }

                    let value = match collection.get(0) {
                        Some(Value::Error { .. }) | None => Value::string(error_key, span),
                        Some(return_value) => return_value.clone(),
                    };

                    keys.push(value.as_string());
                }
                Err(_) => {
                    keys.push(Ok(error_key.into()));
                }
            }
        }
    }
    let map = keys;
    let block = Box::new(move |idx: usize, row: &Value| match map.get(idx) {
        Some(Ok(key)) => Ok(key.clone()),
        Some(Err(reason)) => Err(reason.clone()),
        None => row.as_string(),
    });

    let grouper = &Some(block);
    let mut groups: IndexMap<String, Vec<Value>> = IndexMap::new();

    for (idx, value) in value_list.into_pipeline_data().into_iter().enumerate() {
        let group_key = if let Some(ref grouper) = grouper {
            grouper(idx, &value)
        } else {
            value.as_string()
        };

        let group = groups.entry(group_key?).or_default();
        group.push(value);
    }

    Ok(Value::record(
        groups
            .into_iter()
            .map(|(k, v)| (k, Value::list(v, span)))
            .collect(),
        span,
    ))
>>>>>>> a9a82de5
}

#[cfg(test)]
mod test {
    use super::*;

    #[test]
    fn test_examples() {
        use crate::test_examples;

        test_examples(GroupBy {})
    }
}<|MERGE_RESOLUTION|>--- conflicted
+++ resolved
@@ -2,13 +2,8 @@
 use nu_protocol::ast::{Call, CellPath};
 use nu_protocol::engine::{Closure, Command, EngineState, Stack};
 use nu_protocol::{
-<<<<<<< HEAD
-    Category, Example, IntoPipelineData, PipelineData, ShellError, Signature, Span, SyntaxShape,
-    Type, Value,
-=======
     Category, Example, IntoPipelineData, PipelineData, Record, ShellError, Signature, Span,
     SyntaxShape, Type, Value,
->>>>>>> a9a82de5
 };
 
 use indexmap::IndexMap;
@@ -73,25 +68,6 @@
             Example {
                 description: "Group using a block which is evaluated against each input value",
                 example: "[foo.txt bar.csv baz.txt] | group-by { path parse | get extension }",
-<<<<<<< HEAD
-                result: Some(Value::Record {
-                    cols: vec!["txt".to_string(), "csv".to_string()],
-                    vals: vec![
-                        Value::List {
-                            vals: vec![
-                                Value::test_string("foo.txt"),
-                                Value::test_string("baz.txt"),
-                            ],
-                            span: Span::test_data(),
-                        },
-                        Value::List {
-                            vals: vec![Value::test_string("bar.csv")],
-                            span: Span::test_data(),
-                        },
-                    ],
-                    span: Span::test_data(),
-                }),
-=======
                 result: Some(Value::test_record(Record {
                     cols: vec!["txt".to_string(), "csv".to_string()],
                     vals: vec![
@@ -108,7 +84,6 @@
                         ),
                     ],
                 })),
->>>>>>> a9a82de5
             },
 
             Example {
@@ -163,61 +138,6 @@
     }
 
     let group_value = match grouper {
-<<<<<<< HEAD
-        Some(Value::CellPath { val, span }) => group_cell_path(val, values, span)?,
-        Some(Value::Block { .. }) | Some(Value::Closure { .. }) => {
-            let block: Option<Closure> = call.opt(engine_state, stack, 0)?;
-            group_closure(&values, span, block, stack, engine_state, call)?
-        }
-        None => group_no_grouper(values, span)?,
-        _ => {
-            return Err(ShellError::TypeMismatch {
-                err_message: "unsupported grouper type".to_string(),
-                span,
-            })
-        }
-    };
-
-    Ok(PipelineData::Value(group_value, None))
-}
-
-pub fn group_cell_path(
-    column_name: CellPath,
-    values: Vec<Value>,
-    span: Span,
-) -> Result<Value, ShellError> {
-    let mut groups: IndexMap<String, Vec<Value>> = IndexMap::new();
-
-    for value in values.into_iter() {
-        let group_key = value
-            .clone()
-            .follow_cell_path(&column_name.members, false)?;
-        if matches!(group_key, Value::Nothing { .. }) {
-            continue; // likely the result of a failed optional access, ignore this value
-        }
-
-        let group_key = group_key.as_string()?;
-        let group = groups.entry(group_key).or_default();
-        group.push(value);
-    }
-
-    let mut cols = vec![];
-    let mut vals = vec![];
-
-    for (k, v) in groups {
-        cols.push(k.to_string());
-        vals.push(Value::List { vals: v, span });
-    }
-
-    Ok(Value::Record { cols, vals, span })
-}
-
-pub fn group_no_grouper(values: Vec<Value>, span: Span) -> Result<Value, ShellError> {
-    let mut groups: IndexMap<String, Vec<Value>> = IndexMap::new();
-
-    for value in values.into_iter() {
-        let group_key = value.as_string()?;
-=======
         Some(v) => {
             let span = v.span();
             match v {
@@ -257,7 +177,6 @@
         }
 
         let group_key = group_key.as_string()?;
->>>>>>> a9a82de5
         let group = groups.entry(group_key).or_default();
         group.push(value);
     }
@@ -291,11 +210,7 @@
 
 // TODO: refactor this, it's a bit of a mess
 fn group_closure(
-<<<<<<< HEAD
-    values: &Vec<Value>,
-=======
     values: &[Value],
->>>>>>> a9a82de5
     span: Span,
     block: Option<Closure>,
     stack: &mut Stack,
@@ -304,11 +219,7 @@
 ) -> Result<Value, ShellError> {
     let error_key = "error";
     let mut keys: Vec<Result<String, ShellError>> = vec![];
-<<<<<<< HEAD
-    let value_list = Value::List {
-        vals: values.clone(),
-        span,
-    };
+    let value_list = Value::list(values.to_vec(), span);
 
     for value in values {
         if let Some(capture_block) = &block {
@@ -371,79 +282,6 @@
         group.push(value);
     }
 
-    let mut cols = vec![];
-    let mut vals = vec![];
-
-    for (k, v) in groups {
-        cols.push(k.to_string());
-        vals.push(Value::List { vals: v, span });
-    }
-
-    Ok(Value::Record { cols, vals, span })
-=======
-    let value_list = Value::list(values.to_vec(), span);
-
-    for value in values {
-        if let Some(capture_block) = &block {
-            let mut stack = stack.captures_to_stack(&capture_block.captures);
-            let block = engine_state.get_block(capture_block.block_id);
-            let pipeline = eval_block(
-                engine_state,
-                &mut stack,
-                block,
-                value.clone().into_pipeline_data(),
-                call.redirect_stdout,
-                call.redirect_stderr,
-            );
-
-            match pipeline {
-                Ok(s) => {
-                    let collection: Vec<Value> = s.into_iter().collect();
-
-                    if collection.len() > 1 {
-                        return Err(ShellError::GenericError(
-                            "expected one value from the block".into(),
-                            "requires a table with one value for grouping".into(),
-                            Some(span),
-                            None,
-                            Vec::new(),
-                        ));
-                    }
-
-                    let value = match collection.get(0) {
-                        Some(Value::Error { .. }) | None => Value::string(error_key, span),
-                        Some(return_value) => return_value.clone(),
-                    };
-
-                    keys.push(value.as_string());
-                }
-                Err(_) => {
-                    keys.push(Ok(error_key.into()));
-                }
-            }
-        }
-    }
-    let map = keys;
-    let block = Box::new(move |idx: usize, row: &Value| match map.get(idx) {
-        Some(Ok(key)) => Ok(key.clone()),
-        Some(Err(reason)) => Err(reason.clone()),
-        None => row.as_string(),
-    });
-
-    let grouper = &Some(block);
-    let mut groups: IndexMap<String, Vec<Value>> = IndexMap::new();
-
-    for (idx, value) in value_list.into_pipeline_data().into_iter().enumerate() {
-        let group_key = if let Some(ref grouper) = grouper {
-            grouper(idx, &value)
-        } else {
-            value.as_string()
-        };
-
-        let group = groups.entry(group_key?).or_default();
-        group.push(value);
-    }
-
     Ok(Value::record(
         groups
             .into_iter()
@@ -451,7 +289,6 @@
             .collect(),
         span,
     ))
->>>>>>> a9a82de5
 }
 
 #[cfg(test)]
