use nu_engine::CallExt;
use nu_protocol::ast::Call;
use nu_protocol::engine::{Command, EngineState, Stack};
use nu_protocol::{
    Category, Example, IntoInterruptiblePipelineData, PipelineData, ShellError, Signature, Span,
    SyntaxShape, Type, Value,
};

#[derive(Clone)]
pub struct Prepend;

impl Command for Prepend {
    fn name(&self) -> &str {
        "prepend"
    }

    fn signature(&self) -> nu_protocol::Signature {
        Signature::build("prepend")
            .input_output_types(vec![(
                Type::List(Box::new(Type::Any)),
                Type::List(Box::new(Type::Any)),
            )])
            .required(
                "row",
                SyntaxShape::Any,
                "the row, list, or table to prepend",
            )
            .category(Category::Filters)
    }

    fn usage(&self) -> &str {
        "Prepend any number of rows to a table."
    }

    fn extra_usage(&self) -> &str {
        r#"Be aware that this command 'unwraps' lists passed to it. So, if you pass a variable to it,
and you want the variable's contents to be prepended without being unwrapped, it's wise to
pre-emptively wrap the variable in a list, like so: `prepend [$val]`. This way, `prepend` will
only unwrap the outer list, and leave the variable's contents untouched."#
    }

    fn search_terms(&self) -> Vec<&str> {
        vec!["add", "concatenate"]
    }

    fn examples(&self) -> Vec<Example> {
        vec![
            Example {
                example: "[1,2,3,4] | prepend 0",
                description: "Prepend one Int item",
                result: Some(Value::List {
                    vals: vec![
                        Value::test_int(0),
                        Value::test_int(1),
                        Value::test_int(2),
                        Value::test_int(3),
                        Value::test_int(4),
                    ],
                    span: Span::test_data(),
                }),
            },
            Example {
                example: "[2,3,4] | prepend [0,1]",
                description: "Prepend two Int items",
                result: Some(Value::List {
                    vals: vec![
                        Value::test_int(0),
                        Value::test_int(1),
                        Value::test_int(2),
                        Value::test_int(3),
                        Value::test_int(4),
                    ],
                    span: Span::test_data(),
                }),
            },
            Example {
                example: "[2,nu,4,shell] | prepend [0,1,rocks]",
                description: "Prepend Ints and Strings",
                result: Some(Value::List {
                    vals: vec![
                        Value::test_int(0),
                        Value::test_int(1),
                        Value::test_string("rocks"),
                        Value::test_int(2),
                        Value::test_string("nu"),
                        Value::test_int(4),
                        Value::test_string("shell"),
                    ],
                    span: Span::test_data(),
                }),
            },
        ]
    }

    fn run(
        &self,
        engine_state: &EngineState,
        stack: &mut Stack,
        call: &Call,
        input: PipelineData,
    ) -> Result<PipelineData, ShellError> {
        let val: Value = call.req(engine_state, stack, 0)?;
        let vec: Vec<Value> = process_value(val);
        let metadata = input.metadata();

        Ok(vec
            .into_iter()
<<<<<<< HEAD
            .chain(input)
            .into_iter()
            .into_pipeline_data(call.head, engine_state.ctrlc.clone())
=======
            .chain(input.into_iter())
            .into_pipeline_data(engine_state.ctrlc.clone())
>>>>>>> 64b6c02a
            .set_metadata(metadata))
    }
}

fn process_value(val: Value) -> Vec<Value> {
    match val {
        Value::List {
            vals: input_vals,
            span: _,
        } => {
            let mut output = vec![];
            for input_val in input_vals {
                output.push(input_val);
            }
            output
        }
        _ => {
            vec![val]
        }
    }
}

#[cfg(test)]
mod test {
    use super::*;

    #[test]
    fn test_examples() {
        use crate::test_examples;

        test_examples(Prepend {})
    }
}<|MERGE_RESOLUTION|>--- conflicted
+++ resolved
@@ -105,14 +105,8 @@
 
         Ok(vec
             .into_iter()
-<<<<<<< HEAD
-            .chain(input)
-            .into_iter()
+            .chain(input.into_iter())
             .into_pipeline_data(call.head, engine_state.ctrlc.clone())
-=======
-            .chain(input.into_iter())
-            .into_pipeline_data(engine_state.ctrlc.clone())
->>>>>>> 64b6c02a
             .set_metadata(metadata))
     }
 }
