--- conflicted
+++ resolved
@@ -45,69 +45,6 @@
             Example {
                 example: "0 | prepend [1 2 3]",
                 description: "prepend a list to an item",
-<<<<<<< HEAD
-                result: Some(Value::List {
-                    vals: vec![
-                        Value::test_int(1),
-                        Value::test_int(2),
-                        Value::test_int(3),
-                        Value::test_int(0),
-                    ],
-                    span: Span::test_data(),
-                }),
-            },
-            Example {
-                example: r#""a" | prepend ["b"] "#,
-                description: "Prepend a list of strings to a string",
-                result: Some(Value::List {
-                    vals: vec![Value::test_string("b"), Value::test_string("a")],
-                    span: Span::test_data(),
-                }),
-            },
-            Example {
-                example: "[1,2,3,4] | prepend 0",
-                description: "Prepend one integer item",
-                result: Some(Value::List {
-                    vals: vec![
-                        Value::test_int(0),
-                        Value::test_int(1),
-                        Value::test_int(2),
-                        Value::test_int(3),
-                        Value::test_int(4),
-                    ],
-                    span: Span::test_data(),
-                }),
-            },
-            Example {
-                example: "[2,3,4] | prepend [0,1]",
-                description: "Prepend two integer items",
-                result: Some(Value::List {
-                    vals: vec![
-                        Value::test_int(0),
-                        Value::test_int(1),
-                        Value::test_int(2),
-                        Value::test_int(3),
-                        Value::test_int(4),
-                    ],
-                    span: Span::test_data(),
-                }),
-            },
-            Example {
-                example: "[2,nu,4,shell] | prepend [0,1,rocks]",
-                description: "Prepend integers and strings",
-                result: Some(Value::List {
-                    vals: vec![
-                        Value::test_int(0),
-                        Value::test_int(1),
-                        Value::test_string("rocks"),
-                        Value::test_int(2),
-                        Value::test_string("nu"),
-                        Value::test_int(4),
-                        Value::test_string("shell"),
-                    ],
-                    span: Span::test_data(),
-                }),
-=======
                 result: Some(Value::test_list(vec![
                     Value::test_int(1),
                     Value::test_int(2),
@@ -168,7 +105,6 @@
                     Value::test_int(3),
                     Value::test_int(4),
                 ])),
->>>>>>> a9a82de5
             },
         ]
     }
