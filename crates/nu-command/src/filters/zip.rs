use nu_engine::CallExt;
use nu_protocol::ast::Call;
use nu_protocol::engine::{Command, EngineState, Stack};
use nu_protocol::{
    Category, Example, IntoInterruptiblePipelineData, IntoPipelineData, PipelineData, ShellError,
    Signature, Span, SyntaxShape, Type, Value,
};

#[derive(Clone)]
pub struct Zip;

impl Command for Zip {
    fn name(&self) -> &str {
        "zip"
    }

    fn usage(&self) -> &str {
        "Combine a stream with the input."
    }

    fn signature(&self) -> nu_protocol::Signature {
        Signature::build("zip")
            .input_output_types(vec![
                (
                    Type::List(Box::new(Type::Any)),
                    Type::List(Box::new(Type::List(Box::new(Type::Any)))),
                ),
                (
                    Type::Range,
                    Type::List(Box::new(Type::List(Box::new(Type::Any)))),
                ),
            ])
            .required("other", SyntaxShape::Any, "the other input")
            .category(Category::Filters)
    }

    fn examples(&self) -> Vec<Example> {
        let test_row_1 = Value::list(
            vec![Value::test_int(1), Value::test_int(4)],
            Span::test_data(),
        );

        let test_row_2 = Value::list(
            vec![Value::test_int(2), Value::test_int(5)],
            Span::test_data(),
        );

        let test_row_3 = Value::list(
            vec![Value::test_int(3), Value::test_int(6)],
            Span::test_data(),
        );

        vec![
            Example {
                example: "[1 2] | zip [3 4]",
                description: "Zip two lists",
                result: Some(Value::list(
                    vec![
                        Value::list(
                            vec![Value::test_int(1), Value::test_int(3)],
                            Span::test_data(),
                        ),
                        Value::list(
                            vec![Value::test_int(2), Value::test_int(4)],
                            Span::test_data(),
                        ),
                    ],
                    Span::test_data(),
                )),
            },
            Example {
                example: "1..3 | zip 4..6",
                description: "Zip two ranges",
                result: Some(Value::list(
                    vec![test_row_1, test_row_2, test_row_3],
                    Span::test_data(),
                )),
            },
            Example {
                example: "glob *.ogg | zip ['bang.ogg', 'fanfare.ogg', 'laser.ogg'] | each {|| mv $in.0 $in.1 }",
                description: "Rename .ogg files to match an existing list of filenames",
                result: None,
            },
        ]
    }

    fn run(
        &self,
        engine_state: &EngineState,
        stack: &mut Stack,
        call: &Call,
        input: PipelineData,
    ) -> Result<PipelineData, ShellError> {
        let other: Value = call.req(engine_state, stack, 0)?;
        let head = call.head;
        let ctrlc = engine_state.ctrlc.clone();
        let metadata = input.metadata();

        Ok(input
            .into_iter()
            .zip(other.into_pipeline_data())
<<<<<<< HEAD
            .map(move |(x, y)| Value::List {
                vals: vec![x, y],
                span: head,
            })
=======
            .map(move |(x, y)| Value::list(vec![x, y], head))
>>>>>>> a9a82de5
            .into_pipeline_data(ctrlc)
            .set_metadata(metadata))
    }
}

#[cfg(test)]
mod test {
    use super::*;

    #[test]
    fn test_examples() {
        use crate::test_examples;

        test_examples(Zip {})
    }
}<|MERGE_RESOLUTION|>--- conflicted
+++ resolved
@@ -99,14 +99,7 @@
         Ok(input
             .into_iter()
             .zip(other.into_pipeline_data())
-<<<<<<< HEAD
-            .map(move |(x, y)| Value::List {
-                vals: vec![x, y],
-                span: head,
-            })
-=======
             .map(move |(x, y)| Value::list(vec![x, y], head))
->>>>>>> a9a82de5
             .into_pipeline_data(ctrlc)
             .set_metadata(metadata))
     }
