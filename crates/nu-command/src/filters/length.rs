use nu_protocol::ast::Call;
use nu_protocol::engine::{Command, EngineState, Stack};
use nu_protocol::{
<<<<<<< HEAD
    Category, Example, IntoInterruptiblePipelineData, IntoPipelineData, PipelineData, Record,
    ShellError, Signature, Span, Type, Value,
=======
    Category, Example, IntoPipelineData, PipelineData, ShellError, Signature, Type, Value,
>>>>>>> a785e64b
};

#[derive(Clone)]
pub struct Length;

impl Command for Length {
    fn name(&self) -> &str {
        "length"
    }

    fn usage(&self) -> &str {
        "Count the number of items in an input list or rows in a table."
    }

    fn signature(&self) -> nu_protocol::Signature {
        Signature::build("length")
            .input_output_types(vec![
                (Type::List(Box::new(Type::Any)), Type::Int),
                (Type::Table(vec![]), Type::Int),
            ])
            .category(Category::Filters)
    }

    fn search_terms(&self) -> Vec<&str> {
        vec!["count", "size", "wc"]
    }

    fn run(
        &self,
        _engine_state: &EngineState,
        _stack: &mut Stack,
        call: &Call,
        input: PipelineData,
    ) -> Result<PipelineData, ShellError> {
        length_row(call, input)
    }

    fn examples(&self) -> Vec<Example> {
        vec![
            Example {
                description: "Count the number of items in a list",
                example: "[1 2 3 4 5] | length",
                result: Some(Value::test_int(5)),
            },
            Example {
                description: "Count the number of rows in a table",
                example: "[{a:1 b:2}, {a:2 b:3}] | length",
                result: Some(Value::test_int(2)),
            },
        ]
    }
}

fn length_row(call: &Call, input: PipelineData) -> Result<PipelineData, ShellError> {
    match input {
        PipelineData::Value(Value::Nothing { .. }, ..) => {
            Ok(Value::int(0, call.head).into_pipeline_data())
        }
        // I added this here because input_output_type() wasn't catching a record
        // being sent in as input from echo. e.g. "echo {a:1 b:2} | length"
        PipelineData::Value(Value::Record { span, .. }, ..) => {
            Err(ShellError::OnlySupportsThisInputType {
                exp_input_type: "list, and table".into(),
                wrong_type: "record".into(),
                dst_span: call.head,
                src_span: span,
            })
        }
        _ => {
            let mut count: i64 = 0;
            // Check for and propagate errors
            for value in input.into_iter() {
                if let Value::Error { error } = value {
                    return Err(*error);
                }
                count += 1
            }
            Ok(Value::int(count, call.head).into_pipeline_data())
        }
    }
}

<<<<<<< HEAD
fn getcol(
    engine_state: &EngineState,
    span: Span,
    input: PipelineData,
) -> Result<PipelineData, ShellError> {
    match input {
        PipelineData::Empty => Ok(PipelineData::Empty),
        PipelineData::Value(
            Value::List {
                vals: input_vals,
                span,
            },
            ..,
        ) => {
            let input_cols = get_columns(&input_vals);
            Ok(input_cols
                .into_iter()
                .map(move |x| Value::String { val: x, span })
                .into_pipeline_data(engine_state.ctrlc.clone()))
        }
        PipelineData::ListStream(stream, ..) => {
            let v: Vec<_> = stream.into_iter().collect();
            let input_cols = get_columns(&v);

            Ok(input_cols
                .into_iter()
                .map(move |x| Value::String { val: x, span })
                .into_pipeline_data(engine_state.ctrlc.clone()))
        }
        PipelineData::Value(..) | PipelineData::ExternalStream { .. } => {
            Ok(Value::record(Record::new(), span).into_pipeline_data())
        }
    }
}

=======
>>>>>>> a785e64b
#[cfg(test)]
mod test {
    use super::*;

    #[test]
    fn test_examples() {
        use crate::test_examples;

        test_examples(Length {})
    }
}<|MERGE_RESOLUTION|>--- conflicted
+++ resolved
@@ -1,12 +1,7 @@
 use nu_protocol::ast::Call;
 use nu_protocol::engine::{Command, EngineState, Stack};
 use nu_protocol::{
-<<<<<<< HEAD
-    Category, Example, IntoInterruptiblePipelineData, IntoPipelineData, PipelineData, Record,
-    ShellError, Signature, Span, Type, Value,
-=======
     Category, Example, IntoPipelineData, PipelineData, ShellError, Signature, Type, Value,
->>>>>>> a785e64b
 };
 
 #[derive(Clone)]
@@ -89,44 +84,6 @@
     }
 }
 
-<<<<<<< HEAD
-fn getcol(
-    engine_state: &EngineState,
-    span: Span,
-    input: PipelineData,
-) -> Result<PipelineData, ShellError> {
-    match input {
-        PipelineData::Empty => Ok(PipelineData::Empty),
-        PipelineData::Value(
-            Value::List {
-                vals: input_vals,
-                span,
-            },
-            ..,
-        ) => {
-            let input_cols = get_columns(&input_vals);
-            Ok(input_cols
-                .into_iter()
-                .map(move |x| Value::String { val: x, span })
-                .into_pipeline_data(engine_state.ctrlc.clone()))
-        }
-        PipelineData::ListStream(stream, ..) => {
-            let v: Vec<_> = stream.into_iter().collect();
-            let input_cols = get_columns(&v);
-
-            Ok(input_cols
-                .into_iter()
-                .map(move |x| Value::String { val: x, span })
-                .into_pipeline_data(engine_state.ctrlc.clone()))
-        }
-        PipelineData::Value(..) | PipelineData::ExternalStream { .. } => {
-            Ok(Value::record(Record::new(), span).into_pipeline_data())
-        }
-    }
-}
-
-=======
->>>>>>> a785e64b
 #[cfg(test)]
 mod test {
     use super::*;
