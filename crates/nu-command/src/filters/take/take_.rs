use nu_engine::CallExt;
use nu_protocol::ast::Call;
use nu_protocol::engine::{Command, EngineState, Stack};
use nu_protocol::{
    Category, Example, IntoInterruptiblePipelineData, IntoPipelineData, PipelineData, ShellError,
    Signature, Span, SyntaxShape, Type, Value,
};

#[derive(Clone)]
pub struct Take;

impl Command for Take {
    fn name(&self) -> &str {
        "take"
    }

    fn signature(&self) -> Signature {
        Signature::build("take")
<<<<<<< HEAD
            .input_output_types(vec![
                (Type::Table(vec![]), Type::Table(vec![])),
                (
                    Type::List(Box::new(Type::Any)),
                    Type::List(Box::new(Type::Any)),
                ),
            ])
            .optional(
=======
            .required(
>>>>>>> f878276d
                "n",
                SyntaxShape::Int,
                "starting from the front, the number of elements to return",
            )
            .category(Category::Filters)
    }

    fn usage(&self) -> &str {
        "Take only the first n elements."
    }

    fn search_terms(&self) -> Vec<&str> {
        vec!["first", "slice", "head"]
    }

    fn run(
        &self,
        engine_state: &EngineState,
        stack: &mut Stack,
        call: &Call,
        input: PipelineData,
    ) -> Result<nu_protocol::PipelineData, nu_protocol::ShellError> {
        first_helper(engine_state, stack, call, input)
    }

    fn examples(&self) -> Vec<Example> {
        vec![
            Example {
<<<<<<< HEAD
                description: "Return the first 2 items of a list",
=======
                description: "Return the first item of a list/table",
                example: "[1 2 3] | take 1",
                result: Some(Value::List {
                    vals: vec![Value::test_int(1)],
                    span: Span::test_data(),
                }),
            },
            Example {
                description: "Return the first 2 items of a list/table",
>>>>>>> f878276d
                example: "[1 2 3] | take 2",
                result: Some(Value::List {
                    vals: vec![Value::test_int(1), Value::test_int(2)],
                    span: Span::test_data(),
                }),
            },
            Example {
                description: "Return the first two rows of a table",
                example: "echo [[editions]; [2015] [2018] [2021]] | take 2",
                result: Some(Value::List {
                    vals: vec![
                        Value::test_record(vec!["editions"], vec![Value::test_int(2015)]),
                        Value::test_record(vec!["editions"], vec![Value::test_int(2018)]),
                    ],
                    span: Span::test_data(),
                }),
            },
        ]
    }
}

fn first_helper(
    engine_state: &EngineState,
    stack: &mut Stack,
    call: &Call,
    input: PipelineData,
) -> Result<nu_protocol::PipelineData, nu_protocol::ShellError> {
    let head = call.head;
    let mut rows_desired: usize = call.req(engine_state, stack, 0)?;

    let ctrlc = engine_state.ctrlc.clone();
    let metadata = input.metadata();

    let mut input_peek = input.into_iter().peekable();
    if input_peek.peek().is_some() {
        match input_peek
            .peek()
            .ok_or_else(|| {
                ShellError::GenericError(
                    "Error in first".into(),
                    "unable to pick on next value".into(),
                    Some(call.head),
                    None,
                    Vec::new(),
                )
            })?
            .get_type()
        {
            Type::Binary => {
                match &mut input_peek.next() {
                    Some(v) => match &v {
                        Value::Binary { val, .. } => {
                            let bytes = val;
                            if bytes.len() >= rows_desired {
                                // We only want to see a certain amount of the binary
                                // so let's grab those parts
                                let output_bytes = bytes[0..rows_desired].to_vec();
                                Ok(Value::Binary {
                                    val: output_bytes,
                                    span: head,
                                }
                                .into_pipeline_data())
                            } else {
                                // if we want more rows that the current chunk size (8192)
                                // we must gradually get bigger chunks while testing
                                // if it's within the requested rows_desired size
                                let mut bigger: Vec<u8> = vec![];
                                bigger.extend(bytes);
                                while bigger.len() < rows_desired {
                                    match input_peek.next() {
                                        Some(Value::Binary { val, .. }) => bigger.extend(val),
                                        _ => {
                                            // We're at the end of our data so let's break out of this loop
                                            // and set the rows_desired to the size of our data
                                            rows_desired = bigger.len();
                                            break;
                                        }
                                    }
                                }
                                let output_bytes = bigger[0..rows_desired].to_vec();
                                Ok(Value::Binary {
                                    val: output_bytes,
                                    span: head,
                                }
                                .into_pipeline_data())
                            }
                        }

                        _ => todo!(),
                    },
                    None => Ok(input_peek
                        .into_iter()
                        .take(rows_desired)
                        .into_pipeline_data(ctrlc)
                        .set_metadata(metadata)),
                }
            }
            _ => Ok(input_peek
                .into_iter()
                .take(rows_desired)
                .into_pipeline_data(ctrlc)
                .set_metadata(metadata)),
        }
    } else {
        Err(ShellError::UnsupportedInput(
            String::from("Cannot perform into string on empty input"),
            head,
        ))
    }
}
#[cfg(test)]
mod test {
    use super::*;
    #[test]
    fn test_examples() {
        use crate::test_examples;

        test_examples(Take {})
    }
}<|MERGE_RESOLUTION|>--- conflicted
+++ resolved
@@ -16,7 +16,6 @@
 
     fn signature(&self) -> Signature {
         Signature::build("take")
-<<<<<<< HEAD
             .input_output_types(vec![
                 (Type::Table(vec![]), Type::Table(vec![])),
                 (
@@ -24,10 +23,7 @@
                     Type::List(Box::new(Type::Any)),
                 ),
             ])
-            .optional(
-=======
             .required(
->>>>>>> f878276d
                 "n",
                 SyntaxShape::Int,
                 "starting from the front, the number of elements to return",
@@ -56,9 +52,6 @@
     fn examples(&self) -> Vec<Example> {
         vec![
             Example {
-<<<<<<< HEAD
-                description: "Return the first 2 items of a list",
-=======
                 description: "Return the first item of a list/table",
                 example: "[1 2 3] | take 1",
                 result: Some(Value::List {
@@ -68,7 +61,6 @@
             },
             Example {
                 description: "Return the first 2 items of a list/table",
->>>>>>> f878276d
                 example: "[1 2 3] | take 2",
                 result: Some(Value::List {
                     vals: vec![Value::test_int(1), Value::test_int(2)],
