--- conflicted
+++ resolved
@@ -1,14 +1,9 @@
 use nu_engine::{eval_block, CallExt};
 use nu_protocol::{
     ast::Call,
-<<<<<<< HEAD
     engine::{Closure, Command, EngineState, Stack},
-    Category, Example, IntoPipelineData, PipelineData, ShellError, Signature, SyntaxShape, Value,
-=======
-    engine::{CaptureBlock, Command, EngineState, Stack},
     Category, Example, IntoPipelineData, PipelineData, ShellError, Signature, SyntaxShape, Type,
     Value,
->>>>>>> bb0d08a7
 };
 
 #[derive(Clone)]
