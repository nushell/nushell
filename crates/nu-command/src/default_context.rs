use nu_protocol::engine::{EngineState, StateWorkingSet};

use crate::{
    help::{HelpAliases, HelpCommands, HelpExterns, HelpModules, HelpOperators},
    *,
};
pub fn add_shell_command_context(mut engine_state: EngineState) -> EngineState {
    let delta = {
        let mut working_set = StateWorkingSet::new(&engine_state);

        macro_rules! bind_command {
            ( $( $command:expr ),* $(,)? ) => {
                $( working_set.add_decl(Box::new($command)); )*
            };
        }

        // If there are commands that have the same name as default declarations,
        // they have to be registered before the main declarations. This helps to make
        // them only accessible if the correct input value category is used with the
        // declaration

        // Database-related
        // Adds all related commands to query databases
        #[cfg(feature = "sqlite")]
        add_database_decls(&mut working_set);

        // Charts
        bind_command! {
            Histogram
        }

        // Filters
        bind_command! {
            All,
            Any,
            Append,
            Columns,
            Compact,
            Default,
            Drop,
            DropColumn,
            DropNth,
            Each,
            EachWhile,
            Empty,
            Enumerate,
            Every,
            Filter,
            Find,
            First,
            Flatten,
            Get,
            Group,
            GroupBy,
            Headers,
            Insert,
            Items,
            Join,
            SplitBy,
            Take,
            Merge,
            Move,
            TakeWhile,
            TakeUntil,
            Last,
            Length,
            Lines,
            ParEach,
            Prepend,
            Range,
            Reduce,
            Reject,
            Rename,
            Reverse,
            Roll,
            RollDown,
            RollUp,
            RollLeft,
            RollRight,
            Rotate,
            Select,
            Shuffle,
            Skip,
            SkipUntil,
            SkipWhile,
            Sort,
            SortBy,
            SplitList,
            Transpose,
            Uniq,
            UniqBy,
            Upsert,
            Update,
            UpdateCells,
            Values,
            Where,
            Window,
            Wrap,
            Zip,
        };

        // Misc
        bind_command! {
            Source,
            Tutor,
        };

        // Path
        bind_command! {
            Path,
            PathBasename,
            PathDirname,
            PathExists,
            PathExpand,
            PathJoin,
            PathParse,
            PathRelativeTo,
            PathSplit,
            PathType,
        };

        // System
        bind_command! {
            Complete,
            External,
            NuCheck,
            Sys,
        };

        // Help
        bind_command! {
            Help,
            HelpAliases,
            HelpExterns,
            HelpCommands,
            HelpModules,
            HelpOperators,
        };

        // Debug
        bind_command! {
            Ast,
            Debug,
            Explain,
            Inspect,
            Metadata,
            Profile,
            TimeIt,
            View,
            ViewFiles,
            ViewSource,
            ViewSpan,
        };

        #[cfg(unix)]
        bind_command! { Exec }

        #[cfg(windows)]
        bind_command! { RegistryQuery }

        #[cfg(any(
            target_os = "android",
            target_os = "linux",
            target_os = "macos",
            target_os = "windows"
        ))]
        bind_command! { Ps };

        #[cfg(feature = "which-support")]
        bind_command! { Which };

        // Strings
        bind_command! {
            Char,
            Decode,
            Encode,
            DecodeBase64,
            EncodeBase64,
            DecodeHex,
            EncodeHex,
            DetectColumns,
            Format,
            FileSize,
            Parse,
            Size,
            Split,
            SplitChars,
            SplitColumn,
            SplitRow,
            SplitWords,
            Str,
            StrCamelCase,
            StrCapitalize,
            StrContains,
            StrDistance,
            StrDowncase,
            StrEndswith,
            StrExpand,
            StrJoin,
            StrReplace,
            StrIndexOf,
            StrKebabCase,
            StrLength,
            StrPascalCase,
            StrReverse,
            StrScreamingSnakeCase,
            StrSnakeCase,
            StrStartsWith,
            StrSubstring,
            StrTrim,
            StrTitleCase,
            StrUpcase
        };

        // UUtils Support
        #[cfg(feature = "nuuu")]
        bind_command! {
            Ucp,
            Umv,
        }

        // FileSystem non-nuuu
        #[cfg(not(feature = "nuuu"))]
        bind_command! {
            Cp,
            Mv,
        };

        // FileSystem
        bind_command! {
            Cd,
<<<<<<< HEAD
            Cp,
            Ucp,
=======
>>>>>>> 6e209991
            Ls,
            Mkdir,
            Open,
            Start,
            Rm,
            Save,
            Touch,
            Glob,
            Watch,
        };

        // Platform
        bind_command! {
            Ansi,
            AnsiGradient,
            AnsiStrip,
            AnsiLink,
            Clear,
            Du,
            Input,
            InputList,
            Kill,
            Sleep,
            TermSize,
        };

        // Date
        bind_command! {
            Date,
            DateFormat,
            DateHumanize,
            DateListTimezones,
            DateNow,
            DateToRecord,
            DateToTable,
            DateToTimezone,
        };

        // Shells
        bind_command! {
            Exit,
        };

        // Formats
        bind_command! {
            From,
            FromCsv,
            FromJson,
            FromNuon,
            FromOds,
            FromSsv,
            FromToml,
            FromTsv,
            FromUrl,
            FromXlsx,
            FromXml,
            FromYaml,
            FromYml,
            To,
            ToCsv,
            ToHtml,
            ToJson,
            ToMd,
            ToNuon,
            ToText,
            ToToml,
            ToTsv,
            Touch,
            Upsert,
            Where,
            ToXml,
            ToYaml,
        };

        // Viewers
        bind_command! {
            Griddle,
            Table,
        };

        // Conversions
        bind_command! {
            Fill,
            Fmt,
            Into,
            IntoBool,
            IntoBinary,
            IntoDatetime,
            IntoDecimal,
            IntoDuration,
            IntoFilesize,
            IntoInt,
            IntoRecord,
            IntoString,
        };

        // Env
        bind_command! {
            LetEnvDeprecated,
            ExportEnv,
            LoadEnv,
            SourceEnv,
            WithEnv,
            ConfigNu,
            ConfigEnv,
            ConfigMeta,
            ConfigReset,
        };

        // Math
        bind_command! {
            Math,
            MathAbs,
            MathAvg,
            MathCeil,
            MathFloor,
            MathMax,
            MathMedian,
            MathMin,
            MathMode,
            MathProduct,
            MathRound,
            MathSqrt,
            MathStddev,
            MathSum,
            MathVariance,
            MathSin,
            MathCos,
            MathTan,
            MathSinH,
            MathCosH,
            MathTanH,
            MathArcSin,
            MathArcCos,
            MathArcTan,
            MathArcSinH,
            MathArcCosH,
            MathArcTanH,
            MathPi,
            MathTau,
            MathEuler,
            MathExp,
            MathLn,
            MathLog,
        };

        // Network
        bind_command! {
            Http,
            HttpDelete,
            HttpGet,
            HttpHead,
            HttpPatch,
            HttpPost,
            HttpPut,
            HttpOptions,
            Url,
            UrlBuildQuery,
            UrlEncode,
            UrlJoin,
            UrlParse,
            Port,
        }

        // Random
        bind_command! {
            Random,
            RandomBool,
            RandomChars,
            RandomDecimal,
            RandomDice,
            RandomInteger,
            RandomUuid,
        };

        // Generators
        bind_command! {
            Cal,
            Seq,
            SeqDate,
            SeqChar,
        };

        // Hash
        bind_command! {
            Hash,
            HashMd5::default(),
            HashSha256::default(),
        };

        // Experimental
        bind_command! {
            IsAdmin,
        };

        // Deprecated
        bind_command! {
            HashBase64,
            LPadDeprecated,
            MathEvalDeprecated,
            RPadDeprecated,
            StrCollectDeprecated,
            StrDatetimeDeprecated,
            StrDecimalDeprecated,
            StrFindReplaceDeprecated,
            StrIntDeprecated,
        };

        working_set.render()
    };

    if let Err(err) = engine_state.merge_delta(delta) {
        eprintln!("Error creating default context: {err:?}");
    }

    // Cache the table decl id so we don't have to look it up later
    let table_decl_id = engine_state.find_decl("table".as_bytes(), &[]);
    engine_state.table_decl_id = table_decl_id;

    engine_state
}<|MERGE_RESOLUTION|>--- conflicted
+++ resolved
@@ -229,11 +229,6 @@
         // FileSystem
         bind_command! {
             Cd,
-<<<<<<< HEAD
-            Cp,
-            Ucp,
-=======
->>>>>>> 6e209991
             Ls,
             Mkdir,
             Open,
