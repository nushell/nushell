--- conflicted
+++ resolved
@@ -474,14 +474,10 @@
         // Experimental
         bind_command! {
             IsAdmin,
-<<<<<<< HEAD
             Profile,
-=======
             View,
             ViewFiles,
             ViewSource,
-            ViewSpan,
->>>>>>> f4bd78b8
         };
 
         // Deprecated
