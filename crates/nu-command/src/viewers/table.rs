--- conflicted
+++ resolved
@@ -2,7 +2,14 @@
 //        overall reduce the redundant calls to StyleComputer etc.
 //        the goal is to configure it once...
 
-use lscolors::{LsColors, Style};
+use std::{
+    collections::VecDeque,
+    io::{IsTerminal, Read},
+    path::PathBuf,
+    str::FromStr,
+    time::Instant,
+};
+
 use nu_color_config::{color_from_hex, StyleComputer, TextStyle};
 use nu_engine::{command_prelude::*, env_to_string};
 use nu_path::form::Absolute;
@@ -14,32 +21,16 @@
     common::create_nu_table_config, CollapsedTable, ExpandedTable, JustTable, NuRecordsValue,
     NuTable, StringResult, TableOpts, TableOutput,
 };
-use nu_utils::{get_ls_colors, terminal_size};
-use std::{
-    collections::VecDeque,
-    io::{IsTerminal, Read},
-    path::PathBuf,
-    str::FromStr,
-    time::Instant,
-};
+use nu_utils::get_ls_colors;
+
+use lscolors::{LsColors, Style};
 use url::Url;
 
 type ShellResult<T> = Result<T, ShellError>;
-
-<<<<<<< HEAD
+type NuPathBuf = nu_path::PathBuf<Absolute>;
+
 const STREAM_PAGE_SIZE: usize = 1000;
 const DEFAULT_TABLE_WIDTH: usize = 80;
-=======
-fn get_width_param(width_param: Option<i64>) -> usize {
-    if let Some(col) = width_param {
-        col as usize
-    } else if let Ok((w, _h)) = terminal_size() {
-        w as usize
-    } else {
-        80
-    }
-}
->>>>>>> 6367fb6e
 
 #[derive(Clone)]
 pub struct Table;
@@ -130,14 +121,8 @@
             let val = Value::list(supported_table_modes(), Span::test_data());
             return Ok(val.into_pipeline_data());
         }
-<<<<<<< HEAD
+
         let input = CmdInput::parse(engine_state, stack, call, input)?;
-=======
-        #[cfg(feature = "os")]
-        let cwd = engine_state.cwd(Some(stack))?;
-        let cfg = parse_table_config(call, engine_state, stack)?;
-        let input = CmdInput::new(engine_state, stack, call, input);
->>>>>>> 6367fb6e
 
         // reset vt processing, aka ansi because illbehaved externals can break it
         #[cfg(windows)]
@@ -145,16 +130,7 @@
             let _ = nu_utils::enable_vt_processing();
         }
 
-<<<<<<< HEAD
         handle_table_command(input)
-=======
-        handle_table_command(
-            input,
-            cfg,
-            #[cfg(feature = "os")]
-            cwd,
-        )
->>>>>>> 6367fb6e
     }
 
     fn examples(&self) -> Vec<Example> {
@@ -411,7 +387,7 @@
     call: &'a Call<'a>,
     data: PipelineData,
     cfg: TableConfig,
-    cwd: nu_path::PathBuf<Absolute>,
+    cwd: Option<NuPathBuf>,
 }
 
 impl<'a> CmdInput<'a> {
@@ -421,8 +397,8 @@
         call: &'a Call<'a>,
         data: PipelineData,
     ) -> ShellResult<Self> {
-        let cwd = engine_state.cwd(Some(stack))?;
         let cfg = parse_table_config(call, engine_state, stack)?;
+        let cwd = get_cwd(engine_state, stack)?;
 
         Ok(Self {
             engine_state,
@@ -439,15 +415,7 @@
     }
 }
 
-<<<<<<< HEAD
 fn handle_table_command(mut input: CmdInput<'_>) -> ShellResult<PipelineData> {
-=======
-fn handle_table_command(
-    mut input: CmdInput<'_>,
-    cfg: TableConfig,
-    #[cfg(feature = "os")] cwd: nu_path::PathBuf<Absolute>,
-) -> Result<PipelineData, ShellError> {
->>>>>>> 6367fb6e
     let span = input.data.span().unwrap_or(input.call.head);
     match input.data {
         // Binary streams should behave as if they really are `binary` data, and printed as hex
@@ -469,33 +437,11 @@
             let stream = ListStream::new(vals.into_iter(), span, signals);
             input.data = PipelineData::Empty;
 
-<<<<<<< HEAD
             handle_row_stream(input, stream, metadata)
         }
         PipelineData::ListStream(stream, metadata) => {
             input.data = PipelineData::Empty;
             handle_row_stream(input, stream, metadata)
-=======
-            handle_row_stream(
-                input,
-                cfg,
-                stream,
-                metadata,
-                #[cfg(feature = "os")]
-                cwd,
-            )
-        }
-        PipelineData::ListStream(stream, metadata) => {
-            input.data = PipelineData::Empty;
-            handle_row_stream(
-                input,
-                cfg,
-                stream,
-                metadata,
-                #[cfg(feature = "os")]
-                cwd,
-            )
->>>>>>> 6367fb6e
         }
         PipelineData::Value(Value::Record { val, .. }, ..) => {
             input.data = PipelineData::Empty;
@@ -515,18 +461,7 @@
             let stream =
                 ListStream::new(val.into_range_iter(span, Signals::empty()), span, signals);
             input.data = PipelineData::Empty;
-<<<<<<< HEAD
             handle_row_stream(input, stream, metadata)
-=======
-            handle_row_stream(
-                input,
-                cfg,
-                stream,
-                metadata,
-                #[cfg(feature = "os")]
-                cwd,
-            )
->>>>>>> 6367fb6e
         }
         x => Ok(x),
     }
@@ -712,13 +647,8 @@
     input: CmdInput<'_>,
     stream: ListStream,
     metadata: Option<PipelineMetadata>,
-<<<<<<< HEAD
 ) -> ShellResult<PipelineData> {
     let cfg = input.get_config();
-=======
-    #[cfg(feature = "os")] cwd: nu_path::PathBuf<Absolute>,
-) -> Result<PipelineData, ShellError> {
->>>>>>> 6367fb6e
     let stream = match metadata.as_ref() {
         // First, `ls` sources:
         Some(PipelineMetadata {
@@ -743,20 +673,9 @@
                     if let Some(value) = record.to_mut().get_mut("name") {
                         let span = value.span();
                         if let Value::String { val, .. } = value {
-<<<<<<< HEAD
                             if let Some(val) =
                                 render_path_name(val, &config, &ls_colors, input.cwd.clone(), span)
                             {
-=======
-                            if let Some(val) = render_path_name(
-                                val,
-                                &config,
-                                &ls_colors,
-                                #[cfg(feature = "os")]
-                                cwd.clone(),
-                                span,
-                            ) {
->>>>>>> 6367fb6e
                                 *value = val;
                             }
                         }
@@ -1083,17 +1002,17 @@
     path: &str,
     config: &Config,
     ls_colors: &LsColors,
-    #[cfg(feature = "os")] cwd: nu_path::PathBuf<Absolute>,
+    cwd: Option<NuPathBuf>,
     span: Span,
 ) -> Option<Value> {
     if !config.ls.use_ls_colors {
         return None;
     }
 
-    #[cfg(feature = "os")]
-    let fullpath = cwd.join(path);
-    #[cfg(not(feature = "os"))]
-    let fullpath = path;
+    let fullpath = match cwd {
+        Some(cwd) => PathBuf::from(cwd.join(path)),
+        None => PathBuf::from(path),
+    };
 
     let stripped_path = nu_utils::strip_ansi_unlikely(path);
     let metadata = std::fs::symlink_metadata(fullpath);
@@ -1231,10 +1150,20 @@
     TableOpts::new(cfg, comp, signals, span, width, theme, offset, index)
 }
 
-fn get_table_width(width: Option<i64>) -> usize {
-    if let Some(col) = width {
+fn get_cwd(engine_state: &EngineState, stack: &mut Stack) -> ShellResult<Option<NuPathBuf>> {
+    #[cfg(feature = "os")]
+    let cwd = engine_state.cwd(Some(stack)).map(Some)?;
+
+    #[cfg(not(feature = "os"))]
+    let cwd = None;
+
+    Ok(cwd)
+}
+
+fn get_table_width(width_param: Option<i64>) -> usize {
+    if let Some(col) = width_param {
         col as usize
-    } else if let Some((Width(w), Height(_))) = terminal_size::terminal_size() {
+    } else if let Ok((w, _h)) = crossterm::terminal::size() {
         w as usize
     } else {
         DEFAULT_TABLE_WIDTH
