--- conflicted
+++ resolved
@@ -443,21 +443,8 @@
         let value = if is_limited {
             value_to_styled_string(&value, 0, config, &color_hm).0
         } else {
-<<<<<<< HEAD
-=======
-            let mut is_record = false;
-            let mut vals = match value {
-                Value::List { vals, .. } => vals,
-                value => {
-                    is_record = true;
-                    vec![value]
-                }
-            };
-
->>>>>>> f48de732
             let deep = expand_limit.map(|i| i - 1);
 
-<<<<<<< HEAD
             match value {
                 Value::List { vals, .. } => {
                     let table = convert_to_table2(
@@ -515,49 +502,6 @@
                     match result {
                         Some(result) => result,
                         None => return Ok(None),
-=======
-            match table {
-                Some(mut table) => {
-                    // controll width via removing table columns.
-                    let count_cols = table.size().1;
-                    let is_empty = table.truncate(remaining_width, &theme);
-                    let was_left_only_index =
-                        table.is_with_index() && table.size().1 == 2 && count_cols != 2;
-                    let was_truncated = is_empty || was_left_only_index;
-
-                    if is_record && vals.len() == 1 && was_truncated {
-                        match vals.remove(0) {
-                            Value::Record { cols, vals, .. } => {
-                                let t = build_general_table2(
-                                    cols,
-                                    vals,
-                                    ctrlc.clone(),
-                                    config,
-                                    remaining_width,
-                                )?;
-
-                                match t {
-                                    Some(val) => val,
-                                    None => return Ok(None),
-                                }
-                            }
-                            _ => unreachable!(),
-                        }
-                    } else {
-                        let theme = load_theme_from_config(config);
-                        let result = table.draw_table(
-                            config,
-                            &color_hm,
-                            alignments,
-                            &theme,
-                            remaining_width,
-                        );
-                        is_expanded = true;
-                        match result {
-                            Some(result) => result,
-                            None => return Ok(None),
-                        }
->>>>>>> f48de732
                     }
                 }
                 val => value_to_styled_string(&val, 0, config, &color_hm).0,
