// todo: (refactoring) limit get_config() usage to 1 call
//        overall reduce the redundant calls to StyleComputer etc.
//        the goal is to configure it once...

use lscolors::{LsColors, Style};
use nu_color_config::{color_from_hex, StyleComputer, TextStyle};
use nu_engine::{command_prelude::*, env::get_config, env_to_string};
use nu_protocol::{
<<<<<<< HEAD
    Config, DataSource, IoStream, ListStream, PipelineMetadata, RawStream, TableMode,
=======
    ast::Call,
    engine::{Command, EngineState, Stack},
    record, Category, Config, DataSource, Example, IntoPipelineData, ListStream, PipelineData,
    PipelineMetadata, RawStream, Record, ShellError, Signature, Span, SyntaxShape, TableMode, Type,
    Value,
>>>>>>> 8499f7b4
};
use nu_table::{
    common::create_nu_table_config, CollapsedTable, ExpandedTable, JustTable, NuTable, NuTableCell,
    StringResult, TableOpts, TableOutput,
};
use nu_utils::get_ls_colors;
use std::{
    collections::VecDeque, io::IsTerminal, path::PathBuf, str::FromStr, sync::atomic::AtomicBool,
    sync::Arc, time::Instant,
};
use terminal_size::{Height, Width};
use url::Url;

const STREAM_PAGE_SIZE: usize = 1000;

fn get_width_param(width_param: Option<i64>) -> usize {
    if let Some(col) = width_param {
        col as usize
    } else if let Some((Width(w), Height(_))) = terminal_size::terminal_size() {
        w as usize
    } else {
        80
    }
}

#[derive(Clone)]
pub struct Table;

//NOTE: this is not a real implementation :D. It's just a simple one to test with until we port the real one.
impl Command for Table {
    fn name(&self) -> &str {
        "table"
    }

    fn usage(&self) -> &str {
        "Render the table."
    }

    fn extra_usage(&self) -> &str {
        "If the table contains a column called 'index', this column is used as the table index instead of the usual continuous index."
    }

    fn search_terms(&self) -> Vec<&str> {
        vec!["display", "render"]
    }

    fn signature(&self) -> Signature {
        Signature::build("table")
            .input_output_types(vec![(Type::Any, Type::Any)])
            // TODO: make this more precise: what turns into string and what into raw stream
            .named(
                "theme",
                SyntaxShape::String,
                "set a table mode/theme",
                Some('t'),
            )
            .named(
                "index",
                SyntaxShape::Any,
                "enable (true) or disable (false) the #/index column or set the starting index",
                Some('i'),
            )
            .named(
                "width",
                SyntaxShape::Int,
                "number of terminal columns wide (not output columns)",
                Some('w'),
            )
            .switch(
                "expand",
                "expand the table structure in a light mode",
                Some('e'),
            )
            .named(
                "expand-deep",
                SyntaxShape::Int,
                "an expand limit of recursion which will take place, must be used with --expand",
                Some('d'),
            )
            .switch("flatten", "Flatten simple arrays", None)
            .named(
                "flatten-separator",
                SyntaxShape::String,
                "sets a separator when 'flatten' used",
                None,
            )
            .switch(
                "collapse",
                "expand the table structure in collapse mode.\nBe aware collapse mode currently doesn't support width control",
                Some('c'),
            )
            .named(
                "abbreviated",
                SyntaxShape::Int,
                "abbreviate the data in the table by truncating the middle part and only showing amount provided on top and bottom",
                Some('a'),
            )
            .switch("list", "list available table modes/themes", Some('l'))
            .category(Category::Viewers)
    }

    fn run(
        &self,
        engine_state: &EngineState,
        stack: &mut Stack,
        call: &Call,
        input: PipelineData,
    ) -> Result<PipelineData, ShellError> {
        let list_themes: bool = call.has_flag(engine_state, stack, "list")?;
        // if list argument is present we just need to return a list of supported table themes
        if list_themes {
            let val = Value::list(supported_table_modes(), Span::test_data());
            return Ok(val.into_pipeline_data());
        }

        let cfg = parse_table_config(call, engine_state, stack)?;
        let input = CmdInput::new(engine_state, stack, call, input);

        // reset vt processing, aka ansi because illbehaved externals can break it
        #[cfg(windows)]
        {
            let _ = nu_utils::enable_vt_processing();
        }

        handle_table_command(input, cfg)
    }

    fn examples(&self) -> Vec<Example> {
        vec![
            Example {
                description: "List the files in current directory, with indexes starting from 1",
                example: r#"ls | table --index 1"#,
                result: None,
            },
            Example {
                description: "Render data in table view",
                example: r#"[[a b]; [1 2] [3 4]] | table"#,
                result: Some(Value::test_list(vec![
                    Value::test_record(record! {
                        "a" =>  Value::test_int(1),
                        "b" =>  Value::test_int(2),
                    }),
                    Value::test_record(record! {
                        "a" =>  Value::test_int(3),
                        "b" =>  Value::test_int(4),
                    }),
                ])),
            },
            Example {
                description: "Render data in table view (expanded)",
                example: r#"[[a b]; [1 2] [2 [4 4]]] | table --expand"#,
                result: Some(Value::test_list(vec![
                    Value::test_record(record! {
                        "a" =>  Value::test_int(1),
                        "b" =>  Value::test_int(2),
                    }),
                    Value::test_record(record! {
                        "a" =>  Value::test_int(3),
                        "b" =>  Value::test_int(4),
                    }),
                ])),
            },
            Example {
                description: "Render data in table view (collapsed)",
                example: r#"[[a b]; [1 2] [2 [4 4]]] | table --collapse"#,
                result: Some(Value::test_list(vec![
                    Value::test_record(record! {
                        "a" =>  Value::test_int(1),
                        "b" =>  Value::test_int(2),
                    }),
                    Value::test_record(record! {
                        "a" =>  Value::test_int(3),
                        "b" =>  Value::test_int(4),
                    }),
                ])),
            },
            Example {
                description: "Change the table theme to the specified theme for a single run",
                example: r#"[[a b]; [1 2] [2 [4 4]]] | table --theme basic"#,
                result: None,
            },
            Example {
                description: "Force showing of the #/index column for a single run",
                example: r#"[[a b]; [1 2] [2 [4 4]]] | table -i true"#,
                result: None,
            },
            Example {
                description:
                    "Set the starting number of the #/index column to 100 for a single run",
                example: r#"[[a b]; [1 2] [2 [4 4]]] | table -i 100"#,
                result: None,
            },
            Example {
                description: "Force hiding of the #/index column for a single run",
                example: r#"[[a b]; [1 2] [2 [4 4]]] | table -i false"#,
                result: None,
            },
        ]
    }
}

#[derive(Debug, Clone)]
struct TableConfig {
    index: Option<usize>,
    table_view: TableView,
    term_width: usize,
    theme: TableMode,
    abbreviation: Option<usize>,
}

impl TableConfig {
    fn new(
        table_view: TableView,
        term_width: usize,
        theme: TableMode,
        abbreviation: Option<usize>,
        index: Option<usize>,
    ) -> Self {
        Self {
            index,
            table_view,
            term_width,
            abbreviation,
            theme,
        }
    }
}

fn parse_table_config(
    call: &Call,
    state: &EngineState,
    stack: &mut Stack,
) -> Result<TableConfig, ShellError> {
    let width_param: Option<i64> = call.get_flag(state, stack, "width")?;
    let expand: bool = call.has_flag(state, stack, "expand")?;
    let expand_limit: Option<usize> = call.get_flag(state, stack, "expand-deep")?;
    let collapse: bool = call.has_flag(state, stack, "collapse")?;
    let flatten: bool = call.has_flag(state, stack, "flatten")?;
    let flatten_separator: Option<String> = call.get_flag(state, stack, "flatten-separator")?;
    let abbrivation: Option<usize> = call
        .get_flag(state, stack, "abbreviated")?
        .or_else(|| get_config(state, stack).table_abbreviation_threshold);
    let table_view = match (expand, collapse) {
        (false, false) => TableView::General,
        (_, true) => TableView::Collapsed,
        (true, _) => TableView::Expanded {
            limit: expand_limit,
            flatten,
            flatten_separator,
        },
    };
    let theme =
        get_theme_flag(call, state, stack)?.unwrap_or_else(|| get_config(state, stack).table_mode);
    let index = get_index_flag(call, state, stack)?;

    let term_width = get_width_param(width_param);

    Ok(TableConfig::new(
        table_view,
        term_width,
        theme,
        abbrivation,
        index,
    ))
}

fn get_index_flag(
    call: &Call,
    state: &EngineState,
    stack: &mut Stack,
) -> Result<Option<usize>, ShellError> {
    let index: Option<Value> = call.get_flag(state, stack, "index")?;
    let value = match index {
        Some(value) => value,
        None => return Ok(Some(0)),
    };

    match value {
        Value::Bool { val, .. } => {
            if val {
                Ok(Some(0))
            } else {
                Ok(None)
            }
        }
        Value::Int { val, internal_span } => {
            if val < 0 {
                Err(ShellError::UnsupportedInput {
                    msg: String::from("got a negative integer"),
                    input: val.to_string(),
                    msg_span: call.span(),
                    input_span: internal_span,
                })
            } else {
                Ok(Some(val as usize))
            }
        }
        Value::Nothing { .. } => Ok(Some(0)),
        _ => Err(ShellError::CantConvert {
            to_type: String::from("index"),
            from_type: String::new(),
            span: call.span(),
            help: Some(String::from("supported values: [bool, int, nothing]")),
        }),
    }
}

fn get_theme_flag(
    call: &Call,
    state: &EngineState,
    stack: &mut Stack,
) -> Result<Option<TableMode>, ShellError> {
    call.get_flag(state, stack, "theme")?
        .map(|theme: String| {
            TableMode::from_str(&theme).map_err(|err| ShellError::CantConvert {
                to_type: String::from("theme"),
                from_type: String::from("string"),
                span: call.span(),
                help: Some(format!("{}, but found '{}'.", err, theme)),
            })
        })
        .transpose()
}

struct CmdInput<'a> {
    engine_state: &'a EngineState,
    stack: &'a mut Stack,
    call: &'a Call,
    data: PipelineData,
}

impl<'a> CmdInput<'a> {
    fn new(
        engine_state: &'a EngineState,
        stack: &'a mut Stack,
        call: &'a Call,
        data: PipelineData,
    ) -> Self {
        Self {
            engine_state,
            stack,
            call,
            data,
        }
    }
}

fn handle_table_command(
    mut input: CmdInput<'_>,
    cfg: TableConfig,
) -> Result<PipelineData, ShellError> {
    let span = input.data.span().unwrap_or(input.call.head);
    match input.data {
        PipelineData::ExternalStream { .. } => Ok(input.data),
        PipelineData::Value(Value::Binary { val, .. }, ..) => {
            let bytes = format!("{}\n", nu_pretty_hex::pretty_hex(&val)).into_bytes();
            let ctrlc = input.engine_state.ctrlc.clone();
            let stream = RawStream::new(
                Box::new([Ok(bytes)].into_iter()),
                ctrlc,
                input.call.head,
                None,
            );

            Ok(PipelineData::ExternalStream {
                stdout: Some(stream),
                stderr: None,
                exit_code: None,
                span: input.call.head,
                metadata: None,
                trim_end_newline: false,
            })
        }
        // None of these two receive a StyleComputer because handle_row_stream() can produce it by itself using engine_state and stack.
        PipelineData::Value(Value::List { vals, .. }, metadata) => {
            let ctrlc = input.engine_state.ctrlc.clone();
            let stream = ListStream::from_stream(vals.into_iter(), ctrlc);
            input.data = PipelineData::Empty;

            handle_row_stream(input, cfg, stream, metadata)
        }
        PipelineData::ListStream(stream, metadata) => {
            input.data = PipelineData::Empty;
            handle_row_stream(input, cfg, stream, metadata)
        }
        PipelineData::Value(Value::Record { val, .. }, ..) => {
            input.data = PipelineData::Empty;
            handle_record(input, cfg, *val)
        }
        PipelineData::Value(Value::LazyRecord { val, .. }, ..) => {
            input.data = val.collect()?.into_pipeline_data();
            handle_table_command(input, cfg)
        }
        PipelineData::Value(Value::Error { error, .. }, ..) => {
            // Propagate this error outward, so that it goes to stderr
            // instead of stdout.
            Err(*error)
        }
        PipelineData::Value(Value::CustomValue { val, .. }, ..) => {
            let base_pipeline = val.to_base_value(span)?.into_pipeline_data();
            Table.run(input.engine_state, input.stack, input.call, base_pipeline)
        }
        PipelineData::Value(Value::Range { val, .. }, metadata) => {
            let ctrlc = input.engine_state.ctrlc.clone();
            let stream = ListStream::from_stream(val.into_range_iter(ctrlc.clone())?, ctrlc);
            input.data = PipelineData::Empty;
            handle_row_stream(input, cfg, stream, metadata)
        }
        x => Ok(x),
    }
}

fn handle_record(
    input: CmdInput,
    cfg: TableConfig,
    mut record: Record,
) -> Result<PipelineData, ShellError> {
    let config = get_config(input.engine_state, input.stack);
    let span = input.data.span().unwrap_or(input.call.head);
    let styles = &StyleComputer::from_config(input.engine_state, input.stack);
    let ctrlc = input.engine_state.ctrlc.clone();
    let ctrlc1 = ctrlc.clone();

    if record.is_empty() {
        let value =
            create_empty_placeholder("record", cfg.term_width, input.engine_state, input.stack);
        let value = Value::string(value, span);
        return Ok(value.into_pipeline_data());
    };

    if let Some(limit) = cfg.abbreviation {
        let prev_len = record.len();
        if record.len() > limit * 2 + 1 {
            // TODO: see if the following table builders would be happy with a simple iterator
            let mut record_iter = record.into_iter();
            record = Record::with_capacity(limit * 2 + 1);
            record.extend(record_iter.by_ref().take(limit));
            record.push(String::from("..."), Value::string("...", Span::unknown()));
            record.extend(record_iter.skip(prev_len - 2 * limit));
        }
    }

    let indent = (config.table_indent.left, config.table_indent.right);
    let opts = TableOpts::new(
        &config,
        styles,
        ctrlc,
        span,
        cfg.term_width,
        indent,
        cfg.theme,
        cfg.index.unwrap_or(0),
        cfg.index.is_none(),
    );
    let result = build_table_kv(record, cfg.table_view, opts, span)?;

    let result = match result {
        Some(output) => maybe_strip_color(output, &config),
        None => report_unsuccessful_output(ctrlc1, cfg.term_width),
    };

    let val = Value::string(result, span);

    Ok(val.into_pipeline_data())
}

fn report_unsuccessful_output(ctrlc1: Option<Arc<AtomicBool>>, term_width: usize) -> String {
    if nu_utils::ctrl_c::was_pressed(&ctrlc1) {
        "".into()
    } else {
        // assume this failed because the table was too wide
        // TODO: more robust error classification
        format!("Couldn't fit table into {term_width} columns!")
    }
}

fn build_table_kv(
    record: Record,
    table_view: TableView,
    opts: TableOpts<'_>,
    span: Span,
) -> StringResult {
    match table_view {
        TableView::General => JustTable::kv_table(&record, opts),
        TableView::Expanded {
            limit,
            flatten,
            flatten_separator,
        } => {
            let sep = flatten_separator.unwrap_or_else(|| String::from(' '));
            ExpandedTable::new(limit, flatten, sep).build_map(&record, opts)
        }
        TableView::Collapsed => {
            let value = Value::record(record, span);
            CollapsedTable::build(value, opts)
        }
    }
}

fn build_table_batch(
    vals: Vec<Value>,
    table_view: TableView,
    opts: TableOpts<'_>,
    span: Span,
) -> StringResult {
    match table_view {
        TableView::General => JustTable::table(&vals, opts),
        TableView::Expanded {
            limit,
            flatten,
            flatten_separator,
        } => {
            let sep = flatten_separator.unwrap_or_else(|| String::from(' '));
            ExpandedTable::new(limit, flatten, sep).build_list(&vals, opts)
        }
        TableView::Collapsed => {
            let value = Value::list(vals, span);
            CollapsedTable::build(value, opts)
        }
    }
}

fn handle_row_stream(
    input: CmdInput<'_>,
    cfg: TableConfig,
    stream: ListStream,
    metadata: Option<PipelineMetadata>,
) -> Result<PipelineData, ShellError> {
    let ctrlc = input.engine_state.ctrlc.clone();

    let stream = match metadata.as_ref() {
        // First, `ls` sources:
        Some(PipelineMetadata {
            data_source: DataSource::Ls,
        }) => {
            let config = get_config(input.engine_state, input.stack);
            let ctrlc = ctrlc.clone();
            let ls_colors_env_str = match input.stack.get_env_var(input.engine_state, "LS_COLORS") {
                Some(v) => Some(env_to_string(
                    "LS_COLORS",
                    &v,
                    input.engine_state,
                    input.stack,
                )?),
                None => None,
            };
            let ls_colors = get_ls_colors(ls_colors_env_str);

            ListStream::from_stream(
                stream.map(move |mut x| match &mut x {
                    Value::Record { val: record, .. } => {
                        // Only the name column gets special colors, for now
                        if let Some(value) = record.get_mut("name") {
                            let span = value.span();
                            if let Value::String { val, .. } = value {
                                if let Some(val) = render_path_name(val, &config, &ls_colors, span)
                                {
                                    *value = val;
                                }
                            }
                        }

                        x
                    }
                    _ => x,
                }),
                ctrlc,
            )
        }
        // Next, `to html -l` sources:
        Some(PipelineMetadata {
            data_source: DataSource::HtmlThemes,
        }) => {
            let ctrlc = ctrlc.clone();

            ListStream::from_stream(
                stream.map(move |mut x| match &mut x {
                    Value::Record { val: record, .. } => {
                        for (rec_col, rec_val) in record.iter_mut() {
                            // Every column in the HTML theme table except 'name' is colored
                            if rec_col != "name" {
                                continue;
                            }
                            // Simple routine to grab the hex code, convert to a style,
                            // then place it in a new Value::String.

                            let span = rec_val.span();
                            if let Value::String { val, .. } = rec_val {
                                let s = match color_from_hex(val) {
                                    Ok(c) => match c {
                                        // .normal() just sets the text foreground color.
                                        Some(c) => c.normal(),
                                        None => nu_ansi_term::Style::default(),
                                    },
                                    Err(_) => nu_ansi_term::Style::default(),
                                };
                                *rec_val = Value::string(
                                    // Apply the style (ANSI codes) to the string
                                    s.paint(&*val).to_string(),
                                    span,
                                );
                            }
                        }
                        x
                    }
                    _ => x,
                }),
                ctrlc,
            )
        }
        _ => stream,
    };

    let paginator = PagingTableCreator::new(
        input.call.head,
        stream,
        // These are passed in as a way to have PagingTable create StyleComputers
        // for the values it outputs. Because engine_state is passed in, config doesn't need to.
        input.engine_state.clone(),
        input.stack.clone(),
        ctrlc.clone(),
        cfg,
    );
    let stream = RawStream::new(Box::new(paginator), ctrlc, input.call.head, None);

    Ok(PipelineData::ExternalStream {
        stdout: Some(stream),
        stderr: None,
        exit_code: None,
        span: input.call.head,
        metadata: None,
        trim_end_newline: false,
    })
}

fn make_clickable_link(
    full_path: String,
    link_name: Option<&str>,
    show_clickable_links: bool,
) -> String {
    // uri's based on this https://gist.github.com/egmontkob/eb114294efbcd5adb1944c9f3cb5feda

    if show_clickable_links {
        format!(
            "\x1b]8;;{}\x1b\\{}\x1b]8;;\x1b\\",
            match Url::from_file_path(full_path.clone()) {
                Ok(url) => url.to_string(),
                Err(_) => full_path.clone(),
            },
            link_name.unwrap_or(full_path.as_str())
        )
    } else {
        match link_name {
            Some(link_name) => link_name.to_string(),
            None => full_path,
        }
    }
}

struct PagingTableCreator {
    head: Span,
    stream: ListStream,
    engine_state: EngineState,
    stack: Stack,
    ctrlc: Option<Arc<AtomicBool>>,
    elements_displayed: usize,
    reached_end: bool,
    cfg: TableConfig,
    row_offset: usize,
}

impl PagingTableCreator {
    fn new(
        head: Span,
        stream: ListStream,
        engine_state: EngineState,
        stack: Stack,
        ctrlc: Option<Arc<AtomicBool>>,
        cfg: TableConfig,
    ) -> Self {
        PagingTableCreator {
            head,
            stream,
            engine_state,
            stack,
            ctrlc,
            cfg,
            elements_displayed: 0,
            reached_end: false,
            row_offset: 0,
        }
    }

    fn build_extended(
        &mut self,
        batch: Vec<Value>,
        limit: Option<usize>,
        flatten: bool,
        flatten_separator: Option<String>,
    ) -> StringResult {
        if batch.is_empty() {
            return Ok(None);
        }

        let cfg = get_config(&self.engine_state, &self.stack);
        let style_comp = StyleComputer::from_config(&self.engine_state, &self.stack);
        let opts = self.create_table_opts(&cfg, &style_comp);
        let view = TableView::Expanded {
            limit,
            flatten,
            flatten_separator,
        };

        build_table_batch(batch, view, opts, self.head)
    }

    fn build_collapsed(&mut self, batch: Vec<Value>) -> StringResult {
        if batch.is_empty() {
            return Ok(None);
        }

        let cfg = get_config(&self.engine_state, &self.stack);
        let style_comp = StyleComputer::from_config(&self.engine_state, &self.stack);
        let opts = self.create_table_opts(&cfg, &style_comp);

        build_table_batch(batch, TableView::Collapsed, opts, self.head)
    }

    fn build_general(&mut self, batch: Vec<Value>) -> StringResult {
        let cfg = get_config(&self.engine_state, &self.stack);
        let style_comp = StyleComputer::from_config(&self.engine_state, &self.stack);
        let opts = self.create_table_opts(&cfg, &style_comp);

        build_table_batch(batch, TableView::General, opts, self.head)
    }

    fn create_table_opts<'a>(
        &self,
        cfg: &'a Config,
        style_comp: &'a StyleComputer<'a>,
    ) -> TableOpts<'a> {
        TableOpts::new(
            cfg,
            style_comp,
            self.ctrlc.clone(),
            self.head,
            self.cfg.term_width,
            (cfg.table_indent.left, cfg.table_indent.right),
            self.cfg.theme,
            self.cfg.index.unwrap_or(0) + self.row_offset,
            self.cfg.index.is_none(),
        )
    }

    fn build_table(&mut self, batch: Vec<Value>) -> Result<Option<String>, ShellError> {
        match &self.cfg.table_view {
            TableView::General => self.build_general(batch),
            TableView::Collapsed => self.build_collapsed(batch),
            TableView::Expanded {
                limit,
                flatten,
                flatten_separator,
            } => self.build_extended(batch, *limit, *flatten, flatten_separator.clone()),
        }
    }
}

impl Iterator for PagingTableCreator {
    type Item = Result<Vec<u8>, ShellError>;

    fn next(&mut self) -> Option<Self::Item> {
        let batch;
        let end;

        match self.cfg.abbreviation {
            Some(abbr) => {
                (batch, _, end) =
                    stream_collect_abbriviated(&mut self.stream, abbr, self.ctrlc.clone());
            }
            None => {
                // Pull from stream until time runs out or we have enough items
                (batch, end) =
                    stream_collect(&mut self.stream, STREAM_PAGE_SIZE, self.ctrlc.clone());
            }
        }

        let batch_size = batch.len();

        // Count how much elements were displayed and if end of stream was reached
        self.elements_displayed += batch_size;
        self.reached_end = self.reached_end || end;

        if batch.is_empty() {
            // If this iterator has not displayed a single entry and reached its end (no more elements
            // or interrupted by ctrl+c) display as "empty list"
            return if self.elements_displayed == 0 && self.reached_end {
                // Increase elements_displayed by one so on next iteration next branch of this
                // if else triggers and terminates stream
                self.elements_displayed = 1;
                let result = create_empty_placeholder(
                    "list",
                    self.cfg.term_width,
                    &self.engine_state,
                    &self.stack,
                );
                Some(Ok(result.into_bytes()))
            } else {
                None
            };
        }

        let table = self.build_table(batch);

        self.row_offset += batch_size;

        let config = get_config(&self.engine_state, &self.stack);
        convert_table_to_output(table, &config, &self.ctrlc, self.cfg.term_width)
    }
}

fn stream_collect(
    stream: &mut ListStream,
    size: usize,
    ctrlc: Option<Arc<AtomicBool>>,
) -> (Vec<Value>, bool) {
    let start_time = Instant::now();
    let mut end = true;

    let mut batch = Vec::with_capacity(size);
    for (i, item) in stream.by_ref().enumerate() {
        batch.push(item);

        // If we've been buffering over a second, go ahead and send out what we have so far
        if (Instant::now() - start_time).as_secs() >= 1 {
            end = false;
            break;
        }

        if i + 1 == size {
            end = false;
            break;
        }

        if nu_utils::ctrl_c::was_pressed(&ctrlc) {
            break;
        }
    }

    (batch, end)
}

fn stream_collect_abbriviated(
    stream: &mut ListStream,
    size: usize,
    ctrlc: Option<Arc<AtomicBool>>,
) -> (Vec<Value>, usize, bool) {
    let mut end = true;
    let mut read = 0;
    let mut head = Vec::with_capacity(size);
    let mut tail = VecDeque::with_capacity(size);

    if size == 0 {
        return (vec![], 0, false);
    }

    for item in stream.by_ref() {
        read += 1;

        if read <= size {
            head.push(item);
        } else if tail.len() < size {
            tail.push_back(item);
        } else {
            let _ = tail.pop_front();
            tail.push_back(item);
        }

        if nu_utils::ctrl_c::was_pressed(&ctrlc) {
            end = false;
            break;
        }
    }

    let have_filled_list = head.len() == size && tail.len() == size;
    if have_filled_list {
        let dummy = get_abbriviated_dummy(&head, &tail);
        head.insert(size, dummy)
    }

    head.extend(tail);

    (head, read, end)
}

fn get_abbriviated_dummy(head: &[Value], tail: &VecDeque<Value>) -> Value {
    let dummy = || Value::string(String::from("..."), Span::unknown());
    let is_record_list = is_record_list(head.iter()) && is_record_list(tail.iter());

    if is_record_list {
        // in case it's a record list we set a default text to each column instead of a single value.
        Value::record(
            head[0]
                .as_record()
                .expect("ok")
                .columns()
                .map(|key| (key.clone(), dummy()))
                .collect(),
            Span::unknown(),
        )
    } else {
        dummy()
    }
}

fn is_record_list<'a>(mut batch: impl Iterator<Item = &'a Value> + ExactSizeIterator) -> bool {
    batch.len() > 0 && batch.all(|value| matches!(value, Value::Record { .. }))
}

fn render_path_name(
    path: &str,
    config: &Config,
    ls_colors: &LsColors,
    span: Span,
) -> Option<Value> {
    if !config.use_ls_colors {
        return None;
    }

    let stripped_path = nu_utils::strip_ansi_unlikely(path);

    let metadata = std::fs::symlink_metadata(stripped_path.as_ref());
    let has_metadata = metadata.is_ok();
    let style =
        ls_colors.style_for_path_with_metadata(stripped_path.as_ref(), metadata.ok().as_ref());

    // clickable links don't work in remote SSH sessions
    let in_ssh_session = std::env::var("SSH_CLIENT").is_ok();
    let show_clickable_links = config.show_clickable_links_in_ls && !in_ssh_session && has_metadata;

    let ansi_style = style.map(Style::to_nu_ansi_term_style).unwrap_or_default();

    let full_path = PathBuf::from(stripped_path.as_ref())
        .canonicalize()
        .unwrap_or_else(|_| PathBuf::from(stripped_path.as_ref()));

    let full_path_link = make_clickable_link(
        full_path.display().to_string(),
        Some(path),
        show_clickable_links,
    );

    let val = ansi_style.paint(full_path_link).to_string();
    Some(Value::string(val, span))
}

#[derive(Debug, Clone)]
enum TableView {
    General,
    Collapsed,
    Expanded {
        limit: Option<usize>,
        flatten: bool,
        flatten_separator: Option<String>,
    },
}

fn maybe_strip_color(output: String, config: &Config) -> String {
    // the terminal is for when people do ls from vim, there should be no coloring there
    if !config.use_ansi_coloring || !std::io::stdout().is_terminal() {
        // Draw the table without ansi colors
        nu_utils::strip_ansi_string_likely(output)
    } else {
        // Draw the table with ansi colors
        output
    }
}

fn create_empty_placeholder(
    value_type_name: &str,
    termwidth: usize,
    engine_state: &EngineState,
    stack: &Stack,
) -> String {
    let config = get_config(engine_state, stack);
    if !config.table_show_empty {
        return String::new();
    }

    let cell = NuTableCell::new(format!("empty {}", value_type_name));
    let data = vec![vec![cell]];
    let mut table = NuTable::from(data);
    table.set_data_style(TextStyle::default().dimmed());
    let out = TableOutput::new(table, false, false);

    let style_computer = &StyleComputer::from_config(engine_state, stack);
    let config = create_nu_table_config(&config, style_computer, &out, false, TableMode::default());

    out.table
        .draw(config, termwidth)
        .expect("Could not create empty table placeholder")
}

fn convert_table_to_output(
    table: Result<Option<String>, ShellError>,
    config: &Config,
    ctrlc: &Option<Arc<AtomicBool>>,
    term_width: usize,
) -> Option<Result<Vec<u8>, ShellError>> {
    match table {
        Ok(Some(table)) => {
            let table = maybe_strip_color(table, config);

            let mut bytes = table.as_bytes().to_vec();
            bytes.push(b'\n'); // nu-table tables don't come with a newline on the end

            Some(Ok(bytes))
        }
        Ok(None) => {
            let msg = if nu_utils::ctrl_c::was_pressed(ctrlc) {
                String::from("")
            } else {
                // assume this failed because the table was too wide
                // TODO: more robust error classification
                format!("Couldn't fit table into {} columns!", term_width)
            };

            Some(Ok(msg.as_bytes().to_vec()))
        }
        Err(err) => Some(Err(err)),
    }
}

fn supported_table_modes() -> Vec<Value> {
    vec![
        Value::test_string("basic"),
        Value::test_string("compact"),
        Value::test_string("compact_double"),
        Value::test_string("default"),
        Value::test_string("heavy"),
        Value::test_string("light"),
        Value::test_string("none"),
        Value::test_string("reinforced"),
        Value::test_string("rounded"),
        Value::test_string("thin"),
        Value::test_string("with_love"),
        Value::test_string("psql"),
        Value::test_string("markdown"),
        Value::test_string("dots"),
        Value::test_string("restructured"),
        Value::test_string("ascii_rounded"),
        Value::test_string("basic_compact"),
    ]
}<|MERGE_RESOLUTION|>--- conflicted
+++ resolved
@@ -5,17 +5,7 @@
 use lscolors::{LsColors, Style};
 use nu_color_config::{color_from_hex, StyleComputer, TextStyle};
 use nu_engine::{command_prelude::*, env::get_config, env_to_string};
-use nu_protocol::{
-<<<<<<< HEAD
-    Config, DataSource, IoStream, ListStream, PipelineMetadata, RawStream, TableMode,
-=======
-    ast::Call,
-    engine::{Command, EngineState, Stack},
-    record, Category, Config, DataSource, Example, IntoPipelineData, ListStream, PipelineData,
-    PipelineMetadata, RawStream, Record, ShellError, Signature, Span, SyntaxShape, TableMode, Type,
-    Value,
->>>>>>> 8499f7b4
-};
+use nu_protocol::{Config, DataSource, ListStream, PipelineMetadata, RawStream, TableMode};
 use nu_table::{
     common::create_nu_table_config, CollapsedTable, ExpandedTable, JustTable, NuTable, NuTableCell,
     StringResult, TableOpts, TableOutput,
