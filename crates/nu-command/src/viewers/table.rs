--- conflicted
+++ resolved
@@ -7,11 +7,7 @@
     ast::Call,
     engine::{Command, EngineState, Stack},
     Category, Config, DataSource, Example, IntoPipelineData, ListStream, PipelineData,
-<<<<<<< HEAD
-    PipelineMetadata, RawStream, ShellError, Signature, Span, SyntaxShape, Type, Value,
-=======
     PipelineMetadata, RawStream, Record, ShellError, Signature, Span, SyntaxShape, Type, Value,
->>>>>>> a9a82de5
 };
 use nu_table::common::create_nu_table_config;
 use nu_table::{
@@ -365,11 +361,7 @@
     } else {
         let indent = (config.table_indent.left, config.table_indent.right);
         let opts = TableOpts::new(config, style_computer, ctrlc, span, 0, term_width, indent);
-<<<<<<< HEAD
-        let result = build_table_kv(cols, vals, table_view, opts, span)?;
-=======
         let result = build_table_kv(record, table_view, opts, span)?;
->>>>>>> a9a82de5
         match result {
             Some(output) => maybe_strip_color(output, config),
             None => report_unsuccessful_output(ctrlc1, term_width),
@@ -408,11 +400,7 @@
             ExpandedTable::new(limit, flatten, sep).build_map(&record, opts)
         }
         TableView::Collapsed => {
-<<<<<<< HEAD
-            let value = Value::Record { cols, vals, span };
-=======
             let value = Value::record(record, span);
->>>>>>> a9a82de5
             CollapsedTable::build(value, opts)
         }
     }
@@ -435,11 +423,7 @@
             ExpandedTable::new(limit, flatten, sep).build_list(&vals, opts)
         }
         TableView::Collapsed => {
-<<<<<<< HEAD
-            let value = Value::List { vals, span };
-=======
             let value = Value::list(vals, span);
->>>>>>> a9a82de5
             CollapsedTable::build(value, opts)
         }
     }
