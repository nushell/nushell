// todo: (refactoring) limit get_config() usage to 1 call
//        overall reduce the redundant calls to StyleComputer etc.
//        the goal is to configure it once...

use std::{
    collections::VecDeque,
    io::{IsTerminal, Read},
    path::PathBuf,
    str::FromStr,
    time::Instant,
};

use nu_color_config::{color_from_hex, StyleComputer, TextStyle};
use nu_engine::{command_prelude::*, env_to_string};
use nu_path::form::Absolute;
use nu_pretty_hex::HexConfig;
use nu_protocol::{
    ByteStream, Config, DataSource, ListStream, PipelineMetadata, Signals, TableMode, ValueIterator,
};
use nu_table::{
    common::configure_table, CollapsedTable, ExpandedTable, JustTable, NuRecordsValue, NuTable,
    StringResult, TableOpts, TableOutput,
};
use nu_utils::{get_ls_colors, terminal_size};
<<<<<<< HEAD

use lscolors::{LsColors, Style};
=======
use std::{collections::VecDeque, io::Read, path::PathBuf, str::FromStr};
>>>>>>> 5314b31b
use url::Url;
use web_time::Instant;

type ShellResult<T> = Result<T, ShellError>;
type NuPathBuf = nu_path::PathBuf<Absolute>;

const STREAM_PAGE_SIZE: usize = 1000;
const DEFAULT_TABLE_WIDTH: usize = 80;

#[derive(Clone)]
pub struct Table;

//NOTE: this is not a real implementation :D. It's just a simple one to test with until we port the real one.
impl Command for Table {
    fn name(&self) -> &str {
        "table"
    }

    fn description(&self) -> &str {
        "Render the table."
    }

    fn extra_description(&self) -> &str {
        "If the table contains a column called 'index', this column is used as the table index instead of the usual continuous index."
    }

    fn search_terms(&self) -> Vec<&str> {
        vec!["display", "render"]
    }

    fn signature(&self) -> Signature {
        Signature::build("table")
            .input_output_types(vec![(Type::Any, Type::Any)])
            // TODO: make this more precise: what turns into string and what into raw stream
            .named(
                "theme",
                SyntaxShape::String,
                "set a table mode/theme",
                Some('t'),
            )
            .named(
                "index",
                SyntaxShape::Any,
                "enable (true) or disable (false) the #/index column or set the starting index",
                Some('i'),
            )
            .named(
                "width",
                SyntaxShape::Int,
                "number of terminal columns wide (not output columns)",
                Some('w'),
            )
            .switch(
                "expand",
                "expand the table structure in a light mode",
                Some('e'),
            )
            .named(
                "expand-deep",
                SyntaxShape::Int,
                "an expand limit of recursion which will take place, must be used with --expand",
                Some('d'),
            )
            .switch("flatten", "Flatten simple arrays", None)
            .named(
                "flatten-separator",
                SyntaxShape::String,
                "sets a separator when 'flatten' used",
                None,
            )
            .switch(
                "collapse",
                "expand the table structure in collapse mode.\nBe aware collapse mode currently doesn't support width control",
                Some('c'),
            )
            .named(
                "abbreviated",
                SyntaxShape::Int,
                "abbreviate the data in the table by truncating the middle part and only showing amount provided on top and bottom",
                Some('a'),
            )
            .switch("list", "list available table modes/themes", Some('l'))
            .category(Category::Viewers)
    }

    fn run(
        &self,
        engine_state: &EngineState,
        stack: &mut Stack,
        call: &Call,
        input: PipelineData,
    ) -> ShellResult<PipelineData> {
        let list_themes: bool = call.has_flag(engine_state, stack, "list")?;
        // if list argument is present we just need to return a list of supported table themes
        if list_themes {
            let val = Value::list(supported_table_modes(), Span::test_data());
            return Ok(val.into_pipeline_data());
        }

        let input = CmdInput::parse(engine_state, stack, call, input)?;

        // reset vt processing, aka ansi because illbehaved externals can break it
        #[cfg(windows)]
        {
            let _ = nu_utils::enable_vt_processing();
        }

        handle_table_command(input)
    }

    fn examples(&self) -> Vec<Example> {
        vec![
            Example {
                description: "List the files in current directory, with indexes starting from 1",
                example: r#"ls | table --index 1"#,
                result: None,
            },
            Example {
                description: "Render data in table view",
                example: r#"[[a b]; [1 2] [3 4]] | table"#,
                result: Some(Value::test_list(vec![
                    Value::test_record(record! {
                        "a" =>  Value::test_int(1),
                        "b" =>  Value::test_int(2),
                    }),
                    Value::test_record(record! {
                        "a" =>  Value::test_int(3),
                        "b" =>  Value::test_int(4),
                    }),
                ])),
            },
            Example {
                description: "Render data in table view (expanded)",
                example: r#"[[a b]; [1 2] [2 [4 4]]] | table --expand"#,
                result: Some(Value::test_list(vec![
                    Value::test_record(record! {
                        "a" =>  Value::test_int(1),
                        "b" =>  Value::test_int(2),
                    }),
                    Value::test_record(record! {
                        "a" =>  Value::test_int(3),
                        "b" =>  Value::test_list(vec![
                            Value::test_int(4),
                            Value::test_int(4),
                        ])
                    }),
                ])),
            },
            Example {
                description: "Render data in table view (collapsed)",
                example: r#"[[a b]; [1 2] [2 [4 4]]] | table --collapse"#,
                result: Some(Value::test_list(vec![
                    Value::test_record(record! {
                        "a" =>  Value::test_int(1),
                        "b" =>  Value::test_int(2),
                    }),
                    Value::test_record(record! {
                        "a" =>  Value::test_int(3),
                        "b" =>  Value::test_list(vec![
                            Value::test_int(4),
                            Value::test_int(4),
                        ])
                    }),
                ])),
            },
            Example {
                description: "Change the table theme to the specified theme for a single run",
                example: r#"[[a b]; [1 2] [2 [4 4]]] | table --theme basic"#,
                result: None,
            },
            Example {
                description: "Force showing of the #/index column for a single run",
                example: r#"[[a b]; [1 2] [2 [4 4]]] | table -i true"#,
                result: None,
            },
            Example {
                description:
                    "Set the starting number of the #/index column to 100 for a single run",
                example: r#"[[a b]; [1 2] [2 [4 4]]] | table -i 100"#,
                result: None,
            },
            Example {
                description: "Force hiding of the #/index column for a single run",
                example: r#"[[a b]; [1 2] [2 [4 4]]] | table -i false"#,
                result: None,
            },
        ]
    }
}

#[derive(Debug, Clone)]
struct TableConfig {
    view: TableView,
    width: usize,
    theme: TableMode,
    abbreviation: Option<usize>,
<<<<<<< HEAD
    index: Option<usize>,
=======
    use_ansi_coloring: bool,
>>>>>>> 5314b31b
}

impl TableConfig {
    fn new(
        view: TableView,
        width: usize,
        theme: TableMode,
        abbreviation: Option<usize>,
        index: Option<usize>,
        use_ansi_coloring: bool,
    ) -> Self {
        Self {
            view,
            width,
            theme,
<<<<<<< HEAD
            abbreviation,
            index,
=======
            use_ansi_coloring,
>>>>>>> 5314b31b
        }
    }
}

#[derive(Debug, Clone)]
enum TableView {
    General,
    Collapsed,
    Expanded {
        limit: Option<usize>,
        flatten: bool,
        flatten_separator: Option<String>,
    },
}

struct CLIArgs {
    width: Option<i64>,
    abbrivation: Option<usize>,
    theme: TableMode,
    expand: bool,
    expand_limit: Option<usize>,
    expand_flatten: bool,
    expand_flatten_separator: Option<String>,
    collapse: bool,
    index: Option<usize>,
}

fn parse_table_config(
    call: &Call,
    state: &EngineState,
    stack: &mut Stack,
) -> ShellResult<TableConfig> {
    let args = get_cli_args(call, state, stack)?;
    let table_view = get_table_view(&args);
    let term_width = get_table_width(args.width);

    let cfg = TableConfig::new(
        table_view,
        term_width,
        args.theme,
        args.abbrivation,
        args.index,
    );

    Ok(cfg)
}

fn get_table_view(args: &CLIArgs) -> TableView {
    match (args.expand, args.collapse) {
        (false, false) => TableView::General,
        (_, true) => TableView::Collapsed,
        (true, _) => TableView::Expanded {
            limit: args.expand_limit,
            flatten: args.expand_flatten,
            flatten_separator: args.expand_flatten_separator.clone(),
        },
    }
}

fn get_cli_args(call: &Call<'_>, state: &EngineState, stack: &mut Stack) -> ShellResult<CLIArgs> {
    let width: Option<i64> = call.get_flag(state, stack, "width")?;
    let expand: bool = call.has_flag(state, stack, "expand")?;
    let expand_limit: Option<usize> = call.get_flag(state, stack, "expand-deep")?;
    let expand_flatten: bool = call.has_flag(state, stack, "flatten")?;
    let expand_flatten_separator: Option<String> =
        call.get_flag(state, stack, "flatten-separator")?;
    let collapse: bool = call.has_flag(state, stack, "collapse")?;
    let abbrivation: Option<usize> = call
        .get_flag(state, stack, "abbreviated")?
        .or_else(|| stack.get_config(state).table.abbreviated_row_count);
    let theme =
        get_theme_flag(call, state, stack)?.unwrap_or_else(|| stack.get_config(state).table.mode);
    let index = get_index_flag(call, state, stack)?;

<<<<<<< HEAD
    Ok(CLIArgs {
=======
    let term_width = get_width_param(width_param);

    let use_ansi_coloring = state.get_config().use_ansi_coloring.get(state);

    Ok(TableConfig::new(
        table_view,
        term_width,
        theme,
>>>>>>> 5314b31b
        abbrivation,
        collapse,
        expand,
        expand_limit,
        expand_flatten,
        expand_flatten_separator,
        width,
        theme,
        index,
<<<<<<< HEAD
    })
=======
        use_ansi_coloring,
    ))
>>>>>>> 5314b31b
}

fn get_index_flag(
    call: &Call,
    state: &EngineState,
    stack: &mut Stack,
) -> ShellResult<Option<usize>> {
    let index: Option<Value> = call.get_flag(state, stack, "index")?;
    let value = match index {
        Some(value) => value,
        None => return Ok(Some(0)),
    };

    match value {
        Value::Bool { val, .. } => {
            if val {
                Ok(Some(0))
            } else {
                Ok(None)
            }
        }
        Value::Int { val, internal_span } => {
            if val < 0 {
                Err(ShellError::UnsupportedInput {
                    msg: String::from("got a negative integer"),
                    input: val.to_string(),
                    msg_span: call.span(),
                    input_span: internal_span,
                })
            } else {
                Ok(Some(val as usize))
            }
        }
        Value::Nothing { .. } => Ok(Some(0)),
        _ => Err(ShellError::CantConvert {
            to_type: String::from("index"),
            from_type: String::new(),
            span: call.span(),
            help: Some(String::from("supported values: [bool, int, nothing]")),
        }),
    }
}

fn get_theme_flag(
    call: &Call,
    state: &EngineState,
    stack: &mut Stack,
) -> ShellResult<Option<TableMode>> {
    call.get_flag(state, stack, "theme")?
        .map(|theme: String| {
            TableMode::from_str(&theme).map_err(|err| ShellError::CantConvert {
                to_type: String::from("theme"),
                from_type: String::from("string"),
                span: call.span(),
                help: Some(format!("{}, but found '{}'.", err, theme)),
            })
        })
        .transpose()
}

struct CmdInput<'a> {
    engine_state: &'a EngineState,
    stack: &'a mut Stack,
    call: &'a Call<'a>,
    data: PipelineData,
    cfg: TableConfig,
    cwd: Option<NuPathBuf>,
}

impl<'a> CmdInput<'a> {
    fn parse(
        engine_state: &'a EngineState,
        stack: &'a mut Stack,
        call: &'a Call<'a>,
        data: PipelineData,
    ) -> ShellResult<Self> {
        let cfg = parse_table_config(call, engine_state, stack)?;
        let cwd = get_cwd(engine_state, stack)?;

        Ok(Self {
            engine_state,
            stack,
            call,
            data,
            cfg,
            cwd,
        })
    }

    fn get_config(&self) -> std::sync::Arc<Config> {
        self.stack.get_config(self.engine_state)
    }
}

fn handle_table_command(mut input: CmdInput<'_>) -> ShellResult<PipelineData> {
    let span = input.data.span().unwrap_or(input.call.head);
    match input.data {
        // Binary streams should behave as if they really are `binary` data, and printed as hex
        PipelineData::ByteStream(stream, _) if stream.type_() == ByteStreamType::Binary => Ok(
            PipelineData::ByteStream(pretty_hex_stream(stream, input.call.head), None),
        ),
        PipelineData::ByteStream(..) => Ok(input.data),
        PipelineData::Value(Value::Binary { val, .. }, ..) => {
            let signals = input.engine_state.signals().clone();
            let stream = ByteStream::read_binary(val, input.call.head, signals);
            Ok(PipelineData::ByteStream(
                pretty_hex_stream(stream, input.call.head),
                None,
            ))
        }
        // None of these two receive a StyleComputer because handle_row_stream() can produce it by itself using engine_state and stack.
        PipelineData::Value(Value::List { vals, .. }, metadata) => {
            let signals = input.engine_state.signals().clone();
            let stream = ListStream::new(vals.into_iter(), span, signals);
            input.data = PipelineData::Empty;

            handle_row_stream(input, stream, metadata)
        }
        PipelineData::ListStream(stream, metadata) => {
            input.data = PipelineData::Empty;
            handle_row_stream(input, stream, metadata)
        }
        PipelineData::Value(Value::Record { val, .. }, ..) => {
            input.data = PipelineData::Empty;
            handle_record(input, val.into_owned())
        }
        PipelineData::Value(Value::Error { error, .. }, ..) => {
            // Propagate this error outward, so that it goes to stderr
            // instead of stdout.
            Err(*error)
        }
        PipelineData::Value(Value::Custom { val, .. }, ..) => {
            let base_pipeline = val.to_base_value(span)?.into_pipeline_data();
            Table.run(input.engine_state, input.stack, input.call, base_pipeline)
        }
        PipelineData::Value(Value::Range { val, .. }, metadata) => {
            let signals = input.engine_state.signals().clone();
            let stream =
                ListStream::new(val.into_range_iter(span, Signals::empty()), span, signals);
            input.data = PipelineData::Empty;
            handle_row_stream(input, stream, metadata)
        }
        x => Ok(x),
    }
}

fn pretty_hex_stream(stream: ByteStream, span: Span) -> ByteStream {
    let mut cfg = HexConfig {
        // We are going to render the title manually first
        title: true,
        // If building on 32-bit, the stream size might be bigger than a usize
        length: stream.known_size().and_then(|sz| sz.try_into().ok()),
        ..HexConfig::default()
    };

    // This won't really work for us
    debug_assert!(cfg.width > 0, "the default hex config width was zero");

    let mut read_buf = Vec::with_capacity(cfg.width);

    let mut reader = if let Some(reader) = stream.reader() {
        reader
    } else {
        // No stream to read from
        return ByteStream::read_string("".into(), span, Signals::empty());
    };

    ByteStream::from_fn(
        span,
        Signals::empty(),
        ByteStreamType::String,
        move |buffer| {
            // Turn the buffer into a String we can write to
            let mut write_buf = std::mem::take(buffer);
            write_buf.clear();
            // SAFETY: we just truncated it empty
            let mut write_buf = unsafe { String::from_utf8_unchecked(write_buf) };

            // Write the title at the beginning
            if cfg.title {
                nu_pretty_hex::write_title(&mut write_buf, cfg, true).expect("format error");
                cfg.title = false;

                // Put the write_buf back into buffer
                *buffer = write_buf.into_bytes();

                Ok(true)
            } else {
                // Read up to `cfg.width` bytes
                read_buf.clear();
                (&mut reader)
                    .take(cfg.width as u64)
                    .read_to_end(&mut read_buf)
                    .err_span(span)?;

                if !read_buf.is_empty() {
                    nu_pretty_hex::hex_write(&mut write_buf, &read_buf, cfg, Some(true))
                        .expect("format error");
                    write_buf.push('\n');

                    // Advance the address offset for next time
                    cfg.address_offset += read_buf.len();

                    // Put the write_buf back into buffer
                    *buffer = write_buf.into_bytes();

                    Ok(true)
                } else {
                    Ok(false)
                }
            }
        },
    )
}

fn handle_record(input: CmdInput, mut record: Record) -> ShellResult<PipelineData> {
    let span = input.data.span().unwrap_or(input.call.head);

    if record.is_empty() {
        let value =
            create_empty_placeholder("record", input.cfg.width, input.engine_state, input.stack);
        let value = Value::string(value, span);
        return Ok(value.into_pipeline_data());
    };

    if let Some(limit) = input.cfg.abbreviation {
        record = make_record_abbreviation(record, limit);
    }

    let config = input.get_config();
    let opts = create_table_opts(
        input.engine_state,
        input.stack,
        &config,
        &input.cfg,
        span,
        0,
    );
    let result = build_table_kv(record, input.cfg.view.clone(), opts, span)?;

    let result = match result {
<<<<<<< HEAD
        Some(output) => maybe_strip_color(output, &config),
        None => report_unsuccessful_output(input.engine_state.signals(), input.cfg.width),
=======
        Some(output) => maybe_strip_color(output, cfg.use_ansi_coloring),
        None => report_unsuccessful_output(input.engine_state.signals(), cfg.term_width),
>>>>>>> 5314b31b
    };

    let val = Value::string(result, span);
    let data = val.into_pipeline_data();

    Ok(data)
}

fn make_record_abbreviation(mut record: Record, limit: usize) -> Record {
    if record.len() <= limit * 2 + 1 {
        return record;
    }

    // TODO: see if the following table builders would be happy with a simple iterator
    let prev_len = record.len();
    let mut record_iter = record.into_iter();
    record = Record::with_capacity(limit * 2 + 1);
    record.extend(record_iter.by_ref().take(limit));
    record.push(String::from("..."), Value::string("...", Span::unknown()));
    record.extend(record_iter.skip(prev_len - 2 * limit));
    record
}

fn report_unsuccessful_output(signals: &Signals, term_width: usize) -> String {
    if signals.interrupted() {
        "".into()
    } else {
        // assume this failed because the table was too wide
        // TODO: more robust error classification
        format!("Couldn't fit table into {term_width} columns!")
    }
}

fn build_table_kv(
    record: Record,
    table_view: TableView,
    opts: TableOpts<'_>,
    span: Span,
) -> StringResult {
    match table_view {
        TableView::General => JustTable::kv_table(&record, opts),
        TableView::Expanded {
            limit,
            flatten,
            flatten_separator,
        } => {
            let sep = flatten_separator.unwrap_or_else(|| String::from(' '));
            ExpandedTable::new(limit, flatten, sep).build_map(&record, opts)
        }
        TableView::Collapsed => {
            let value = Value::record(record, span);
            CollapsedTable::build(value, opts)
        }
    }
}

fn build_table_batch(
    vals: Vec<Value>,
    view: TableView,
    opts: TableOpts<'_>,
    span: Span,
) -> StringResult {
    match view {
        TableView::General => JustTable::table(&vals, opts),
        TableView::Expanded {
            limit,
            flatten,
            flatten_separator,
        } => {
            let sep = flatten_separator.unwrap_or_else(|| String::from(' '));
            ExpandedTable::new(limit, flatten, sep).build_list(&vals, opts)
        }
        TableView::Collapsed => {
            let value = Value::list(vals, span);
            CollapsedTable::build(value, opts)
        }
    }
}

fn handle_row_stream(
    input: CmdInput<'_>,
    stream: ListStream,
    metadata: Option<PipelineMetadata>,
) -> ShellResult<PipelineData> {
    let cfg = input.get_config();
    let stream = match metadata.as_ref() {
        // First, `ls` sources:
        Some(PipelineMetadata {
            data_source: DataSource::Ls,
            ..
        }) => {
            let config = cfg.clone();
            let ls_colors_env_str = match input.stack.get_env_var(input.engine_state, "LS_COLORS") {
                Some(v) => Some(env_to_string(
                    "LS_COLORS",
                    v,
                    input.engine_state,
                    input.stack,
                )?),
                None => None,
            };
            let ls_colors = get_ls_colors(ls_colors_env_str);

            stream.map(move |mut value| {
                if let Value::Record { val: record, .. } = &mut value {
                    // Only the name column gets special colors, for now
                    if let Some(value) = record.to_mut().get_mut("name") {
                        let span = value.span();
                        if let Value::String { val, .. } = value {
                            if let Some(val) =
                                render_path_name(val, &config, &ls_colors, input.cwd.clone(), span)
                            {
                                *value = val;
                            }
                        }
                    }
                }
                value
            })
        }
        // Next, `to html -l` sources:
        Some(PipelineMetadata {
            data_source: DataSource::HtmlThemes,
            ..
        }) => {
            stream.map(|mut value| {
                if let Value::Record { val: record, .. } = &mut value {
                    for (rec_col, rec_val) in record.to_mut().iter_mut() {
                        // Every column in the HTML theme table except 'name' is colored
                        if rec_col != "name" {
                            continue;
                        }
                        // Simple routine to grab the hex code, convert to a style,
                        // then place it in a new Value::String.

                        let span = rec_val.span();
                        if let Value::String { val, .. } = rec_val {
                            let s = match color_from_hex(val) {
                                Ok(c) => match c {
                                    // .normal() just sets the text foreground color.
                                    Some(c) => c.normal(),
                                    None => nu_ansi_term::Style::default(),
                                },
                                Err(_) => nu_ansi_term::Style::default(),
                            };
                            *rec_val = Value::string(
                                // Apply the style (ANSI codes) to the string
                                s.paint(&*val).to_string(),
                                span,
                            );
                        }
                    }
                }
                value
            })
        }
        _ => stream,
    };

    let paginator = PagingTableCreator::new(
        input.call.head,
        stream,
        // These are passed in as a way to have PagingTable create StyleComputers
        // for the values it outputs. Because engine_state is passed in, config doesn't need to.
        input.engine_state.clone(),
        input.stack.clone(),
        input.cfg,
        cfg,
    );
    let stream = ByteStream::from_result_iter(
        paginator,
        input.call.head,
        Signals::empty(),
        ByteStreamType::String,
    );
    Ok(PipelineData::ByteStream(stream, None))
}

fn make_clickable_link(
    full_path: String,
    link_name: Option<&str>,
    show_clickable_links: bool,
) -> String {
    // uri's based on this https://gist.github.com/egmontkob/eb114294efbcd5adb1944c9f3cb5feda

    #[cfg(any(
        unix,
        windows,
        target_os = "redox",
        target_os = "wasi",
        target_os = "hermit"
    ))]
    if show_clickable_links {
        format!(
            "\x1b]8;;{}\x1b\\{}\x1b]8;;\x1b\\",
            match Url::from_file_path(full_path.clone()) {
                Ok(url) => url.to_string(),
                Err(_) => full_path.clone(),
            },
            link_name.unwrap_or(full_path.as_str())
        )
    } else {
        match link_name {
            Some(link_name) => link_name.to_string(),
            None => full_path,
        }
    }

    #[cfg(not(any(
        unix,
        windows,
        target_os = "redox",
        target_os = "wasi",
        target_os = "hermit"
    )))]
    match link_name {
        Some(link_name) => link_name.to_string(),
        None => full_path,
    }
}

struct PagingTableCreator {
    head: Span,
    stream: ValueIterator,
    engine_state: EngineState,
    stack: Stack,
    elements_displayed: usize,
    reached_end: bool,
    table_config: TableConfig,
    row_offset: usize,
    config: std::sync::Arc<Config>,
}

impl PagingTableCreator {
    fn new(
        head: Span,
        stream: ListStream,
        engine_state: EngineState,
        stack: Stack,
        table_config: TableConfig,
        config: std::sync::Arc<Config>,
    ) -> Self {
        PagingTableCreator {
            head,
            stream: stream.into_inner(),
            engine_state,
            stack,
            config,
            table_config,
            elements_displayed: 0,
            reached_end: false,
            row_offset: 0,
        }
    }

    fn build_table(&mut self, batch: Vec<Value>) -> ShellResult<Option<String>> {
        if batch.is_empty() {
            return Ok(None);
        }

        let opts = self.create_table_opts();
        build_table_batch(batch, self.table_config.view.clone(), opts, self.head)
    }

    fn create_table_opts(&self) -> TableOpts<'_> {
        create_table_opts(
            &self.engine_state,
            &self.stack,
            &self.config,
            &self.table_config,
            self.head,
            self.row_offset,
        )
    }
}

impl Iterator for PagingTableCreator {
    type Item = ShellResult<Vec<u8>>;

    fn next(&mut self) -> Option<Self::Item> {
        let batch;
        let end;

        match self.table_config.abbreviation {
            Some(abbr) => {
                (batch, _, end) =
                    stream_collect_abbriviated(&mut self.stream, abbr, self.engine_state.signals());
            }
            None => {
                // Pull from stream until time runs out or we have enough items
                (batch, end) = stream_collect(
                    &mut self.stream,
                    STREAM_PAGE_SIZE,
                    self.engine_state.signals(),
                );
            }
        }

        let batch_size = batch.len();

        // Count how much elements were displayed and if end of stream was reached
        self.elements_displayed += batch_size;
        self.reached_end = self.reached_end || end;

        if batch.is_empty() {
            // If this iterator has not displayed a single entry and reached its end (no more elements
            // or interrupted by ctrl+c) display as "empty list"
            return if self.elements_displayed == 0 && self.reached_end {
                // Increase elements_displayed by one so on next iteration next branch of this
                // if else triggers and terminates stream
                self.elements_displayed = 1;
                let result = create_empty_placeholder(
                    "list",
                    self.table_config.width,
                    &self.engine_state,
                    &self.stack,
                );
                Some(Ok(result.into_bytes()))
            } else {
                None
            };
        }

        let table = self.build_table(batch);

        self.row_offset += batch_size;

        convert_table_to_output(
            table,
<<<<<<< HEAD
            &self.config,
=======
            &self.cfg,
>>>>>>> 5314b31b
            self.engine_state.signals(),
            self.table_config.width,
        )
    }
}

fn stream_collect(
    stream: impl Iterator<Item = Value>,
    size: usize,
    signals: &Signals,
) -> (Vec<Value>, bool) {
    let start_time = Instant::now();
    let mut end = true;

    let mut batch = Vec::with_capacity(size);
    for (i, item) in stream.enumerate() {
        batch.push(item);

        // If we've been buffering over a second, go ahead and send out what we have so far
        if (Instant::now() - start_time).as_secs() >= 1 {
            end = false;
            break;
        }

        if i + 1 == size {
            end = false;
            break;
        }

        if signals.interrupted() {
            break;
        }
    }

    (batch, end)
}

fn stream_collect_abbriviated(
    stream: impl Iterator<Item = Value>,
    size: usize,
    signals: &Signals,
) -> (Vec<Value>, usize, bool) {
    let mut end = true;
    let mut read = 0;
    let mut head = Vec::with_capacity(size);
    let mut tail = VecDeque::with_capacity(size);

    if size == 0 {
        return (vec![], 0, false);
    }

    for item in stream {
        read += 1;

        if read <= size {
            head.push(item);
        } else if tail.len() < size {
            tail.push_back(item);
        } else {
            let _ = tail.pop_front();
            tail.push_back(item);
        }

        if signals.interrupted() {
            end = false;
            break;
        }
    }

    let have_filled_list = head.len() == size && tail.len() == size;
    if have_filled_list {
        let dummy = get_abbriviated_dummy(&head, &tail);
        head.insert(size, dummy)
    }

    head.extend(tail);

    (head, read, end)
}

fn get_abbriviated_dummy(head: &[Value], tail: &VecDeque<Value>) -> Value {
    let dummy = || Value::string(String::from("..."), Span::unknown());
    let is_record_list = is_record_list(head.iter()) && is_record_list(tail.iter());

    if is_record_list {
        // in case it's a record list we set a default text to each column instead of a single value.
        Value::record(
            head[0]
                .as_record()
                .expect("ok")
                .columns()
                .map(|key| (key.clone(), dummy()))
                .collect(),
            Span::unknown(),
        )
    } else {
        dummy()
    }
}

fn is_record_list<'a>(mut batch: impl ExactSizeIterator<Item = &'a Value>) -> bool {
    batch.len() > 0 && batch.all(|value| matches!(value, Value::Record { .. }))
}

fn render_path_name(
    path: &str,
    config: &Config,
    ls_colors: &LsColors,
    cwd: Option<NuPathBuf>,
    span: Span,
) -> Option<Value> {
    if !config.ls.use_ls_colors {
        return None;
    }

    let fullpath = match cwd {
        Some(cwd) => PathBuf::from(cwd.join(path)),
        None => PathBuf::from(path),
    };

    let stripped_path = nu_utils::strip_ansi_unlikely(path);
    let metadata = std::fs::symlink_metadata(fullpath);
    let has_metadata = metadata.is_ok();
    let style =
        ls_colors.style_for_path_with_metadata(stripped_path.as_ref(), metadata.ok().as_ref());

    // clickable links don't work in remote SSH sessions
    let in_ssh_session = std::env::var("SSH_CLIENT").is_ok();
    //TODO: Deprecated show_clickable_links_in_ls in favor of shell_integration_osc8
    let show_clickable_links = config.ls.clickable_links
        && !in_ssh_session
        && has_metadata
        && config.shell_integration.osc8;

    let ansi_style = style.map(Style::to_nu_ansi_term_style).unwrap_or_default();

    let full_path = PathBuf::from(stripped_path.as_ref())
        .canonicalize()
        .unwrap_or_else(|_| PathBuf::from(stripped_path.as_ref()));

    let full_path_link = make_clickable_link(
        full_path.display().to_string(),
        Some(path),
        show_clickable_links,
    );

    let val = ansi_style.paint(full_path_link).to_string();
    Some(Value::string(val, span))
}

<<<<<<< HEAD
fn maybe_strip_color(output: String, config: &Config) -> String {
    // the terminal is for when people do ls from vim, there should be no coloring there
    if !config.use_ansi_coloring || !std::io::stdout().is_terminal() {
=======
#[derive(Debug, Clone)]
enum TableView {
    General,
    Collapsed,
    Expanded {
        limit: Option<usize>,
        flatten: bool,
        flatten_separator: Option<String>,
    },
}

fn maybe_strip_color(output: String, use_ansi_coloring: bool) -> String {
    if !use_ansi_coloring {
>>>>>>> 5314b31b
        // Draw the table without ansi colors
        nu_utils::strip_ansi_string_likely(output)
    } else {
        // Draw the table with ansi colors
        output
    }
}

fn create_empty_placeholder(
    value_type_name: &str,
    termwidth: usize,
    engine_state: &EngineState,
    stack: &Stack,
) -> String {
    let config = stack.get_config(engine_state);
    if !config.table.show_empty {
        return String::new();
    }

    let cell = NuRecordsValue::new(format!("empty {}", value_type_name));
    let data = vec![vec![cell]];
    let mut table = NuTable::from(data);
    table.set_data_style(TextStyle::default().dimmed());
    let mut out = TableOutput::from_table(table, false, false);

    let style_computer = &StyleComputer::from_config(engine_state, stack);
    configure_table(&mut out, &config, style_computer, TableMode::default());

    out.table
        .draw(termwidth)
        .expect("Could not create empty table placeholder")
}

fn convert_table_to_output(
<<<<<<< HEAD
    table: ShellResult<Option<String>>,
    config: &Config,
=======
    table: Result<Option<String>, ShellError>,
    cfg: &TableConfig,
>>>>>>> 5314b31b
    signals: &Signals,
    term_width: usize,
) -> Option<ShellResult<Vec<u8>>> {
    match table {
        Ok(Some(table)) => {
            let table = maybe_strip_color(table, cfg.use_ansi_coloring);

            let mut bytes = table.as_bytes().to_vec();
            bytes.push(b'\n'); // nu-table tables don't come with a newline on the end

            Some(Ok(bytes))
        }
        Ok(None) => {
            let msg = if signals.interrupted() {
                String::from("")
            } else {
                // assume this failed because the table was too wide
                // TODO: more robust error classification
                format!("Couldn't fit table into {} columns!", term_width)
            };

            Some(Ok(msg.as_bytes().to_vec()))
        }
        Err(err) => Some(Err(err)),
    }
}

fn supported_table_modes() -> Vec<Value> {
    vec![
        Value::test_string("basic"),
        Value::test_string("compact"),
        Value::test_string("compact_double"),
        Value::test_string("default"),
        Value::test_string("heavy"),
        Value::test_string("light"),
        Value::test_string("none"),
        Value::test_string("reinforced"),
        Value::test_string("rounded"),
        Value::test_string("thin"),
        Value::test_string("with_love"),
        Value::test_string("psql"),
        Value::test_string("markdown"),
        Value::test_string("dots"),
        Value::test_string("restructured"),
        Value::test_string("ascii_rounded"),
        Value::test_string("basic_compact"),
    ]
}

fn create_table_opts<'a>(
    engine_state: &'a EngineState,
    stack: &'a Stack,
    cfg: &'a Config,
    table_cfg: &'a TableConfig,
    span: Span,
    offset: usize,
) -> TableOpts<'a> {
    let comp = StyleComputer::from_config(engine_state, stack);
    let signals = engine_state.signals();
    let offset = table_cfg.index.unwrap_or(0) + offset;
    let index = table_cfg.index.is_none();
    let width = table_cfg.width;
    let theme = table_cfg.theme;

    TableOpts::new(cfg, comp, signals, span, width, theme, offset, index)
}

fn get_cwd(engine_state: &EngineState, stack: &mut Stack) -> ShellResult<Option<NuPathBuf>> {
    #[cfg(feature = "os")]
    let cwd = engine_state.cwd(Some(stack)).map(Some)?;

    #[cfg(not(feature = "os"))]
    let cwd = None;

    Ok(cwd)
}

fn get_table_width(width_param: Option<i64>) -> usize {
    if let Some(col) = width_param {
        col as usize
    } else if let Ok((w, _h)) = terminal_size() {
        w as usize
    } else {
        DEFAULT_TABLE_WIDTH
    }
}<|MERGE_RESOLUTION|>--- conflicted
+++ resolved
@@ -3,11 +3,7 @@
 //        the goal is to configure it once...
 
 use std::{
-    collections::VecDeque,
-    io::{IsTerminal, Read},
-    path::PathBuf,
-    str::FromStr,
-    time::Instant,
+    collections::VecDeque, io::IsTerminal, io::Read, path::PathBuf, str::FromStr, time::Instant,
 };
 
 use nu_color_config::{color_from_hex, StyleComputer, TextStyle};
@@ -22,14 +18,9 @@
     StringResult, TableOpts, TableOutput,
 };
 use nu_utils::{get_ls_colors, terminal_size};
-<<<<<<< HEAD
 
 use lscolors::{LsColors, Style};
-=======
-use std::{collections::VecDeque, io::Read, path::PathBuf, str::FromStr};
->>>>>>> 5314b31b
 use url::Url;
-use web_time::Instant;
 
 type ShellResult<T> = Result<T, ShellError>;
 type NuPathBuf = nu_path::PathBuf<Absolute>;
@@ -224,11 +215,8 @@
     width: usize,
     theme: TableMode,
     abbreviation: Option<usize>,
-<<<<<<< HEAD
     index: Option<usize>,
-=======
     use_ansi_coloring: bool,
->>>>>>> 5314b31b
 }
 
 impl TableConfig {
@@ -244,12 +232,9 @@
             view,
             width,
             theme,
-<<<<<<< HEAD
             abbreviation,
             index,
-=======
             use_ansi_coloring,
->>>>>>> 5314b31b
         }
     }
 }
@@ -275,6 +260,7 @@
     expand_flatten_separator: Option<String>,
     collapse: bool,
     index: Option<usize>,
+    use_ansi_coloring: bool,
 }
 
 fn parse_table_config(
@@ -292,6 +278,7 @@
         args.theme,
         args.abbrivation,
         args.index,
+        args.use_ansi_coloring,
     );
 
     Ok(cfg)
@@ -324,18 +311,10 @@
         get_theme_flag(call, state, stack)?.unwrap_or_else(|| stack.get_config(state).table.mode);
     let index = get_index_flag(call, state, stack)?;
 
-<<<<<<< HEAD
+    let use_ansi_coloring = state.get_config().use_ansi_coloring.get(state);
+
     Ok(CLIArgs {
-=======
-    let term_width = get_width_param(width_param);
-
-    let use_ansi_coloring = state.get_config().use_ansi_coloring.get(state);
-
-    Ok(TableConfig::new(
-        table_view,
-        term_width,
         theme,
->>>>>>> 5314b31b
         abbrivation,
         collapse,
         expand,
@@ -343,14 +322,9 @@
         expand_flatten,
         expand_flatten_separator,
         width,
-        theme,
         index,
-<<<<<<< HEAD
+        use_ansi_coloring,
     })
-=======
-        use_ansi_coloring,
-    ))
->>>>>>> 5314b31b
 }
 
 fn get_index_flag(
@@ -592,13 +566,8 @@
     let result = build_table_kv(record, input.cfg.view.clone(), opts, span)?;
 
     let result = match result {
-<<<<<<< HEAD
-        Some(output) => maybe_strip_color(output, &config),
+        Some(output) => maybe_strip_color(output, input.cfg.use_ansi_coloring),
         None => report_unsuccessful_output(input.engine_state.signals(), input.cfg.width),
-=======
-        Some(output) => maybe_strip_color(output, cfg.use_ansi_coloring),
-        None => report_unsuccessful_output(input.engine_state.signals(), cfg.term_width),
->>>>>>> 5314b31b
     };
 
     let val = Value::string(result, span);
@@ -928,13 +897,9 @@
 
         convert_table_to_output(
             table,
-<<<<<<< HEAD
-            &self.config,
-=======
-            &self.cfg,
->>>>>>> 5314b31b
             self.engine_state.signals(),
             self.table_config.width,
+            self.table_config.use_ansi_coloring,
         )
     }
 }
@@ -1083,25 +1048,9 @@
     Some(Value::string(val, span))
 }
 
-<<<<<<< HEAD
-fn maybe_strip_color(output: String, config: &Config) -> String {
+fn maybe_strip_color(output: String, use_ansi_coloring: bool) -> String {
     // the terminal is for when people do ls from vim, there should be no coloring there
-    if !config.use_ansi_coloring || !std::io::stdout().is_terminal() {
-=======
-#[derive(Debug, Clone)]
-enum TableView {
-    General,
-    Collapsed,
-    Expanded {
-        limit: Option<usize>,
-        flatten: bool,
-        flatten_separator: Option<String>,
-    },
-}
-
-fn maybe_strip_color(output: String, use_ansi_coloring: bool) -> String {
-    if !use_ansi_coloring {
->>>>>>> 5314b31b
+    if !use_ansi_coloring || !std::io::stdout().is_terminal() {
         // Draw the table without ansi colors
         nu_utils::strip_ansi_string_likely(output)
     } else {
@@ -1136,19 +1085,14 @@
 }
 
 fn convert_table_to_output(
-<<<<<<< HEAD
     table: ShellResult<Option<String>>,
-    config: &Config,
-=======
-    table: Result<Option<String>, ShellError>,
-    cfg: &TableConfig,
->>>>>>> 5314b31b
     signals: &Signals,
     term_width: usize,
+    use_ansi_coloring: bool,
 ) -> Option<ShellResult<Vec<u8>>> {
     match table {
         Ok(Some(table)) => {
-            let table = maybe_strip_color(table, cfg.use_ansi_coloring);
+            let table = maybe_strip_color(table, use_ansi_coloring);
 
             let mut bytes = table.as_bytes().to_vec();
             bytes.push(b'\n'); // nu-table tables don't come with a newline on the end
