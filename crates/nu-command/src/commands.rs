--- conflicted
+++ resolved
@@ -192,14 +192,9 @@
 #[cfg(feature = "dataframe")]
 pub(crate) use dataframe::{
     DataFrame, DataFrameAggregate, DataFrameConvert, DataFrameDTypes, DataFrameDrop,
-<<<<<<< HEAD
     DataFrameDummies, DataFrameGroupBy, DataFrameHead, DataFrameJoin, DataFrameList, DataFrameLoad,
     DataFrameMelt, DataFramePivot, DataFrameSample, DataFrameSelect, DataFrameShow, DataFrameSlice,
     DataFrameTail,
-=======
-    DataFrameGroupBy, DataFrameJoin, DataFrameList, DataFrameLoad, DataFrameSample,
-    DataFrameSelect, DataFrameShow,
->>>>>>> 0886afe6
 };
 pub(crate) use enter::Enter;
 pub(crate) use every::Every;
