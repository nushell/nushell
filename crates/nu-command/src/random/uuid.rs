--- conflicted
+++ resolved
@@ -31,15 +31,12 @@
                 "The name string for v3 and v5 UUIDs. Required for v3 and v5.",
                 Some('s'),
             )
-<<<<<<< HEAD
             .named(
                 "mac",
                 SyntaxShape::String,
                 "The MAC address (node ID) used to generate v1 UUIDs. Required for v1.",
                 Some('m'),
             )
-=======
->>>>>>> 24be41c1
             .allow_variants_without_examples(true)
     }
 
@@ -55,22 +52,10 @@
         &self,
         engine_state: &EngineState,
         stack: &mut Stack,
+        stack: &mut Stack,
         call: &Call,
         _input: PipelineData,
     ) -> Result<PipelineData, ShellError> {
-<<<<<<< HEAD
-=======
-        let head = call.head;
-        report_parse_warning(
-            &StateWorkingSet::new(engine_state),
-            &ParseWarning::DeprecatedWarning {
-                old_command: "random uuid".into(),
-                new_suggestion: "use `random uuid[version]`".into(),
-                span: head,
-                url: "`help random uuid[version]`".into(),
-            },
-        );
->>>>>>> 24be41c1
         uuid(engine_state, stack, call)
     }
 
@@ -83,11 +68,7 @@
             },
             Example {
                 description: "Generate a uuid v1 string (timestamp-based)",
-<<<<<<< HEAD
                 example: "random uuid -v 1 -m 00:11:22:33:44:55",
-=======
-                example: "random uuid -v 1",
->>>>>>> 24be41c1
                 result: None,
             },
             Example {
@@ -96,14 +77,11 @@
                 result: None,
             },
             Example {
-<<<<<<< HEAD
                 description: "Generate a uuid v4 string (random).",
                 example: "random uuid -v 4",
                 result: None,
             },
             Example {
-=======
->>>>>>> 24be41c1
                 description: "Generate a uuid v5 string (namespace with SHA1)",
                 example: "random uuid -v 5 -n dns -s example.com",
                 result: None,
@@ -123,52 +101,6 @@
     call: &Call,
 ) -> Result<PipelineData, ShellError> {
     let span = call.head;
-<<<<<<< HEAD
-=======
-
-    let version: Option<i64> = call.get_flag(engine_state, stack, "version")?;
-    let version = version.unwrap_or(4);
-
-    let uuid_str = match version {
-        1 => {
-            let ts = Timestamp::now(uuid::timestamp::context::NoContext);
-            let node_id = random_mac_address();
-            let uuid = Uuid::new_v1(ts, &node_id);
-            uuid.hyphenated().to_string()
-        }
-        3 => {
-            let (namespace, name) = get_namespace_and_name(engine_state, stack, call, span)?;
-            let uuid = Uuid::new_v3(&namespace, name.as_bytes());
-            uuid.hyphenated().to_string()
-        }
-        4 => {
-            let uuid = Uuid::new_v4();
-            uuid.hyphenated().to_string()
-        }
-        5 => {
-            let (namespace, name) = get_namespace_and_name(engine_state, stack, call, span)?;
-            let uuid = Uuid::new_v5(&namespace, name.as_bytes());
-            uuid.hyphenated().to_string()
-        }
-        7 => {
-            let ts = Timestamp::now(uuid::timestamp::context::NoContext);
-            let uuid = Uuid::new_v7(ts);
-            uuid.hyphenated().to_string()
-        }
-        _ => {
-            return Err(ShellError::GenericError {
-                error: format!(
-                    "Unsupported UUID version: {}. Supported versions are 1, 3, 4, 5, and 7.",
-                    version
-                ),
-                msg: "Invalid UUID version".to_string(),
-                span: Some(span),
-                help: Some("Specify version with -v: 1, 3, 4, 5, or 7".to_string()),
-                inner: Vec::new(),
-            });
-        }
-    };
->>>>>>> 24be41c1
 
     let version: Option<i64> = call.get_flag(engine_state, stack, "version")?;
     let version = version.unwrap_or(4);
@@ -262,16 +194,6 @@
     Ok(mac)
 }
 
-<<<<<<< HEAD
-=======
-fn random_mac_address() -> [u8; 6] {
-    let mut mac = [0u8; 6];
-    mac.iter_mut().for_each(|byte| *byte = rand::random());
-    mac[0] |= 0x01;
-    mac
-}
-
->>>>>>> 24be41c1
 fn get_namespace_and_name(
     engine_state: &EngineState,
     stack: &mut Stack,
