--- conflicted
+++ resolved
@@ -195,64 +195,35 @@
             Example {
                 description: "Convert list of timestamps to datetimes",
                 example: r#"["2023-03-30 10:10:07 -05:00", "2023-05-05 13:43:49 -05:00", "2023-06-05 01:37:42 -05:00"] | into datetime"#,
-<<<<<<< HEAD
-                result: Some(Value::List {
-                    vals: vec![
-                        Value::Date {
-                            val: DateTime::parse_from_str(
-=======
                 result: Some(Value::list(
                     vec![
                         Value::date(
                             DateTime::parse_from_str(
->>>>>>> a9a82de5
                                 "2023-03-30 10:10:07 -05:00",
                                 "%Y-%m-%d %H:%M:%S %z",
                             )
                             .expect("date calculation should not fail in test"),
-<<<<<<< HEAD
-                            span: Span::test_data(),
-                        },
-                        Value::Date {
-                            val: DateTime::parse_from_str(
-=======
                             Span::test_data(),
                         ),
                         Value::date(
                             DateTime::parse_from_str(
->>>>>>> a9a82de5
                                 "2023-05-05 13:43:49 -05:00",
                                 "%Y-%m-%d %H:%M:%S %z",
                             )
                             .expect("date calculation should not fail in test"),
-<<<<<<< HEAD
-                            span: Span::test_data(),
-                        },
-                        Value::Date {
-                            val: DateTime::parse_from_str(
-=======
                             Span::test_data(),
                         ),
                         Value::date(
                             DateTime::parse_from_str(
->>>>>>> a9a82de5
                                 "2023-06-05 01:37:42 -05:00",
                                 "%Y-%m-%d %H:%M:%S %z",
                             )
                             .expect("date calculation should not fail in test"),
-<<<<<<< HEAD
-                            span: Span::test_data(),
-                        },
-                    ],
-                    span: Span::test_data(),
-                }),
-=======
                             Span::test_data(),
                         ),
                     ],
                     Span::test_data(),
                 )),
->>>>>>> a9a82de5
             },
         ]
     }
@@ -269,16 +240,7 @@
     if matches!(input, Value::String { .. }) && dateformat.is_none() {
         if let Ok(input_val) = input.as_spanned_string() {
             match parse_date_from_string(&input_val.item, input_val.span) {
-<<<<<<< HEAD
-                Ok(date) => {
-                    return Value::Date {
-                        val: date,
-                        span: input_val.span,
-                    }
-                }
-=======
                 Ok(date) => return Value::date(date, input_val.span),
->>>>>>> a9a82de5
                 Err(err) => err,
             };
         }
@@ -310,26 +272,6 @@
                 // note all these `.timestamp_nanos()` could overflow if we didn't check range in `<date> | into int`.
 
                 // default to UTC
-<<<<<<< HEAD
-                None => Value::Date {
-                    val: Utc.timestamp_nanos(ts).into(),
-                    span: head,
-                },
-                Some(Spanned { item, span }) => match item {
-                    Zone::Utc => {
-                        let dt = Utc.timestamp_nanos(ts);
-                        Value::Date {
-                            val: dt.into(),
-                            span: *span,
-                        }
-                    }
-                    Zone::Local => {
-                        let dt = Local.timestamp_nanos(ts);
-                        Value::Date {
-                            val: dt.into(),
-                            span: *span,
-                        }
-=======
                 None => Value::date(Utc.timestamp_nanos(ts).into(), head),
                 Some(Spanned { item, span }) => match item {
                     Zone::Utc => {
@@ -339,62 +281,26 @@
                     Zone::Local => {
                         let dt = Local.timestamp_nanos(ts);
                         Value::date(dt.into(), *span)
->>>>>>> a9a82de5
                     }
                     Zone::East(i) => match FixedOffset::east_opt((*i as i32) * HOUR) {
                         Some(eastoffset) => {
                             let dt = eastoffset.timestamp_nanos(ts);
-<<<<<<< HEAD
-                            Value::Date {
-                                val: dt,
-                                span: *span,
-                            }
-                        }
-                        None => Value::Error {
-                            error: Box::new(ShellError::DatetimeParseError(
-                                input.debug_value(),
-                                *span,
-                            )),
-                        },
-=======
                             Value::date(dt, *span)
                         }
                         None => Value::error(
                             ShellError::DatetimeParseError(input.debug_value(), *span),
                             *span,
                         ),
->>>>>>> a9a82de5
                     },
                     Zone::West(i) => match FixedOffset::west_opt((*i as i32) * HOUR) {
                         Some(westoffset) => {
                             let dt = westoffset.timestamp_nanos(ts);
-<<<<<<< HEAD
-                            Value::Date {
-                                val: dt,
-                                span: *span,
-                            }
-                        }
-                        None => Value::Error {
-                            error: Box::new(ShellError::DatetimeParseError(
-                                input.debug_value(),
-                                *span,
-                            )),
-                        },
-                    },
-                    Zone::Error => Value::Error {
-                        // This is an argument error, not an input error
-                        error: Box::new(ShellError::TypeMismatch {
-                            err_message: "Invalid timezone or offset".to_string(),
-                            span: *span,
-                        }),
-=======
                             Value::date(dt, *span)
                         }
                         None => Value::error(
                             ShellError::DatetimeParseError(input.debug_value(), *span),
                             *span,
                         ),
->>>>>>> a9a82de5
                     },
                     Zone::Error => Value::error(
                         // This is an argument error, not an input error
