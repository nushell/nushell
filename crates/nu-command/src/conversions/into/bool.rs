--- conflicted
+++ resolved
@@ -63,30 +63,6 @@
                         Value::test_record(Record {
                             cols: vec!["value".to_string()],
                             vals: vec![Value::bool(false, span)],
-<<<<<<< HEAD
-                            span,
-                        },
-                        Value::Record {
-                            cols: vec!["value".to_string()],
-                            vals: vec![Value::bool(true, span)],
-                            span,
-                        },
-                        Value::Record {
-                            cols: vec!["value".to_string()],
-                            vals: vec![Value::bool(false, span)],
-                            span,
-                        },
-                        Value::Record {
-                            cols: vec!["value".to_string()],
-                            vals: vec![Value::bool(true, span)],
-                            span,
-                        },
-                        Value::Record {
-                            cols: vec!["value".to_string()],
-                            vals: vec![Value::bool(true, span)],
-                            span,
-                        },
-=======
                         }),
                         Value::test_record(Record {
                             cols: vec!["value".to_string()],
@@ -104,7 +80,6 @@
                             cols: vec!["value".to_string()],
                             vals: vec![Value::bool(true, span)],
                         }),
->>>>>>> a9a82de5
                     ],
                     span,
                 )),
