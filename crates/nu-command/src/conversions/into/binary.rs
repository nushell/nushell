use nu_cmd_base::input_handler::{operate, CmdArgument};
use nu_engine::CallExt;
use nu_protocol::{
    ast::{Call, CellPath},
    engine::{Command, EngineState, Stack},
    Category, Example, IntoPipelineData, PipelineData, ShellError, Signature, Span, SyntaxShape,
    Type, Value,
};

pub struct Arguments {
    cell_paths: Option<Vec<CellPath>>,
<<<<<<< HEAD
=======
    compact: bool,
>>>>>>> a9a82de5
}

impl CmdArgument for Arguments {
    fn take_cell_paths(&mut self) -> Option<Vec<CellPath>> {
        self.cell_paths.take()
    }
}

#[derive(Clone)]
pub struct SubCommand;

impl Command for SubCommand {
    fn name(&self) -> &str {
        "into binary"
    }

    fn signature(&self) -> Signature {
        Signature::build("into binary")
            .input_output_types(vec![
                (Type::Binary, Type::Binary),
                (Type::Int, Type::Binary),
                (Type::Number, Type::Binary),
                (Type::String, Type::Binary),
                (Type::Bool, Type::Binary),
                (Type::Filesize, Type::Binary),
                (Type::Date, Type::Binary),
                (Type::Table(vec![]), Type::Table(vec![])),
                (Type::Record(vec![]), Type::Record(vec![])),
            ])
            .allow_variants_without_examples(true) // TODO: supply exhaustive examples
            .switch("compact", "output without padding zeros", Some('c'))
            .rest(
                "rest",
                SyntaxShape::CellPath,
                "for a data structure input, convert data at the given cell paths",
            )
            .category(Category::Conversions)
    }

    fn usage(&self) -> &str {
        "Convert value to a binary primitive."
    }

    fn search_terms(&self) -> Vec<&str> {
        vec!["convert", "bytes"]
    }

    fn run(
        &self,
        engine_state: &EngineState,
        stack: &mut Stack,
        call: &Call,
        input: PipelineData,
    ) -> Result<PipelineData, ShellError> {
        into_binary(engine_state, stack, call, input)
    }

    fn examples(&self) -> Vec<Example> {
        vec![
            Example {
                description: "convert string to a nushell binary primitive",
                example: "'This is a string that is exactly 52 characters long.' | into binary",
                result: Some(Value::binary(
                    "This is a string that is exactly 52 characters long."
                        .to_string()
                        .as_bytes()
                        .to_vec(),
                    Span::test_data(),
                )),
            },
            Example {
                description: "convert a number to a nushell binary primitive",
                example: "1 | into binary",
                result: Some(Value::binary(
                    i64::from(1).to_ne_bytes().to_vec(),
                    Span::test_data(),
                )),
            },
            Example {
                description: "convert a boolean to a nushell binary primitive",
                example: "true | into binary",
                result: Some(Value::binary(
                    i64::from(1).to_ne_bytes().to_vec(),
                    Span::test_data(),
                )),
            },
            Example {
                description: "convert a filesize to a nushell binary primitive",
                example: "ls | where name == LICENSE | get size | into binary",
                result: None,
            },
            Example {
                description: "convert a filepath to a nushell binary primitive",
                example: "ls | where name == LICENSE | get name | path expand | into binary",
                result: None,
            },
            Example {
                description: "convert a float to a nushell binary primitive",
                example: "1.234 | into binary",
                result: Some(Value::binary(
                    1.234f64.to_ne_bytes().to_vec(),
                    Span::test_data(),
                )),
            },
            Example {
                description:
                    "convert an integer to a nushell binary primitive with compact enabled",
                example: "10 | into binary --compact",
                result: Some(Value::binary(vec![10], Span::test_data())),
            },
        ]
    }
}

fn into_binary(
    engine_state: &EngineState,
    stack: &mut Stack,
    call: &Call,
    input: PipelineData,
) -> Result<PipelineData, ShellError> {
    let head = call.head;
    let cell_paths = call.rest(engine_state, stack, 0)?;
    let cell_paths = (!cell_paths.is_empty()).then_some(cell_paths);

    match input {
        PipelineData::ExternalStream { stdout: None, .. } => {
            Ok(Value::binary(vec![], head).into_pipeline_data())
        }
        PipelineData::ExternalStream {
            stdout: Some(stream),
            ..
        } => {
            // TODO: in the future, we may want this to stream out, converting each to bytes
            let output = stream.into_bytes()?;
            Ok(Value::binary(output.item, head).into_pipeline_data())
        }
        _ => {
<<<<<<< HEAD
            let args = Arguments { cell_paths };
=======
            let args = Arguments {
                cell_paths,
                compact: call.has_flag("compact"),
            };
>>>>>>> a9a82de5
            operate(action, args, input, call.head, engine_state.ctrlc.clone())
        }
    }
}

<<<<<<< HEAD
fn int_to_endian(n: i64) -> Vec<u8> {
    if cfg!(target_endian = "little") {
        n.to_le_bytes().to_vec()
    } else {
        n.to_be_bytes().to_vec()
    }
}

fn float_to_endian(n: f64) -> Vec<u8> {
    if cfg!(target_endian = "little") {
        n.to_le_bytes().to_vec()
    } else {
        n.to_be_bytes().to_vec()
    }
}

pub fn action(input: &Value, _args: &Arguments, span: Span) -> Value {
    match input {
=======
pub fn action(input: &Value, _args: &Arguments, span: Span) -> Value {
    let value = match input {
>>>>>>> a9a82de5
        Value::Binary { .. } => input.clone(),
        Value::Int { val, .. } => Value::binary(val.to_ne_bytes().to_vec(), span),
        Value::Float { val, .. } => Value::binary(val.to_ne_bytes().to_vec(), span),
        Value::Filesize { val, .. } => Value::binary(val.to_ne_bytes().to_vec(), span),
        Value::String { val, .. } => Value::binary(val.as_bytes().to_vec(), span),
        Value::Bool { val, .. } => Value::binary(i64::from(*val).to_ne_bytes().to_vec(), span),
        Value::Duration { val, .. } => Value::binary(val.to_ne_bytes().to_vec(), span),
        Value::Date { val, .. } => {
            Value::binary(val.format("%c").to_string().as_bytes().to_vec(), span)
        }
        // Propagate errors by explicitly matching them before the final case.
        Value::Error { .. } => input.clone(),
        other => Value::error(
            ShellError::OnlySupportsThisInputType {
                exp_input_type: "integer, float, filesize, string, date, duration, binary or bool"
                    .into(),
                wrong_type: other.get_type().to_string(),
                dst_span: span,
                src_span: other.span(),
            },
            span,
        ),
    };

    if _args.compact {
        let val_span = value.span();
        if let Value::Binary { val, .. } = value {
            let val = if cfg!(target_endian = "little") {
                match val.iter().rposition(|&x| x != 0) {
                    Some(idx) => &val[..idx + 1],
                    None => &val,
                }
            } else {
                match val.iter().position(|&x| x != 0) {
                    Some(idx) => &val[idx..],
                    None => &val,
                }
            };

            Value::binary(val.to_vec(), val_span)
        } else {
            value
        }
    } else {
        value
    }
}

#[cfg(test)]
mod test {
    use rstest::rstest;

    use super::*;

    #[test]
    fn test_examples() {
        use crate::test_examples;

        test_examples(SubCommand {})
    }

    #[rstest]
    #[case(vec![10], vec![10], vec![10])]
    #[case(vec![10, 0, 0], vec![10], vec![10, 0, 0])]
    #[case(vec![0, 0, 10], vec![0, 0, 10], vec![10])]
    #[case(vec![0, 10, 0, 0], vec![0, 10], vec![10, 0, 0])]
    fn test_compact(#[case] input: Vec<u8>, #[case] little: Vec<u8>, #[case] big: Vec<u8>) {
        let s = Value::test_binary(input);
        let actual = action(
            &s,
            &Arguments {
                cell_paths: None,
                compact: true,
            },
            Span::test_data(),
        );
        if cfg!(target_endian = "little") {
            assert_eq!(actual, Value::test_binary(little));
        } else {
            assert_eq!(actual, Value::test_binary(big));
        }
    }
}<|MERGE_RESOLUTION|>--- conflicted
+++ resolved
@@ -9,10 +9,7 @@
 
 pub struct Arguments {
     cell_paths: Option<Vec<CellPath>>,
-<<<<<<< HEAD
-=======
     compact: bool,
->>>>>>> a9a82de5
 }
 
 impl CmdArgument for Arguments {
@@ -150,42 +147,17 @@
             Ok(Value::binary(output.item, head).into_pipeline_data())
         }
         _ => {
-<<<<<<< HEAD
-            let args = Arguments { cell_paths };
-=======
             let args = Arguments {
                 cell_paths,
                 compact: call.has_flag("compact"),
             };
->>>>>>> a9a82de5
             operate(action, args, input, call.head, engine_state.ctrlc.clone())
         }
     }
 }
 
-<<<<<<< HEAD
-fn int_to_endian(n: i64) -> Vec<u8> {
-    if cfg!(target_endian = "little") {
-        n.to_le_bytes().to_vec()
-    } else {
-        n.to_be_bytes().to_vec()
-    }
-}
-
-fn float_to_endian(n: f64) -> Vec<u8> {
-    if cfg!(target_endian = "little") {
-        n.to_le_bytes().to_vec()
-    } else {
-        n.to_be_bytes().to_vec()
-    }
-}
-
-pub fn action(input: &Value, _args: &Arguments, span: Span) -> Value {
-    match input {
-=======
 pub fn action(input: &Value, _args: &Arguments, span: Span) -> Value {
     let value = match input {
->>>>>>> a9a82de5
         Value::Binary { .. } => input.clone(),
         Value::Int { val, .. } => Value::binary(val.to_ne_bytes().to_vec(), span),
         Value::Float { val, .. } => Value::binary(val.to_ne_bytes().to_vec(), span),
