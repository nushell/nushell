--- conflicted
+++ resolved
@@ -219,37 +219,12 @@
         Value::Date { val, .. } => Value::string(val.format("%c").to_string(), span),
         Value::String { val, .. } => Value::string(val.to_string(), span),
 
-<<<<<<< HEAD
-        Value::Filesize { val: _, .. } => Value::String {
-            val: input.into_string(", ", config),
-            span,
-        },
-        Value::Duration { val: _, .. } => Value::String {
-            val: input.into_string("", config),
-            span,
-        },
-
-        Value::Error { error } => Value::String {
-            val: into_code(error).unwrap_or_default(),
-            span,
-        },
-        Value::Nothing { .. } => Value::String {
-            val: "".to_string(),
-            span,
-        },
-        Value::Record {
-            cols: _,
-            vals: _,
-            span: _,
-        } => Value::Error {
-=======
         Value::Filesize { val: _, .. } => Value::string(input.into_string(", ", config), span),
         Value::Duration { val: _, .. } => Value::string(input.into_string("", config), span),
 
         Value::Error { error, .. } => Value::string(into_code(error).unwrap_or_default(), span),
         Value::Nothing { .. } => Value::string("".to_string(), span),
         Value::Record { .. } => Value::error(
->>>>>>> a9a82de5
             // Watch out for CantConvert's argument order
             ShellError::CantConvert {
                 to_type: "string".into(),
