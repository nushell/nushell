--- conflicted
+++ resolved
@@ -40,14 +40,11 @@
                 (Type::Bool, Type::String),
                 (Type::Filesize, Type::String),
                 (Type::Date, Type::String),
-<<<<<<< HEAD
                 (Type::Duration, Type::String),
-=======
                 (
                     Type::List(Box::new(Type::Any)),
                     Type::List(Box::new(Type::String)),
                 ),
->>>>>>> 17caa313
             ])
             .allow_variants_without_examples(true) // https://github.com/nushell/nushell/issues/7032
             .rest(
