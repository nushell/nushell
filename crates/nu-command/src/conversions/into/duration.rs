use nu_engine::CallExt;
use nu_parser::{parse_unit_value, DURATION_UNIT_GROUPS};
use nu_protocol::{
    ast::{Call, CellPath, Expr},
    engine::{Command, EngineState, Stack},
    Category, Example, PipelineData, ShellError, Signature, Span, SyntaxShape, Type, Unit, Value,
};

#[derive(Clone)]
pub struct SubCommand;

impl Command for SubCommand {
    fn name(&self) -> &str {
        "into duration"
    }

    fn signature(&self) -> Signature {
        Signature::build("into duration")
            .input_output_types(vec![
                (Type::String, Type::Duration),
                (Type::Duration, Type::Duration),
                (Type::Table(vec![]), Type::Table(vec![])),
                (Type::Record(vec![]), Type::Record(vec![])),
            ])
<<<<<<< HEAD
=======
            .allow_variants_without_examples(true)
            .named(
                "convert",
                SyntaxShape::String,
                "convert duration into another duration",
                Some('c'),
            )
>>>>>>> 6aa30132
            .rest(
                "rest",
                SyntaxShape::CellPath,
                "for a data structure input, convert data at the given cell paths",
            )
            .category(Category::Conversions)
    }

    fn usage(&self) -> &str {
        "Convert value to duration."
    }

    fn extra_usage(&self) -> &str {
        "This command does not take leap years into account, and every month is assumed to have 30 days."
    }

    fn search_terms(&self) -> Vec<&str> {
        vec!["convert", "time", "period"]
    }

    fn run(
        &self,
        engine_state: &EngineState,
        stack: &mut Stack,
        call: &Call,
        input: PipelineData,
    ) -> Result<PipelineData, ShellError> {
        into_duration(engine_state, stack, call, input)
    }

    fn examples(&self) -> Vec<Example> {
        let span = Span::test_data();
        vec![
            Example {
                description: "Convert string to duration in table",
                example:
                    "[[value]; ['1sec'] ['2min'] ['3hr'] ['4day'] ['5wk']] | into duration value",
                result: Some(Value::List {
                    vals: vec![
                        Value::Record {
                            cols: vec!["value".to_string()],
                            vals: vec![Value::Duration {
                                val: 1000 * 1000 * 1000,
                                span,
                            }],
                            span,
                        },
                        Value::Record {
                            cols: vec!["value".to_string()],
                            vals: vec![Value::Duration {
                                val: 2 * 60 * 1000 * 1000 * 1000,
                                span,
                            }],
                            span,
                        },
                        Value::Record {
                            cols: vec!["value".to_string()],
                            vals: vec![Value::Duration {
                                val: 3 * 60 * 60 * 1000 * 1000 * 1000,
                                span,
                            }],
                            span,
                        },
                        Value::Record {
                            cols: vec!["value".to_string()],
                            vals: vec![Value::Duration {
                                val: 4 * 24 * 60 * 60 * 1000 * 1000 * 1000,
                                span,
                            }],
                            span,
                        },
                        Value::Record {
                            cols: vec!["value".to_string()],
                            vals: vec![Value::Duration {
                                val: 5 * 7 * 24 * 60 * 60 * 1000 * 1000 * 1000,
                                span,
                            }],
                            span,
                        },
                    ],
                    span,
                }),
            },
            Example {
                description: "Convert string to duration",
                example: "'7min' | into duration",
                result: Some(Value::Duration {
                    val: 7 * 60 * 1000 * 1000 * 1000,
                    span,
                }),
            },
            Example {
                description: "Convert duration to duration",
                example: "420sec | into duration",
                result: Some(Value::Duration {
                    val: 7 * 60 * 1000 * 1000 * 1000,
                    span,
                }),
            },
        ]
    }
}

fn into_duration(
    engine_state: &EngineState,
    stack: &mut Stack,
    call: &Call,
    input: PipelineData,
) -> Result<PipelineData, ShellError> {
    let span = match input.span() {
        Some(t) => t,
        None => call.head,
    };
    let column_paths: Vec<CellPath> = call.rest(engine_state, stack, 0)?;

    input.map(
        move |v| {
            if column_paths.is_empty() {
                action(&v, span)
            } else {
                let mut ret = v;
                for path in &column_paths {
                    let r =
                        ret.update_cell_path(&path.members, Box::new(move |old| action(old, span)));
                    if let Err(error) = r {
                        return Value::Error {
                            error: Box::new(error),
                        };
                    }
                }

                ret
            }
        },
        engine_state.ctrlc.clone(),
    )
}

fn string_to_duration(s: &str, span: Span, value_span: Span) -> Result<i64, ShellError> {
    if let Some(Ok(expression)) = parse_unit_value(
        s.as_bytes(),
        span,
        DURATION_UNIT_GROUPS,
        Type::Duration,
        |x| x,
    ) {
        if let Expr::ValueWithUnit(value, unit) = expression.expr {
            if let Expr::Int(x) = value.expr {
                match unit.item {
                    Unit::Nanosecond => return Ok(x),
                    Unit::Microsecond => return Ok(x * 1000),
                    Unit::Millisecond => return Ok(x * 1000 * 1000),
                    Unit::Second => return Ok(x * 1000 * 1000 * 1000),
                    Unit::Minute => return Ok(x * 60 * 1000 * 1000 * 1000),
                    Unit::Hour => return Ok(x * 60 * 60 * 1000 * 1000 * 1000),
                    Unit::Day => return Ok(x * 24 * 60 * 60 * 1000 * 1000 * 1000),
                    Unit::Week => return Ok(x * 7 * 24 * 60 * 60 * 1000 * 1000 * 1000),
                    _ => {}
                }
            }
        }
    }

    Err(ShellError::CantConvertToDuration {
        details: s.to_string(),
        dst_span: span,
        src_span: value_span,
        help: Some(
            "supported units are ns, us/µs, ms, sec, min, hr, day, wk, month, yr, and dec"
                .to_string(),
        ),
    })
}

fn action(input: &Value, span: Span) -> Value {
    match input {
        Value::Duration { .. } => input.clone(),
        Value::String {
            val,
            span: value_span,
        } => match string_to_duration(val, span, *value_span) {
            Ok(val) => Value::Duration { val, span },
            Err(error) => Value::Error {
                error: Box::new(error),
            },
        },
        // Propagate errors by explicitly matching them before the final case.
        Value::Error { .. } => input.clone(),
        other => Value::Error {
            error: Box::new(ShellError::OnlySupportsThisInputType {
                exp_input_type: "string or duration".into(),
                wrong_type: other.get_type().to_string(),
                dst_span: span,
                src_span: other.expect_span(),
            }),
        },
    }
}

#[cfg(test)]
mod test {
    use super::*;

    #[test]
    fn test_examples() {
        use crate::test_examples;

        test_examples(SubCommand {})
    }

    #[test]
    fn turns_ns_to_duration() {
        let span = Span::new(0, 2);
        let word = Value::test_string("3ns");
        let expected = Value::Duration { val: 3, span };

        let actual = action(&word, span);
        assert_eq!(actual, expected);
    }

    #[test]
    fn turns_us_to_duration() {
        let span = Span::new(0, 2);
        let word = Value::test_string("4us");
        let expected = Value::Duration {
            val: 4 * 1000,
            span,
        };

        let actual = action(&word, span);
        assert_eq!(actual, expected);
    }

    #[test]
    fn turns_micro_sign_s_to_duration() {
        let span = Span::new(0, 2);
        let word = Value::test_string("4\u{00B5}s");
        let expected = Value::Duration {
            val: 4 * 1000,
            span,
        };

        let actual = action(&word, span);
        assert_eq!(actual, expected);
    }

    #[test]
    fn turns_mu_s_to_duration() {
        let span = Span::new(0, 2);
        let word = Value::test_string("4\u{03BC}s");
        let expected = Value::Duration {
            val: 4 * 1000,
            span,
        };

        let actual = action(&word, span);
        assert_eq!(actual, expected);
    }

    #[test]
    fn turns_ms_to_duration() {
        let span = Span::new(0, 2);
        let word = Value::test_string("5ms");
        let expected = Value::Duration {
            val: 5 * 1000 * 1000,
            span,
        };

        let actual = action(&word, span);
        assert_eq!(actual, expected);
    }

    #[test]
    fn turns_sec_to_duration() {
        let span = Span::new(0, 3);
        let word = Value::test_string("1sec");
        let expected = Value::Duration {
            val: 1000 * 1000 * 1000,
            span,
        };

        let actual = action(&word, span);
        assert_eq!(actual, expected);
    }

    #[test]
    fn turns_min_to_duration() {
        let span = Span::new(0, 3);
        let word = Value::test_string("7min");
        let expected = Value::Duration {
            val: 7 * 60 * 1000 * 1000 * 1000,
            span,
        };

        let actual = action(&word, span);
        assert_eq!(actual, expected);
    }

    #[test]
    fn turns_hr_to_duration() {
        let span = Span::new(0, 3);
        let word = Value::test_string("42hr");
        let expected = Value::Duration {
            val: 42 * 60 * 60 * 1000 * 1000 * 1000,
            span,
        };

        let actual = action(&word, span);
        assert_eq!(actual, expected);
    }

    #[test]
    fn turns_day_to_duration() {
        let span = Span::new(0, 5);
        let word = Value::test_string("123day");
        let expected = Value::Duration {
            val: 123 * 24 * 60 * 60 * 1000 * 1000 * 1000,
            span,
        };

        let actual = action(&word, span);
        assert_eq!(actual, expected);
    }

    #[test]
    fn turns_wk_to_duration() {
        let span = Span::new(0, 2);
        let word = Value::test_string("3wk");
        let expected = Value::Duration {
            val: 3 * 7 * 24 * 60 * 60 * 1000 * 1000 * 1000,
            span,
        };

        let actual = action(&word, span);
        assert_eq!(actual, expected);
    }
}<|MERGE_RESOLUTION|>--- conflicted
+++ resolved
@@ -22,16 +22,7 @@
                 (Type::Table(vec![]), Type::Table(vec![])),
                 (Type::Record(vec![]), Type::Record(vec![])),
             ])
-<<<<<<< HEAD
-=======
             .allow_variants_without_examples(true)
-            .named(
-                "convert",
-                SyntaxShape::String,
-                "convert duration into another duration",
-                Some('c'),
-            )
->>>>>>> 6aa30132
             .rest(
                 "rest",
                 SyntaxShape::CellPath,
