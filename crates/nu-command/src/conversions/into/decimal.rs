--- conflicted
+++ resolved
@@ -110,11 +110,7 @@
     let span = input.span();
     match input {
         Value::Float { .. } => input.clone(),
-<<<<<<< HEAD
-        Value::String { val: s, span } => {
-=======
         Value::String { val: s, .. } => {
->>>>>>> a9a82de5
             let other = s.trim();
 
             match other.parse::<f64>() {
