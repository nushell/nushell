--- conflicted
+++ resolved
@@ -79,41 +79,6 @@
             Example {
                 description: "Convert string to filesize in table",
                 example: r#"[[device size]; ["/dev/sda1" "200"] ["/dev/loop0" "50"]] | into filesize size"#,
-<<<<<<< HEAD
-                result: Some(Value::List {
-                    vals: vec![
-                        Value::Record {
-                            cols: vec!["device".to_string(), "size".to_string()],
-                            vals: vec![
-                                Value::String {
-                                    val: "/dev/sda1".to_string(),
-                                    span: Span::test_data(),
-                                },
-                                Value::Filesize {
-                                    val: 200,
-                                    span: Span::test_data(),
-                                },
-                            ],
-                            span: Span::test_data(),
-                        },
-                        Value::Record {
-                            cols: vec!["device".to_string(), "size".to_string()],
-                            vals: vec![
-                                Value::String {
-                                    val: "/dev/loop0".to_string(),
-                                    span: Span::test_data(),
-                                },
-                                Value::Filesize {
-                                    val: 50,
-                                    span: Span::test_data(),
-                                },
-                            ],
-                            span: Span::test_data(),
-                        },
-                    ],
-                    span: Span::test_data(),
-                }),
-=======
                 result: Some(Value::list(
                     vec![
                         Value::test_record(Record {
@@ -133,7 +98,6 @@
                     ],
                     Span::test_data(),
                 )),
->>>>>>> a9a82de5
             },
             Example {
                 description: "Convert string to filesize",
