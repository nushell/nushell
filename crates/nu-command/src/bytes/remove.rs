use nu_cmd_base::input_handler::{operate, CmdArgument};
use nu_engine::CallExt;
use nu_protocol::{
    ast::{Call, CellPath},
    engine::{Command, EngineState, Stack},
    Category, Example, PipelineData, Record, ShellError, Signature, Span, Spanned, SyntaxShape,
    Type, Value,
};

struct Arguments {
    pattern: Vec<u8>,
    end: bool,
    cell_paths: Option<Vec<CellPath>>,
    all: bool,
}

impl CmdArgument for Arguments {
    fn take_cell_paths(&mut self) -> Option<Vec<CellPath>> {
        self.cell_paths.take()
    }
}

#[derive(Clone)]
pub struct BytesRemove;

impl Command for BytesRemove {
    fn name(&self) -> &str {
        "bytes remove"
    }

    fn signature(&self) -> Signature {
        Signature::build("bytes remove")
            .input_output_types(vec![
                (Type::Binary, Type::Binary),
                (Type::Table(vec![]), Type::Table(vec![])),
                (Type::Record(vec![]), Type::Record(vec![])),
            ])
            .required("pattern", SyntaxShape::Binary, "the pattern to find")
            .rest(
                "rest",
                SyntaxShape::CellPath,
                "for a data structure input, remove bytes from data at the given cell paths",
            )
            .switch("end", "remove from end of binary", Some('e'))
            .switch("all", "remove occurrences of finding binary", Some('a'))
            .category(Category::Bytes)
    }

    fn usage(&self) -> &str {
        "Remove bytes."
    }

    fn search_terms(&self) -> Vec<&str> {
        vec!["search", "shift", "switch"]
    }

    fn run(
        &self,
        engine_state: &EngineState,
        stack: &mut Stack,
        call: &Call,
        input: PipelineData,
    ) -> Result<PipelineData, ShellError> {
        let cell_paths: Vec<CellPath> = call.rest(engine_state, stack, 1)?;
        let cell_paths = (!cell_paths.is_empty()).then_some(cell_paths);
        let pattern_to_remove = call.req::<Spanned<Vec<u8>>>(engine_state, stack, 0)?;
        if pattern_to_remove.item.is_empty() {
            return Err(ShellError::TypeMismatch {
                err_message: "the pattern to remove cannot be empty".to_string(),
                span: pattern_to_remove.span,
            });
        }

        let pattern_to_remove: Vec<u8> = pattern_to_remove.item;
        let arg = Arguments {
            pattern: pattern_to_remove,
            end: call.has_flag("end"),
            cell_paths,
            all: call.has_flag("all"),
        };

        operate(remove, arg, input, call.head, engine_state.ctrlc.clone())
    }

    fn examples(&self) -> Vec<Example> {
        vec![
            Example {
                description: "Remove contents",
                example: "0x[10 AA FF AA FF] | bytes remove 0x[10 AA]",
                result: Some(Value::binary (
                    vec![0xFF, 0xAA, 0xFF],
                    Span::test_data(),
                )),
            },
            Example {
                description: "Remove all occurrences of find binary in record field",
                example: "{ data: 0x[10 AA 10 BB 10] } | bytes remove -a 0x[10] data",
<<<<<<< HEAD
                result: Some(Value::test_record(vec!["data"], 
                    vec![Value::test_binary(vec![0xAA, 0xBB])])),
=======
                result: Some(Value::test_record(Record {
                    cols: vec!["data".to_string()],
                    vals: vec![Value::test_binary(vec![0xAA, 0xBB])]
                })),
>>>>>>> a9a82de5
            },
            Example {
                description: "Remove occurrences of find binary from end",
                example: "0x[10 AA 10 BB CC AA 10] | bytes remove -e 0x[10]",
                result: Some(Value::binary (
                    vec![0x10, 0xAA, 0x10, 0xBB, 0xCC, 0xAA],
                    Span::test_data(),
                )),
            },
            Example {
                description: "Remove all occurrences of find binary in table",
                example: "[[ColA ColB ColC]; [0x[11 12 13] 0x[14 15 16] 0x[17 18 19]]] | bytes remove 0x[11] ColA ColC",
                result: Some(Value::list (
                    vec![Value::test_record(Record {
                        cols: vec!["ColA".to_string(), "ColB".to_string(), "ColC".to_string()],
                        vals: vec![
                            Value::binary (
                                vec![0x12, 0x13],
                                Span::test_data(),
                            ),
                            Value::binary (
                                 vec![0x14, 0x15, 0x16],
                                 Span::test_data(),
                            ),
                            Value::binary (
                                 vec![0x17, 0x18, 0x19],
                                 Span::test_data(),
                            ),
                        ]
                    })],
                    Span::test_data(),
                )),
            },
        ]
    }
}

fn remove(val: &Value, args: &Arguments, span: Span) -> Value {
    let val_span = val.span();
    match val {
        Value::Binary { val, .. } => remove_impl(val, args, val_span),
        // Propagate errors by explicitly matching them before the final case.
        Value::Error { .. } => val.clone(),
        other => Value::error(
            ShellError::OnlySupportsThisInputType {
                exp_input_type: "binary".into(),
                wrong_type: other.get_type().to_string(),
                dst_span: span,
                src_span: other.span(),
            },
            span,
        ),
    }
}

fn remove_impl(input: &[u8], arg: &Arguments, span: Span) -> Value {
    let mut result = vec![];
    let remove_all = arg.all;
    let input_len = input.len();
    let pattern_len = arg.pattern.len();

    // Note:
    // remove_all from start and end will generate the same result.
    // so we'll put `remove_all` relative logic into else clause.
    if arg.end && !remove_all {
        let (mut left, mut right) = (
            input.len() as isize - arg.pattern.len() as isize,
            input.len() as isize,
        );
        while left >= 0 && input[left as usize..right as usize] != arg.pattern {
            result.push(input[right as usize - 1]);
            left -= 1;
            right -= 1;
        }
        // append the remaining thing to result, this can be happening when
        // we have something to remove and remove_all is False.
        let mut remain = input[..left as usize].iter().copied().rev().collect();
        result.append(&mut remain);
        result = result.into_iter().rev().collect();
        Value::binary(result, span)
    } else {
        let (mut left, mut right) = (0, arg.pattern.len());
        while right <= input_len {
            if input[left..right] == arg.pattern {
                left += pattern_len;
                right += pattern_len;
                if !remove_all {
                    break;
                }
            } else {
                result.push(input[left]);
                left += 1;
                right += 1;
            }
        }
        // append the remaining thing to result, this can happened when
        // we have something to remove and remove_all is False.
        let mut remain = input[left..].to_vec();
        result.append(&mut remain);
        Value::binary(result, span)
    }
}

#[cfg(test)]
mod tests {
    use super::*;

    #[test]
    fn test_examples() {
        use crate::test_examples;

        test_examples(BytesRemove {})
    }
}<|MERGE_RESOLUTION|>--- conflicted
+++ resolved
@@ -95,15 +95,10 @@
             Example {
                 description: "Remove all occurrences of find binary in record field",
                 example: "{ data: 0x[10 AA 10 BB 10] } | bytes remove -a 0x[10] data",
-<<<<<<< HEAD
-                result: Some(Value::test_record(vec!["data"], 
-                    vec![Value::test_binary(vec![0xAA, 0xBB])])),
-=======
                 result: Some(Value::test_record(Record {
                     cols: vec!["data".to_string()],
                     vals: vec![Value::test_binary(vec![0xAA, 0xBB])]
                 })),
->>>>>>> a9a82de5
             },
             Example {
                 description: "Remove occurrences of find binary from end",
