--- conflicted
+++ resolved
@@ -91,14 +91,7 @@
 fn ends_with(val: &Value, args: &Arguments, span: Span) -> Value {
     let val_span = val.span();
     match val {
-<<<<<<< HEAD
-        Value::Binary {
-            val,
-            span: val_span,
-        } => Value::bool(val.ends_with(&args.pattern), *val_span),
-=======
         Value::Binary { val, .. } => Value::bool(val.ends_with(&args.pattern), val_span),
->>>>>>> a9a82de5
         // Propagate errors by explicitly matching them before the final case.
         Value::Error { .. } => val.clone(),
         other => Value::error(
