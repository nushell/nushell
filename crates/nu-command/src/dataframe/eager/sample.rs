use nu_engine::CallExt;
use nu_protocol::{
    ast::Call,
    engine::{Command, EngineState, Stack},
    Category, Example, PipelineData, ShellError, Signature, Spanned, SyntaxShape,
};

use super::super::values::NuDataFrame;

#[derive(Clone)]
pub struct SampleDF;

impl Command for SampleDF {
    fn name(&self) -> &str {
        "dfr sample"
    }

    fn usage(&self) -> &str {
        "Create sample dataframe"
    }

    fn signature(&self) -> Signature {
        Signature::build(self.name())
            .named(
                "n-rows",
                SyntaxShape::Int,
                "number of rows to be taken from dataframe",
                Some('n'),
            )
            .named(
                "fraction",
                SyntaxShape::Number,
                "fraction of dataframe to be taken",
                Some('f'),
            )
            .switch("replace", "sample with replace", Some('e'))
            .category(Category::Custom("dataframe".into()))
    }

    fn examples(&self) -> Vec<Example> {
        vec![
            Example {
                description: "Sample rows from dataframe",
                example: "[[a b]; [1 2] [3 4]] | dfr to-df | dfr sample -n 1",
                result: None, // No expected value because sampling is random
            },
            Example {
                description: "Shows sample row using fraction and replace",
                example: "[[a b]; [1 2] [3 4] [5 6]] | dfr to-df | dfr sample -f 0.5 -e",
                result: None, // No expected value because sampling is random
            },
        ]
    }

    fn run(
        &self,
        engine_state: &EngineState,
        stack: &mut Stack,
        call: &Call,
        input: PipelineData,
    ) -> Result<PipelineData, ShellError> {
        command(engine_state, stack, call, input)
    }
}

fn command(
    engine_state: &EngineState,
    stack: &mut Stack,
    call: &Call,
    input: PipelineData,
) -> Result<PipelineData, ShellError> {
    let rows: Option<Spanned<usize>> = call.get_flag(engine_state, stack, "n-rows")?;
    let fraction: Option<Spanned<f64>> = call.get_flag(engine_state, stack, "fraction")?;
    let replace: bool = call.has_flag("replace");

    let df = NuDataFrame::try_from_pipeline(input, call.head)?;

    match (rows, fraction) {
<<<<<<< HEAD
        (Some(rows), None) => df
            .as_ref()
            .sample_n(rows.item, replace, Some(0))
            .map_err(|e| {
                ShellError::SpannedLabeledError(
                    "Error creating sample".into(),
                    e.to_string(),
                    rows.span,
                )
            }),
        (None, Some(frac)) => df
            .as_ref()
            .sample_frac(frac.item, replace, Some(0))
            .map_err(|e| {
                ShellError::SpannedLabeledError(
                    "Error creating sample".into(),
                    e.to_string(),
                    frac.span,
                )
            }),
        (Some(_), Some(_)) => Err(ShellError::SpannedLabeledError(
=======
        (Some(rows), None) => df.as_ref().sample_n(rows.item, replace, 0).map_err(|e| {
            ShellError::GenericError(
                "Error creating sample".into(),
                e.to_string(),
                Some(rows.span),
                None,
                Vec::new(),
            )
        }),
        (None, Some(frac)) => df.as_ref().sample_frac(frac.item, replace, 0).map_err(|e| {
            ShellError::GenericError(
                "Error creating sample".into(),
                e.to_string(),
                Some(frac.span),
                None,
                Vec::new(),
            )
        }),
        (Some(_), Some(_)) => Err(ShellError::GenericError(
>>>>>>> dd1d9b76
            "Incompatible flags".into(),
            "Only one selection criterion allowed".into(),
            Some(call.head),
            None,
            Vec::new(),
        )),
        (None, None) => Err(ShellError::GenericError(
            "No selection".into(),
            "No selection criterion was found".into(),
            Some(call.head),
            Some("Perhaps you want to use the flag -n or -f".into()),
            Vec::new(),
        )),
    }
    .map(|df| PipelineData::Value(NuDataFrame::dataframe_into_value(df, call.head), None))
}<|MERGE_RESOLUTION|>--- conflicted
+++ resolved
@@ -76,49 +76,31 @@
     let df = NuDataFrame::try_from_pipeline(input, call.head)?;
 
     match (rows, fraction) {
-<<<<<<< HEAD
         (Some(rows), None) => df
             .as_ref()
             .sample_n(rows.item, replace, Some(0))
             .map_err(|e| {
-                ShellError::SpannedLabeledError(
+                ShellError::GenericError(
                     "Error creating sample".into(),
                     e.to_string(),
-                    rows.span,
+                    Some(rows.span),
+                    None,
+                    Vec::new(),
                 )
             }),
         (None, Some(frac)) => df
             .as_ref()
             .sample_frac(frac.item, replace, Some(0))
             .map_err(|e| {
-                ShellError::SpannedLabeledError(
+                ShellError::GenericError(
                     "Error creating sample".into(),
                     e.to_string(),
-                    frac.span,
+                    Some(frac.span),
+                    None,
+                    Vec::new(),
                 )
             }),
-        (Some(_), Some(_)) => Err(ShellError::SpannedLabeledError(
-=======
-        (Some(rows), None) => df.as_ref().sample_n(rows.item, replace, 0).map_err(|e| {
-            ShellError::GenericError(
-                "Error creating sample".into(),
-                e.to_string(),
-                Some(rows.span),
-                None,
-                Vec::new(),
-            )
-        }),
-        (None, Some(frac)) => df.as_ref().sample_frac(frac.item, replace, 0).map_err(|e| {
-            ShellError::GenericError(
-                "Error creating sample".into(),
-                e.to_string(),
-                Some(frac.span),
-                None,
-                Vec::new(),
-            )
-        }),
         (Some(_), Some(_)) => Err(ShellError::GenericError(
->>>>>>> dd1d9b76
             "Incompatible flags".into(),
             "Only one selection criterion allowed".into(),
             Some(call.head),
