use nu_protocol::{ShellError, Span, Value};
use std::cmp::Ordering;

pub enum Reduce {
    Summation,
    Product,
    Minimum,
    Maximum,
}

pub type ReducerFunction =
    Box<dyn Fn(Value, Vec<Value>, Span, Span) -> Result<Value, ShellError> + Send + Sync + 'static>;

pub fn reducer_for(command: Reduce) -> ReducerFunction {
    match command {
        Reduce::Summation => Box::new(|_, values, span, head| sum(values, span, head)),
        Reduce::Product => Box::new(|_, values, span, head| product(values, span, head)),
        Reduce::Minimum => Box::new(|_, values, span, head| min(values, span, head)),
        Reduce::Maximum => Box::new(|_, values, span, head| max(values, span, head)),
    }
}

pub fn max(data: Vec<Value>, span: Span, head: Span) -> Result<Value, ShellError> {
    let mut biggest = data
        .first()
        .ok_or_else(|| {
            ShellError::UnsupportedInput(
                "Empty input".to_string(),
                "value originates from here".into(),
                head,
                span,
            )
        })?
        .clone();

    for value in &data {
        if let Some(result) = value.partial_cmp(&biggest) {
            if result == Ordering::Greater {
                biggest = value.clone();
            }
        } else {
            return Err(ShellError::OperatorMismatch {
                op_span: head,
                lhs_ty: biggest.get_type().to_string(),
<<<<<<< HEAD
                lhs_span: biggest.span()?,
                rhs_ty: value.get_type().to_string(),
                rhs_span: value.span()?,
=======
                lhs_span: biggest.span(),
                rhs_ty: value.get_type().to_string(),
                rhs_span: value.span(),
>>>>>>> a9a82de5
            });
        }
    }
    Ok(biggest)
}

pub fn min(data: Vec<Value>, span: Span, head: Span) -> Result<Value, ShellError> {
    let mut smallest = data
        .first()
        .ok_or_else(|| {
            ShellError::UnsupportedInput(
                "Empty input".to_string(),
                "value originates from here".into(),
                head,
                span,
            )
        })?
        .clone();

    for value in &data {
        if let Some(result) = value.partial_cmp(&smallest) {
            if result == Ordering::Less {
                smallest = value.clone();
            }
        } else {
            return Err(ShellError::OperatorMismatch {
                op_span: head,
                lhs_ty: smallest.get_type().to_string(),
<<<<<<< HEAD
                lhs_span: smallest.span()?,
                rhs_ty: value.get_type().to_string(),
                rhs_span: value.span()?,
=======
                lhs_span: smallest.span(),
                rhs_ty: value.get_type().to_string(),
                rhs_span: value.span(),
>>>>>>> a9a82de5
            });
        }
    }
    Ok(smallest)
}

pub fn sum(data: Vec<Value>, span: Span, head: Span) -> Result<Value, ShellError> {
    let initial_value = data.get(0);

    let mut acc = match initial_value {
        Some(v) => {
            let span = v.span();
            match v {
                Value::Filesize { .. } => Ok(Value::filesize(0, span)),
                Value::Duration { .. } => Ok(Value::duration(0, span)),
                Value::Int { .. } | Value::Float { .. } => Ok(Value::int(0, span)),
                _ => Ok(Value::nothing(head)),
            }
        }

        None => Err(ShellError::UnsupportedInput(
            "Empty input".to_string(),
            "value originates from here".into(),
            head,
            span,
        )),
    }?;

    for value in &data {
        match value {
            Value::Int { .. }
            | Value::Float { .. }
            | Value::Filesize { .. }
            | Value::Duration { .. } => {
                acc = acc.add(head, value, head)?;
            }
            Value::Error { error, .. } => return Err(*error.clone()),
            other => {
                return Err(ShellError::UnsupportedInput(
                    "Attempted to compute the sum of a value that cannot be summed".to_string(),
                    "value originates from here".into(),
                    head,
                    other.span(),
                ));
            }
        }
    }
    Ok(acc)
}

pub fn product(data: Vec<Value>, span: Span, head: Span) -> Result<Value, ShellError> {
    let initial_value = data.get(0);

    let mut acc = match initial_value {
        Some(v) => {
            let span = v.span();
            match v {
                Value::Int { .. } | Value::Float { .. } => Ok(Value::int(1, span)),
                _ => Ok(Value::nothing(head)),
            }
        }
        None => Err(ShellError::UnsupportedInput(
            "Empty input".to_string(),
            "value originates from here".into(),
            head,
            span,
        )),
    }?;

    for value in &data {
        match value {
            Value::Int { .. } | Value::Float { .. } => {
                acc = acc.mul(head, value, head)?;
            }
            Value::Error { error, .. } => return Err(*error.clone()),
            other => {
                return Err(ShellError::UnsupportedInput(
                    "Attempted to compute the product of a value that cannot be multiplied"
                        .to_string(),
                    "value originates from here".into(),
                    head,
                    other.span(),
                ));
            }
        }
    }
    Ok(acc)
}<|MERGE_RESOLUTION|>--- conflicted
+++ resolved
@@ -42,15 +42,9 @@
             return Err(ShellError::OperatorMismatch {
                 op_span: head,
                 lhs_ty: biggest.get_type().to_string(),
-<<<<<<< HEAD
-                lhs_span: biggest.span()?,
-                rhs_ty: value.get_type().to_string(),
-                rhs_span: value.span()?,
-=======
                 lhs_span: biggest.span(),
                 rhs_ty: value.get_type().to_string(),
                 rhs_span: value.span(),
->>>>>>> a9a82de5
             });
         }
     }
@@ -79,15 +73,9 @@
             return Err(ShellError::OperatorMismatch {
                 op_span: head,
                 lhs_ty: smallest.get_type().to_string(),
-<<<<<<< HEAD
-                lhs_span: smallest.span()?,
-                rhs_ty: value.get_type().to_string(),
-                rhs_span: value.span()?,
-=======
                 lhs_span: smallest.span(),
                 rhs_ty: value.get_type().to_string(),
                 rhs_span: value.span(),
->>>>>>> a9a82de5
             });
         }
     }
