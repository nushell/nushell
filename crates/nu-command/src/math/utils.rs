use core::slice;
use indexmap::IndexMap;
<<<<<<< HEAD
use nu_engine::command_prelude::*;
=======
use nu_protocol::{ast::Call, IntoPipelineData, PipelineData, ShellError, Signals, Span, Value};
>>>>>>> 01782953

pub fn run_with_function(
    call: &Call,
    input: PipelineData,
    mf: impl Fn(&[Value], Span, Span) -> Result<Value, ShellError>,
) -> Result<PipelineData, ShellError> {
    let name = call.head;
    let res = calculate(input, name, mf);
    match res {
        Ok(v) => Ok(v.into_pipeline_data()),
        Err(e) => Err(e),
    }
}

fn helper_for_tables(
    values: &[Value],
    val_span: Span,
    name: Span,
    mf: impl Fn(&[Value], Span, Span) -> Result<Value, ShellError>,
) -> Result<Value, ShellError> {
    // If we are not dealing with Primitives, then perhaps we are dealing with a table
    // Create a key for each column name
    let mut column_values = IndexMap::new();
    for val in values {
        match val {
            Value::Record { val, .. } => {
                for (key, value) in &**val {
                    column_values
                        .entry(key.clone())
                        .and_modify(|v: &mut Vec<Value>| v.push(value.clone()))
                        .or_insert_with(|| vec![value.clone()]);
                }
            }
            Value::Error { error, .. } => return Err(*error.clone()),
            _ => {
                //Turns out we are not dealing with a table
                return mf(values, val.span(), name);
            }
        }
    }
    // The mathematical function operates over the columns of the table
    let mut column_totals = IndexMap::new();
    for (col_name, col_vals) in column_values {
        if let Ok(out) = mf(&col_vals, val_span, name) {
            column_totals.insert(col_name, out);
        }
    }
    if column_totals.keys().len() == 0 {
        return Err(ShellError::UnsupportedInput {
            msg: "Unable to give a result with this input".to_string(),
            input: "value originates from here".into(),
            msg_span: name,
            input_span: val_span,
        });
    }

    Ok(Value::record(column_totals.into_iter().collect(), name))
}

pub fn calculate(
    values: PipelineData,
    name: Span,
    mf: impl Fn(&[Value], Span, Span) -> Result<Value, ShellError>,
) -> Result<Value, ShellError> {
    // TODO implement spans for ListStream, thus negating the need for unwrap_or().
    let span = values.span().unwrap_or(name);
    match values {
        PipelineData::ListStream(s, ..) => {
            helper_for_tables(&s.into_iter().collect::<Vec<Value>>(), span, name, mf)
        }
        PipelineData::Value(Value::List { ref vals, .. }, ..) => match &vals[..] {
            [Value::Record { .. }, _end @ ..] => helper_for_tables(
                vals,
                values.span().expect("PipelineData::Value had no span"),
                name,
                mf,
            ),
            _ => mf(vals, span, name),
        },
        PipelineData::Value(Value::Record { val, .. }, ..) => {
            let mut record = val.into_owned();
            record
                .iter_mut()
                .try_for_each(|(_, val)| -> Result<(), ShellError> {
                    *val = mf(slice::from_ref(val), span, name)?;
                    Ok(())
                })?;
            Ok(Value::record(record, span))
        }
        PipelineData::Value(Value::Range { val, .. }, ..) => {
            let new_vals: Result<Vec<Value>, ShellError> = val
                .into_range_iter(span, Signals::empty())
                .map(|val| mf(&[val], span, name))
                .collect();

            mf(&new_vals?, span, name)
        }
        PipelineData::Value(val, ..) => mf(&[val], span, name),
        PipelineData::Empty { .. } => Err(ShellError::PipelineEmpty { dst_span: name }),
        val => Err(ShellError::UnsupportedInput {
            msg: "Only ints, floats, lists, records, or ranges are supported".into(),
            input: "value originates from here".into(),
            msg_span: name,
            input_span: val
                .span()
                .expect("non-Empty non-ListStream PipelineData had no span"),
        }),
    }
}<|MERGE_RESOLUTION|>--- conflicted
+++ resolved
@@ -1,10 +1,6 @@
 use core::slice;
 use indexmap::IndexMap;
-<<<<<<< HEAD
-use nu_engine::command_prelude::*;
-=======
-use nu_protocol::{ast::Call, IntoPipelineData, PipelineData, ShellError, Signals, Span, Value};
->>>>>>> 01782953
+use nu_protocol::{engine::Call, IntoPipelineData, PipelineData, ShellError, Signals, Span, Value};
 
 pub fn run_with_function(
     call: &Call,
