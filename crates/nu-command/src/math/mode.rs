--- conflicted
+++ resolved
@@ -113,15 +113,9 @@
                 return Err(ShellError::OperatorMismatch {
                     op_span: head,
                     lhs_ty: elem[0].get_type().to_string(),
-<<<<<<< HEAD
-                    lhs_span: elem[0].span()?,
-                    rhs_ty: elem[1].get_type().to_string(),
-                    rhs_span: elem[1].span()?,
-=======
                     lhs_span: elem[0].span(),
                     rhs_ty: elem[1].get_type().to_string(),
                     rhs_span: elem[1].span(),
->>>>>>> a9a82de5
                 });
             }
             Ok(elem[0].partial_cmp(&elem[1]).unwrap_or(Ordering::Equal))
@@ -151,11 +145,7 @@
                 "Unable to give a result with this input".to_string(),
                 "value originates from here".into(),
                 head,
-<<<<<<< HEAD
-                other.expect_span(),
-=======
                 other.span(),
->>>>>>> a9a82de5
             )),
         })
         .collect::<Result<Vec<HashableType>, ShellError>>()?;
@@ -183,14 +173,7 @@
     }
 
     modes.sort_by(|a, b| a.partial_cmp(b).unwrap_or(Ordering::Equal));
-<<<<<<< HEAD
-    Ok(Value::List {
-        vals: modes,
-        span: head,
-    })
-=======
     Ok(Value::list(modes, head))
->>>>>>> a9a82de5
 }
 
 fn recreate_value(hashable_value: &HashableType, head: Span) -> Value {
