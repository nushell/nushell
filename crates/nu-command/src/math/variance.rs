use crate::math::utils::run_with_function;
use nu_protocol::ast::Call;
use nu_protocol::engine::{Command, EngineState, Stack};
use nu_protocol::{Category, Example, PipelineData, ShellError, Signature, Span, Type, Value};

#[derive(Clone)]
pub struct SubCommand;

impl Command for SubCommand {
    fn name(&self) -> &str {
        "math variance"
    }

    fn signature(&self) -> Signature {
        Signature::build("math variance")
            .input_output_types(vec![(Type::List(Box::new(Type::Number)), Type::Number)])
            .switch(
                "sample",
                "calculate sample variance (i.e. using N-1 as the denominator)",
                Some('s'),
            )
            .category(Category::Math)
    }

    fn usage(&self) -> &str {
        "Returns the variance of a list of numbers or of each column in a table."
    }

    fn search_terms(&self) -> Vec<&str> {
        vec!["deviation", "dispersion", "variation", "statistics"]
    }

    fn run(
        &self,
        _engine_state: &EngineState,
        _stack: &mut Stack,
        call: &Call,
        input: PipelineData,
    ) -> Result<PipelineData, ShellError> {
        let sample = call.has_flag("sample");
        run_with_function(call, input, compute_variance(sample))
    }

    fn examples(&self) -> Vec<Example> {
        vec![
            Example {
                description: "Get the variance of a list of numbers",
                example: "[1 2 3 4 5] | math variance",
                result: Some(Value::test_float(2.0)),
            },
            Example {
                description: "Get the sample variance of a list of numbers",
                example: "[1 2 3 4 5] | math variance -s",
                result: Some(Value::test_float(2.5)),
            },
        ]
    }
}

fn sum_of_squares(values: &[Value], span: Span) -> Result<Value, ShellError> {
    let n = Value::int(values.len() as i64, span);
    let mut sum_x = Value::int(0, span);
    let mut sum_x2 = Value::int(0, span);
    for value in values {
        let v = match &value {
            Value::Int { .. } | Value::Float { .. } => Ok(value),
            Value::Error { error, .. } => Err(*error.clone()),
            _ => Err(ShellError::UnsupportedInput(
                "Attempted to compute the sum of squares of a non-integer, non-float value"
                    .to_string(),
                "value originates from here".into(),
                span,
<<<<<<< HEAD
                value.expect_span(),
=======
                value.span(),
>>>>>>> a9a82de5
            )),
        }?;
        let v_squared = &v.mul(span, v, span)?;
        sum_x2 = sum_x2.add(span, v_squared, span)?;
        sum_x = sum_x.add(span, v, span)?;
    }

    let sum_x_squared = sum_x.mul(span, &sum_x, span)?;
    let sum_x_squared_div_n = sum_x_squared.div(span, &n, span)?;

    let ss = sum_x2.sub(span, &sum_x_squared_div_n, span)?;

    Ok(ss)
}

pub fn compute_variance(
    sample: bool,
) -> impl Fn(&[Value], Span, Span) -> Result<Value, ShellError> {
    move |values: &[Value], span: Span, head: Span| {
        let n = if sample {
            values.len() - 1
        } else {
            values.len()
        };
        // sum_of_squares() needs the span of the original value, not the call head.
        let ss = sum_of_squares(values, span)?;
        let n = Value::int(n as i64, head);
        ss.div(head, &n, head)
    }
}

#[cfg(test)]
mod test {
    use super::*;

    #[test]
    fn test_examples() {
        use crate::test_examples;

        test_examples(SubCommand {})
    }
}<|MERGE_RESOLUTION|>--- conflicted
+++ resolved
@@ -70,11 +70,7 @@
                     .to_string(),
                 "value originates from here".into(),
                 span,
-<<<<<<< HEAD
-                value.expect_span(),
-=======
                 value.span(),
->>>>>>> a9a82de5
             )),
         }?;
         let v_squared = &v.mul(span, v, span)?;
