use crate::math::reducers::{reducer_for, Reduce};
use crate::math::utils::run_with_function;
use nu_protocol::ast::Call;
use nu_protocol::engine::{Command, EngineState, Stack};
use nu_protocol::{Category, Example, PipelineData, ShellError, Signature, Span, Type, Value};

#[derive(Clone)]
pub struct SubCommand;

impl Command for SubCommand {
    fn name(&self) -> &str {
        "math avg"
    }

    fn signature(&self) -> Signature {
        Signature::build("math avg")
            .input_output_types(vec![
                (Type::List(Box::new(Type::Number)), Type::Number),
                (Type::List(Box::new(Type::Duration)), Type::Duration),
                (Type::List(Box::new(Type::Filesize)), Type::Filesize),
            ])
            .allow_variants_without_examples(true)
            .category(Category::Math)
    }

    fn usage(&self) -> &str {
        "Returns the average of a list of numbers."
    }

    fn search_terms(&self) -> Vec<&str> {
        vec!["average", "mean", "statistics"]
    }

    fn run(
        &self,
        _engine_state: &EngineState,
        _stack: &mut Stack,
        call: &Call,
        input: PipelineData,
    ) -> Result<PipelineData, ShellError> {
        run_with_function(call, input, average)
    }

    fn examples(&self) -> Vec<Example> {
        vec![Example {
            description: "Compute the average of a list of numbers",
            example: "[-50 100.0 25] | math avg",
            result: Some(Value::test_float(25.0)),
        }]
    }
}

pub fn average(values: &[Value], span: Span, head: Span) -> Result<Value, ShellError> {
    let sum = reducer_for(Reduce::Summation);
    let total = &sum(Value::int(0, head), values.to_vec(), span, head)?;
<<<<<<< HEAD
    match total {
        Value::Filesize { val, span } => Ok(Value::Filesize {
            val: val / values.len() as i64,
            span: *span,
        }),
        Value::Duration { val, span } => Ok(Value::Duration {
            val: val / values.len() as i64,
            span: *span,
        }),
=======
    let span = total.span();
    match total {
        Value::Filesize { val, .. } => Ok(Value::filesize(val / values.len() as i64, span)),
        Value::Duration { val, .. } => Ok(Value::duration(val / values.len() as i64, span)),
>>>>>>> a9a82de5
        _ => total.div(head, &Value::int(values.len() as i64, head), head),
    }
}

#[cfg(test)]
mod test {
    use super::*;

    #[test]
    fn test_examples() {
        use crate::test_examples;

        test_examples(SubCommand {})
    }
}<|MERGE_RESOLUTION|>--- conflicted
+++ resolved
@@ -53,22 +53,10 @@
 pub fn average(values: &[Value], span: Span, head: Span) -> Result<Value, ShellError> {
     let sum = reducer_for(Reduce::Summation);
     let total = &sum(Value::int(0, head), values.to_vec(), span, head)?;
-<<<<<<< HEAD
-    match total {
-        Value::Filesize { val, span } => Ok(Value::Filesize {
-            val: val / values.len() as i64,
-            span: *span,
-        }),
-        Value::Duration { val, span } => Ok(Value::Duration {
-            val: val / values.len() as i64,
-            span: *span,
-        }),
-=======
     let span = total.span();
     match total {
         Value::Filesize { val, .. } => Ok(Value::filesize(val / values.len() as i64, span)),
         Value::Duration { val, .. } => Ok(Value::duration(val / values.len() as i64, span)),
->>>>>>> a9a82de5
         _ => total.div(head, &Value::int(values.len() as i64, head), head),
     }
 }
