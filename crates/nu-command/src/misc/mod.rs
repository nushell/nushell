--- conflicted
+++ resolved
@@ -1,14 +1,5 @@
-<<<<<<< HEAD
-mod history;
-mod history_session;
 mod interact;
 mod tutor;
+pub use interact::Interact;
 
-pub use history::History;
-pub use history_session::HistorySession;
-pub use interact::Interact;
-=======
-mod tutor;
-
->>>>>>> fb72da0e
 pub use tutor::Tutor;