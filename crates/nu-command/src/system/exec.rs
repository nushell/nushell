--- conflicted
+++ resolved
@@ -76,11 +76,7 @@
         call,
         redirect_stdout,
         redirect_stderr,
-<<<<<<< HEAD
-        None,
-=======
         redirect_combine,
->>>>>>> bdaa3266
         trim_end_newline,
     )?;
 
