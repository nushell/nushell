use chrono::prelude::DateTime;
use chrono::Local;
use nu_protocol::{
    ast::Call,
    engine::{Command, EngineState, Stack},
    record, Category, Example, IntoPipelineData, LazyRecord, PipelineData, Record, ShellError,
    Signature, Span, Type, Value,
};
use std::time::{Duration, UNIX_EPOCH};
use sysinfo::{
    ComponentExt, CpuExt, CpuRefreshKind, DiskExt, NetworkExt, System, SystemExt, UserExt,
};

#[derive(Clone)]
pub struct Sys;

impl Command for Sys {
    fn name(&self) -> &str {
        "sys"
    }

    fn signature(&self) -> Signature {
        Signature::build("sys")
            .filter()
            .category(Category::System)
            .input_output_types(vec![(Type::Nothing, Type::Record(vec![]))])
    }

    fn usage(&self) -> &str {
        "View information about the system."
    }

    fn run(
        &self,
        _engine_state: &EngineState,
        _stack: &mut Stack,
        call: &Call,
        _input: PipelineData,
    ) -> Result<PipelineData, ShellError> {
        let span = call.span();
        let ret = Value::lazy_record(Box::new(SysResult { span }), span);

        Ok(ret.into_pipeline_data())
    }

    fn examples(&self) -> Vec<Example> {
        vec![
            Example {
                description: "Show info about the system",
                example: "sys",
                result: None,
            },
            Example {
                description: "Show the os system name with get",
                example: "(sys).host | get name",
                result: None,
            },
            Example {
                description: "Show the os system name",
                example: "(sys).host.name",
                result: None,
            },
        ]
    }
}

#[derive(Debug, Clone)]
pub struct SysResult {
    pub span: Span,
}

impl LazyRecord<'_> for SysResult {
    fn column_names(&self) -> Vec<&'static str> {
        vec!["host", "cpu", "disks", "mem", "temp", "net"]
    }

    fn get_column_value(&self, column: &str) -> Result<Value, ShellError> {
        let span = self.span;

        match column {
            "host" => Ok(host(span)),
            "cpu" => Ok(cpu(span)),
            "disks" => Ok(disks(span)),
            "mem" => Ok(mem(span)),
            "temp" => Ok(temp(span)),
            "net" => Ok(net(span)),
            _ => Err(ShellError::LazyRecordAccessFailed {
                message: format!("Could not find column '{column}'"),
                column_name: column.to_string(),
                span,
            }),
        }
    }

    fn span(&self) -> Span {
        self.span
    }

    fn clone_value(&self, span: Span) -> Value {
<<<<<<< HEAD
        Value::LazyRecord {
            val: Box::new((*self).clone()),
            span,
        }
=======
        Value::lazy_record(Box::new((*self).clone()), span)
>>>>>>> a9a82de5
    }
}

pub fn trim_cstyle_null(s: String) -> String {
    s.trim_matches(char::from(0)).to_string()
}

pub fn disks(span: Span) -> Value {
    let mut sys = System::new();
    sys.refresh_disks();
    sys.refresh_disks_list();

    let mut output = vec![];
    for disk in sys.disks() {
<<<<<<< HEAD
        let mut cols = vec![];
        let mut vals = vec![];

        cols.push("device".into());
        vals.push(Value::String {
            val: trim_cstyle_null(disk.name().to_string_lossy().to_string()),
            span,
        });

        cols.push("type".into());
        vals.push(Value::String {
            val: trim_cstyle_null(String::from_utf8_lossy(disk.file_system()).to_string()),
            span,
        });

        cols.push("mount".into());
        vals.push(Value::String {
            val: disk.mount_point().to_string_lossy().to_string(),
            span,
        });

        cols.push("total".into());
        vals.push(Value::Filesize {
            val: disk.total_space() as i64,
            span,
        });

        cols.push("free".into());
        vals.push(Value::Filesize {
            val: disk.available_space() as i64,
            span,
        });

        cols.push("removable".into());
        vals.push(Value::Bool {
            val: disk.is_removable(),
            span,
        });

        cols.push("kind".into());
        vals.push(Value::String {
            val: format!("{:?}", disk.kind()),
            span,
        });

        output.push(Value::Record { cols, vals, span });
=======
        let device = trim_cstyle_null(disk.name().to_string_lossy().to_string());
        let typ = trim_cstyle_null(String::from_utf8_lossy(disk.file_system()).to_string());

        let record = record! {
            "device" => Value::string(device, span),
            "type" => Value::string(typ, span),
            "mount" => Value::string(disk.mount_point().to_string_lossy(), span),
            "total" => Value::filesize(disk.total_space() as i64, span),
            "free" => Value::filesize(disk.available_space() as i64, span),
            "removable" => Value::bool(disk.is_removable(), span),
            "kind" => Value::string(format!("{:?}", disk.kind()), span),
        };

        output.push(Value::record(record, span));
>>>>>>> a9a82de5
    }
    Value::list(output, span)
}

pub fn net(span: Span) -> Value {
    let mut sys = System::new();
    sys.refresh_networks();
    sys.refresh_networks_list();

    let mut output = vec![];
    for (iface, data) in sys.networks() {
        let record = record! {
            "name" => Value::string(trim_cstyle_null(iface.to_string()), span),
            "sent" => Value::filesize(data.total_transmitted() as i64, span),
            "recv" => Value::filesize(data.total_received() as i64, span),
        };

        output.push(Value::record(record, span));
    }
    Value::list(output, span)
}

pub fn cpu(span: Span) -> Value {
    let mut sys = System::new();
    sys.refresh_cpu_specifics(CpuRefreshKind::everything());
    // We must refresh the CPU twice a while apart to get valid usage data.
    // In theory we could just sleep MINIMUM_CPU_UPDATE_INTERVAL, but I've noticed that
    // that gives poor results (error of ~5%). Decided to wait 2x that long, somewhat arbitrarily
    std::thread::sleep(System::MINIMUM_CPU_UPDATE_INTERVAL * 2);
    sys.refresh_cpu_specifics(CpuRefreshKind::new().with_cpu_usage());

    let mut output = vec![];
    for cpu in sys.cpus() {
        // sysinfo CPU usage numbers are not very precise unless you wait a long time between refreshes.
        // Round to 1DP (chosen somewhat arbitrarily) so people aren't misled by high-precision floats.
        let rounded_usage = (cpu.cpu_usage() * 10.0).round() / 10.0;

        let load_avg = sys.load_average();
        let load_avg = trim_cstyle_null(format!(
            "{:.2}, {:.2}, {:.2}",
            load_avg.one, load_avg.five, load_avg.fifteen
        ));

        let record = record! {
            "name" => Value::string(trim_cstyle_null(cpu.name().to_string()), span),
            "brand" => Value::string(trim_cstyle_null(cpu.brand().to_string()), span),
            "freq" => Value::int(cpu.frequency() as i64, span),
            "cpu_usage" => Value::float(rounded_usage as f64, span),
            "load_average" => Value::string(load_avg, span),
            "vendor_id" => Value::string(trim_cstyle_null(cpu.vendor_id().to_string()), span),
        };

        output.push(Value::record(record, span));
    }

    Value::list(output, span)
}

pub fn mem(span: Span) -> Value {
    let mut sys = System::new();
    sys.refresh_memory();

    let total_mem = sys.total_memory();
    let free_mem = sys.free_memory();
    let used_mem = sys.used_memory();
    let avail_mem = sys.available_memory();

    let total_swap = sys.total_swap();
    let free_swap = sys.free_swap();
    let used_swap = sys.used_swap();

    let record = record! {
        "total" => Value::filesize(total_mem as i64, span),
        "free" => Value::filesize(free_mem as i64, span),
        "used" => Value::filesize(used_mem as i64, span),
        "available" => Value::filesize(avail_mem as i64, span),
        "swap total" => Value::filesize(total_swap as i64, span),
        "swap free" => Value::filesize(free_swap as i64, span),
        "swap used" => Value::filesize(used_swap as i64, span),
    };

    Value::record(record, span)
}

pub fn host(span: Span) -> Value {
    let mut sys = System::new();
    sys.refresh_users_list();

    let mut record = Record::new();

    if let Some(name) = sys.name() {
        record.push("name", Value::string(trim_cstyle_null(name), span));
    }
    if let Some(version) = sys.os_version() {
        record.push("os_version", Value::string(trim_cstyle_null(version), span));
    }

    if let Some(long_version) = sys.long_os_version() {
        record.push(
            "long_os_version",
            Value::string(trim_cstyle_null(long_version), span),
        );
    }

    if let Some(version) = sys.kernel_version() {
        record.push(
            "kernel_version",
            Value::string(trim_cstyle_null(version), span),
        );
    }
    if let Some(hostname) = sys.host_name() {
        record.push("hostname", Value::string(trim_cstyle_null(hostname), span));
    }

    record.push(
        "uptime",
        Value::duration(1000000000 * sys.uptime() as i64, span),
    );

    // Creates a new SystemTime from the specified number of whole seconds
    let d = UNIX_EPOCH + Duration::from_secs(sys.boot_time());
    // Create DateTime from SystemTime
    let datetime = DateTime::<Local>::from(d);
    // Convert to local time and then rfc3339
    let timestamp_str = datetime.with_timezone(datetime.offset()).to_rfc3339();

    record.push("boot_time", Value::string(timestamp_str, span));

    let mut users = vec![];
    for user in sys.users() {
        let mut groups = vec![];
        for group in user.groups() {
            groups.push(Value::string(trim_cstyle_null(group.to_string()), span));
        }

        let record = record! {
            "name" => Value::string(trim_cstyle_null(user.name().to_string()), span),
            "groups" => Value::list(groups, span),
        };

        users.push(Value::record(record, span));
    }

    if !users.is_empty() {
        record.push("sessions", Value::list(users, span));
    }

    Value::record(record, span)
}

pub fn temp(span: Span) -> Value {
    let mut sys = System::new();
    sys.refresh_components();
    sys.refresh_components_list();

    let mut output = vec![];

    for component in sys.components() {
        let mut record = record! {
            "unit" => Value::string(component.label(), span),
            "temp" => Value::float(component.temperature() as f64, span),
            "high" => Value::float(component.max() as f64, span),
        };

        if let Some(critical) = component.critical() {
            record.push("critical", Value::float(critical as f64, span));
        }
        output.push(Value::record(record, span));
    }

    Value::list(output, span)
}<|MERGE_RESOLUTION|>--- conflicted
+++ resolved
@@ -97,14 +97,7 @@
     }
 
     fn clone_value(&self, span: Span) -> Value {
-<<<<<<< HEAD
-        Value::LazyRecord {
-            val: Box::new((*self).clone()),
-            span,
-        }
-=======
         Value::lazy_record(Box::new((*self).clone()), span)
->>>>>>> a9a82de5
     }
 }
 
@@ -119,54 +112,6 @@
 
     let mut output = vec![];
     for disk in sys.disks() {
-<<<<<<< HEAD
-        let mut cols = vec![];
-        let mut vals = vec![];
-
-        cols.push("device".into());
-        vals.push(Value::String {
-            val: trim_cstyle_null(disk.name().to_string_lossy().to_string()),
-            span,
-        });
-
-        cols.push("type".into());
-        vals.push(Value::String {
-            val: trim_cstyle_null(String::from_utf8_lossy(disk.file_system()).to_string()),
-            span,
-        });
-
-        cols.push("mount".into());
-        vals.push(Value::String {
-            val: disk.mount_point().to_string_lossy().to_string(),
-            span,
-        });
-
-        cols.push("total".into());
-        vals.push(Value::Filesize {
-            val: disk.total_space() as i64,
-            span,
-        });
-
-        cols.push("free".into());
-        vals.push(Value::Filesize {
-            val: disk.available_space() as i64,
-            span,
-        });
-
-        cols.push("removable".into());
-        vals.push(Value::Bool {
-            val: disk.is_removable(),
-            span,
-        });
-
-        cols.push("kind".into());
-        vals.push(Value::String {
-            val: format!("{:?}", disk.kind()),
-            span,
-        });
-
-        output.push(Value::Record { cols, vals, span });
-=======
         let device = trim_cstyle_null(disk.name().to_string_lossy().to_string());
         let typ = trim_cstyle_null(String::from_utf8_lossy(disk.file_system()).to_string());
 
@@ -181,7 +126,6 @@
         };
 
         output.push(Value::record(record, span));
->>>>>>> a9a82de5
     }
     Value::list(output, span)
 }
