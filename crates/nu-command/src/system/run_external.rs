use nu_cmd_base::hook::eval_hook;
use nu_engine::env_to_strings;
use nu_engine::eval_expression;
use nu_engine::CallExt;
<<<<<<< HEAD
use nu_protocol::debugger::WithoutDebug;
=======
use nu_protocol::NuPath;
>>>>>>> 86dd0455
use nu_protocol::{
    ast::{Call, Expr},
    did_you_mean,
    engine::{Command, EngineState, Stack},
    Category, Example, ListStream, PipelineData, RawStream, ShellError, Signature, Span, Spanned,
    SyntaxShape, Type, Value,
};
use nu_system::ForegroundChild;
use nu_utils::IgnoreCaseExt;
use os_pipe::PipeReader;
use pathdiff::diff_paths;
use std::collections::HashMap;
use std::io::{BufRead, BufReader, Read, Write};
use std::path::{Path, PathBuf};
use std::process::{Command as CommandSys, Stdio};
use std::sync::atomic::AtomicBool;
use std::sync::mpsc::{self, SyncSender};
use std::sync::Arc;
use std::thread;

const OUTPUT_BUFFER_SIZE: usize = 1024;
const OUTPUT_BUFFERS_IN_FLIGHT: usize = 3;

#[derive(Clone)]
pub struct External;

impl Command for External {
    fn name(&self) -> &str {
        "run-external"
    }

    fn usage(&self) -> &str {
        "Runs external command."
    }

    fn signature(&self) -> nu_protocol::Signature {
        Signature::build(self.name())
            .input_output_types(vec![(Type::Any, Type::Any)])
            .switch("redirect-stdout", "redirect stdout to the pipeline", None)
            .switch("redirect-stderr", "redirect stderr to the pipeline", None)
            .switch(
                "redirect-combine",
                "redirect both stdout and stderr combined to the pipeline (collected in stdout)",
                None,
            )
            .switch("trim-end-newline", "trimming end newlines", None)
            .required("command", SyntaxShape::String, "External command to run.")
            .rest("args", SyntaxShape::Any, "Arguments for external command.")
            .category(Category::System)
    }

    fn run(
        &self,
        engine_state: &EngineState,
        stack: &mut Stack,
        call: &Call,
        input: PipelineData,
    ) -> Result<PipelineData, ShellError> {
        let redirect_stdout = call.has_flag(engine_state, stack, "redirect-stdout")?;
        let redirect_stderr = call.has_flag(engine_state, stack, "redirect-stderr")?;
        let redirect_combine = call.has_flag(engine_state, stack, "redirect-combine")?;
        let trim_end_newline = call.has_flag(engine_state, stack, "trim-end-newline")?;

        if redirect_combine && (redirect_stdout || redirect_stderr) {
            return Err(ShellError::ExternalCommand {
                label: "Cannot use --redirect-combine with --redirect-stdout or --redirect-stderr"
                    .into(),
                help: "use either --redirect-combine or redirect a single output stream".into(),
                span: call.head,
            });
        }

        let command = create_external_command(
            engine_state,
            stack,
            call,
            redirect_stdout,
            redirect_stderr,
            redirect_combine,
            trim_end_newline,
        )?;

        command.run_with_input(engine_state, stack, input, false)
    }

    fn examples(&self) -> Vec<Example> {
        vec![
            Example {
                description: "Run an external command",
                example: r#"run-external "echo" "-n" "hello""#,
                result: None,
            },
            Example {
                description: "Redirect stdout from an external command into the pipeline",
                example: r#"run-external --redirect-stdout "echo" "-n" "hello" | split chars"#,
                result: None,
            },
        ]
    }
}

/// Creates ExternalCommand from a call
pub fn create_external_command(
    engine_state: &EngineState,
    stack: &mut Stack,
    call: &Call,
    redirect_stdout: bool,
    redirect_stderr: bool,
    redirect_combine: bool,
    trim_end_newline: bool,
) -> Result<ExternalCommand, ShellError> {
    let name: Spanned<String> = call.req(engine_state, stack, 0)?;

    // Translate environment variables from Values to Strings
    let env_vars_str = env_to_strings(engine_state, stack)?;

    fn value_as_spanned(value: Value) -> Result<Spanned<String>, ShellError> {
        let span = value.span();

        value
            .as_string()
            .map(|item| Spanned { item, span })
            .map_err(|_| ShellError::ExternalCommand {
                label: format!("Cannot convert {} to a string", value.get_type()),
                help: "All arguments to an external command need to be string-compatible".into(),
                span,
            })
    }

    let mut spanned_args = vec![];
    let mut arg_keep_raw = vec![];
    for (arg, spread) in call.rest_iter(1) {
        // TODO: Disallow automatic spreading entirely later. This match block will
        // have to be refactored, and lists will have to be disallowed in the parser too
        match eval_expression(
            engine_state,
            stack,
            arg,
            // DEBUG TODO
            WithoutDebug,
            &None,
        )? {
            Value::List { vals, .. } => {
                if !spread {
                    nu_protocol::report_error_new(
                        engine_state,
                        &ShellError::GenericError {
                            error: "Automatically spreading lists is deprecated".into(),
                            msg: "Spreading lists automatically when calling external commands is deprecated and will be removed in 0.91.".into(),
                            span: Some(arg.span),
                            help: Some("Use the spread operator (put a '...' before the argument)".into()),
                            inner: vec![],
                        },
                    );
                }
                // turn all the strings in the array into params.
                // Example: one_arg may be something like ["ls" "-a"]
                // convert it to "ls" "-a"
                for v in vals {
                    spanned_args.push(value_as_spanned(v)?);
                    // for arguments in list, it's always treated as a whole arguments
                    arg_keep_raw.push(true);
                }
            }
            val => {
                if spread {
                    return Err(ShellError::CannotSpreadAsList { span: arg.span });
                } else {
                    spanned_args.push(value_as_spanned(val)?);
                    match arg.expr {
                        // refer to `parse_dollar_expr` function
                        // the expression type of $variable_name, $"($variable_name)"
                        // will be Expr::StringInterpolation, Expr::FullCellPath
                        Expr::StringInterpolation(_) | Expr::FullCellPath(_) => {
                            arg_keep_raw.push(true)
                        }
                        _ => arg_keep_raw.push(false),
                    }
                }
            }
        }
    }

    Ok(ExternalCommand {
        name,
        args: spanned_args,
        arg_keep_raw,
        redirect_stdout,
        redirect_stderr,
        redirect_combine,
        env_vars: env_vars_str,
        trim_end_newline,
    })
}

#[derive(Clone)]
pub struct ExternalCommand {
    pub name: Spanned<String>,
    pub args: Vec<Spanned<String>>,
    pub arg_keep_raw: Vec<bool>,
    pub redirect_stdout: bool,
    pub redirect_stderr: bool,
    pub redirect_combine: bool,
    pub env_vars: HashMap<String, String>,
    pub trim_end_newline: bool,
}

impl ExternalCommand {
    pub fn run_with_input(
        &self,
        engine_state: &EngineState,
        stack: &mut Stack,
        input: PipelineData,
        reconfirm_command_name: bool,
    ) -> Result<PipelineData, ShellError> {
        let head = self.name.span;

        let ctrlc = engine_state.ctrlc.clone();

        #[allow(unused_mut)]
        let (cmd, mut reader) = self.create_process(&input, false, head)?;

        #[cfg(all(not(unix), not(windows)))] // are there any systems like this?
        let child = ForegroundChild::spawn(cmd);

        #[cfg(windows)]
        let child = match ForegroundChild::spawn(cmd) {
            Ok(child) => Ok(child),
            Err(err) => {
                // Running external commands on Windows has 2 points of complication:
                // 1. Some common Windows commands are actually built in to cmd.exe, not executables in their own right.
                // 2. We need to let users run batch scripts etc. (.bat, .cmd) without typing their extension

                // To support these situations, we have a fallback path that gets run if a command
                // fails to be run as a normal executable:
                // 1. "shell out" to cmd.exe if the command is a known cmd.exe internal command
                // 2. Otherwise, use `which-rs` to look for batch files etc. then run those in cmd.exe

                // set the default value, maybe we'll override it later
                let mut child = Err(err);

                // This has the full list of cmd.exe "internal" commands: https://ss64.com/nt/syntax-internal.html
                // I (Reilly) went through the full list and whittled it down to ones that are potentially useful:
                const CMD_INTERNAL_COMMANDS: [&str; 9] = [
                    "ASSOC", "CLS", "ECHO", "FTYPE", "MKLINK", "PAUSE", "START", "VER", "VOL",
                ];
                let command_name = &self.name.item;
                let looks_like_cmd_internal = CMD_INTERNAL_COMMANDS
                    .iter()
                    .any(|&cmd| command_name.eq_ignore_ascii_case(cmd));

                if looks_like_cmd_internal {
                    let (cmd, new_reader) = self.create_process(&input, true, head)?;
                    reader = new_reader;
                    child = ForegroundChild::spawn(cmd);
                } else {
                    #[cfg(feature = "which-support")]
                    {
                        // maybe it's a batch file (foo.cmd) and the user typed `foo`. Try to find it with `which-rs`
                        // TODO: clean this up with an if-let chain once those are stable
                        if let Ok(path) =
                            nu_engine::env::path_str(engine_state, stack, self.name.span)
                        {
                            if let Some(cwd) = self.env_vars.get("PWD") {
                                // append cwd to PATH so `which-rs` looks in the cwd too.
                                // this approximates what cmd.exe does.
                                let path_with_cwd = format!("{};{}", cwd, path);
                                if let Ok(which_path) =
                                    which::which_in(&self.name.item, Some(path_with_cwd), cwd)
                                {
                                    if let Some(file_name) = which_path.file_name() {
                                        if !file_name.to_string_lossy().eq_ignore_case(command_name)
                                        {
                                            // which-rs found an executable file with a slightly different name
                                            // than the one the user tried. Let's try running it
                                            let mut new_command = self.clone();
                                            new_command.name = Spanned {
                                                item: file_name.to_string_lossy().to_string(),
                                                span: self.name.span,
                                            };
                                            let (cmd, new_reader) =
                                                new_command.create_process(&input, true, head)?;
                                            reader = new_reader;
                                            child = ForegroundChild::spawn(cmd);
                                        }
                                    }
                                }
                            }
                        }
                    }
                }

                child
            }
        };

        #[cfg(unix)]
        let child = ForegroundChild::spawn(
            cmd,
            engine_state.is_interactive,
            &engine_state.pipeline_externals_state,
        );

        match child {
            Err(err) => {
                match err.kind() {
                    // If file not found, try suggesting alternative commands to the user
                    std::io::ErrorKind::NotFound => {
                        // recommend a replacement if the user tried a removed command
                        let command_name_lower = self.name.item.to_lowercase();
                        let removed_from_nu = crate::removed_commands();
                        if removed_from_nu.contains_key(&command_name_lower) {
                            let replacement = match removed_from_nu.get(&command_name_lower) {
                                Some(s) => s.clone(),
                                None => "".to_string(),
                            };
                            return Err(ShellError::RemovedCommand {
                                removed: command_name_lower,
                                replacement,
                                span: self.name.span,
                            });
                        }

                        let suggestion = suggest_command(&self.name.item, engine_state);
                        let label = match suggestion {
                            Some(s) => {
                                if reconfirm_command_name {
                                    format!(
                                        "'{}' was not found; did you mean '{s}'?",
                                        self.name.item
                                    )
                                } else {
                                    let cmd_name = &self.name.item;
                                    let maybe_module = engine_state
                                        .which_module_has_decl(cmd_name.as_bytes(), &[]);
                                    if let Some(module_name) = maybe_module {
                                        let module_name = String::from_utf8_lossy(module_name);
                                        let new_name = &[module_name.as_ref(), cmd_name].join(" ");

                                        if engine_state
                                            .find_decl(new_name.as_bytes(), &[])
                                            .is_some()
                                        {
                                            format!("command '{cmd_name}' was not found but it was imported from module '{module_name}'; try using `{new_name}`")
                                        } else {
                                            format!("command '{cmd_name}' was not found but it exists in module '{module_name}'; try importing it with `use`")
                                        }
                                    } else {
                                        // If command and suggestion are the same, display not found
                                        if cmd_name == &s {
                                            format!("'{cmd_name}' was not found")
                                        } else {
                                            format!("did you mean '{s}'?")
                                        }
                                    }
                                }
                            }
                            None => {
                                if reconfirm_command_name {
                                    format!("executable '{}' was not found", self.name.item)
                                } else {
                                    "executable was not found".into()
                                }
                            }
                        };

                        let mut err_str = err.to_string();
                        if engine_state.is_interactive {
                            let mut engine_state = engine_state.clone();
                            if let Some(hook) = engine_state.config.hooks.command_not_found.clone()
                            {
                                if let Ok(PipelineData::Value(Value::String { val, .. }, ..)) =
                                    eval_hook(
                                        &mut engine_state,
                                        stack,
                                        None,
                                        vec![(
                                            "cmd_name".into(),
                                            Value::string(
                                                self.name.item.to_string(),
                                                self.name.span,
                                            ),
                                        )],
                                        &hook,
                                        "command_not_found",
                                    )
                                {
                                    err_str = format!("{}\n{}", err_str, val);
                                }
                            }
                        }

                        Err(ShellError::ExternalCommand {
                            label,
                            help: err_str,
                            span: self.name.span,
                        })
                    }
                    // otherwise, a default error message
                    _ => Err(ShellError::ExternalCommand {
                        label: "can't run executable".into(),
                        help: err.to_string(),
                        span: self.name.span,
                    }),
                }
            }
            Ok(mut child) => {
                if !input.is_nothing() {
                    let mut engine_state = engine_state.clone();
                    let mut stack = stack.clone();

                    // Turn off color as we pass data through
                    engine_state.config.use_ansi_coloring = false;

                    // Pipe input into the external command's stdin
                    if let Some(mut stdin_write) = child.as_mut().stdin.take() {
                        thread::Builder::new()
                            .name("external stdin worker".to_string())
                            .spawn(move || {
                                // Attempt to render the input as a table before piping it to the external.
                                // This is important for pagers like `less`;
                                // they need to get Nu data rendered for display to users.
                                //
                                // TODO: should we do something different for list<string> inputs?
                                // Users often expect those to be piped to *nix tools as raw strings separated by newlines
                                let input = crate::Table::run(
                                    &crate::Table,
                                    &engine_state,
                                    &mut stack,
                                    &Call::new(head),
                                    input,
                                );

                                if let Ok(input) = input {
                                    for value in input.into_iter() {
                                        let buf = match value {
                                            Value::String { val, .. } => val.into_bytes(),
                                            Value::Binary { val, .. } => val,
                                            _ => return Err(()),
                                        };
                                        if stdin_write.write(&buf).is_err() {
                                            return Ok(());
                                        }
                                    }
                                }

                                Ok(())
                            })
                            .expect("Failed to create thread");
                    }
                }

                #[cfg(unix)]
                let commandname = self.name.item.clone();
                let redirect_stdout = self.redirect_stdout;
                let redirect_stderr = self.redirect_stderr;
                let redirect_combine = self.redirect_combine;
                let span = self.name.span;
                let output_ctrlc = ctrlc.clone();
                let stderr_ctrlc = ctrlc.clone();
                let (stdout_tx, stdout_rx) = mpsc::sync_channel(OUTPUT_BUFFERS_IN_FLIGHT);
                let (exit_code_tx, exit_code_rx) = mpsc::channel();

                let stdout = child.as_mut().stdout.take();
                let stderr = child.as_mut().stderr.take();

                // If this external is not the last expression, then its output is piped to a channel
                // and we create a ListStream that can be consumed

                // First create a thread to redirect the external's stdout and wait for an exit code.
                thread::Builder::new()
                    .name("stdout redirector + exit code waiter".to_string())
                    .spawn(move || {
                        if redirect_stdout {
                            let stdout = stdout.ok_or_else(|| {
                                ShellError::ExternalCommand { label: "Error taking stdout from external".to_string(), help: "Redirects need access to stdout of an external command"
                                        .to_string(), span }
                            })?;

                            read_and_redirect_message(stdout, stdout_tx, ctrlc)
                        } else if redirect_combine {
                            let stdout = reader.ok_or_else(|| {
                                ShellError::ExternalCommand { label: "Error taking combined stdout and stderr from external".to_string(), help: "Combined redirects need access to reader pipe of an external command"
                                        .to_string(), span }
                            })?;
                            read_and_redirect_message(stdout, stdout_tx, ctrlc)
                        }

                    match child.as_mut().wait() {
                        Err(err) => Err(ShellError::ExternalCommand { label: "External command exited with error".into(), help: err.to_string(), span }),
                        Ok(x) => {
                            #[cfg(unix)]
                            {
                                use nu_ansi_term::{Color, Style};
                                use std::ffi::CStr;
                                use std::os::unix::process::ExitStatusExt;

                                if x.core_dumped() {
                                    let cause = x.signal().and_then(|sig| unsafe {
                                        // SAFETY: We should be the first to call `char * strsignal(int sig)`
                                        let sigstr_ptr = libc::strsignal(sig);
                                        if sigstr_ptr.is_null() {
                                            return None;
                                        }

                                        // SAFETY: The pointer points to a valid non-null string
                                        let sigstr = CStr::from_ptr(sigstr_ptr);
                                        sigstr.to_str().map(String::from).ok()
                                    });

                                    let cause = cause.as_deref().unwrap_or("Something went wrong");

                                    let style = Style::new().bold().on(Color::Red);
                                    eprintln!(
                                        "{}",
                                        style.paint(format!(
                                            "{cause}: oops, process '{commandname}' core dumped"
                                        ))
                                    );
                                    let _ = exit_code_tx.send(Value::error (
                                        ShellError::ExternalCommand { label: "core dumped".to_string(), help: format!("{cause}: child process '{commandname}' core dumped"), span: head },
                                        head,
                                    ));
                                    return Ok(());
                                }
                            }
                            if let Some(code) = x.code() {
                                let _ = exit_code_tx.send(Value::int(code as i64, head));
                            } else if x.success() {
                                let _ = exit_code_tx.send(Value::int(0, head));
                            } else {
                                let _ = exit_code_tx.send(Value::int(-1, head));
                            }
                            Ok(())
                        }
                    }
                }).expect("Failed to create thread");

                let (stderr_tx, stderr_rx) = mpsc::sync_channel(OUTPUT_BUFFERS_IN_FLIGHT);
                if redirect_stderr {
                    thread::Builder::new()
                        .name("stderr redirector".to_string())
                        .spawn(move || {
                            let stderr = stderr.ok_or_else(|| ShellError::ExternalCommand {
                                label: "Error taking stderr from external".to_string(),
                                help: "Redirects need access to stderr of an external command"
                                    .to_string(),
                                span,
                            })?;

                            read_and_redirect_message(stderr, stderr_tx, stderr_ctrlc);
                            Ok::<(), ShellError>(())
                        })
                        .expect("Failed to create thread");
                }

                let stdout_receiver = ChannelReceiver::new(stdout_rx);
                let stderr_receiver = ChannelReceiver::new(stderr_rx);
                let exit_code_receiver = ValueReceiver::new(exit_code_rx);

                Ok(PipelineData::ExternalStream {
                    stdout: if redirect_stdout || redirect_combine {
                        Some(RawStream::new(
                            Box::new(stdout_receiver),
                            output_ctrlc.clone(),
                            head,
                            None,
                        ))
                    } else {
                        None
                    },
                    stderr: if redirect_stderr {
                        Some(RawStream::new(
                            Box::new(stderr_receiver),
                            output_ctrlc.clone(),
                            head,
                            None,
                        ))
                    } else {
                        None
                    },
                    exit_code: Some(ListStream::from_stream(
                        Box::new(exit_code_receiver),
                        output_ctrlc,
                    )),
                    span: head,
                    metadata: None,
                    trim_end_newline: self.trim_end_newline,
                })
            }
        }
    }

    pub fn create_process(
        &self,
        input: &PipelineData,
        use_cmd: bool,
        span: Span,
    ) -> Result<(CommandSys, Option<PipeReader>), ShellError> {
        let mut process = if let Some(d) = self.env_vars.get("PWD") {
            let mut process = if use_cmd {
                self.spawn_cmd_command(d)
            } else {
                self.create_command(d)?
            };

            // do not try to set current directory if cwd does not exist
            if Path::new(&d).exists() {
                process.current_dir(d);
            }
            process
        } else {
            return Err(ShellError::GenericError{
                error: "Current directory not found".into(),
                msg: "did not find PWD environment variable".into(),
                span: Some(span),
                help: Some(concat!(
                    "The environment variable 'PWD' was not found. ",
                    "It is required to define the current directory when running an external command."
                ).into()),
                inner:Vec::new(),
            });
        };

        process.envs(&self.env_vars);

        // If the external is not the last command, its output will get piped
        // either as a string or binary
        let reader = if self.redirect_combine {
            let (reader, writer) = os_pipe::pipe()?;
            let writer_clone = writer.try_clone()?;
            process.stdout(writer);
            process.stderr(writer_clone);
            Some(reader)
        } else {
            if self.redirect_stdout {
                process.stdout(Stdio::piped());
            }

            if self.redirect_stderr {
                process.stderr(Stdio::piped());
            }
            None
        };

        // If there is an input from the pipeline. The stdin from the process
        // is piped so it can be used to send the input information
        if !input.is_nothing() {
            process.stdin(Stdio::piped());
        }

        Ok((process, reader))
    }

    fn create_command(&self, cwd: &str) -> Result<CommandSys, ShellError> {
        // in all the other cases shell out
        if cfg!(windows) {
            //TODO. This should be modifiable from the config file.
            // We could give the option to call from powershell
            // for minimal builds cwd is unused
            if self.name.item.ends_with(".cmd") || self.name.item.ends_with(".bat") {
                Ok(self.spawn_cmd_command(cwd))
            } else {
                self.spawn_simple_command(cwd)
            }
        } else {
            self.spawn_simple_command(cwd)
        }
    }

    /// Spawn a command without shelling out to an external shell
    pub fn spawn_simple_command(&self, cwd: &str) -> Result<std::process::Command, ShellError> {
        let (head, _, _) = trim_enclosing_quotes(&self.name.item);
        let head = nu_path::expand_to_real_path(head)
            .to_string_lossy()
            .to_string();

        let mut process = std::process::Command::new(head);

        for (arg, arg_keep_raw) in self.args.iter().zip(self.arg_keep_raw.iter()) {
            trim_expand_and_apply_arg(&mut process, arg, arg_keep_raw, cwd);
        }

        Ok(process)
    }

    /// Spawn a cmd command with `cmd /c args...`
    pub fn spawn_cmd_command(&self, cwd: &str) -> std::process::Command {
        let mut process = std::process::Command::new("cmd");

        // Disable AutoRun
        // TODO: There should be a config option to enable/disable this
        // Alternatively (even better) a config option to specify all the arguments to pass to cmd
        process.arg("/D");

        process.arg("/c");
        process.arg(&self.name.item);
        for (arg, arg_keep_raw) in self.args.iter().zip(self.arg_keep_raw.iter()) {
            // https://stackoverflow.com/questions/1200235/how-to-pass-a-quoted-pipe-character-to-cmd-exe
            // cmd.exe needs to have a caret to escape a pipe
            let arg = Spanned {
                item: arg.item.replace('|', "^|"),
                span: arg.span,
            };

            trim_expand_and_apply_arg(&mut process, &arg, arg_keep_raw, cwd)
        }

        process
    }
}

fn trim_expand_and_apply_arg(
    process: &mut CommandSys,
    arg: &Spanned<String>,
    arg_keep_raw: &bool,
    cwd: &str,
) {
    // if arg is quoted, like "aa", 'aa', `aa`, or:
    // if arg is a variable or String interpolation, like: $variable_name, $"($variable_name)"
    // `as_a_whole` will be true, so nu won't remove the inner quotes.
    let (trimmed_args, run_glob_expansion, mut keep_raw) = trim_enclosing_quotes(&arg.item);
    if *arg_keep_raw {
        keep_raw = true;
    }
    let mut arg = Spanned {
        item: if keep_raw {
            trimmed_args
        } else {
            remove_quotes(trimmed_args)
        },
        span: arg.span,
    };
    if !keep_raw {
        arg.item = nu_path::expand_tilde(arg.item)
            .to_string_lossy()
            .to_string();
    }
    let cwd = PathBuf::from(cwd);
    if arg.item.contains('*') && run_glob_expansion {
        // we need to run glob expansion, so it's unquoted.
        let path = Spanned {
            item: NuPath::UnQuoted(arg.item.clone()),
            span: arg.span,
        };
        if let Ok((prefix, matches)) = nu_engine::glob_from(&path, &cwd, arg.span, None) {
            let matches: Vec<_> = matches.collect();

            // FIXME: do we want to special-case this further? We might accidentally expand when they don't
            // intend to
            if matches.is_empty() {
                process.arg(&arg.item);
            }
            for m in matches {
                if let Ok(arg) = m {
                    let arg = if let Some(prefix) = &prefix {
                        if let Ok(remainder) = arg.strip_prefix(prefix) {
                            let new_prefix = if let Some(pfx) = diff_paths(prefix, &cwd) {
                                pfx
                            } else {
                                prefix.to_path_buf()
                            };

                            new_prefix.join(remainder).to_string_lossy().to_string()
                        } else {
                            arg.to_string_lossy().to_string()
                        }
                    } else {
                        arg.to_string_lossy().to_string()
                    };

                    process.arg(&arg);
                } else {
                    process.arg(&arg.item);
                }
            }
        }
    } else {
        process.arg(&arg.item);
    }
}

/// Given an invalid command name, try to suggest an alternative
fn suggest_command(attempted_command: &str, engine_state: &EngineState) -> Option<String> {
    let commands = engine_state.get_signatures(false);
    let command_folded_case = attempted_command.to_folded_case();
    let search_term_match = commands.iter().find(|sig| {
        sig.search_terms
            .iter()
            .any(|term| term.to_folded_case() == command_folded_case)
    });
    match search_term_match {
        Some(sig) => Some(sig.name.clone()),
        None => {
            let command_names: Vec<String> = commands.iter().map(|sig| sig.name.clone()).collect();
            did_you_mean(&command_names, attempted_command)
        }
    }
}

/// This function returns a tuple with 3 items:
/// 1st item: trimmed string.
/// 2nd item: a boolean value indicate if it's ok to run glob expansion.
/// 3rd item: a boolean value indicate if we need to keep raw string.
fn trim_enclosing_quotes(input: &str) -> (String, bool, bool) {
    let mut chars = input.chars();

    match (chars.next(), chars.next_back()) {
        (Some('"'), Some('"')) => (chars.collect(), false, true),
        (Some('\''), Some('\'')) => (chars.collect(), false, true),
        // We treat back-quoted strings as bare words, so there's no need to keep them as raw strings
        (Some('`'), Some('`')) => (chars.collect(), true, false),
        _ => (input.to_string(), true, false),
    }
}

fn remove_quotes(input: String) -> String {
    let mut chars = input.chars();

    match (chars.next_back(), input.contains('=')) {
        (Some('"'), true) => chars
            .collect::<String>()
            .replacen('"', "", 1)
            .replace(r#"\""#, "\""),
        (Some('\''), true) => chars.collect::<String>().replacen('\'', "", 1),
        _ => input,
    }
}

// read message from given `reader`, and send out through `sender`.
//
// `ctrlc` is used to control the process, if ctrl-c is pressed, the read and redirect
// process will be breaked.
fn read_and_redirect_message<R>(
    reader: R,
    sender: SyncSender<Vec<u8>>,
    ctrlc: Option<Arc<AtomicBool>>,
) where
    R: Read,
{
    // read using the BufferReader. It will do so until there is an
    // error or there are no more bytes to read
    let mut buf_read = BufReader::with_capacity(OUTPUT_BUFFER_SIZE, reader);
    while let Ok(bytes) = buf_read.fill_buf() {
        if bytes.is_empty() {
            break;
        }

        // The Cow generated from the function represents the conversion
        // from bytes to String. If no replacements are required, then the
        // borrowed value is a proper UTF-8 string. The Owned option represents
        // a string where the values had to be replaced, thus marking it as bytes
        let bytes = bytes.to_vec();
        let length = bytes.len();
        buf_read.consume(length);

        if nu_utils::ctrl_c::was_pressed(&ctrlc) {
            break;
        }

        match sender.send(bytes) {
            Ok(_) => continue,
            Err(_) => break,
        }
    }
}

// Receiver used for the RawStream
// It implements iterator so it can be used as a RawStream
struct ChannelReceiver {
    rx: mpsc::Receiver<Vec<u8>>,
}

impl ChannelReceiver {
    pub fn new(rx: mpsc::Receiver<Vec<u8>>) -> Self {
        Self { rx }
    }
}

impl Iterator for ChannelReceiver {
    type Item = Result<Vec<u8>, ShellError>;

    fn next(&mut self) -> Option<Self::Item> {
        match self.rx.recv() {
            Ok(v) => Some(Ok(v)),
            Err(_) => None,
        }
    }
}

// Receiver used for the ListStream
// It implements iterator so it can be used as a ListStream
struct ValueReceiver {
    rx: mpsc::Receiver<Value>,
}

impl ValueReceiver {
    pub fn new(rx: mpsc::Receiver<Value>) -> Self {
        Self { rx }
    }
}

impl Iterator for ValueReceiver {
    type Item = Value;

    fn next(&mut self) -> Option<Self::Item> {
        match self.rx.recv() {
            Ok(v) => Some(v),
            Err(_) => None,
        }
    }
}

#[cfg(test)]
mod test {
    use super::*;

    #[test]
    fn remove_quotes_argument_with_equal_test() {
        let input = r#"--file="my_file.txt""#.into();
        let res = remove_quotes(input);

        assert_eq!("--file=my_file.txt", res)
    }

    #[test]
    fn argument_without_equal_test() {
        let input = r#"--file "my_file.txt""#.into();
        let res = remove_quotes(input);

        assert_eq!(r#"--file "my_file.txt""#, res)
    }

    #[test]
    fn remove_quotes_argument_with_single_quotes_test() {
        let input = r#"--file='my_file.txt'"#.into();
        let res = remove_quotes(input);

        assert_eq!("--file=my_file.txt", res)
    }

    #[test]
    fn argument_with_inner_quotes_test() {
        let input = r#"sh -c 'echo a'"#.into();
        let res = remove_quotes(input);

        assert_eq!("sh -c 'echo a'", res)
    }
}<|MERGE_RESOLUTION|>--- conflicted
+++ resolved
@@ -2,17 +2,13 @@
 use nu_engine::env_to_strings;
 use nu_engine::eval_expression;
 use nu_engine::CallExt;
-<<<<<<< HEAD
 use nu_protocol::debugger::WithoutDebug;
-=======
-use nu_protocol::NuPath;
->>>>>>> 86dd0455
 use nu_protocol::{
     ast::{Call, Expr},
     did_you_mean,
     engine::{Command, EngineState, Stack},
     Category, Example, ListStream, PipelineData, RawStream, ShellError, Signature, Span, Spanned,
-    SyntaxShape, Type, Value,
+    SyntaxShape, Type, Value, NuPath,
 };
 use nu_system::ForegroundChild;
 use nu_utils::IgnoreCaseExt;
