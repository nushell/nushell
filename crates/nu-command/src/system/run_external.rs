use fancy_regex::Regex;
use itertools::Itertools;
use nu_engine::env_to_strings;
use nu_engine::CallExt;
use nu_protocol::{
    ast::{Call, Expr, Expression},
    did_you_mean,
    engine::{Command, EngineState, Stack},
    Category, Example, ListStream, PipelineData, RawStream, ShellError, Signature, Span, Spanned,
    SyntaxShape, Type, Value,
};
use nu_system::ForegroundProcess;
use pathdiff::diff_paths;
use std::collections::HashMap;
use std::io::{BufRead, BufReader, Read, Write};
use std::path::{Path, PathBuf};
use std::process::{Command as CommandSys, Stdio};
use std::sync::atomic::AtomicBool;
use std::sync::mpsc::{self, SyncSender};
use std::sync::Arc;
use std::thread;

const OUTPUT_BUFFER_SIZE: usize = 1024;
const OUTPUT_BUFFERS_IN_FLIGHT: usize = 3;

#[derive(Clone)]
pub struct External;

impl Command for External {
    fn name(&self) -> &str {
        "run-external"
    }

    fn usage(&self) -> &str {
        "Runs external command"
    }

    fn signature(&self) -> nu_protocol::Signature {
        Signature::build(self.name())
            .input_output_types(vec![(Type::Any, Type::Any)])
            .switch("redirect-stdout", "redirect stdout to the pipeline", None)
            .switch("redirect-stderr", "redirect stderr to the pipeline", None)
            .switch("trim-end-newline", "trimming end newlines", None)
            .required("command", SyntaxShape::Any, "external command to run")
            .rest("args", SyntaxShape::Any, "arguments for external command")
            .category(Category::System)
    }

    fn run(
        &self,
        engine_state: &EngineState,
        stack: &mut Stack,
        call: &Call,
        input: PipelineData,
    ) -> Result<PipelineData, ShellError> {
        let redirect_stdout = call.has_flag("redirect-stdout");
        let redirect_stderr = call.has_flag("redirect-stderr");
        let trim_end_newline = call.has_flag("trim-end-newline");

        let command = create_external_command(
            engine_state,
            stack,
            call,
            redirect_stdout,
            redirect_stderr,
            trim_end_newline,
        )?;

        command.run_with_input(engine_state, stack, input, false)
    }

    fn examples(&self) -> Vec<Example> {
        vec![
            Example {
                description: "Run an external command",
                example: r#"run-external "echo" "-n" "hello""#,
                result: None,
            },
            Example {
                description: "Redirect stdout from an external command into the pipeline",
                example: r#"run-external --redirect-stdout "echo" "-n" "hello" | split chars"#,
                result: None,
            },
        ]
    }
}

/// Creates ExternalCommand from a call
pub fn create_external_command(
    engine_state: &EngineState,
    stack: &mut Stack,
    call: &Call,
    redirect_stdout: bool,
    redirect_stderr: bool,
    trim_end_newline: bool,
) -> Result<ExternalCommand, ShellError> {
    let name: Spanned<String> = call.req(engine_state, stack, 0)?;
    let args: Vec<Value> = call.rest(engine_state, stack, 1)?;

    // Translate environment variables from Values to Strings
    let env_vars_str = env_to_strings(engine_state, stack)?;

    fn value_as_spanned(value: Value) -> Result<Spanned<String>, ShellError> {
        let span = value.span()?;

        value
            .as_string()
            .map(|item| Spanned { item, span })
            .map_err(|_| {
                ShellError::ExternalCommand(
                    format!("Cannot convert {} to a string", value.get_type()),
                    "All arguments to an external command need to be string-compatible".into(),
                    span,
                )
            })
    }

    let mut spanned_args = vec![];
    let args_expr: Vec<Expression> = call.positional_iter().skip(1).cloned().collect();
    let mut arg_keep_raw = vec![];
    for (one_arg, one_arg_expr) in args.into_iter().zip(args_expr) {
        match one_arg {
            Value::List { vals, .. } => {
                // turn all the strings in the array into params.
                // Example: one_arg may be something like ["ls" "-a"]
                // convert it to "ls" "-a"
                for v in vals {
                    spanned_args.push(value_as_spanned(v)?);
                    // for arguments in list, it's always treated as a whole arguments
                    arg_keep_raw.push(true);
                }
            }
            val => {
                spanned_args.push(value_as_spanned(val)?);
                match one_arg_expr.expr {
                    // refer to `parse_dollar_expr` function
                    // the expression type of $variable_name, $"($variable_name)"
                    // will be Expr::StringInterpolation, Expr::FullCellPath
                    Expr::StringInterpolation(_) | Expr::FullCellPath(_) => arg_keep_raw.push(true),
                    _ => arg_keep_raw.push(false),
                }
                {}
            }
        }
    }

    Ok(ExternalCommand {
        name,
        args: spanned_args,
        arg_keep_raw,
        redirect_stdout,
        redirect_stderr,
        env_vars: env_vars_str,
        trim_end_newline,
    })
}

#[derive(Clone)]
pub struct ExternalCommand {
    pub name: Spanned<String>,
    pub args: Vec<Spanned<String>>,
    pub arg_keep_raw: Vec<bool>,
    pub redirect_stdout: bool,
    pub redirect_stderr: bool,
    pub env_vars: HashMap<String, String>,
    pub trim_end_newline: bool,
}

impl ExternalCommand {
    pub fn run_with_input(
        &self,
        engine_state: &EngineState,
        stack: &mut Stack,
        input: PipelineData,
        reconfirm_command_name: bool,
    ) -> Result<PipelineData, ShellError> {
        let head = self.name.span;

        let ctrlc = engine_state.ctrlc.clone();

        let mut fg_process = ForegroundProcess::new(
            self.create_process(&input, false, head)?,
            engine_state.pipeline_externals_state.clone(),
        );
        // mut is used in the windows branch only, suppress warning on other platforms
        #[allow(unused_mut)]
        let mut child;

        #[cfg(windows)]
        {
            // Running external commands on Windows has 2 points of complication:
            // 1. Some common Windows commands are actually built in to cmd.exe, not executables in their own right.
            // 2. We need to let users run batch scripts etc. (.bat, .cmd) without typing their extension

            // To support these situations, we have a fallback path that gets run if a command
            // fails to be run as a normal executable:
            // 1. "shell out" to cmd.exe if the command is a known cmd.exe internal command
            // 2. Otherwise, use `which-rs` to look for batch files etc. then run those in cmd.exe
            match fg_process.spawn() {
                Err(err) => {
                    // set the default value, maybe we'll override it later
                    child = Err(err);

                    // This has the full list of cmd.exe "internal" commands: https://ss64.com/nt/syntax-internal.html
                    // I (Reilly) went through the full list and whittled it down to ones that are potentially useful:
                    const CMD_INTERNAL_COMMANDS: [&str; 9] = [
                        "ASSOC", "CLS", "ECHO", "FTYPE", "MKLINK", "PAUSE", "START", "VER", "VOL",
                    ];
                    let command_name_upper = self.name.item.to_uppercase();
                    let looks_like_cmd_internal = CMD_INTERNAL_COMMANDS
                        .iter()
                        .any(|&cmd| command_name_upper == cmd);

                    if looks_like_cmd_internal {
                        let mut cmd_process = ForegroundProcess::new(
                            self.create_process(&input, true, head)?,
                            engine_state.pipeline_externals_state.clone(),
                        );
                        child = cmd_process.spawn();
                    } else {
                        #[cfg(feature = "which-support")]
                        {
                            // maybe it's a batch file (foo.cmd) and the user typed `foo`. Try to find it with `which-rs`
                            // TODO: clean this up with an if-let chain once those are stable
                            if let Ok(path) =
                                nu_engine::env::path_str(engine_state, stack, self.name.span)
                            {
                                if let Some(cwd) = self.env_vars.get("PWD") {
                                    // append cwd to PATH so `which-rs` looks in the cwd too.
                                    // this approximates what cmd.exe does.
                                    let path_with_cwd = format!("{};{}", cwd, path);
                                    if let Ok(which_path) =
                                        which::which_in(&self.name.item, Some(path_with_cwd), cwd)
                                    {
                                        if let Some(file_name) = which_path.file_name() {
                                            let file_name_upper =
                                                file_name.to_string_lossy().to_uppercase();
                                            if file_name_upper != command_name_upper {
                                                // which-rs found an executable file with a slightly different name
                                                // than the one the user tried. Let's try running it
                                                let mut new_command = self.clone();
                                                new_command.name = Spanned {
                                                    item: file_name.to_string_lossy().to_string(),
                                                    span: self.name.span,
                                                };
                                                let mut cmd_process = ForegroundProcess::new(
                                                    new_command
                                                        .create_process(&input, true, head)?,
                                                    engine_state.pipeline_externals_state.clone(),
                                                );
                                                child = cmd_process.spawn();
                                            }
                                        }
                                    }
                                }
                            }
                        }
                    }
                }
                Ok(process) => {
                    child = Ok(process);
                }
            }
        }

        #[cfg(not(windows))]
        {
            child = fg_process.spawn()
        }

        match child {
            Err(err) => {
                match err.kind() {
                    // If file not found, try suggesting alternative commands to the user
                    std::io::ErrorKind::NotFound => {
                        // recommend a replacement if the user tried a deprecated command
                        let command_name_lower = self.name.item.to_lowercase();
                        let deprecated = crate::deprecated_commands();
                        if deprecated.contains_key(&command_name_lower) {
                            let replacement = match deprecated.get(&command_name_lower) {
                                Some(s) => s.clone(),
                                None => "".to_string(),
                            };
                            return Err(ShellError::DeprecatedCommand(
                                command_name_lower,
                                replacement,
                                self.name.span,
                            ));
                        }

                        let suggestion = suggest_command(&self.name.item, engine_state);
                        let label = match suggestion {
                            Some(s) => {
                                if reconfirm_command_name {
                                    format!(
                                        "'{}' was not found; did you mean '{s}'?",
                                        self.name.item
                                    )
                                } else {
                                    let cmd_name = &self.name.item;
                                    let maybe_module = engine_state
                                        .which_module_has_decl(cmd_name.as_bytes(), &[]);
                                    if let Some(module_name) = maybe_module {
                                        let module_name = String::from_utf8_lossy(module_name);
                                        let new_name = &[module_name.as_ref(), cmd_name].join(" ");

                                        if engine_state
                                            .find_decl(new_name.as_bytes(), &[])
                                            .is_some()
                                        {
                                            format!("command '{cmd_name}' was not found but it was imported from module '{module_name}'; try using `{new_name}`")
                                        } else {
                                            format!("command '{cmd_name}' was not found but it exists in module '{module_name}'; try importing it with `use`")
                                        }
                                    } else {
                                        format!("did you mean '{s}'?")
                                    }
                                }
                            }
                            None => {
                                if reconfirm_command_name {
                                    format!("executable '{}' was not found", self.name.item)
                                } else {
                                    "executable was not found".into()
                                }
                            }
                        };

                        Err(ShellError::ExternalCommand(
                            label,
                            err.to_string(),
                            self.name.span,
                        ))
                    }
                    // otherwise, a default error message
                    _ => Err(ShellError::ExternalCommand(
                        "can't run executable".into(),
                        err.to_string(),
                        self.name.span,
                    )),
                }
            }
            Ok(mut child) => {
                if !input.is_nothing() {
                    let mut engine_state = engine_state.clone();
                    let mut stack = stack.clone();

                    // Turn off color as we pass data through
                    engine_state.config.use_ansi_coloring = false;

                    // Pipe input into the external command's stdin
                    if let Some(mut stdin_write) = child.as_mut().stdin.take() {
                        thread::Builder::new()
                            .name("external stdin worker".to_string())
                            .spawn(move || {
                                // Attempt to render the input as a table before piping it to the external.
                                // This is important for pagers like `less`;
                                // they need to get Nu data rendered for display to users.
                                //
                                // TODO: should we do something different for list<string> inputs?
                                // Users often expect those to be piped to *nix tools as raw strings separated by newlines
                                let input = crate::Table::run(
                                    &crate::Table,
                                    &engine_state,
                                    &mut stack,
                                    &Call::new(head),
                                    input,
                                );

                                if let Ok(input) = input {
                                    for value in input.into_iter() {
                                        let buf = match value {
                                            Value::String { val, .. } => val.into_bytes(),
                                            Value::Binary { val, .. } => val,
                                            _ => return Err(()),
                                        };
                                        if stdin_write.write(&buf).is_err() {
                                            return Ok(());
                                        }
                                    }
                                }

                                Ok(())
                            })
                            .expect("failed to create thread for external's stdin");
                    }
                }

                #[cfg(unix)]
                let commandname = self.name.item.clone();
                let redirect_stdout = self.redirect_stdout;
                let redirect_stderr = self.redirect_stderr;
                let span = self.name.span;
                let output_ctrlc = ctrlc.clone();
                let stderr_ctrlc = ctrlc.clone();
                let (stdout_tx, stdout_rx) = mpsc::sync_channel(OUTPUT_BUFFERS_IN_FLIGHT);
                let (exit_code_tx, exit_code_rx) = mpsc::channel();

                let stdout = child.as_mut().stdout.take();
                let stderr = child.as_mut().stderr.take();

                // If this external is not the last expression, then its output is piped to a channel
                // and we create a ListStream that can be consumed

                // First create a thread to redirect the external's stdout and wait for an exit code.
                thread::Builder::new()
                    .name("stdout redirector + exit code waiter".to_string())
                    .spawn(move || {
                        if redirect_stdout {
                            let stdout = stdout.ok_or_else(|| {
                                ShellError::ExternalCommand(
                                    "Error taking stdout from external".to_string(),
                                    "Redirects need access to stdout of an external command"
                                        .to_string(),
                                    span,
                                )
                            })?;

                            read_and_redirect_message(stdout, stdout_tx, ctrlc)
                        }

<<<<<<< HEAD
                        match child.as_mut().wait() {
                            Err(err) => Err(ShellError::ExternalCommand(
                                "External command exited with error".into(),
                                err.to_string(),
                                span,
                            )),
                            Ok(x) => {
                                #[cfg(unix)]
                                {
                                    use nu_ansi_term::{Color, Style};
                                    use std::os::unix::process::ExitStatusExt;
                                    if x.core_dumped() {
                                        let style = Style::new().bold().on(Color::Red);
                                        eprintln!(
                                            "{}",
                                            style.paint(format!(
                                            "nushell: oops, process '{commandname}' core dumped"
                                        ))
                                        );
                                        let _ = exit_code_tx.send(Value::Error {
                                            error: ShellError::ExternalCommand(
                                                "core dumped".to_string(),
                                                format!(
                                                    "Child process '{commandname}' core dumped"
                                                ),
                                                head,
                                            ),
                                        });
                                        return Ok(());
                                    }
=======
                    match child.as_mut().wait() {
                        Err(err) => Err(ShellError::ExternalCommand(
                            "External command exited with error".into(),
                            err.to_string(),
                            span,
                        )),
                        Ok(x) => {
                            #[cfg(unix)]
                            {
                                use nu_ansi_term::{Color, Style};
                                use std::ffi::CStr;
                                use std::os::unix::process::ExitStatusExt;

                                if x.core_dumped() {
                                    let cause = x.signal().and_then(|sig| unsafe {
                                        // SAFETY: We should be the first to call `char * strsignal(int sig)`
                                        let sigstr_ptr = libc::strsignal(sig);
                                        if sigstr_ptr.is_null() {
                                            return None;
                                        }

                                        // SAFETY: The pointer points to a valid non-null string
                                        let sigstr = CStr::from_ptr(sigstr_ptr);
                                        sigstr.to_str().map(String::from).ok()
                                    });

                                    let cause = cause.as_deref().unwrap_or("Something went wrong");

                                    let style = Style::new().bold().on(Color::Red);
                                    eprintln!(
                                        "{}",
                                        style.paint(format!(
                                            "{cause}: oops, process '{commandname}' core dumped"
                                        ))
                                    );
                                    let _ = exit_code_tx.send(Value::Error {
                                        error: ShellError::ExternalCommand(
                                            "core dumped".to_string(),
                                            format!("{cause}: child process '{commandname}' core dumped"),
                                            head,
                                        ),
                                    });
                                    return Ok(());
>>>>>>> 2849e28c
                                }
                                if let Some(code) = x.code() {
                                    let _ = exit_code_tx.send(Value::int(code as i64, head));
                                } else if x.success() {
                                    let _ = exit_code_tx.send(Value::int(0, head));
                                } else {
                                    let _ = exit_code_tx.send(Value::int(-1, head));
                                }
                                Ok(())
                            }
                        }
                    })
                    .expect("failed to create external command waiter thread");

                let (stderr_tx, stderr_rx) = mpsc::sync_channel(OUTPUT_BUFFERS_IN_FLIGHT);
                if redirect_stderr {
                    thread::Builder::new()
                        .name("stderr redirector".to_string())
                        .spawn(move || {
                            let stderr = stderr.ok_or_else(|| {
                                ShellError::ExternalCommand(
                                    "Error taking stderr from external".to_string(),
                                    "Redirects need access to stderr of an external command"
                                        .to_string(),
                                    span,
                                )
                            })?;

                            read_and_redirect_message(stderr, stderr_tx, stderr_ctrlc);
                            Ok::<(), ShellError>(())
                        })
                        .expect("Failed to create stderr redirector thread");
                }

                let stdout_receiver = ChannelReceiver::new(stdout_rx);
                let stderr_receiver = ChannelReceiver::new(stderr_rx);
                let exit_code_receiver = ValueReceiver::new(exit_code_rx);

                Ok(PipelineData::ExternalStream {
                    stdout: if redirect_stdout {
                        Some(RawStream::new(
                            Box::new(stdout_receiver),
                            output_ctrlc.clone(),
                            head,
                            None,
                        ))
                    } else {
                        None
                    },
                    stderr: if redirect_stderr {
                        Some(RawStream::new(
                            Box::new(stderr_receiver),
                            output_ctrlc.clone(),
                            head,
                            None,
                        ))
                    } else {
                        None
                    },
                    exit_code: Some(ListStream::from_stream(
                        Box::new(exit_code_receiver),
                        output_ctrlc,
                    )),
                    span: head,
                    metadata: None,
                    trim_end_newline: self.trim_end_newline,
                })
            }
        }
    }

    fn create_process(
        &self,
        input: &PipelineData,
        use_cmd: bool,
        span: Span,
    ) -> Result<CommandSys, ShellError> {
        let mut process = if let Some(d) = self.env_vars.get("PWD") {
            let mut process = if use_cmd {
                self.spawn_cmd_command(d)
            } else {
                self.create_command(d)?
            };

            // do not try to set current directory if cwd does not exist
            if Path::new(&d).exists() {
                process.current_dir(d);
            }
            process
        } else {
            return Err(ShellError::GenericError(
                "Current directory not found".to_string(),
                "did not find PWD environment variable".to_string(),
                Some(span),
                Some(concat!(
                    "The environment variable 'PWD' was not found. ",
                    "It is required to define the current directory when running an external command."
                ).to_string()),
                Vec::new(),
            ));
        };

        process.envs(&self.env_vars);

        // If the external is not the last command, its output will get piped
        // either as a string or binary
        if self.redirect_stdout {
            process.stdout(Stdio::piped());
        }

        if self.redirect_stderr {
            process.stderr(Stdio::piped());
        }

        // If there is an input from the pipeline. The stdin from the process
        // is piped so it can be used to send the input information
        if !input.is_nothing() {
            process.stdin(Stdio::piped());
        }

        Ok(process)
    }

    fn create_command(&self, cwd: &str) -> Result<CommandSys, ShellError> {
        // in all the other cases shell out
        if cfg!(windows) {
            //TODO. This should be modifiable from the config file.
            // We could give the option to call from powershell
            // for minimal builds cwd is unused
            if self.name.item.ends_with(".cmd") || self.name.item.ends_with(".bat") {
                Ok(self.spawn_cmd_command(cwd))
            } else {
                self.spawn_simple_command(cwd)
            }
        } else if self.name.item.ends_with(".sh") {
            Ok(self.spawn_sh_command())
        } else {
            self.spawn_simple_command(cwd)
        }
    }

    /// Spawn a command without shelling out to an external shell
    pub fn spawn_simple_command(&self, cwd: &str) -> Result<std::process::Command, ShellError> {
        let (head, _, _) = trim_enclosing_quotes(&self.name.item);
        let head = nu_path::expand_to_real_path(head)
            .to_string_lossy()
            .to_string();

        let mut process = std::process::Command::new(head);

        for (arg, arg_keep_raw) in self.args.iter().zip(self.arg_keep_raw.iter()) {
            trim_expand_and_apply_arg(&mut process, arg, arg_keep_raw, cwd);
        }

        Ok(process)
    }

    /// Spawn a cmd command with `cmd /c args...`
    pub fn spawn_cmd_command(&self, cwd: &str) -> std::process::Command {
        let mut process = std::process::Command::new("cmd");

        // Disable AutoRun
        // TODO: There should be a config option to enable/disable this
        // Alternatively (even better) a config option to specify all the arguments to pass to cmd
        process.arg("/D");

        process.arg("/c");
        process.arg(&self.name.item);
        for (arg, arg_keep_raw) in self.args.iter().zip(self.arg_keep_raw.iter()) {
            // https://stackoverflow.com/questions/1200235/how-to-pass-a-quoted-pipe-character-to-cmd-exe
            // cmd.exe needs to have a caret to escape a pipe
            let arg = Spanned {
                item: arg.item.replace('|', "^|"),
                span: arg.span,
            };

            trim_expand_and_apply_arg(&mut process, &arg, arg_keep_raw, cwd)
        }

        process
    }

    /// Spawn a sh command with `sh -c args...`
    pub fn spawn_sh_command(&self) -> std::process::Command {
        let joined_and_escaped_arguments = self
            .args
            .iter()
            .map(|arg| shell_arg_escape(&arg.item))
            .join(" ");
        let cmd_with_args = vec![self.name.item.clone(), joined_and_escaped_arguments].join(" ");
        let mut process = std::process::Command::new("sh");
        process.arg("-c").arg(cmd_with_args);
        process
    }
}

fn trim_expand_and_apply_arg(
    process: &mut CommandSys,
    arg: &Spanned<String>,
    arg_keep_raw: &bool,
    cwd: &str,
) {
    // if arg is quoted, like "aa", 'aa', `aa`, or:
    // if arg is a variable or String interpolation, like: $variable_name, $"($variable_name)"
    // `as_a_whole` will be true, so nu won't remove the inner quotes.
    let (trimmed_args, run_glob_expansion, mut keep_raw) = trim_enclosing_quotes(&arg.item);
    if *arg_keep_raw {
        keep_raw = true;
    }
    let mut arg = Spanned {
        item: if keep_raw {
            trimmed_args
        } else {
            remove_quotes(trimmed_args)
        },
        span: arg.span,
    };
    if !keep_raw {
        arg.item = nu_path::expand_tilde(arg.item)
            .to_string_lossy()
            .to_string();
    }
    let cwd = PathBuf::from(cwd);
    if arg.item.contains('*') && run_glob_expansion {
        if let Ok((prefix, matches)) = nu_engine::glob_from(&arg, &cwd, arg.span, None) {
            let matches: Vec<_> = matches.collect();

            // FIXME: do we want to special-case this further? We might accidentally expand when they don't
            // intend to
            if matches.is_empty() {
                process.arg(&arg.item);
            }
            for m in matches {
                if let Ok(arg) = m {
                    let arg = if let Some(prefix) = &prefix {
                        if let Ok(remainder) = arg.strip_prefix(prefix) {
                            let new_prefix = if let Some(pfx) = diff_paths(prefix, &cwd) {
                                pfx
                            } else {
                                prefix.to_path_buf()
                            };

                            new_prefix.join(remainder).to_string_lossy().to_string()
                        } else {
                            arg.to_string_lossy().to_string()
                        }
                    } else {
                        arg.to_string_lossy().to_string()
                    };

                    process.arg(&arg);
                } else {
                    process.arg(&arg.item);
                }
            }
        }
    } else {
        process.arg(&arg.item);
    }
}

/// Given an invalid command name, try to suggest an alternative
fn suggest_command(attempted_command: &str, engine_state: &EngineState) -> Option<String> {
    let commands = engine_state.get_signatures(false);
    let command_name_lower = attempted_command.to_lowercase();
    let search_term_match = commands.iter().find(|sig| {
        sig.search_terms
            .iter()
            .any(|term| term.to_lowercase() == command_name_lower)
    });
    match search_term_match {
        Some(sig) => Some(sig.name.clone()),
        None => {
            let command_names: Vec<String> = commands.iter().map(|sig| sig.name.clone()).collect();
            did_you_mean(&command_names, attempted_command)
        }
    }
}

fn has_unsafe_shell_characters(arg: &str) -> bool {
    let re: Regex = Regex::new(r"[^\w@%+=:,./-]").expect("regex to be valid");

    re.is_match(arg).unwrap_or(false)
}

fn shell_arg_escape(arg: &str) -> String {
    match arg {
        "" => String::from("''"),
        s if !has_unsafe_shell_characters(s) => String::from(s),
        _ => {
            let single_quotes_escaped = arg.split('\'').join("'\"'\"'");
            format!("'{}'", single_quotes_escaped)
        }
    }
}

/// This function returns a tuple with 3 items:
/// 1st item: trimmed string.
/// 2nd item: a boolean value indicate if it's ok to run glob expansion.
/// 3rd item: a boolean value indicate if we need to keep raw string.
fn trim_enclosing_quotes(input: &str) -> (String, bool, bool) {
    let mut chars = input.chars();

    match (chars.next(), chars.next_back()) {
        (Some('"'), Some('"')) => (chars.collect(), false, true),
        (Some('\''), Some('\'')) => (chars.collect(), false, true),
        (Some('`'), Some('`')) => (chars.collect(), true, true),
        _ => (input.to_string(), true, false),
    }
}

fn remove_quotes(input: String) -> String {
    let mut chars = input.chars();

    match (chars.next_back(), input.contains('=')) {
        (Some('"'), true) => chars
            .collect::<String>()
            .replacen('"', "", 1)
            .replace(r#"\""#, "\""),
        (Some('\''), true) => chars.collect::<String>().replacen('\'', "", 1),
        _ => input,
    }
}

// read message from given `reader`, and send out through `sender`.
//
// `ctrlc` is used to control the process, if ctrl-c is pressed, the read and redirect
// process will be breaked.
fn read_and_redirect_message<R>(
    reader: R,
    sender: SyncSender<Vec<u8>>,
    ctrlc: Option<Arc<AtomicBool>>,
) where
    R: Read,
{
    // read using the BufferReader. It will do so until there is an
    // error or there are no more bytes to read
    let mut buf_read = BufReader::with_capacity(OUTPUT_BUFFER_SIZE, reader);
    while let Ok(bytes) = buf_read.fill_buf() {
        if bytes.is_empty() {
            break;
        }

        // The Cow generated from the function represents the conversion
        // from bytes to String. If no replacements are required, then the
        // borrowed value is a proper UTF-8 string. The Owned option represents
        // a string where the values had to be replaced, thus marking it as bytes
        let bytes = bytes.to_vec();
        let length = bytes.len();
        buf_read.consume(length);

        if nu_utils::ctrl_c::was_pressed(&ctrlc) {
            break;
        }

        match sender.send(bytes) {
            Ok(_) => continue,
            Err(_) => break,
        }
    }
}

// Receiver used for the RawStream
// It implements iterator so it can be used as a RawStream
struct ChannelReceiver {
    rx: mpsc::Receiver<Vec<u8>>,
}

impl ChannelReceiver {
    pub fn new(rx: mpsc::Receiver<Vec<u8>>) -> Self {
        Self { rx }
    }
}

impl Iterator for ChannelReceiver {
    type Item = Result<Vec<u8>, ShellError>;

    fn next(&mut self) -> Option<Self::Item> {
        match self.rx.recv() {
            Ok(v) => Some(Ok(v)),
            Err(_) => None,
        }
    }
}

// Receiver used for the ListStream
// It implements iterator so it can be used as a ListStream
struct ValueReceiver {
    rx: mpsc::Receiver<Value>,
}

impl ValueReceiver {
    pub fn new(rx: mpsc::Receiver<Value>) -> Self {
        Self { rx }
    }
}

impl Iterator for ValueReceiver {
    type Item = Value;

    fn next(&mut self) -> Option<Self::Item> {
        match self.rx.recv() {
            Ok(v) => Some(v),
            Err(_) => None,
        }
    }
}

#[cfg(test)]
mod test {
    use super::*;

    #[test]
    fn remove_quotes_argument_with_equal_test() {
        let input = r#"--file="my_file.txt""#.into();
        let res = remove_quotes(input);

        assert_eq!("--file=my_file.txt", res)
    }

    #[test]
    fn argument_without_equal_test() {
        let input = r#"--file "my_file.txt""#.into();
        let res = remove_quotes(input);

        assert_eq!(r#"--file "my_file.txt""#, res)
    }

    #[test]
    fn remove_quotes_argument_with_single_quotes_test() {
        let input = r#"--file='my_file.txt'"#.into();
        let res = remove_quotes(input);

        assert_eq!("--file=my_file.txt", res)
    }

    #[test]
    fn argument_with_inner_quotes_test() {
        let input = r#"bash -c 'echo a'"#.into();
        let res = remove_quotes(input);

        assert_eq!("bash -c 'echo a'", res)
    }
}<|MERGE_RESOLUTION|>--- conflicted
+++ resolved
@@ -419,38 +419,6 @@
                             read_and_redirect_message(stdout, stdout_tx, ctrlc)
                         }
 
-<<<<<<< HEAD
-                        match child.as_mut().wait() {
-                            Err(err) => Err(ShellError::ExternalCommand(
-                                "External command exited with error".into(),
-                                err.to_string(),
-                                span,
-                            )),
-                            Ok(x) => {
-                                #[cfg(unix)]
-                                {
-                                    use nu_ansi_term::{Color, Style};
-                                    use std::os::unix::process::ExitStatusExt;
-                                    if x.core_dumped() {
-                                        let style = Style::new().bold().on(Color::Red);
-                                        eprintln!(
-                                            "{}",
-                                            style.paint(format!(
-                                            "nushell: oops, process '{commandname}' core dumped"
-                                        ))
-                                        );
-                                        let _ = exit_code_tx.send(Value::Error {
-                                            error: ShellError::ExternalCommand(
-                                                "core dumped".to_string(),
-                                                format!(
-                                                    "Child process '{commandname}' core dumped"
-                                                ),
-                                                head,
-                                            ),
-                                        });
-                                        return Ok(());
-                                    }
-=======
                     match child.as_mut().wait() {
                         Err(err) => Err(ShellError::ExternalCommand(
                             "External command exited with error".into(),
@@ -494,20 +462,19 @@
                                         ),
                                     });
                                     return Ok(());
->>>>>>> 2849e28c
                                 }
-                                if let Some(code) = x.code() {
-                                    let _ = exit_code_tx.send(Value::int(code as i64, head));
-                                } else if x.success() {
-                                    let _ = exit_code_tx.send(Value::int(0, head));
-                                } else {
-                                    let _ = exit_code_tx.send(Value::int(-1, head));
-                                }
-                                Ok(())
                             }
+                            if let Some(code) = x.code() {
+                                let _ = exit_code_tx.send(Value::int(code as i64, head));
+                            } else if x.success() {
+                                let _ = exit_code_tx.send(Value::int(0, head));
+                            } else {
+                                let _ = exit_code_tx.send(Value::int(-1, head));
+                            }
+                            Ok(())
                         }
-                    })
-                    .expect("failed to create external command waiter thread");
+                    }
+                });
 
                 let (stderr_tx, stderr_rx) = mpsc::sync_channel(OUTPUT_BUFFERS_IN_FLIGHT);
                 if redirect_stderr {
