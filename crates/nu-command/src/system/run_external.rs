use nu_cmd_base::hook::eval_hook;
use nu_engine::{command_prelude::*, env_to_strings};
use nu_path::{dots::expand_ndots_safe, expand_tilde, AbsolutePath};
use nu_protocol::{
    did_you_mean,
    process::{ChildProcess, PostWaitCallback},
    shell_error::io::IoError,
    ByteStream, NuGlob, OutDest, Signals, UseAnsiColoring,
};
use nu_system::{kill_by_pid, ForegroundChild};
use nu_utils::IgnoreCaseExt;
use pathdiff::diff_paths;
#[cfg(windows)]
use std::os::windows::process::CommandExt;
use std::{
    borrow::Cow,
    ffi::{OsStr, OsString},
    io::Write,
    path::{Path, PathBuf},
    process::Stdio,
    sync::Arc,
    thread,
};

#[derive(Clone)]
pub struct External;

impl Command for External {
    fn name(&self) -> &str {
        "run-external"
    }

    fn description(&self) -> &str {
        "Runs external command."
    }

    fn signature(&self) -> nu_protocol::Signature {
        Signature::build(self.name())
            .input_output_types(vec![(Type::Any, Type::Any)])
            .rest(
                "command",
                SyntaxShape::OneOf(vec![SyntaxShape::GlobPattern, SyntaxShape::Any]),
                "External command to run, with arguments.",
            )
            .category(Category::System)
    }

    fn run(
        &self,
        engine_state: &EngineState,
        stack: &mut Stack,
        call: &Call,
        input: PipelineData,
    ) -> Result<PipelineData, ShellError> {
        let cwd = engine_state.cwd(Some(stack))?;
        let rest = call.rest::<Value>(engine_state, stack, 0)?;
        let name_args = rest.split_first();

        let Some((name, call_args)) = name_args else {
            return Err(ShellError::MissingParameter {
                param_name: "no command given".into(),
                span: call.head,
            });
        };

        let name_str: Cow<str> = match &name {
            Value::Glob { val, .. } => Cow::Borrowed(val),
            Value::String { val, .. } => Cow::Borrowed(val),
            _ => Cow::Owned(name.clone().coerce_into_string()?),
        };

        let expanded_name = match &name {
            // Expand tilde and ndots on the name if it's a bare string / glob (#13000)
            Value::Glob { no_expand, .. } if !*no_expand => {
                expand_ndots_safe(expand_tilde(&*name_str))
            }
            _ => Path::new(&*name_str).to_owned(),
        };

        let paths = nu_engine::env::path_str(engine_state, stack, call.head)?;

        // On Windows, the user could have run the cmd.exe built-in "assoc" command
        // Example: "assoc .nu=nuscript" and then run the cmd.exe built-in "ftype" command
        // Example: "ftype nuscript=C:\path\to\nu.exe '%1' %*" and then added the nushell
        // script extension ".NU" to the PATHEXT environment variable. In this case, we use
        // the which command, which will find the executable with or without the extension.
        // If it "which" returns true, that means that we've found the nushell script and we
        // believe the user wants to use the windows association to run the script. The only
        // easy way to do this is to run cmd.exe with the script as an argument.
        let potential_nuscript_in_windows = if cfg!(windows) {
            // let's make sure it's a .nu script
            if let Some(executable) = which(&expanded_name, &paths, cwd.as_ref()) {
                let ext = executable
                    .extension()
                    .unwrap_or_default()
                    .to_string_lossy()
                    .to_uppercase();
                ext == "NU"
            } else {
                false
            }
        } else {
            false
        };

        // let's make sure it's a .ps1 script, but only on Windows
        let potential_powershell_script = if cfg!(windows) {
            if let Some(executable) = which(&expanded_name, "", cwd.as_ref()) {
                let ext = executable
                    .extension()
                    .unwrap_or_default()
                    .to_string_lossy()
                    .to_uppercase();
                ext == "PS1"
            } else {
                false
            }
        } else {
            false
        };

        // Find the absolute path to the executable. On Windows, set the
        // executable to "cmd.exe" if it's a CMD internal command. If the
        // command is not found, display a helpful error message.
        let executable = if cfg!(windows)
            && (is_cmd_internal_command(&name_str) || potential_nuscript_in_windows)
        {
            PathBuf::from("cmd.exe")
        } else if cfg!(windows) && potential_powershell_script {
            // If we're on Windows and we're trying to run a PowerShell script, we'll use
            // `powershell.exe` to run it. We shouldn't have to check for powershell.exe because
            // it's automatically installed on all modern windows systems.
            PathBuf::from("powershell.exe")
        } else {
            // Determine the PATH to be used and then use `which` to find it - though this has no
            // effect if it's an absolute path already
            let Some(executable) = which(&expanded_name, &paths, cwd.as_ref()) else {
                return Err(command_not_found(
                    &name_str,
                    call.head,
                    engine_state,
                    stack,
                    &cwd,
                ));
            };
            executable
        };

        // Create the command.
        let mut command = std::process::Command::new(executable);

        // Configure PWD.
        command.current_dir(cwd);

        // Configure environment variables.
        let envs = env_to_strings(engine_state, stack)?;
        command.env_clear();
        command.envs(envs);

        // Configure args.
        let args = eval_external_arguments(engine_state, stack, call_args.to_vec())?;
        #[cfg(windows)]
        if is_cmd_internal_command(&name_str) || potential_nuscript_in_windows {
            // The /D flag disables execution of AutoRun commands from registry.
            // The /C flag followed by a command name instructs CMD to execute
            // that command and quit.
            command.args(["/D", "/C", &expanded_name.to_string_lossy()]);
            for arg in &args {
                command.raw_arg(escape_cmd_argument(arg)?);
            }
        } else if potential_powershell_script {
            use nu_path::canonicalize_with;

            // canonicalize the path to the script so that tests pass
            let canon_path = if let Ok(cwd) = engine_state.cwd_as_string(None) {
                canonicalize_with(&expanded_name, cwd).map_err(|err| {
                    IoError::new(err.kind(), call.head, PathBuf::from(&expanded_name))
                })?
            } else {
                // If we can't get the current working directory, just provide the expanded name
                expanded_name
            };
            // The -Command flag followed by a script name instructs PowerShell to
            // execute that script and quit.
            command.args(["-Command", &canon_path.to_string_lossy()]);
            for arg in &args {
                command.raw_arg(arg.item.clone());
            }
        } else {
            command.args(args.into_iter().map(|s| s.item));
        }
        #[cfg(not(windows))]
        command.args(args.into_iter().map(|s| s.item));

        // Configure stdout and stderr. If both are set to `OutDest::Pipe`,
        // we'll set up a pipe that merges two streams into one.
        let stdout = stack.stdout();
        let stderr = stack.stderr();
        let merged_stream = if matches!(stdout, OutDest::Pipe) && matches!(stderr, OutDest::Pipe) {
            let (reader, writer) =
                os_pipe::pipe().map_err(|err| IoError::new(err.kind(), call.head, None))?;
            command.stdout(
                writer
                    .try_clone()
                    .map_err(|err| IoError::new(err.kind(), call.head, None))?,
            );
            command.stderr(writer);
            Some(reader)
        } else {
            if engine_state.is_background_job()
                && matches!(stdout, OutDest::Inherit | OutDest::Print)
            {
                command.stdout(Stdio::null());
            } else {
                command.stdout(
                    Stdio::try_from(stdout)
                        .map_err(|err| IoError::new(err.kind(), call.head, None))?,
                );
            }

            if engine_state.is_background_job()
                && matches!(stderr, OutDest::Inherit | OutDest::Print)
            {
                command.stderr(Stdio::null());
            } else {
                command.stderr(
                    Stdio::try_from(stderr)
                        .map_err(|err| IoError::new(err.kind(), call.head, None))?,
                );
            }

            None
        };

        // Configure stdin. We'll try connecting input to the child process
        // directly. If that's not possible, we'll set up a pipe and spawn a
        // thread to copy data into the child process.
        let data_to_copy_into_stdin = match input {
            PipelineData::ByteStream(stream, metadata) => match stream.into_stdio() {
                Ok(stdin) => {
                    command.stdin(stdin);
                    None
                }
                Err(stream) => {
                    command.stdin(Stdio::piped());
                    Some(PipelineData::ByteStream(stream, metadata))
                }
            },
            PipelineData::Empty => {
                command.stdin(Stdio::inherit());
                None
            }
            value => {
                command.stdin(Stdio::piped());
                Some(value)
            }
        };

        // Log the command we're about to run in case it's useful for debugging purposes.
        log::trace!("run-external spawning: {command:?}");

        // Spawn the child process. On Unix, also put the child process to
        // foreground if we're in an interactive session.
        #[cfg(windows)]
        let child = ForegroundChild::spawn(command);
        #[cfg(unix)]
        let child = ForegroundChild::spawn(
            command,
            engine_state.is_interactive,
            engine_state.is_background_job(),
            &engine_state.pipeline_externals_state,
        );

        let mut child = child.map_err(|err| {
            IoError::new_internal(
                err.kind(),
                "Could not spawn foreground child",
                nu_protocol::location!(),
            )
        })?;

        if let Some(thread_job) = &engine_state.current_thread_job {
            if !thread_job.try_add_pid(child.pid()) {
                kill_by_pid(child.pid().into()).map_err(|err| {
                    ShellError::Io(IoError::new_internal(
                        err.kind(),
                        "Could not spawn external stdin worker",
                        nu_protocol::location!(),
                    ))
                })?;
            }
        }

        // If we need to copy data into the child process, do it now.
        if let Some(data) = data_to_copy_into_stdin {
            let stdin = child.as_mut().stdin.take().expect("stdin is piped");
            let engine_state = engine_state.clone();
            let stack = stack.clone();
            thread::Builder::new()
                .name("external stdin worker".into())
                .spawn(move || {
                    let _ = write_pipeline_data(engine_state, stack, data, stdin);
                })
                .map_err(|err| {
                    IoError::new_with_additional_context(
                        err.kind(),
                        call.head,
                        None,
                        "Could not spawn external stdin worker",
                    )
                })?;
        }

        let child_pid = child.pid();

        // Wrap the output into a `PipelineData::ByteStream`.
        let mut child = ChildProcess::new(
            child,
            merged_stream,
            matches!(stderr, OutDest::Pipe),
            call.head,
<<<<<<< HEAD
            // handle wait statuses for job control
            Some(PostWaitCallback(Box::new(move |status| {
                if let Some(this_job) = this_job {
                    this_job.remove_pid(child_pid);
                }

                if let ForegroundWaitStatus::Frozen(unfreeze) = status {
                    let mut jobs = jobs.lock().expect("jobs lock is poisoned!");

                    // TODO: use name of process as a tag
                    let job_id = jobs.add_job(Job::Frozen(FrozenJob {
                        unfreeze,
                        tag: None,
                    }));

                    if is_interactive {
                        println!("\nJob {} is frozen", job_id.get());
                    }
                }
            }))),
=======
            Some(PostWaitCallback::for_job_control(
                engine_state,
                Some(child_pid),
            )),
>>>>>>> b5b63d2b
        )?;

        if matches!(stdout, OutDest::Pipe | OutDest::PipeSeparate)
            || matches!(stderr, OutDest::Pipe | OutDest::PipeSeparate)
        {
            child.ignore_error(true);
        }

        Ok(PipelineData::ByteStream(
            ByteStream::child(child, call.head),
            None,
        ))
    }

    fn examples(&self) -> Vec<Example> {
        vec![
            Example {
                description: "Run an external command",
                example: r#"run-external "echo" "-n" "hello""#,
                result: None,
            },
            Example {
                description: "Redirect stdout from an external command into the pipeline",
                example: r#"run-external "echo" "-n" "hello" | split chars"#,
                result: None,
            },
            Example {
                description: "Redirect stderr from an external command into the pipeline",
                example: r#"run-external "nu" "-c" "print -e hello" e>| split chars"#,
                result: None,
            },
        ]
    }
}

/// Evaluate all arguments, performing expansions when necessary.
pub fn eval_external_arguments(
    engine_state: &EngineState,
    stack: &mut Stack,
    call_args: Vec<Value>,
) -> Result<Vec<Spanned<OsString>>, ShellError> {
    let cwd = engine_state.cwd(Some(stack))?;
    let mut args: Vec<Spanned<OsString>> = Vec::with_capacity(call_args.len());

    for arg in call_args {
        let span = arg.span();
        match arg {
            // Expand globs passed to run-external
            Value::Glob { val, no_expand, .. } if !no_expand => args.extend(
                expand_glob(
                    &val,
                    cwd.as_std_path(),
                    span,
                    engine_state.signals().clone(),
                )?
                .into_iter()
                .map(|s| s.into_spanned(span)),
            ),
            other => args
                .push(OsString::from(coerce_into_string(engine_state, other)?).into_spanned(span)),
        }
    }
    Ok(args)
}

/// Custom `coerce_into_string()`, including globs, since those are often args to `run-external`
/// as well
fn coerce_into_string(engine_state: &EngineState, val: Value) -> Result<String, ShellError> {
    match val {
        Value::List { .. } => Err(ShellError::CannotPassListToExternal {
            arg: String::from_utf8_lossy(engine_state.get_span_contents(val.span())).into_owned(),
            span: val.span(),
        }),
        Value::Glob { val, .. } => Ok(val),
        _ => val.coerce_into_string(),
    }
}

/// Performs glob expansion on `arg`. If the expansion found no matches or the pattern
/// is not a valid glob, then this returns the original string as the expansion result.
///
/// Note: This matches the default behavior of Bash, but is known to be
/// error-prone. We might want to change this behavior in the future.
fn expand_glob(
    arg: &str,
    cwd: &Path,
    span: Span,
    signals: Signals,
) -> Result<Vec<OsString>, ShellError> {
    // For an argument that isn't a glob, just do the `expand_tilde`
    // and `expand_ndots` expansion
    if !nu_glob::is_glob(arg) {
        let path = expand_ndots_safe(expand_tilde(arg));
        return Ok(vec![path.into()]);
    }

    // We must use `nu_engine::glob_from` here, in order to ensure we get paths from the correct
    // dir
    let glob = NuGlob::Expand(arg.to_owned()).into_spanned(span);
    if let Ok((prefix, matches)) = nu_engine::glob_from(&glob, cwd, span, None, signals.clone()) {
        let mut result: Vec<OsString> = vec![];

        for m in matches {
            signals.check(span)?;
            if let Ok(arg) = m {
                let arg = resolve_globbed_path_to_cwd_relative(arg, prefix.as_ref(), cwd);
                result.push(arg.into());
            } else {
                result.push(arg.into());
            }
        }

        // FIXME: do we want to special-case this further? We might accidentally expand when they don't
        // intend to
        if result.is_empty() {
            result.push(arg.into());
        }

        Ok(result)
    } else {
        Ok(vec![arg.into()])
    }
}

fn resolve_globbed_path_to_cwd_relative(
    path: PathBuf,
    prefix: Option<&PathBuf>,
    cwd: &Path,
) -> PathBuf {
    if let Some(prefix) = prefix {
        if let Ok(remainder) = path.strip_prefix(prefix) {
            let new_prefix = if let Some(pfx) = diff_paths(prefix, cwd) {
                pfx
            } else {
                prefix.to_path_buf()
            };
            new_prefix.join(remainder)
        } else {
            path
        }
    } else {
        path
    }
}

/// Write `PipelineData` into `writer`. If `PipelineData` is not binary, it is
/// first rendered using the `table` command.
///
/// Note: Avoid using this function when piping data from an external command to
/// another external command, because it copies data unnecessarily. Instead,
/// extract the pipe from the `PipelineData::ByteStream` of the first command
/// and hand it to the second command directly.
fn write_pipeline_data(
    mut engine_state: EngineState,
    mut stack: Stack,
    data: PipelineData,
    mut writer: impl Write,
) -> Result<(), ShellError> {
    if let PipelineData::ByteStream(stream, ..) = data {
        stream.write_to(writer)?;
    } else if let PipelineData::Value(Value::Binary { val, .. }, ..) = data {
        writer.write_all(&val).map_err(|err| {
            IoError::new_internal(
                err.kind(),
                "Could not write pipeline data",
                nu_protocol::location!(),
            )
        })?;
    } else {
        stack.start_collect_value();

        // Turn off color as we pass data through
        Arc::make_mut(&mut engine_state.config).use_ansi_coloring = UseAnsiColoring::False;

        // Invoke the `table` command.
        let output =
            crate::Table.run(&engine_state, &mut stack, &Call::new(Span::unknown()), data)?;

        // Write the output.
        for value in output {
            let bytes = value.coerce_into_binary()?;
            writer.write_all(&bytes).map_err(|err| {
                IoError::new_internal(
                    err.kind(),
                    "Could not write pipeline data",
                    nu_protocol::location!(),
                )
            })?;
        }
    }
    Ok(())
}

/// Returns a helpful error message given an invalid command name,
pub fn command_not_found(
    name: &str,
    span: Span,
    engine_state: &EngineState,
    stack: &mut Stack,
    cwd: &AbsolutePath,
) -> ShellError {
    // Run the `command_not_found` hook if there is one.
    if let Some(hook) = &stack.get_config(engine_state).hooks.command_not_found {
        let mut stack = stack.start_collect_value();
        // Set a special environment variable to avoid infinite loops when the
        // `command_not_found` hook triggers itself.
        let canary = "ENTERED_COMMAND_NOT_FOUND";
        if stack.has_env_var(engine_state, canary) {
            return ShellError::ExternalCommand {
                label: format!(
                    "Command {name} not found while running the `command_not_found` hook"
                ),
                help: "Make sure the `command_not_found` hook itself does not use unknown commands"
                    .into(),
                span,
            };
        }
        stack.add_env_var(canary.into(), Value::bool(true, Span::unknown()));

        let output = eval_hook(
            &mut engine_state.clone(),
            &mut stack,
            None,
            vec![("cmd_name".into(), Value::string(name, span))],
            hook,
            "command_not_found",
        );

        // Remove the special environment variable that we just set.
        stack.remove_env_var(engine_state, canary);

        match output {
            Ok(PipelineData::Value(Value::String { val, .. }, ..)) => {
                return ShellError::ExternalCommand {
                    label: format!("Command `{name}` not found"),
                    help: val,
                    span,
                };
            }
            Err(err) => {
                return err;
            }
            _ => {
                // The hook did not return a string, so ignore it.
            }
        }
    }

    // If the name is one of the removed commands, recommend a replacement.
    if let Some(replacement) = crate::removed_commands().get(&name.to_lowercase()) {
        return ShellError::RemovedCommand {
            removed: name.to_lowercase(),
            replacement: replacement.clone(),
            span,
        };
    }

    // The command might be from another module. Try to find it.
    if let Some(module) = engine_state.which_module_has_decl(name.as_bytes(), &[]) {
        let module = String::from_utf8_lossy(module);
        // Is the command already imported?
        let full_name = format!("{module} {name}");
        if engine_state.find_decl(full_name.as_bytes(), &[]).is_some() {
            return ShellError::ExternalCommand {
                label: format!("Command `{name}` not found"),
                help: format!("Did you mean `{full_name}`?"),
                span,
            };
        } else {
            return ShellError::ExternalCommand {
                label: format!("Command `{name}` not found"),
                help: format!("A command with that name exists in module `{module}`. Try importing it with `use`"),
                span,
            };
        }
    }

    // Try to match the name with the search terms of existing commands.
    let signatures = engine_state.get_signatures_and_declids(false);
    if let Some((sig, _)) = signatures.iter().find(|(sig, _)| {
        sig.search_terms
            .iter()
            .any(|term| term.to_folded_case() == name.to_folded_case())
    }) {
        return ShellError::ExternalCommand {
            label: format!("Command `{name}` not found"),
            help: format!("Did you mean `{}`?", sig.name),
            span,
        };
    }

    // Try a fuzzy search on the names of all existing commands.
    if let Some(cmd) = did_you_mean(signatures.iter().map(|(sig, _)| &sig.name), name) {
        // The user is invoking an external command with the same name as a
        // built-in command. Remind them of this.
        if cmd == name {
            return ShellError::ExternalCommand {
                label: format!("Command `{name}` not found"),
                help: "There is a built-in command with the same name".into(),
                span,
            };
        }
        return ShellError::ExternalCommand {
            label: format!("Command `{name}` not found"),
            help: format!("Did you mean `{cmd}`?"),
            span,
        };
    }

    // If we find a file, it's likely that the user forgot to set permissions
    if cwd.join(name).is_file() {
        return ShellError::ExternalCommand {
            label: format!("Command `{name}` not found"),
            help: format!("`{name}` refers to a file that is not executable. Did you forget to set execute permissions?"),
            span,
        };
    }

    // We found nothing useful. Give up and return a generic error message.
    ShellError::ExternalCommand {
        label: format!("Command `{name}` not found"),
        help: format!("`{name}` is neither a Nushell built-in or a known external command"),
        span,
    }
}

/// Searches for the absolute path of an executable by name. `.bat` and `.cmd`
/// files are recognized as executables on Windows.
///
/// This is a wrapper around `which::which_in()` except that, on Windows, it
/// also searches the current directory before any PATH entries.
///
/// Note: the `which.rs` crate always uses PATHEXT from the environment. As
/// such, changing PATHEXT within Nushell doesn't work without updating the
/// actual environment of the Nushell process.
pub fn which(name: impl AsRef<OsStr>, paths: &str, cwd: &Path) -> Option<PathBuf> {
    #[cfg(windows)]
    let paths = format!("{};{}", cwd.display(), paths);
    which::which_in(name, Some(paths), cwd).ok()
}

/// Returns true if `name` is a (somewhat useful) CMD internal command. The full
/// list can be found at <https://ss64.com/nt/syntax-internal.html>
fn is_cmd_internal_command(name: &str) -> bool {
    const COMMANDS: &[&str] = &[
        "ASSOC", "CLS", "ECHO", "FTYPE", "MKLINK", "PAUSE", "START", "VER", "VOL",
    ];
    COMMANDS.iter().any(|cmd| cmd.eq_ignore_ascii_case(name))
}

/// Returns true if a string contains CMD special characters.
fn has_cmd_special_character(s: impl AsRef<[u8]>) -> bool {
    s.as_ref()
        .iter()
        .any(|b| matches!(b, b'<' | b'>' | b'&' | b'|' | b'^'))
}

/// Escape an argument for CMD internal commands. The result can be safely passed to `raw_arg()`.
#[cfg_attr(not(windows), allow(dead_code))]
fn escape_cmd_argument(arg: &Spanned<OsString>) -> Result<Cow<'_, OsStr>, ShellError> {
    let Spanned { item: arg, span } = arg;
    let bytes = arg.as_encoded_bytes();
    if bytes.iter().any(|b| matches!(b, b'\r' | b'\n' | b'%')) {
        // \r and \n truncate the rest of the arguments and % can expand environment variables
        Err(ShellError::ExternalCommand {
            label:
                "Arguments to CMD internal commands cannot contain new lines or percent signs '%'"
                    .into(),
            help: "some characters currently cannot be securely escaped".into(),
            span: *span,
        })
    } else if bytes.contains(&b'"') {
        // If `arg` is already quoted by double quotes, confirm there's no
        // embedded double quotes, then leave it as is.
        if bytes.iter().filter(|b| **b == b'"').count() == 2
            && bytes.starts_with(b"\"")
            && bytes.ends_with(b"\"")
        {
            Ok(Cow::Borrowed(arg))
        } else {
            Err(ShellError::ExternalCommand {
                label: "Arguments to CMD internal commands cannot contain embedded double quotes"
                    .into(),
                help: "this case currently cannot be securely handled".into(),
                span: *span,
            })
        }
    } else if bytes.contains(&b' ') || has_cmd_special_character(bytes) {
        // If `arg` contains space or special characters, quote the entire argument by double quotes.
        let mut new_str = OsString::new();
        new_str.push("\"");
        new_str.push(arg);
        new_str.push("\"");
        Ok(Cow::Owned(new_str))
    } else {
        // FIXME?: what if `arg.is_empty()`?
        Ok(Cow::Borrowed(arg))
    }
}

#[cfg(test)]
mod test {
    use super::*;
    use nu_test_support::{fs::Stub, playground::Playground};

    #[test]
    fn test_expand_glob() {
        Playground::setup("test_expand_glob", |dirs, play| {
            play.with_files(&[Stub::EmptyFile("a.txt"), Stub::EmptyFile("b.txt")]);

            let cwd = dirs.test().as_std_path();

            let actual = expand_glob("*.txt", cwd, Span::unknown(), Signals::empty()).unwrap();
            let expected = &["a.txt", "b.txt"];
            assert_eq!(actual, expected);

            let actual = expand_glob("./*.txt", cwd, Span::unknown(), Signals::empty()).unwrap();
            assert_eq!(actual, expected);

            let actual = expand_glob("'*.txt'", cwd, Span::unknown(), Signals::empty()).unwrap();
            let expected = &["'*.txt'"];
            assert_eq!(actual, expected);

            let actual = expand_glob(".", cwd, Span::unknown(), Signals::empty()).unwrap();
            let expected = &["."];
            assert_eq!(actual, expected);

            let actual = expand_glob("./a.txt", cwd, Span::unknown(), Signals::empty()).unwrap();
            let expected = &["./a.txt"];
            assert_eq!(actual, expected);

            let actual = expand_glob("[*.txt", cwd, Span::unknown(), Signals::empty()).unwrap();
            let expected = &["[*.txt"];
            assert_eq!(actual, expected);

            let actual = expand_glob("~/foo.txt", cwd, Span::unknown(), Signals::empty()).unwrap();
            let home = dirs::home_dir().expect("failed to get home dir");
            let expected: Vec<OsString> = vec![home.join("foo.txt").into()];
            assert_eq!(actual, expected);
        })
    }

    #[test]
    fn test_write_pipeline_data() {
        let mut engine_state = EngineState::new();
        let stack = Stack::new();
        let cwd = std::env::current_dir()
            .unwrap()
            .into_os_string()
            .into_string()
            .unwrap();

        // set the PWD environment variable as it's required now
        engine_state.add_env_var("PWD".into(), Value::string(cwd, Span::test_data()));

        let mut buf = vec![];
        let input = PipelineData::Empty;
        write_pipeline_data(engine_state.clone(), stack.clone(), input, &mut buf).unwrap();
        assert_eq!(buf, b"");

        let mut buf = vec![];
        let input = PipelineData::Value(Value::string("foo", Span::unknown()), None);
        write_pipeline_data(engine_state.clone(), stack.clone(), input, &mut buf).unwrap();
        assert_eq!(buf, b"foo");

        let mut buf = vec![];
        let input = PipelineData::Value(Value::binary(b"foo", Span::unknown()), None);
        write_pipeline_data(engine_state.clone(), stack.clone(), input, &mut buf).unwrap();
        assert_eq!(buf, b"foo");

        let mut buf = vec![];
        let input = PipelineData::ByteStream(
            ByteStream::read(
                b"foo".as_slice(),
                Span::unknown(),
                Signals::empty(),
                ByteStreamType::Unknown,
            ),
            None,
        );
        write_pipeline_data(engine_state.clone(), stack.clone(), input, &mut buf).unwrap();
        assert_eq!(buf, b"foo");
    }
}<|MERGE_RESOLUTION|>--- conflicted
+++ resolved
@@ -319,33 +319,11 @@
             merged_stream,
             matches!(stderr, OutDest::Pipe),
             call.head,
-<<<<<<< HEAD
-            // handle wait statuses for job control
-            Some(PostWaitCallback(Box::new(move |status| {
-                if let Some(this_job) = this_job {
-                    this_job.remove_pid(child_pid);
-                }
-
-                if let ForegroundWaitStatus::Frozen(unfreeze) = status {
-                    let mut jobs = jobs.lock().expect("jobs lock is poisoned!");
-
-                    // TODO: use name of process as a tag
-                    let job_id = jobs.add_job(Job::Frozen(FrozenJob {
-                        unfreeze,
-                        tag: None,
-                    }));
-
-                    if is_interactive {
-                        println!("\nJob {} is frozen", job_id.get());
-                    }
-                }
-            }))),
-=======
             Some(PostWaitCallback::for_job_control(
                 engine_state,
                 Some(child_pid),
+                None,
             )),
->>>>>>> b5b63d2b
         )?;
 
         if matches!(stdout, OutDest::Pipe | OutDest::PipeSeparate)
