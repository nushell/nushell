--- conflicted
+++ resolved
@@ -2,18 +2,12 @@
 use nu_engine::env_to_strings;
 use nu_engine::eval_expression;
 use nu_engine::CallExt;
-<<<<<<< HEAD
-use nu_protocol::IoStream;
-use nu_protocol::NuPath;
-=======
-use nu_protocol::NuGlob;
->>>>>>> f7d647ac
 use nu_protocol::{
     ast::{Call, Expr},
     did_you_mean,
     engine::{Command, EngineState, Stack},
-    Category, Example, ListStream, PipelineData, RawStream, ShellError, Signature, Span, Spanned,
-    SyntaxShape, Type, Value,
+    Category, Example, IoStream, ListStream, NuGlob, PipelineData, RawStream, ShellError,
+    Signature, Span, Spanned, SyntaxShape, Type, Value,
 };
 use nu_system::ForegroundChild;
 use nu_utils::IgnoreCaseExt;
