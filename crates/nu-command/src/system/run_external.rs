use nu_cmd_base::hook::eval_hook;
use nu_engine::CallExt;
<<<<<<< HEAD
use nu_engine::{env_to_strings, get_eval_expression};

=======
use nu_protocol::IntoSpanned;
use nu_protocol::NuGlob;
>>>>>>> 3016d7a6
use nu_protocol::{
    ast::{Call, Expr},
    did_you_mean,
    engine::{Command, EngineState, Stack},
    Category, Example, ListStream, NuPath, PipelineData, RawStream, ShellError, Signature, Span,
    Spanned, SyntaxShape, Type, Value,
};
use nu_system::ForegroundChild;
use nu_utils::IgnoreCaseExt;
use os_pipe::PipeReader;
use pathdiff::diff_paths;
use std::collections::HashMap;
use std::io::{BufRead, BufReader, Read, Write};
use std::path::{Path, PathBuf};
use std::process::{Command as CommandSys, Stdio};
use std::sync::atomic::AtomicBool;
use std::sync::mpsc::{self, SyncSender};
use std::sync::Arc;
use std::thread;

const OUTPUT_BUFFER_SIZE: usize = 1024;
const OUTPUT_BUFFERS_IN_FLIGHT: usize = 3;

#[derive(Clone)]
pub struct External;

impl Command for External {
    fn name(&self) -> &str {
        "run-external"
    }

    fn usage(&self) -> &str {
        "Runs external command."
    }

    fn signature(&self) -> nu_protocol::Signature {
        Signature::build(self.name())
            .input_output_types(vec![(Type::Any, Type::Any)])
            .switch("redirect-stdout", "redirect stdout to the pipeline", None)
            .switch("redirect-stderr", "redirect stderr to the pipeline", None)
            .switch(
                "redirect-combine",
                "redirect both stdout and stderr combined to the pipeline (collected in stdout)",
                None,
            )
            .switch("trim-end-newline", "trimming end newlines", None)
            .required("command", SyntaxShape::String, "External command to run.")
            .rest("args", SyntaxShape::Any, "Arguments for external command.")
            .category(Category::System)
    }

    fn run(
        &self,
        engine_state: &EngineState,
        stack: &mut Stack,
        call: &Call,
        input: PipelineData,
    ) -> Result<PipelineData, ShellError> {
        let redirect_stdout = call.has_flag(engine_state, stack, "redirect-stdout")?;
        let redirect_stderr = call.has_flag(engine_state, stack, "redirect-stderr")?;
        let redirect_combine = call.has_flag(engine_state, stack, "redirect-combine")?;
        let trim_end_newline = call.has_flag(engine_state, stack, "trim-end-newline")?;

        if redirect_combine && (redirect_stdout || redirect_stderr) {
            return Err(ShellError::ExternalCommand {
                label: "Cannot use --redirect-combine with --redirect-stdout or --redirect-stderr"
                    .into(),
                help: "use either --redirect-combine or redirect a single output stream".into(),
                span: call.head,
            });
        }

        let command = create_external_command(
            engine_state,
            stack,
            call,
            redirect_stdout,
            redirect_stderr,
            redirect_combine,
            trim_end_newline,
        )?;

        command.run_with_input(engine_state, stack, input, false)
    }

    fn examples(&self) -> Vec<Example> {
        vec![
            Example {
                description: "Run an external command",
                example: r#"run-external "echo" "-n" "hello""#,
                result: None,
            },
            Example {
                description: "Redirect stdout from an external command into the pipeline",
                example: r#"run-external --redirect-stdout "echo" "-n" "hello" | split chars"#,
                result: None,
            },
        ]
    }
}

/// Creates ExternalCommand from a call
pub fn create_external_command(
    engine_state: &EngineState,
    stack: &mut Stack,
    call: &Call,
    redirect_stdout: bool,
    redirect_stderr: bool,
    redirect_combine: bool,
    trim_end_newline: bool,
) -> Result<ExternalCommand, ShellError> {
    let name: Spanned<String> = call.req(engine_state, stack, 0)?;

    // Translate environment variables from Values to Strings
    let env_vars_str = env_to_strings(engine_state, stack)?;

    fn value_as_spanned(value: Value) -> Result<Spanned<String>, ShellError> {
        let span = value.span();

        value
            .coerce_string()
            .map(|item| Spanned { item, span })
            .map_err(|_| ShellError::ExternalCommand {
                label: format!("Cannot convert {} to a string", value.get_type()),
                help: "All arguments to an external command need to be string-compatible".into(),
                span,
            })
    }

    let eval_expression = get_eval_expression(engine_state);

    let mut spanned_args = vec![];
    let mut arg_keep_raw = vec![];
    for (arg, spread) in call.rest_iter(1) {
        // TODO: Disallow automatic spreading entirely later. This match block will
        // have to be refactored, and lists will have to be disallowed in the parser too
        match eval_expression(engine_state, stack, arg)? {
            Value::List { vals, .. } => {
                if spread {
                    // turn all the strings in the array into params.
                    // Example: one_arg may be something like ["ls" "-a"]
                    // convert it to "ls" "-a"
                    for v in vals {
                        spanned_args.push(value_as_spanned(v)?);
                        // for arguments in list, it's always treated as a whole arguments
                        arg_keep_raw.push(true);
                    }
                } else {
                    return Err(ShellError::CannotPassListToExternal {
                        arg: String::from_utf8_lossy(engine_state.get_span_contents(arg.span))
                            .into(),
                        span: arg.span,
                    });
                }
            }
            val => {
                if spread {
                    return Err(ShellError::CannotSpreadAsList { span: arg.span });
                } else {
                    spanned_args.push(value_as_spanned(val)?);
                    match arg.expr {
                        // refer to `parse_dollar_expr` function
                        // the expression type of $variable_name, $"($variable_name)"
                        // will be Expr::StringInterpolation, Expr::FullCellPath
                        Expr::StringInterpolation(_) | Expr::FullCellPath(_) => {
                            arg_keep_raw.push(true)
                        }
                        _ => arg_keep_raw.push(false),
                    }
                }
            }
        }
    }

    Ok(ExternalCommand {
        name,
        args: spanned_args,
        arg_keep_raw,
        redirect_stdout,
        redirect_stderr,
        redirect_combine,
        env_vars: env_vars_str,
        trim_end_newline,
    })
}

#[derive(Clone)]
pub struct ExternalCommand {
    pub name: Spanned<String>,
    pub args: Vec<Spanned<String>>,
    pub arg_keep_raw: Vec<bool>,
    pub redirect_stdout: bool,
    pub redirect_stderr: bool,
    pub redirect_combine: bool,
    pub env_vars: HashMap<String, String>,
    pub trim_end_newline: bool,
}

impl ExternalCommand {
    pub fn run_with_input(
        &self,
        engine_state: &EngineState,
        stack: &mut Stack,
        input: PipelineData,
        reconfirm_command_name: bool,
    ) -> Result<PipelineData, ShellError> {
        let head = self.name.span;

        let ctrlc = engine_state.ctrlc.clone();

        #[allow(unused_mut)]
        let (cmd, mut reader) = self.create_process(&input, false, head)?;

        #[cfg(all(not(unix), not(windows)))] // are there any systems like this?
        let child = ForegroundChild::spawn(cmd);

        #[cfg(windows)]
        let child = match ForegroundChild::spawn(cmd) {
            Ok(child) => Ok(child),
            Err(err) => {
                // Running external commands on Windows has 2 points of complication:
                // 1. Some common Windows commands are actually built in to cmd.exe, not executables in their own right.
                // 2. We need to let users run batch scripts etc. (.bat, .cmd) without typing their extension

                // To support these situations, we have a fallback path that gets run if a command
                // fails to be run as a normal executable:
                // 1. "shell out" to cmd.exe if the command is a known cmd.exe internal command
                // 2. Otherwise, use `which-rs` to look for batch files etc. then run those in cmd.exe

                // set the default value, maybe we'll override it later
                let mut child = Err(err);

                // This has the full list of cmd.exe "internal" commands: https://ss64.com/nt/syntax-internal.html
                // I (Reilly) went through the full list and whittled it down to ones that are potentially useful:
                const CMD_INTERNAL_COMMANDS: [&str; 9] = [
                    "ASSOC", "CLS", "ECHO", "FTYPE", "MKLINK", "PAUSE", "START", "VER", "VOL",
                ];
                let command_name = &self.name.item;
                let looks_like_cmd_internal = CMD_INTERNAL_COMMANDS
                    .iter()
                    .any(|&cmd| command_name.eq_ignore_ascii_case(cmd));

                if looks_like_cmd_internal {
                    let (cmd, new_reader) = self.create_process(&input, true, head)?;
                    reader = new_reader;
                    child = ForegroundChild::spawn(cmd);
                } else {
                    #[cfg(feature = "which-support")]
                    {
                        // maybe it's a batch file (foo.cmd) and the user typed `foo`. Try to find it with `which-rs`
                        // TODO: clean this up with an if-let chain once those are stable
                        if let Ok(path) =
                            nu_engine::env::path_str(engine_state, stack, self.name.span)
                        {
                            if let Some(cwd) = self.env_vars.get("PWD") {
                                // append cwd to PATH so `which-rs` looks in the cwd too.
                                // this approximates what cmd.exe does.
                                let path_with_cwd = format!("{};{}", cwd, path);
                                if let Ok(which_path) =
                                    which::which_in(&self.name.item, Some(path_with_cwd), cwd)
                                {
                                    if let Some(file_name) = which_path.file_name() {
                                        if !file_name.to_string_lossy().eq_ignore_case(command_name)
                                        {
                                            // which-rs found an executable file with a slightly different name
                                            // than the one the user tried. Let's try running it
                                            let mut new_command = self.clone();
                                            new_command.name = Spanned {
                                                item: file_name.to_string_lossy().to_string(),
                                                span: self.name.span,
                                            };
                                            let (cmd, new_reader) =
                                                new_command.create_process(&input, true, head)?;
                                            reader = new_reader;
                                            child = ForegroundChild::spawn(cmd);
                                        }
                                    }
                                }
                            }
                        }
                    }
                }

                child
            }
        };

        #[cfg(unix)]
        let child = ForegroundChild::spawn(
            cmd,
            engine_state.is_interactive,
            &engine_state.pipeline_externals_state,
        );

        match child {
            Err(err) => {
                match err.kind() {
                    // If file not found, try suggesting alternative commands to the user
                    std::io::ErrorKind::NotFound => {
                        // recommend a replacement if the user tried a removed command
                        let command_name_lower = self.name.item.to_lowercase();
                        let removed_from_nu = crate::removed_commands();
                        if removed_from_nu.contains_key(&command_name_lower) {
                            let replacement = match removed_from_nu.get(&command_name_lower) {
                                Some(s) => s.clone(),
                                None => "".to_string(),
                            };
                            return Err(ShellError::RemovedCommand {
                                removed: command_name_lower,
                                replacement,
                                span: self.name.span,
                            });
                        }

                        let suggestion = suggest_command(&self.name.item, engine_state);
                        let label = match suggestion {
                            Some(s) => {
                                if reconfirm_command_name {
                                    format!(
                                        "'{}' was not found; did you mean '{s}'?",
                                        self.name.item
                                    )
                                } else {
                                    let cmd_name = &self.name.item;
                                    let maybe_module = engine_state
                                        .which_module_has_decl(cmd_name.as_bytes(), &[]);
                                    if let Some(module_name) = maybe_module {
                                        let module_name = String::from_utf8_lossy(module_name);
                                        let new_name = &[module_name.as_ref(), cmd_name].join(" ");

                                        if engine_state
                                            .find_decl(new_name.as_bytes(), &[])
                                            .is_some()
                                        {
                                            format!("command '{cmd_name}' was not found but it was imported from module '{module_name}'; try using `{new_name}`")
                                        } else {
                                            format!("command '{cmd_name}' was not found but it exists in module '{module_name}'; try importing it with `use`")
                                        }
                                    } else {
                                        // If command and suggestion are the same, display not found
                                        if cmd_name == &s {
                                            format!("'{cmd_name}' was not found")
                                        } else {
                                            format!("did you mean '{s}'?")
                                        }
                                    }
                                }
                            }
                            None => {
                                if reconfirm_command_name {
                                    format!("executable '{}' was not found", self.name.item)
                                } else {
                                    "executable was not found".into()
                                }
                            }
                        };

                        let mut err_str = err.to_string();
                        if engine_state.is_interactive {
                            let mut engine_state = engine_state.clone();
                            if let Some(hook) = engine_state.config.hooks.command_not_found.clone()
                            {
                                if let Ok(PipelineData::Value(Value::String { val, .. }, ..)) =
                                    eval_hook(
                                        &mut engine_state,
                                        stack,
                                        None,
                                        vec![(
                                            "cmd_name".into(),
                                            Value::string(
                                                self.name.item.to_string(),
                                                self.name.span,
                                            ),
                                        )],
                                        &hook,
                                        "command_not_found",
                                    )
                                {
                                    err_str = format!("{}\n{}", err_str, val);
                                }
                            }
                        }

                        Err(ShellError::ExternalCommand {
                            label,
                            help: err_str,
                            span: self.name.span,
                        })
                    }
                    // otherwise, a default error message
                    _ => Err(ShellError::ExternalCommand {
                        label: "can't run executable".into(),
                        help: err.to_string(),
                        span: self.name.span,
                    }),
                }
            }
            Ok(mut child) => {
                if !input.is_nothing() {
                    let mut engine_state = engine_state.clone();
                    let mut stack = stack.clone();

                    // Turn off color as we pass data through
                    engine_state.config.use_ansi_coloring = false;

                    // Pipe input into the external command's stdin
                    if let Some(mut stdin_write) = child.as_mut().stdin.take() {
                        thread::Builder::new()
                            .name("external stdin worker".to_string())
                            .spawn(move || {
                                // Attempt to render the input as a table before piping it to the external.
                                // This is important for pagers like `less`;
                                // they need to get Nu data rendered for display to users.
                                //
                                // TODO: should we do something different for list<string> inputs?
                                // Users often expect those to be piped to *nix tools as raw strings separated by newlines
                                let input = crate::Table::run(
                                    &crate::Table,
                                    &engine_state,
                                    &mut stack,
                                    &Call::new(head),
                                    input,
                                );

                                if let Ok(input) = input {
                                    for value in input.into_iter() {
                                        let buf = match value {
                                            Value::String { val, .. } => val.into_bytes(),
                                            Value::Binary { val, .. } => val,
                                            _ => return Err(()),
                                        };
                                        if stdin_write.write(&buf).is_err() {
                                            return Ok(());
                                        }
                                    }
                                }

                                Ok(())
                            })
                            .map_err(|e| e.into_spanned(head))?;
                    }
                }

                #[cfg(unix)]
                let commandname = self.name.item.clone();
                let redirect_stdout = self.redirect_stdout;
                let redirect_stderr = self.redirect_stderr;
                let redirect_combine = self.redirect_combine;
                let span = self.name.span;
                let output_ctrlc = ctrlc.clone();
                let stderr_ctrlc = ctrlc.clone();
                let (stdout_tx, stdout_rx) = mpsc::sync_channel(OUTPUT_BUFFERS_IN_FLIGHT);
                let (exit_code_tx, exit_code_rx) = mpsc::channel();

                let stdout = child.as_mut().stdout.take();
                let stderr = child.as_mut().stderr.take();

                // If this external is not the last expression, then its output is piped to a channel
                // and we create a ListStream that can be consumed

                // First create a thread to redirect the external's stdout and wait for an exit code.
                thread::Builder::new()
                    .name("stdout redirector + exit code waiter".to_string())
                    .spawn(move || {
                        if redirect_stdout {
                            let stdout = stdout.ok_or_else(|| {
                                ShellError::ExternalCommand { label: "Error taking stdout from external".to_string(), help: "Redirects need access to stdout of an external command"
                                        .to_string(), span }
                            })?;

                            read_and_redirect_message(stdout, stdout_tx, ctrlc)
                        } else if redirect_combine {
                            let stdout = reader.ok_or_else(|| {
                                ShellError::ExternalCommand { label: "Error taking combined stdout and stderr from external".to_string(), help: "Combined redirects need access to reader pipe of an external command"
                                        .to_string(), span }
                            })?;
                            read_and_redirect_message(stdout, stdout_tx, ctrlc)
                        }

                    match child.as_mut().wait() {
                        Err(err) => Err(ShellError::ExternalCommand { label: "External command exited with error".into(), help: err.to_string(), span }),
                        Ok(x) => {
                            #[cfg(unix)]
                            {
                                use nu_ansi_term::{Color, Style};
                                use std::ffi::CStr;
                                use std::os::unix::process::ExitStatusExt;

                                if x.core_dumped() {
                                    let cause = x.signal().and_then(|sig| unsafe {
                                        // SAFETY: We should be the first to call `char * strsignal(int sig)`
                                        let sigstr_ptr = libc::strsignal(sig);
                                        if sigstr_ptr.is_null() {
                                            return None;
                                        }

                                        // SAFETY: The pointer points to a valid non-null string
                                        let sigstr = CStr::from_ptr(sigstr_ptr);
                                        sigstr.to_str().map(String::from).ok()
                                    });

                                    let cause = cause.as_deref().unwrap_or("Something went wrong");

                                    let style = Style::new().bold().on(Color::Red);
                                    eprintln!(
                                        "{}",
                                        style.paint(format!(
                                            "{cause}: oops, process '{commandname}' core dumped"
                                        ))
                                    );
                                    let _ = exit_code_tx.send(Value::error (
                                        ShellError::ExternalCommand { label: "core dumped".to_string(), help: format!("{cause}: child process '{commandname}' core dumped"), span: head },
                                        head,
                                    ));
                                    return Ok(());
                                }
                            }
                            if let Some(code) = x.code() {
                                let _ = exit_code_tx.send(Value::int(code as i64, head));
                            } else if x.success() {
                                let _ = exit_code_tx.send(Value::int(0, head));
                            } else {
                                let _ = exit_code_tx.send(Value::int(-1, head));
                            }
                            Ok(())
                        }
                    }
                }).map_err(|e| e.into_spanned(head))?;

                let (stderr_tx, stderr_rx) = mpsc::sync_channel(OUTPUT_BUFFERS_IN_FLIGHT);
                if redirect_stderr {
                    thread::Builder::new()
                        .name("stderr redirector".to_string())
                        .spawn(move || {
                            let stderr = stderr.ok_or_else(|| ShellError::ExternalCommand {
                                label: "Error taking stderr from external".to_string(),
                                help: "Redirects need access to stderr of an external command"
                                    .to_string(),
                                span,
                            })?;

                            read_and_redirect_message(stderr, stderr_tx, stderr_ctrlc);
                            Ok::<(), ShellError>(())
                        })
                        .map_err(|e| e.into_spanned(head))?;
                }

                let stdout_receiver = ChannelReceiver::new(stdout_rx);
                let stderr_receiver = ChannelReceiver::new(stderr_rx);
                let exit_code_receiver = ValueReceiver::new(exit_code_rx);

                Ok(PipelineData::ExternalStream {
                    stdout: if redirect_stdout || redirect_combine {
                        Some(RawStream::new(
                            Box::new(stdout_receiver),
                            output_ctrlc.clone(),
                            head,
                            None,
                        ))
                    } else {
                        None
                    },
                    stderr: if redirect_stderr {
                        Some(RawStream::new(
                            Box::new(stderr_receiver),
                            output_ctrlc.clone(),
                            head,
                            None,
                        ))
                    } else {
                        None
                    },
                    exit_code: Some(ListStream::from_stream(
                        Box::new(exit_code_receiver),
                        output_ctrlc,
                    )),
                    span: head,
                    metadata: None,
                    trim_end_newline: self.trim_end_newline,
                })
            }
        }
    }

    pub fn create_process(
        &self,
        input: &PipelineData,
        use_cmd: bool,
        span: Span,
    ) -> Result<(CommandSys, Option<PipeReader>), ShellError> {
        let mut process = if let Some(d) = self.env_vars.get("PWD") {
            let mut process = if use_cmd {
                self.spawn_cmd_command(d)
            } else {
                self.create_command(d)?
            };

            // do not try to set current directory if cwd does not exist
            if Path::new(&d).exists() {
                process.current_dir(d);
            }
            process
        } else {
            return Err(ShellError::GenericError{
                error: "Current directory not found".into(),
                msg: "did not find PWD environment variable".into(),
                span: Some(span),
                help: Some(concat!(
                    "The environment variable 'PWD' was not found. ",
                    "It is required to define the current directory when running an external command."
                ).into()),
                inner:Vec::new(),
            });
        };

        process.envs(&self.env_vars);

        // If the external is not the last command, its output will get piped
        // either as a string or binary
        let reader = if self.redirect_combine {
            let (reader, writer) = os_pipe::pipe()?;
            let writer_clone = writer.try_clone()?;
            process.stdout(writer);
            process.stderr(writer_clone);
            Some(reader)
        } else {
            if self.redirect_stdout {
                process.stdout(Stdio::piped());
            }

            if self.redirect_stderr {
                process.stderr(Stdio::piped());
            }
            None
        };

        // If there is an input from the pipeline. The stdin from the process
        // is piped so it can be used to send the input information
        if !input.is_nothing() {
            process.stdin(Stdio::piped());
        }

        Ok((process, reader))
    }

    fn create_command(&self, cwd: &str) -> Result<CommandSys, ShellError> {
        // in all the other cases shell out
        if cfg!(windows) {
            //TODO. This should be modifiable from the config file.
            // We could give the option to call from powershell
            // for minimal builds cwd is unused
            if self.name.item.ends_with(".cmd") || self.name.item.ends_with(".bat") {
                Ok(self.spawn_cmd_command(cwd))
            } else {
                self.spawn_simple_command(cwd)
            }
        } else {
            self.spawn_simple_command(cwd)
        }
    }

    /// Spawn a command without shelling out to an external shell
    pub fn spawn_simple_command(&self, cwd: &str) -> Result<std::process::Command, ShellError> {
        let (head, _, _) = trim_enclosing_quotes(&self.name.item);
        let head = nu_path::expand_to_real_path(head)
            .to_string_lossy()
            .to_string();

        let mut process = std::process::Command::new(head);

        for (arg, arg_keep_raw) in self.args.iter().zip(self.arg_keep_raw.iter()) {
            trim_expand_and_apply_arg(&mut process, arg, arg_keep_raw, cwd);
        }

        Ok(process)
    }

    /// Spawn a cmd command with `cmd /c args...`
    pub fn spawn_cmd_command(&self, cwd: &str) -> std::process::Command {
        let mut process = std::process::Command::new("cmd");

        // Disable AutoRun
        // TODO: There should be a config option to enable/disable this
        // Alternatively (even better) a config option to specify all the arguments to pass to cmd
        process.arg("/D");

        process.arg("/c");
        process.arg(&self.name.item);
        for (arg, arg_keep_raw) in self.args.iter().zip(self.arg_keep_raw.iter()) {
            // https://stackoverflow.com/questions/1200235/how-to-pass-a-quoted-pipe-character-to-cmd-exe
            // cmd.exe needs to have a caret to escape a pipe
            let arg = Spanned {
                item: arg.item.replace('|', "^|"),
                span: arg.span,
            };

            trim_expand_and_apply_arg(&mut process, &arg, arg_keep_raw, cwd)
        }

        process
    }
}

fn trim_expand_and_apply_arg(
    process: &mut CommandSys,
    arg: &Spanned<String>,
    arg_keep_raw: &bool,
    cwd: &str,
) {
    // if arg is quoted, like "aa", 'aa', `aa`, or:
    // if arg is a variable or String interpolation, like: $variable_name, $"($variable_name)"
    // `as_a_whole` will be true, so nu won't remove the inner quotes.
    let (trimmed_args, mut run_glob_expansion, mut keep_raw) = trim_enclosing_quotes(&arg.item);
    if *arg_keep_raw {
        keep_raw = true;
        // it's a list or a variable, don't run glob expansion either
        run_glob_expansion = false;
    }
    let mut arg = Spanned {
        item: if keep_raw {
            trimmed_args
        } else {
            remove_quotes(trimmed_args)
        },
        span: arg.span,
    };
    if !keep_raw {
        arg.item = nu_path::expand_tilde(arg.item)
            .to_string_lossy()
            .to_string();
    }
    let cwd = PathBuf::from(cwd);
    if arg.item.contains('*') && run_glob_expansion {
        // we need to run glob expansion, so it's NeedExpand.
        let path = Spanned {
            item: NuGlob::Expand(arg.item.clone()),
            span: arg.span,
        };
        if let Ok((prefix, matches)) = nu_engine::glob_from(&path, &cwd, arg.span, None) {
            let matches: Vec<_> = matches.collect();

            // FIXME: do we want to special-case this further? We might accidentally expand when they don't
            // intend to
            if matches.is_empty() {
                process.arg(&arg.item);
            }
            for m in matches {
                if let Ok(arg) = m {
                    let arg = if let Some(prefix) = &prefix {
                        if let Ok(remainder) = arg.strip_prefix(prefix) {
                            let new_prefix = if let Some(pfx) = diff_paths(prefix, &cwd) {
                                pfx
                            } else {
                                prefix.to_path_buf()
                            };

                            new_prefix.join(remainder).to_string_lossy().to_string()
                        } else {
                            arg.to_string_lossy().to_string()
                        }
                    } else {
                        arg.to_string_lossy().to_string()
                    };

                    process.arg(&arg);
                } else {
                    process.arg(&arg.item);
                }
            }
        }
    } else {
        process.arg(&arg.item);
    }
}

/// Given an invalid command name, try to suggest an alternative
fn suggest_command(attempted_command: &str, engine_state: &EngineState) -> Option<String> {
    let commands = engine_state.get_signatures(false);
    let command_folded_case = attempted_command.to_folded_case();
    let search_term_match = commands.iter().find(|sig| {
        sig.search_terms
            .iter()
            .any(|term| term.to_folded_case() == command_folded_case)
    });
    match search_term_match {
        Some(sig) => Some(sig.name.clone()),
        None => {
            let command_names: Vec<String> = commands.iter().map(|sig| sig.name.clone()).collect();
            did_you_mean(&command_names, attempted_command)
        }
    }
}

/// This function returns a tuple with 3 items:
/// 1st item: trimmed string.
/// 2nd item: a boolean value indicate if it's ok to run glob expansion.
/// 3rd item: a boolean value indicate if we need to keep raw string.
fn trim_enclosing_quotes(input: &str) -> (String, bool, bool) {
    let mut chars = input.chars();

    match (chars.next(), chars.next_back()) {
        (Some('"'), Some('"')) => (chars.collect(), false, true),
        (Some('\''), Some('\'')) => (chars.collect(), false, true),
        // We treat back-quoted strings as bare words, so there's no need to keep them as raw strings
        (Some('`'), Some('`')) => (chars.collect(), true, false),
        _ => (input.to_string(), true, false),
    }
}

fn remove_quotes(input: String) -> String {
    let mut chars = input.chars();

    match (chars.next_back(), input.contains('=')) {
        (Some('"'), true) => chars
            .collect::<String>()
            .replacen('"', "", 1)
            .replace(r#"\""#, "\""),
        (Some('\''), true) => chars.collect::<String>().replacen('\'', "", 1),
        _ => input,
    }
}

// read message from given `reader`, and send out through `sender`.
//
// `ctrlc` is used to control the process, if ctrl-c is pressed, the read and redirect
// process will be breaked.
fn read_and_redirect_message<R>(
    reader: R,
    sender: SyncSender<Vec<u8>>,
    ctrlc: Option<Arc<AtomicBool>>,
) where
    R: Read,
{
    // read using the BufferReader. It will do so until there is an
    // error or there are no more bytes to read
    let mut buf_read = BufReader::with_capacity(OUTPUT_BUFFER_SIZE, reader);
    while let Ok(bytes) = buf_read.fill_buf() {
        if bytes.is_empty() {
            break;
        }

        // The Cow generated from the function represents the conversion
        // from bytes to String. If no replacements are required, then the
        // borrowed value is a proper UTF-8 string. The Owned option represents
        // a string where the values had to be replaced, thus marking it as bytes
        let bytes = bytes.to_vec();
        let length = bytes.len();
        buf_read.consume(length);

        if nu_utils::ctrl_c::was_pressed(&ctrlc) {
            break;
        }

        match sender.send(bytes) {
            Ok(_) => continue,
            Err(_) => break,
        }
    }
}

// Receiver used for the RawStream
// It implements iterator so it can be used as a RawStream
struct ChannelReceiver {
    rx: mpsc::Receiver<Vec<u8>>,
}

impl ChannelReceiver {
    pub fn new(rx: mpsc::Receiver<Vec<u8>>) -> Self {
        Self { rx }
    }
}

impl Iterator for ChannelReceiver {
    type Item = Result<Vec<u8>, ShellError>;

    fn next(&mut self) -> Option<Self::Item> {
        match self.rx.recv() {
            Ok(v) => Some(Ok(v)),
            Err(_) => None,
        }
    }
}

// Receiver used for the ListStream
// It implements iterator so it can be used as a ListStream
struct ValueReceiver {
    rx: mpsc::Receiver<Value>,
}

impl ValueReceiver {
    pub fn new(rx: mpsc::Receiver<Value>) -> Self {
        Self { rx }
    }
}

impl Iterator for ValueReceiver {
    type Item = Value;

    fn next(&mut self) -> Option<Self::Item> {
        match self.rx.recv() {
            Ok(v) => Some(v),
            Err(_) => None,
        }
    }
}

#[cfg(test)]
mod test {
    use super::*;

    #[test]
    fn remove_quotes_argument_with_equal_test() {
        let input = r#"--file="my_file.txt""#.into();
        let res = remove_quotes(input);

        assert_eq!("--file=my_file.txt", res)
    }

    #[test]
    fn argument_without_equal_test() {
        let input = r#"--file "my_file.txt""#.into();
        let res = remove_quotes(input);

        assert_eq!(r#"--file "my_file.txt""#, res)
    }

    #[test]
    fn remove_quotes_argument_with_single_quotes_test() {
        let input = r#"--file='my_file.txt'"#.into();
        let res = remove_quotes(input);

        assert_eq!("--file=my_file.txt", res)
    }

    #[test]
    fn argument_with_inner_quotes_test() {
        let input = r#"sh -c 'echo a'"#.into();
        let res = remove_quotes(input);

        assert_eq!("sh -c 'echo a'", res)
    }
}<|MERGE_RESOLUTION|>--- conflicted
+++ resolved
@@ -1,18 +1,15 @@
 use nu_cmd_base::hook::eval_hook;
+use nu_engine::env_to_strings;
+use nu_engine::get_eval_expression;
 use nu_engine::CallExt;
-<<<<<<< HEAD
-use nu_engine::{env_to_strings, get_eval_expression};
-
-=======
 use nu_protocol::IntoSpanned;
 use nu_protocol::NuGlob;
->>>>>>> 3016d7a6
 use nu_protocol::{
     ast::{Call, Expr},
     did_you_mean,
     engine::{Command, EngineState, Stack},
-    Category, Example, ListStream, NuPath, PipelineData, RawStream, ShellError, Signature, Span,
-    Spanned, SyntaxShape, Type, Value,
+    Category, Example, ListStream, PipelineData, RawStream, ShellError, Signature, Span, Spanned,
+    SyntaxShape, Type, Value,
 };
 use nu_system::ForegroundChild;
 use nu_utils::IgnoreCaseExt;
@@ -141,8 +138,6 @@
     let mut spanned_args = vec![];
     let mut arg_keep_raw = vec![];
     for (arg, spread) in call.rest_iter(1) {
-        // TODO: Disallow automatic spreading entirely later. This match block will
-        // have to be refactored, and lists will have to be disallowed in the parser too
         match eval_expression(engine_state, stack, arg)? {
             Value::List { vals, .. } => {
                 if spread {
