use nu_cmd_base::hook::eval_hook;
use nu_engine::env_to_strings;
use nu_engine::get_eval_expression;
use nu_engine::CallExt;
use nu_protocol::{
    ast::{Call, Expr},
    did_you_mean,
    engine::{Command, EngineState, Stack},
    Category, Example, IntoSpanned, IoStream, ListStream, NuGlob, PipelineData, RawStream,
    ShellError, Signature, Span, Spanned, SyntaxShape, Type, Value,
};
use nu_system::ForegroundChild;
use nu_utils::IgnoreCaseExt;
use os_pipe::PipeReader;
use pathdiff::diff_paths;
use std::collections::HashMap;
use std::io::{BufRead, BufReader, Read, Write};
use std::path::{Path, PathBuf};
use std::process::{Command as CommandSys, Stdio};
use std::sync::mpsc;
use std::thread;

#[derive(Clone)]
pub struct External;

impl Command for External {
    fn name(&self) -> &str {
        "run-external"
    }

    fn usage(&self) -> &str {
        "Runs external command."
    }

    fn signature(&self) -> nu_protocol::Signature {
        Signature::build(self.name())
            .input_output_types(vec![(Type::Any, Type::Any)])
            .switch("redirect-stdout", "redirect stdout to the pipeline", None)
            .switch("redirect-stderr", "redirect stderr to the pipeline", None)
            .switch(
                "redirect-combine",
                "redirect both stdout and stderr combined to the pipeline (collected in stdout)",
                None,
            )
            .switch("trim-end-newline", "trimming end newlines", None)
            .required("command", SyntaxShape::String, "External command to run.")
            .rest("args", SyntaxShape::Any, "Arguments for external command.")
            .category(Category::System)
    }

    fn run(
        &self,
        engine_state: &EngineState,
        stack: &mut Stack,
        call: &Call,
        input: PipelineData,
    ) -> Result<PipelineData, ShellError> {
        let redirect_stdout = call.has_flag(engine_state, stack, "redirect-stdout")?;
        let redirect_stderr = call.has_flag(engine_state, stack, "redirect-stderr")?;
        let redirect_combine = call.has_flag(engine_state, stack, "redirect-combine")?;
        let trim_end_newline = call.has_flag(engine_state, stack, "trim-end-newline")?;

        if redirect_combine && (redirect_stdout || redirect_stderr) {
            return Err(ShellError::ExternalCommand {
                label: "Cannot use --redirect-combine with --redirect-stdout or --redirect-stderr"
                    .into(),
                help: "use either --redirect-combine or redirect a single output stream".into(),
                span: call.head,
            });
        }

        if trim_end_newline {
            nu_protocol::report_error_new(
                engine_state,
                &ShellError::GenericError {
                    error: "Deprecated flag".into(),
                    msg: "`--trim-end-newline` is deprecated".into(),
                    span: Some(call.arguments_span()),
                    help: Some(
                        "trailing new lines are now removed by default when collecting into a value"
                            .into(),
                    ),
                    inner: vec![],
                },
            );
        }

        if redirect_combine {
            nu_protocol::report_error_new(
                engine_state,
                &ShellError::GenericError {
                    error: "Deprecated flag".into(),
                    msg: "`--redirect-combine` is deprecated".into(),
                    span: Some(call.arguments_span()),
                    help: Some("use the `o+e>|` pipe redirection instead".into()),
                    inner: vec![],
                },
            );
        } else if redirect_stdout {
            nu_protocol::report_error_new(
                engine_state,
                &ShellError::GenericError {
                    error: "Deprecated flag".into(),
                    msg: "`--redirect-stdout` is deprecated".into(),
                    span: Some(call.arguments_span()),
                    help: Some(
                        "`run-external` will now always redirect stdout if there is a pipe `|` afterwards"
                            .into(),
                    ),
                    inner: vec![],
                },
            );
        } else if redirect_stderr {
            nu_protocol::report_error_new(
                engine_state,
                &ShellError::GenericError {
                    error: "Deprecated flag".into(),
                    msg: "`--redirect-stderr` is deprecated".into(),
                    span: Some(call.arguments_span()),
                    help: Some("use the `e>|` stderr pipe redirection instead".into()),
                    inner: vec![],
                },
            );
        }

        let command = create_external_command(engine_state, stack, call)?;

        command.run_with_input(engine_state, stack, input, false)
    }

    fn examples(&self) -> Vec<Example> {
        vec![
            Example {
                description: "Run an external command",
                example: r#"run-external "echo" "-n" "hello""#,
                result: None,
            },
            Example {
                description: "Redirect stdout from an external command into the pipeline",
                example: r#"run-external "echo" "-n" "hello" | split chars"#,
                result: None,
            },
            Example {
                description: "Redirect stderr from an external command into the pipeline",
                example: r#"run-external "nu" "-c" "print -e hello" e>| split chars"#,
                result: None,
            },
        ]
    }
}

/// Creates ExternalCommand from a call
pub fn create_external_command(
    engine_state: &EngineState,
    stack: &mut Stack,
    call: &Call,
) -> Result<ExternalCommand, ShellError> {
    let name: Spanned<String> = call.req(engine_state, stack, 0)?;

    // Translate environment variables from Values to Strings
    let env_vars_str = env_to_strings(engine_state, stack)?;

    fn value_as_spanned(value: Value) -> Result<Spanned<String>, ShellError> {
        let span = value.span();

        value
            .coerce_string()
            .map(|item| Spanned { item, span })
            .map_err(|_| ShellError::ExternalCommand {
                label: format!("Cannot convert {} to a string", value.get_type()),
                help: "All arguments to an external command need to be string-compatible".into(),
                span,
            })
    }

    let eval_expression = get_eval_expression(engine_state);

    let mut spanned_args = vec![];
    let mut arg_keep_raw = vec![];
    for (arg, spread) in call.rest_iter(1) {
        match eval_expression(engine_state, stack, arg)? {
            Value::List { vals, .. } => {
                if spread {
                    // turn all the strings in the array into params.
                    // Example: one_arg may be something like ["ls" "-a"]
                    // convert it to "ls" "-a"
                    for v in vals {
                        spanned_args.push(value_as_spanned(v)?);
                        // for arguments in list, it's always treated as a whole arguments
                        arg_keep_raw.push(true);
                    }
                } else {
                    return Err(ShellError::CannotPassListToExternal {
                        arg: String::from_utf8_lossy(engine_state.get_span_contents(arg.span))
                            .into(),
                        span: arg.span,
                    });
                }
            }
            val => {
                if spread {
                    return Err(ShellError::CannotSpreadAsList { span: arg.span });
                } else {
                    spanned_args.push(value_as_spanned(val)?);
                    match arg.expr {
                        // refer to `parse_dollar_expr` function
                        // the expression type of $variable_name, $"($variable_name)"
                        // will be Expr::StringInterpolation, Expr::FullCellPath
                        Expr::StringInterpolation(_) | Expr::FullCellPath(_) => {
                            arg_keep_raw.push(true)
                        }
                        _ => arg_keep_raw.push(false),
                    }
                }
            }
        }
    }

    Ok(ExternalCommand {
        name,
        args: spanned_args,
        arg_keep_raw,
        out: stack.stdout().clone(),
        err: stack.stderr().clone(),
        env_vars: env_vars_str,
    })
}

#[derive(Clone)]
pub struct ExternalCommand {
    pub name: Spanned<String>,
    pub args: Vec<Spanned<String>>,
    pub arg_keep_raw: Vec<bool>,
    pub out: IoStream,
    pub err: IoStream,
    pub env_vars: HashMap<String, String>,
}

impl ExternalCommand {
    pub fn run_with_input(
        &self,
        engine_state: &EngineState,
        stack: &mut Stack,
        input: PipelineData,
        reconfirm_command_name: bool,
    ) -> Result<PipelineData, ShellError> {
        let head = self.name.span;

        let ctrlc = engine_state.ctrlc.clone();

        #[allow(unused_mut)]
        let (cmd, mut reader) = self.create_process(&input, false, head)?;

        #[cfg(all(not(unix), not(windows)))] // are there any systems like this?
        let child = ForegroundChild::spawn(cmd);

        #[cfg(windows)]
        let child = match ForegroundChild::spawn(cmd) {
            Ok(child) => Ok(child),
            Err(err) => {
                // Running external commands on Windows has 2 points of complication:
                // 1. Some common Windows commands are actually built in to cmd.exe, not executables in their own right.
                // 2. We need to let users run batch scripts etc. (.bat, .cmd) without typing their extension

                // To support these situations, we have a fallback path that gets run if a command
                // fails to be run as a normal executable:
                // 1. "shell out" to cmd.exe if the command is a known cmd.exe internal command
                // 2. Otherwise, use `which-rs` to look for batch files etc. then run those in cmd.exe

                // set the default value, maybe we'll override it later
                let mut child = Err(err);

                // This has the full list of cmd.exe "internal" commands: https://ss64.com/nt/syntax-internal.html
                // I (Reilly) went through the full list and whittled it down to ones that are potentially useful:
                const CMD_INTERNAL_COMMANDS: [&str; 9] = [
                    "ASSOC", "CLS", "ECHO", "FTYPE", "MKLINK", "PAUSE", "START", "VER", "VOL",
                ];
                let command_name = &self.name.item;
                let looks_like_cmd_internal = CMD_INTERNAL_COMMANDS
                    .iter()
                    .any(|&cmd| command_name.eq_ignore_ascii_case(cmd));

                if looks_like_cmd_internal {
                    let (cmd, new_reader) = self.create_process(&input, true, head)?;
                    reader = new_reader;
                    child = ForegroundChild::spawn(cmd);
                } else {
                    #[cfg(feature = "which-support")]
                    {
                        // maybe it's a batch file (foo.cmd) and the user typed `foo`. Try to find it with `which-rs`
                        // TODO: clean this up with an if-let chain once those are stable
                        if let Ok(path) =
                            nu_engine::env::path_str(engine_state, stack, self.name.span)
                        {
                            if let Some(cwd) = self.env_vars.get("PWD") {
                                // append cwd to PATH so `which-rs` looks in the cwd too.
                                // this approximates what cmd.exe does.
                                let path_with_cwd = format!("{};{}", cwd, path);
                                if let Ok(which_path) =
                                    which::which_in(&self.name.item, Some(path_with_cwd), cwd)
                                {
                                    if let Some(file_name) = which_path.file_name() {
                                        if !file_name.to_string_lossy().eq_ignore_case(command_name)
                                        {
                                            // which-rs found an executable file with a slightly different name
                                            // than the one the user tried. Let's try running it
                                            let mut new_command = self.clone();
                                            new_command.name = Spanned {
                                                item: file_name.to_string_lossy().to_string(),
                                                span: self.name.span,
                                            };
                                            let (cmd, new_reader) =
                                                new_command.create_process(&input, true, head)?;
                                            reader = new_reader;
                                            child = ForegroundChild::spawn(cmd);
                                        }
                                    }
                                }
                            }
                        }
                    }
                }

                child
            }
        };

        #[cfg(unix)]
        let child = ForegroundChild::spawn(
            cmd,
            engine_state.is_interactive,
            &engine_state.pipeline_externals_state,
        );

        match child {
            Err(err) => {
                match err.kind() {
                    // If file not found, try suggesting alternative commands to the user
                    std::io::ErrorKind::NotFound => {
                        // recommend a replacement if the user tried a removed command
                        let command_name_lower = self.name.item.to_lowercase();
                        let removed_from_nu = crate::removed_commands();
                        if removed_from_nu.contains_key(&command_name_lower) {
                            let replacement = match removed_from_nu.get(&command_name_lower) {
                                Some(s) => s.clone(),
                                None => "".to_string(),
                            };
                            return Err(ShellError::RemovedCommand {
                                removed: command_name_lower,
                                replacement,
                                span: self.name.span,
                            });
                        }

                        let suggestion = suggest_command(&self.name.item, engine_state);
                        let label = match suggestion {
                            Some(s) => {
                                if reconfirm_command_name {
                                    format!(
                                        "'{}' was not found; did you mean '{s}'?",
                                        self.name.item
                                    )
                                } else {
                                    let cmd_name = &self.name.item;
                                    let maybe_module = engine_state
                                        .which_module_has_decl(cmd_name.as_bytes(), &[]);
                                    if let Some(module_name) = maybe_module {
                                        let module_name = String::from_utf8_lossy(module_name);
                                        let new_name = &[module_name.as_ref(), cmd_name].join(" ");

                                        if engine_state
                                            .find_decl(new_name.as_bytes(), &[])
                                            .is_some()
                                        {
                                            format!("command '{cmd_name}' was not found but it was imported from module '{module_name}'; try using `{new_name}`")
                                        } else {
                                            format!("command '{cmd_name}' was not found but it exists in module '{module_name}'; try importing it with `use`")
                                        }
                                    } else {
                                        // If command and suggestion are the same, display not found
                                        if cmd_name == &s {
                                            format!("'{cmd_name}' was not found")
                                        } else {
                                            format!("did you mean '{s}'?")
                                        }
                                    }
                                }
                            }
                            None => {
                                if reconfirm_command_name {
                                    format!("executable '{}' was not found", self.name.item)
                                } else {
                                    "executable was not found".into()
                                }
                            }
                        };

                        let mut err_str = err.to_string();
                        if engine_state.is_interactive {
                            let mut engine_state = engine_state.clone();
                            if let Some(hook) = engine_state.config.hooks.command_not_found.clone()
                            {
<<<<<<< HEAD
                                let canary = "ENTERED_COMMAND_NOT_FOUND";
                                let stack = &mut stack.start_capture();
                                if stack.has_env_var(&engine_state, canary) {
                                    return Err(ShellError::ExternalCommand {
                                        label: "command_not_found handler could not be run".into(),
                                        help: "make sure the command_not_found closure itself does not use unknown commands".to_string(),
                                        span: self.name.span,
                                    });
                                }
                                stack.add_env_var(
                                    canary.to_string(),
                                    Value::bool(true, Span::unknown()),
                                );
                                match eval_hook(
                                    &mut engine_state,
                                    stack,
                                    None,
                                    vec![(
                                        "cmd_name".into(),
                                        Value::string(self.name.item.to_string(), self.name.span),
                                    )],
                                    &hook,
                                    "command_not_found",
                                ) {
                                    Ok(PipelineData::Value(Value::String { val, .. }, ..)) => {
                                        err_str = format!("{}\n{}", err_str, val);
                                    }

                                    Err(err) => return Err(err),
                                    _ => {}
=======
                                let stack = &mut stack.start_capture();
                                if let Ok(PipelineData::Value(Value::String { val, .. }, ..)) =
                                    eval_hook(
                                        &mut engine_state,
                                        stack,
                                        None,
                                        vec![(
                                            "cmd_name".into(),
                                            Value::string(
                                                self.name.item.to_string(),
                                                self.name.span,
                                            ),
                                        )],
                                        &hook,
                                        "command_not_found",
                                    )
                                {
                                    err_str = format!("{}\n{}", err_str, val);
>>>>>>> 6e37ad02
                                }
                                stack.remove_env_var(&engine_state, canary);
                            }
                        }

                        Err(ShellError::ExternalCommand {
                            label,
                            help: err_str,
                            span: self.name.span,
                        })
                    }
                    // otherwise, a default error message
                    _ => Err(ShellError::ExternalCommand {
                        label: "can't run executable".into(),
                        help: err.to_string(),
                        span: self.name.span,
                    }),
                }
            }
            Ok(mut child) => {
                if !input.is_nothing() {
                    let mut engine_state = engine_state.clone();
                    let mut stack = stack.clone();

                    // Turn off color as we pass data through
                    engine_state.config.use_ansi_coloring = false;

                    // Pipe input into the external command's stdin
                    if let Some(mut stdin_write) = child.as_mut().stdin.take() {
                        thread::Builder::new()
                            .name("external stdin worker".to_string())
                            .spawn(move || {
                                let stack = &mut stack.start_capture();
                                // Attempt to render the input as a table before piping it to the external.
                                // This is important for pagers like `less`;
                                // they need to get Nu data rendered for display to users.
                                //
                                // TODO: should we do something different for list<string> inputs?
                                // Users often expect those to be piped to *nix tools as raw strings separated by newlines
                                let input = crate::Table::run(
                                    &crate::Table,
                                    &engine_state,
                                    stack,
                                    &Call::new(head),
                                    input,
                                );

                                if let Ok(input) = input {
                                    for value in input.into_iter() {
                                        let buf = match value {
                                            Value::String { val, .. } => val.into_bytes(),
                                            Value::Binary { val, .. } => val,
                                            _ => return Err(()),
                                        };
                                        if stdin_write.write(&buf).is_err() {
                                            return Ok(());
                                        }
                                    }
                                }

                                Ok(())
                            })
                            .map_err(|e| e.into_spanned(head))?;
                    }
                }

                #[cfg(unix)]
                let commandname = self.name.item.clone();
                let span = self.name.span;
                let (exit_code_tx, exit_code_rx) = mpsc::channel();

                let (stdout, stderr) = if let Some(combined) = reader {
                    (
                        Some(RawStream::new(
                            Box::new(ByteLines::new(combined)),
                            ctrlc.clone(),
                            head,
                            None,
                        )),
                        None,
                    )
                } else {
                    let stdout = child.as_mut().stdout.take().map(|out| {
                        RawStream::new(Box::new(ByteLines::new(out)), ctrlc.clone(), head, None)
                    });

                    let stderr = child.as_mut().stderr.take().map(|err| {
                        RawStream::new(Box::new(ByteLines::new(err)), ctrlc.clone(), head, None)
                    });

                    if matches!(self.err, IoStream::Pipe) {
                        (stderr, stdout)
                    } else {
                        (stdout, stderr)
                    }
                };

                // Create a thread to wait for an exit code.
                thread::Builder::new()
                    .name("exit code waiter".into())
                    .spawn(move || {
                        match child.as_mut().wait() {
                            Err(err) => Err(ShellError::ExternalCommand {
                                label: "External command exited with error".into(),
                                help: err.to_string(),
                                span
                            }),
                            Ok(x) => {
                                #[cfg(unix)]
                                {
                                    use nu_ansi_term::{Color, Style};
                                    use std::ffi::CStr;
                                    use std::os::unix::process::ExitStatusExt;

                                    if x.core_dumped() {
                                        let cause = x.signal().and_then(|sig| unsafe {
                                            // SAFETY: We should be the first to call `char * strsignal(int sig)`
                                            let sigstr_ptr = libc::strsignal(sig);
                                            if sigstr_ptr.is_null() {
                                                return None;
                                            }

                                            // SAFETY: The pointer points to a valid non-null string
                                            let sigstr = CStr::from_ptr(sigstr_ptr);
                                            sigstr.to_str().map(String::from).ok()
                                        });

                                        let cause = cause.as_deref().unwrap_or("Something went wrong");

                                    let style = Style::new().bold().on(Color::Red);
                                    eprintln!(
                                        "{}",
                                        style.paint(format!(
                                            "{cause}: oops, process '{commandname}' core dumped"
                                        ))
                                    );
                                    let _ = exit_code_tx.send(Value::error (
                                        ShellError::ExternalCommand { label: "core dumped".to_string(), help: format!("{cause}: child process '{commandname}' core dumped"), span: head },
                                        head,
                                    ));
                                    return Ok(());
                                }
                            }
                            if let Some(code) = x.code() {
                                let _ = exit_code_tx.send(Value::int(code as i64, head));
                            } else if x.success() {
                                let _ = exit_code_tx.send(Value::int(0, head));
                            } else {
                                let _ = exit_code_tx.send(Value::int(-1, head));
                            }
                            Ok(())
                        }
                    }
                }).map_err(|e| e.into_spanned(head))?;

                let exit_code_receiver = ValueReceiver::new(exit_code_rx);

                Ok(PipelineData::ExternalStream {
                    stdout,
                    stderr,
                    exit_code: Some(ListStream::from_stream(
                        Box::new(exit_code_receiver),
                        ctrlc.clone(),
                    )),
                    span: head,
                    metadata: None,
                    trim_end_newline: true,
                })
            }
        }
    }

    pub fn create_process(
        &self,
        input: &PipelineData,
        use_cmd: bool,
        span: Span,
    ) -> Result<(CommandSys, Option<PipeReader>), ShellError> {
        let mut process = if let Some(d) = self.env_vars.get("PWD") {
            let mut process = if use_cmd {
                self.spawn_cmd_command(d)
            } else {
                self.create_command(d)?
            };

            // do not try to set current directory if cwd does not exist
            if Path::new(&d).exists() {
                process.current_dir(d);
            }
            process
        } else {
            return Err(ShellError::GenericError{
                error: "Current directory not found".into(),
                msg: "did not find PWD environment variable".into(),
                span: Some(span),
                help: Some(concat!(
                    "The environment variable 'PWD' was not found. ",
                    "It is required to define the current directory when running an external command."
                ).into()),
                inner:Vec::new(),
            });
        };

        process.envs(&self.env_vars);

        // If the external is not the last command, its output will get piped
        // either as a string or binary
        let reader = if matches!(self.out, IoStream::Pipe) && matches!(self.err, IoStream::Pipe) {
            let (reader, writer) = os_pipe::pipe()?;
            let writer_clone = writer.try_clone()?;
            process.stdout(writer);
            process.stderr(writer_clone);
            Some(reader)
        } else {
            process.stdout(Stdio::try_from(&self.out)?);
            process.stderr(Stdio::try_from(&self.err)?);
            None
        };

        // If there is an input from the pipeline. The stdin from the process
        // is piped so it can be used to send the input information
        if !input.is_nothing() {
            process.stdin(Stdio::piped());
        }

        Ok((process, reader))
    }

    fn create_command(&self, cwd: &str) -> Result<CommandSys, ShellError> {
        // in all the other cases shell out
        if cfg!(windows) {
            //TODO. This should be modifiable from the config file.
            // We could give the option to call from powershell
            // for minimal builds cwd is unused
            if self.name.item.ends_with(".cmd") || self.name.item.ends_with(".bat") {
                Ok(self.spawn_cmd_command(cwd))
            } else {
                self.spawn_simple_command(cwd)
            }
        } else {
            self.spawn_simple_command(cwd)
        }
    }

    /// Spawn a command without shelling out to an external shell
    pub fn spawn_simple_command(&self, cwd: &str) -> Result<std::process::Command, ShellError> {
        let (head, _, _) = trim_enclosing_quotes(&self.name.item);
        let head = nu_path::expand_to_real_path(head)
            .to_string_lossy()
            .to_string();

        let mut process = std::process::Command::new(head);

        for (arg, arg_keep_raw) in self.args.iter().zip(self.arg_keep_raw.iter()) {
            trim_expand_and_apply_arg(&mut process, arg, arg_keep_raw, cwd);
        }

        Ok(process)
    }

    /// Spawn a cmd command with `cmd /c args...`
    pub fn spawn_cmd_command(&self, cwd: &str) -> std::process::Command {
        let mut process = std::process::Command::new("cmd");

        // Disable AutoRun
        // TODO: There should be a config option to enable/disable this
        // Alternatively (even better) a config option to specify all the arguments to pass to cmd
        process.arg("/D");

        process.arg("/c");
        process.arg(&self.name.item);
        for (arg, arg_keep_raw) in self.args.iter().zip(self.arg_keep_raw.iter()) {
            // https://stackoverflow.com/questions/1200235/how-to-pass-a-quoted-pipe-character-to-cmd-exe
            // cmd.exe needs to have a caret to escape a pipe
            let arg = Spanned {
                item: arg.item.replace('|', "^|"),
                span: arg.span,
            };

            trim_expand_and_apply_arg(&mut process, &arg, arg_keep_raw, cwd)
        }

        process
    }
}

fn trim_expand_and_apply_arg(
    process: &mut CommandSys,
    arg: &Spanned<String>,
    arg_keep_raw: &bool,
    cwd: &str,
) {
    // if arg is quoted, like "aa", 'aa', `aa`, or:
    // if arg is a variable or String interpolation, like: $variable_name, $"($variable_name)"
    // `as_a_whole` will be true, so nu won't remove the inner quotes.
    let (trimmed_args, mut run_glob_expansion, mut keep_raw) = trim_enclosing_quotes(&arg.item);
    if *arg_keep_raw {
        keep_raw = true;
        // it's a list or a variable, don't run glob expansion either
        run_glob_expansion = false;
    }
    let mut arg = Spanned {
        item: if keep_raw {
            trimmed_args
        } else {
            remove_quotes(trimmed_args)
        },
        span: arg.span,
    };
    if !keep_raw {
        arg.item = nu_path::expand_tilde(arg.item)
            .to_string_lossy()
            .to_string();
    }
    let cwd = PathBuf::from(cwd);
    if arg.item.contains('*') && run_glob_expansion {
        // we need to run glob expansion, so it's NeedExpand.
        let path = Spanned {
            item: NuGlob::Expand(arg.item.clone()),
            span: arg.span,
        };
        if let Ok((prefix, matches)) = nu_engine::glob_from(&path, &cwd, arg.span, None) {
            let matches: Vec<_> = matches.collect();

            // FIXME: do we want to special-case this further? We might accidentally expand when they don't
            // intend to
            if matches.is_empty() {
                process.arg(&arg.item);
            }
            for m in matches {
                if let Ok(arg) = m {
                    let arg = if let Some(prefix) = &prefix {
                        if let Ok(remainder) = arg.strip_prefix(prefix) {
                            let new_prefix = if let Some(pfx) = diff_paths(prefix, &cwd) {
                                pfx
                            } else {
                                prefix.to_path_buf()
                            };

                            new_prefix.join(remainder).to_string_lossy().to_string()
                        } else {
                            arg.to_string_lossy().to_string()
                        }
                    } else {
                        arg.to_string_lossy().to_string()
                    };

                    process.arg(&arg);
                } else {
                    process.arg(&arg.item);
                }
            }
        }
    } else {
        process.arg(&arg.item);
    }
}

/// Given an invalid command name, try to suggest an alternative
fn suggest_command(attempted_command: &str, engine_state: &EngineState) -> Option<String> {
    let commands = engine_state.get_signatures(false);
    let command_folded_case = attempted_command.to_folded_case();
    let search_term_match = commands.iter().find(|sig| {
        sig.search_terms
            .iter()
            .any(|term| term.to_folded_case() == command_folded_case)
    });
    match search_term_match {
        Some(sig) => Some(sig.name.clone()),
        None => {
            let command_names: Vec<String> = commands.iter().map(|sig| sig.name.clone()).collect();
            did_you_mean(&command_names, attempted_command)
        }
    }
}

/// This function returns a tuple with 3 items:
/// 1st item: trimmed string.
/// 2nd item: a boolean value indicate if it's ok to run glob expansion.
/// 3rd item: a boolean value indicate if we need to keep raw string.
fn trim_enclosing_quotes(input: &str) -> (String, bool, bool) {
    let mut chars = input.chars();

    match (chars.next(), chars.next_back()) {
        (Some('"'), Some('"')) => (chars.collect(), false, true),
        (Some('\''), Some('\'')) => (chars.collect(), false, true),
        // We treat back-quoted strings as bare words, so there's no need to keep them as raw strings
        (Some('`'), Some('`')) => (chars.collect(), true, false),
        _ => (input.to_string(), true, false),
    }
}

fn remove_quotes(input: String) -> String {
    let mut chars = input.chars();

    match (chars.next_back(), input.contains('=')) {
        (Some('"'), true) => chars
            .collect::<String>()
            .replacen('"', "", 1)
            .replace(r#"\""#, "\""),
        (Some('\''), true) => chars.collect::<String>().replacen('\'', "", 1),
        _ => input,
    }
}

struct ByteLines<R: Read>(BufReader<R>);

impl<R: Read> ByteLines<R> {
    fn new(read: R) -> Self {
        Self(BufReader::new(read))
    }
}

impl<R: Read> Iterator for ByteLines<R> {
    type Item = Result<Vec<u8>, ShellError>;

    fn next(&mut self) -> Option<Self::Item> {
        let mut buf = Vec::new();
        // `read_until` will never stop reading unless `\n` or EOF is encountered,
        // so let's limit the number of bytes using `take` as the Rust docs suggest.
        let capacity = self.0.capacity() as u64;
        let mut reader = (&mut self.0).take(capacity);
        match reader.read_until(b'\n', &mut buf) {
            Ok(0) => None,
            Ok(_) => Some(Ok(buf)),
            Err(e) => Some(Err(e.into())),
        }
    }
}

// Receiver used for the ListStream
// It implements iterator so it can be used as a ListStream
struct ValueReceiver {
    rx: mpsc::Receiver<Value>,
}

impl ValueReceiver {
    pub fn new(rx: mpsc::Receiver<Value>) -> Self {
        Self { rx }
    }
}

impl Iterator for ValueReceiver {
    type Item = Value;

    fn next(&mut self) -> Option<Self::Item> {
        match self.rx.recv() {
            Ok(v) => Some(v),
            Err(_) => None,
        }
    }
}

#[cfg(test)]
mod test {
    use super::*;

    #[test]
    fn remove_quotes_argument_with_equal_test() {
        let input = r#"--file="my_file.txt""#.into();
        let res = remove_quotes(input);

        assert_eq!("--file=my_file.txt", res)
    }

    #[test]
    fn argument_without_equal_test() {
        let input = r#"--file "my_file.txt""#.into();
        let res = remove_quotes(input);

        assert_eq!(r#"--file "my_file.txt""#, res)
    }

    #[test]
    fn remove_quotes_argument_with_single_quotes_test() {
        let input = r#"--file='my_file.txt'"#.into();
        let res = remove_quotes(input);

        assert_eq!("--file=my_file.txt", res)
    }

    #[test]
    fn argument_with_inner_quotes_test() {
        let input = r#"sh -c 'echo a'"#.into();
        let res = remove_quotes(input);

        assert_eq!("sh -c 'echo a'", res)
    }
}<|MERGE_RESOLUTION|>--- conflicted
+++ resolved
@@ -400,7 +400,6 @@
                             let mut engine_state = engine_state.clone();
                             if let Some(hook) = engine_state.config.hooks.command_not_found.clone()
                             {
-<<<<<<< HEAD
                                 let canary = "ENTERED_COMMAND_NOT_FOUND";
                                 let stack = &mut stack.start_capture();
                                 if stack.has_env_var(&engine_state, canary) {
@@ -431,26 +430,6 @@
 
                                     Err(err) => return Err(err),
                                     _ => {}
-=======
-                                let stack = &mut stack.start_capture();
-                                if let Ok(PipelineData::Value(Value::String { val, .. }, ..)) =
-                                    eval_hook(
-                                        &mut engine_state,
-                                        stack,
-                                        None,
-                                        vec![(
-                                            "cmd_name".into(),
-                                            Value::string(
-                                                self.name.item.to_string(),
-                                                self.name.span,
-                                            ),
-                                        )],
-                                        &hook,
-                                        "command_not_found",
-                                    )
-                                {
-                                    err_str = format!("{}\n{}", err_str, val);
->>>>>>> 6e37ad02
                                 }
                                 stack.remove_env_var(&engine_state, canary);
                             }
