mod cd;
mod cd_query;
mod cp;
mod glob;
mod ls;
mod mkdir;
mod mv;
mod open;
mod rm;
mod save;
mod start;
mod touch;
<<<<<<< HEAD
mod ucp;
=======
#[cfg(feature = "nuuu")]
mod ucp;
#[cfg(feature = "nuuu")]
mod umv;
>>>>>>> 6e209991
mod util;
mod watch;

pub use self::open::Open;
pub use cd::Cd;
pub use cd_query::query;
pub use cp::Cp;
pub use glob::Glob;
pub use ls::Ls;
pub use mkdir::Mkdir;
pub use mv::Mv;
pub use rm::Rm;
pub use save::Save;
pub use start::Start;
pub use touch::Touch;
<<<<<<< HEAD
pub use ucp::Ucp;
=======
#[cfg(feature = "nuuu")]
pub use ucp::Ucp;
#[cfg(feature = "nuuu")]
pub use umv::Umv;
>>>>>>> 6e209991
pub use watch::Watch;<|MERGE_RESOLUTION|>--- conflicted
+++ resolved
@@ -10,14 +10,10 @@
 mod save;
 mod start;
 mod touch;
-<<<<<<< HEAD
-mod ucp;
-=======
 #[cfg(feature = "nuuu")]
 mod ucp;
 #[cfg(feature = "nuuu")]
 mod umv;
->>>>>>> 6e209991
 mod util;
 mod watch;
 
@@ -33,12 +29,8 @@
 pub use save::Save;
 pub use start::Start;
 pub use touch::Touch;
-<<<<<<< HEAD
-pub use ucp::Ucp;
-=======
 #[cfg(feature = "nuuu")]
 pub use ucp::Ucp;
 #[cfg(feature = "nuuu")]
 pub use umv::Umv;
->>>>>>> 6e209991
 pub use watch::Watch;