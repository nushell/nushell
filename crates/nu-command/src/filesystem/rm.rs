use std::collections::HashMap;
use std::io::Error;
use std::io::ErrorKind;
#[cfg(unix)]
use std::os::unix::prelude::FileTypeExt;
use std::path::PathBuf;

use super::util::try_interaction;

use nu_engine::env::current_dir;
use nu_engine::CallExt;
use nu_protocol::ast::Call;
use nu_protocol::engine::{Command, EngineState, Stack};
use nu_protocol::{
    Category, Example, IntoInterruptiblePipelineData, PipelineData, ShellError, Signature, Span,
    Spanned, SyntaxShape, Type, Value,
};

const GLOB_PARAMS: nu_glob::MatchOptions = nu_glob::MatchOptions {
    case_sensitive: true,
    require_literal_separator: false,
    require_literal_leading_dot: false,
    recursive_match_hidden_dir: true,
};

const TRASH_SUPPORTED: bool = cfg!(all(
    feature = "trash-support",
    not(any(target_os = "android", target_os = "ios"))
));

#[derive(Clone)]
pub struct Rm;

impl Command for Rm {
    fn name(&self) -> &str {
        "rm"
    }

    fn usage(&self) -> &str {
        "Remove files and directories."
    }

    fn search_terms(&self) -> Vec<&str> {
        vec!["delete", "remove"]
    }

    fn signature(&self) -> Signature {
        let sig = Signature::build("rm")
            .input_output_types(vec![(Type::Nothing, Type::Nothing)])
            .required(
                "filename",
                SyntaxShape::Filepath,
                "the path of the file you want to remove",
            )
            .switch(
                "trash",
                "move to the platform's trash instead of permanently deleting. not used on android and ios",
                Some('t'),
            )
            .switch(
                "permanent",
                "delete permanently, ignoring the 'always_trash' config option. always enabled on android and ios",
                Some('p'),
            );
        sig.switch("recursive", "delete subdirectories recursively", Some('r'))
            .switch("force", "suppress error when no file", Some('f'))
            .switch("verbose", "print names of deleted files", Some('v'))
            .switch("interactive", "ask user to confirm action", Some('i'))
            .switch(
                "interactive-once",
                "ask user to confirm action only once",
                Some('I'),
            )
            .rest(
                "rest",
                SyntaxShape::GlobPattern,
                "additional file path(s) to remove",
            )
            .category(Category::FileSystem)
    }

    fn run(
        &self,
        engine_state: &EngineState,
        stack: &mut Stack,
        call: &Call,
        _input: PipelineData,
    ) -> Result<PipelineData, ShellError> {
        rm(engine_state, stack, call)
    }

    fn examples(&self) -> Vec<Example> {
        let mut examples = vec![Example {
            description:
                "Delete, or move a file to the trash (based on the 'always_trash' config option)",
            example: "rm file.txt",
            result: None,
        }];
        if TRASH_SUPPORTED {
            examples.append(&mut vec![
                Example {
                    description: "Move a file to the trash",
                    example: "rm --trash file.txt",
                    result: None,
                },
                Example {
                    description:
                        "Delete a file permanently, even if the 'always_trash' config option is true",
                    example: "rm --permanent file.txt",
                    result: None,
                },
            ]);
        }
        examples.push(Example {
            description: "Delete a file, ignoring 'file not found' errors",
            example: "rm --force file.txt",
            result: None,
        });
        examples.push(Example {
            description: "Delete all 0KB files in the current directory",
            example: "ls | where size == 0KB and type == file | each { rm $in.name } | null",
            result: None,
        });
        examples
    }
}

fn rm(
    engine_state: &EngineState,
    stack: &mut Stack,
    call: &Call,
) -> Result<PipelineData, ShellError> {
    let trash = call.has_flag("trash");
    let permanent = call.has_flag("permanent");
    let recursive = call.has_flag("recursive");
    let force = call.has_flag("force");
    let verbose = call.has_flag("verbose");
    let interactive = call.has_flag("interactive");
    let interactive_once = call.has_flag("interactive-once") && !interactive;

    let ctrlc = engine_state.ctrlc.clone();

    let mut targets: Vec<Spanned<String>> = call.rest(engine_state, stack, 0)?;

    let mut unique_argument_check = None;

    let currentdir_path = current_dir(engine_state, stack)?;

    let home: Option<String> = nu_path::home_dir().map(|path| {
        {
            if path.exists() {
                match nu_path::canonicalize_with(&path, &currentdir_path) {
                    Ok(canon_path) => canon_path,
                    Err(_) => path,
                }
            } else {
                path
            }
        }
        .to_string_lossy()
        .into()
    });

    for (idx, path) in targets.clone().into_iter().enumerate() {
        if let Some(ref home) = home {
            if &path.item == home {
                unique_argument_check = Some(path.span);
            }
        }
        let corrected_path = Spanned {
            item: nu_utils::strip_ansi_string_unlikely(path.item),
            span: path.span,
        };
        let _ = std::mem::replace(&mut targets[idx], corrected_path);
    }

    let span = call.head;
    let rm_always_trash = engine_state.get_config().rm_always_trash;

    if !TRASH_SUPPORTED {
        if rm_always_trash {
            return Err(ShellError::GenericError(
                "Cannot execute `rm`; the current configuration specifies \
                    `always_trash = true`, but the current nu executable was not \
                    built with feature `trash_support`."
                    .into(),
                "trash required to be true but not supported".into(),
                Some(span),
                None,
                Vec::new(),
            ));
        } else if trash {
            return Err(ShellError::GenericError(
                "Cannot execute `rm` with option `--trash`; feature `trash-support` not enabled or on an unsupported platform"
                    .into(),
                "this option is only available if nu is built with the `trash-support` feature and the platform supports trash"
                    .into(),
                Some(span),
                None,
                Vec::new(),
            ));
        }
    }

    if targets.is_empty() {
        return Err(ShellError::GenericError(
            "rm requires target paths".into(),
            "needs parameter".into(),
            Some(span),
            None,
            Vec::new(),
        ));
    }

    if unique_argument_check.is_some() && !(interactive_once || interactive) {
        return Err(ShellError::GenericError(
            "You are trying to remove your home dir".into(),
            "If you really want to remove your home dir, please use -I or -i".into(),
            unique_argument_check,
            None,
            Vec::new(),
        ));
    }

    let targets_span = Span::new(
        targets
            .iter()
            .map(|x| x.span.start)
            .min()
            .expect("targets were empty"),
        targets
            .iter()
            .map(|x| x.span.end)
            .max()
            .expect("targets were empty"),
    );

    let (mut target_exists, mut empty_span) = (false, call.head);
    let mut all_targets: HashMap<PathBuf, Span> = HashMap::new();

    for target in targets {
        if currentdir_path.to_string_lossy() == target.item
            || currentdir_path.starts_with(format!("{}{}", target.item, std::path::MAIN_SEPARATOR))
        {
            return Err(ShellError::GenericError(
                "Cannot remove any parent directory".into(),
                "cannot remove any parent directory".into(),
                Some(target.span),
                None,
                Vec::new(),
            ));
        }

        let path = currentdir_path.join(&target.item);
        match nu_glob::glob_with(
            &path.to_string_lossy(),
            nu_glob::MatchOptions {
                require_literal_leading_dot: true,
                ..GLOB_PARAMS
            },
        ) {
            Ok(files) => {
                for file in files {
                    match file {
                        Ok(ref f) => {
                            if !target_exists {
                                target_exists = true;
                            }

                            // It is not appropriate to try and remove the
                            // current directory or its parent when using
                            // glob patterns.
                            let name = f.display().to_string();
                            if name.ends_with("/.") || name.ends_with("/..") {
                                continue;
                            }

                            all_targets.entry(f.clone()).or_insert_with(|| target.span);
                        }
                        Err(e) => {
                            return Err(ShellError::GenericError(
                                format!("Could not remove {:}", path.to_string_lossy()),
                                e.to_string(),
                                Some(target.span),
                                None,
                                Vec::new(),
                            ));
                        }
                    }
                }

                // Target doesn't exists
                if !target_exists && empty_span.eq(&call.head) {
                    empty_span = target.span;
                }
            }
            Err(e) => {
                return Err(ShellError::GenericError(
                    e.to_string(),
                    e.to_string(),
                    Some(target.span),
                    None,
                    Vec::new(),
                ))
            }
        };
    }

    if all_targets.is_empty() && !force {
        return Err(ShellError::GenericError(
            "File(s) not found".into(),
            "File(s) not found".into(),
            Some(targets_span),
            None,
            Vec::new(),
        ));
    }

    if interactive_once {
        let (interaction, confirmed) = try_interaction(
            interactive_once,
            format!("rm: remove {} files? ", all_targets.len()),
        );
        if let Err(e) = interaction {
            return Err(ShellError::GenericError(
                format!("Error during interaction: {e:}"),
                "could not move".into(),
                None,
                None,
                Vec::new(),
            ));
        } else if !confirmed {
            return Ok(PipelineData::Empty);
        }
    }

    all_targets
        .into_iter()
        .map(move |(f, span)| {
            let is_empty = || match f.read_dir() {
                Ok(mut p) => p.next().is_none(),
                Err(_) => false,
            };

            if let Ok(metadata) = f.symlink_metadata() {
                #[cfg(unix)]
                let is_socket = metadata.file_type().is_socket();
                #[cfg(unix)]
                let is_fifo = metadata.file_type().is_fifo();

                #[cfg(not(unix))]
                let is_socket = false;
                #[cfg(not(unix))]
                let is_fifo = false;

                if metadata.is_file()
                    || metadata.file_type().is_symlink()
                    || recursive
                    || is_socket
                    || is_fifo
                    || is_empty()
                {
                    let (interaction, confirmed) = try_interaction(
                        interactive,
                        format!("rm: remove '{}'? ", f.to_string_lossy()),
                    );

                    let result = if let Err(e) = interaction {
                        let e = Error::new(ErrorKind::Other, &*e.to_string());
                        Err(e)
                    } else if interactive && !confirmed {
                        Ok(())
                    } else if TRASH_SUPPORTED && (trash || (rm_always_trash && !permanent)) {
                        #[cfg(all(
                            feature = "trash-support",
                            not(any(target_os = "android", target_os = "ios"))
                        ))]
                        {
                            trash::delete(&f).map_err(|e: trash::Error| {
                                Error::new(ErrorKind::Other, format!("{e:?}\nTry '--trash' flag"))
                            })
<<<<<<< HEAD
                        } else if metadata.is_file()
                            || is_socket
                            || is_fifo
                            || metadata.file_type().is_symlink()
                        {
                            std::fs::remove_file(&f)
                        } else {
                            std::fs::remove_dir_all(&f)
                        };
                    }
                    #[cfg(any(
                        not(feature = "trash-support"),
                        target_os = "android",
                        target_os = "ios"
                    ))]
                    {
                        use std::io::{Error, ErrorKind};
                        result = if let Err(e) = interaction {
                            let e = Error::new(ErrorKind::Other, &*e.to_string());
                            Err(e)
                        } else if interactive && !confirmed {
                            Ok(())
                        } else if metadata.is_file()
                            || is_socket
                            || is_fifo
                            || metadata.file_type().is_symlink()
                        {
                            std::fs::remove_file(&f)
                        } else {
                            std::fs::remove_dir_all(&f)
                        };
                    }

                    if let Err(e) = result {
                        let msg = format!("Could not delete {:}: {e:}", f.to_string_lossy());
                        Value::Error {
                            error: Box::new(ShellError::RemoveNotPossible(msg, span)),
                        }
=======
                        }

                        // Should not be reachable since we error earlier if
                        // these options are given on an unsupported platform
                        #[cfg(any(
                            not(feature = "trash-support"),
                            target_os = "android",
                            target_os = "ios"
                        ))]
                        {
                            unreachable!()
                        }
                    } else if metadata.is_file()
                        || is_socket
                        || is_fifo
                        || metadata.file_type().is_symlink()
                    {
                        std::fs::remove_file(&f)
                    } else {
                        std::fs::remove_dir_all(&f)
                    };

                    if let Err(e) = result {
                        let msg = format!("Could not delete {:}: {e:}", f.to_string_lossy());
                        Value::error(ShellError::RemoveNotPossible(msg, span), span)
>>>>>>> a9a82de5
                    } else if verbose {
                        let msg = if interactive && !confirmed {
                            "not deleted"
                        } else {
                            "deleted"
                        };
                        let val = format!("{} {:}", msg, f.to_string_lossy());
                        Value::string(val, span)
                    } else {
                        Value::nothing(span)
                    }
                } else {
                    let msg = format!("Cannot remove {:}. try --recursive", f.to_string_lossy());
                    Value::error(
                        ShellError::GenericError(
                            msg,
                            "cannot remove non-empty directory".into(),
                            Some(span),
                            None,
                            Vec::new(),
                        ),
                        span,
                    )
                }
            } else {
                let msg = format!("no such file or directory: {:}", f.to_string_lossy());
                Value::error(
                    ShellError::GenericError(
                        msg,
                        "no such file or directory".into(),
                        Some(span),
                        None,
                        Vec::new(),
                    ),
                    span,
                )
            }
        })
        .filter(|x| !matches!(x.get_type(), Type::Nothing))
        .into_pipeline_data(ctrlc)
        .print_not_formatted(engine_state, false, true)?;

    Ok(PipelineData::empty())
}<|MERGE_RESOLUTION|>--- conflicted
+++ resolved
@@ -379,46 +379,6 @@
                             trash::delete(&f).map_err(|e: trash::Error| {
                                 Error::new(ErrorKind::Other, format!("{e:?}\nTry '--trash' flag"))
                             })
-<<<<<<< HEAD
-                        } else if metadata.is_file()
-                            || is_socket
-                            || is_fifo
-                            || metadata.file_type().is_symlink()
-                        {
-                            std::fs::remove_file(&f)
-                        } else {
-                            std::fs::remove_dir_all(&f)
-                        };
-                    }
-                    #[cfg(any(
-                        not(feature = "trash-support"),
-                        target_os = "android",
-                        target_os = "ios"
-                    ))]
-                    {
-                        use std::io::{Error, ErrorKind};
-                        result = if let Err(e) = interaction {
-                            let e = Error::new(ErrorKind::Other, &*e.to_string());
-                            Err(e)
-                        } else if interactive && !confirmed {
-                            Ok(())
-                        } else if metadata.is_file()
-                            || is_socket
-                            || is_fifo
-                            || metadata.file_type().is_symlink()
-                        {
-                            std::fs::remove_file(&f)
-                        } else {
-                            std::fs::remove_dir_all(&f)
-                        };
-                    }
-
-                    if let Err(e) = result {
-                        let msg = format!("Could not delete {:}: {e:}", f.to_string_lossy());
-                        Value::Error {
-                            error: Box::new(ShellError::RemoveNotPossible(msg, span)),
-                        }
-=======
                         }
 
                         // Should not be reachable since we error earlier if
@@ -444,7 +404,6 @@
                     if let Err(e) = result {
                         let msg = format!("Could not delete {:}: {e:}", f.to_string_lossy());
                         Value::error(ShellError::RemoveNotPossible(msg, span), span)
->>>>>>> a9a82de5
                     } else if verbose {
                         let msg = if interactive && !confirmed {
                             "not deleted"
