use std::collections::HashMap;
#[cfg(all(
    feature = "trash-support",
    not(target_os = "android"),
    not(target_os = "ios")
))]
use std::io::ErrorKind;
#[cfg(unix)]
use std::os::unix::prelude::FileTypeExt;
use std::path::PathBuf;

use super::util::get_interactive_confirmation;

use nu_engine::env::current_dir;
use nu_engine::CallExt;
use nu_protocol::ast::Call;
use nu_protocol::engine::{Command, EngineState, Stack};
use nu_protocol::{
    Category, Example, IntoInterruptiblePipelineData, PipelineData, ShellError, Signature, Span,
    Spanned, SyntaxShape, Type, Value,
};

const GLOB_PARAMS: nu_glob::MatchOptions = nu_glob::MatchOptions {
    case_sensitive: true,
    require_literal_separator: false,
    require_literal_leading_dot: false,
};

#[derive(Clone)]
pub struct Rm;

impl Command for Rm {
    fn name(&self) -> &str {
        "rm"
    }

    fn usage(&self) -> &str {
        "Remove file(s)."
    }

    fn search_terms(&self) -> Vec<&str> {
        vec!["rm", "remove"]
    }

    fn signature(&self) -> Signature {
        let sig = Signature::build("rm");
        #[cfg(all(
            feature = "trash-support",
            not(target_os = "android"),
            not(target_os = "ios")
        ))]
        let sig = sig
            .switch(
                "trash",
                "use the platform's recycle bin instead of permanently deleting",
                Some('t'),
            )
            .switch(
                "permanent",
                "don't use recycle bin, delete permanently",
                Some('p'),
            );
        sig.switch("recursive", "delete subdirectories recursively", Some('r'))
            .switch("force", "suppress error when no file", Some('f'))
<<<<<<< HEAD
            .switch("quiet", "suppress output showing files deleted", Some('q'))
            .switch("interactive", "ask user to confirm action", Some('i'))
=======
            .switch(
                "verbose",
                "make rm to be verbose, showing files been deleted",
                Some('v'),
            )
            // .switch("interactive", "ask user to confirm action", Some('i'))
>>>>>>> 53e35670
            .rest(
                "rest",
                SyntaxShape::GlobPattern,
                "the file path(s) to remove",
            )
            .category(Category::FileSystem)
    }

    fn run(
        &self,
        engine_state: &EngineState,
        stack: &mut Stack,
        call: &Call,
        _input: PipelineData,
    ) -> Result<PipelineData, ShellError> {
        rm(engine_state, stack, call)
    }

    fn examples(&self) -> Vec<Example> {
        let mut examples = vec![
            Example {
                description: "Delete or move a file to the system trash (depending on 'rm_always_trash' config option)",
                example: "rm file.txt",
                result: None,
            }];
        #[cfg(all(
            feature = "trash-support",
            not(target_os = "android"),
            not(target_os = "ios")
        ))]
        examples.append(&mut vec![
            Example {
                description: "Move a file to the system trash",
                example: "rm --trash file.txt",
                result: None,
            },
            Example {
                description: "Delete a file permanently",
                example: "rm --permanent file.txt",
                result: None,
            },
        ]);
        examples.push(Example {
            description: "Delete a file, and suppress errors if no file is found",
            example: "rm --force file.txt",
            result: None,
        });
        examples
    }
}

fn rm(
    engine_state: &EngineState,
    stack: &mut Stack,
    call: &Call,
) -> Result<PipelineData, ShellError> {
    let trash = call.has_flag("trash");
    #[cfg(all(
        feature = "trash-support",
        not(target_os = "android"),
        not(target_os = "ios")
    ))]
    let permanent = call.has_flag("permanent");
    let recursive = call.has_flag("recursive");
    let force = call.has_flag("force");
<<<<<<< HEAD
    let quiet = call.has_flag("quiet");
    let interactive = call.has_flag("interactive");
=======
    let verbose = call.has_flag("verbose");
    // let interactive = call.has_flag("interactive");
>>>>>>> 53e35670

    let ctrlc = engine_state.ctrlc.clone();

    let targets: Vec<Spanned<String>> = call.rest(engine_state, stack, 0)?;
    let span = call.head;

    let config = engine_state.get_config();

    let rm_always_trash = config.rm_always_trash;

    #[cfg(any(
        not(feature = "trash-support"),
        target_os = "android",
        target_os = "ios"
    ))]
    {
        if rm_always_trash {
            return Err(ShellError::GenericError(
                "Cannot execute `rm`; the current configuration specifies \
                    `rm_always_trash = true`, but the current nu executable was not \
                    built with feature `trash_support` or trash is not supported on \
                    your platform."
                    .into(),
                "trash required to be true but not supported".into(),
                Some(span),
                None,
                Vec::new(),
            ));
        } else if trash {
            return Err(ShellError::GenericError(
                "Cannot execute `rm` with option `--trash`; feature `trash-support` not \
                    enabled or trash is not supported on your platform"
                    .into(),
                "this option is only available if nu is built with the `trash-support` feature"
                    .into(),
                Some(span),
                None,
                Vec::new(),
            ));
        }
    }

    if targets.is_empty() {
        return Err(ShellError::GenericError(
            "rm requires target paths".into(),
            "needs parameter".into(),
            Some(span),
            None,
            Vec::new(),
        ));
    }

    let path = current_dir(engine_state, stack)?;

    let mut all_targets: HashMap<PathBuf, Span> = HashMap::new();
    for target in targets {
        if path.to_string_lossy() == target.item
            || path.as_os_str().to_string_lossy().starts_with(&format!(
                "{}{}",
                target.item,
                std::path::MAIN_SEPARATOR
            ))
        {
            return Err(ShellError::GenericError(
                "Cannot remove any parent directory".into(),
                "cannot remove any parent directory".into(),
                Some(target.span),
                None,
                Vec::new(),
            ));
        }

        let path = path.join(&target.item);
        match nu_glob::glob_with(
            &path.to_string_lossy(),
            nu_glob::MatchOptions {
                require_literal_leading_dot: true,
                ..GLOB_PARAMS
            },
        ) {
            Ok(files) => {
                for file in files {
                    match file {
                        Ok(ref f) => {
                            // It is not appropriate to try and remove the
                            // current directory or its parent when using
                            // glob patterns.
                            let name = f.display().to_string();
                            if name.ends_with("/.") || name.ends_with("/..") {
                                continue;
                            }

                            all_targets.entry(f.clone()).or_insert_with(|| target.span);
                        }
                        Err(e) => {
                            return Err(ShellError::GenericError(
                                format!("Could not remove {:}", path.to_string_lossy()),
                                e.to_string(),
                                Some(target.span),
                                None,
                                Vec::new(),
                            ));
                        }
                    }
                }
            }
            Err(e) => {
                return Err(ShellError::GenericError(
                    e.to_string(),
                    e.to_string(),
                    Some(call.head),
                    None,
                    Vec::new(),
                ))
            }
        };
    }

    if all_targets.is_empty() && !force {
        return Err(ShellError::GenericError(
            "No valid paths".into(),
            "no valid paths".into(),
            Some(call.head),
            None,
            Vec::new(),
        ));
    }

    Ok(all_targets
        .into_iter()
        .map(move |(f, _)| {
            let is_empty = || match f.read_dir() {
                Ok(mut p) => p.next().is_none(),
                Err(_) => false,
            };

            if let Ok(metadata) = f.symlink_metadata() {
                #[cfg(unix)]
                let is_socket = metadata.file_type().is_socket();
                #[cfg(unix)]
                let is_fifo = metadata.file_type().is_fifo();

                #[cfg(not(unix))]
                let is_socket = false;
                #[cfg(not(unix))]
                let is_fifo = false;

                if metadata.is_file()
                    || metadata.file_type().is_symlink()
                    || recursive
                    || is_socket
                    || is_fifo
                    || is_empty()
                {
                    let interaction = if interactive {
                        let prompt = format!("rm: remove '{}'? ", f.to_string_lossy());
                        match get_interactive_confirmation(prompt) {
                            Ok(i) => Ok(Some(i)),
                            Err(e) => Err(e),
                        }
                    } else {
                        Ok(None)
                    };

                    let confirmed = match interaction {
                        Ok(maybe_input) => maybe_input.unwrap_or(false),
                        Err(_) => false,
                    };

                    let result;

                    #[cfg(all(
                        feature = "trash-support",
                        not(target_os = "android"),
                        not(target_os = "ios")
                    ))]
                    {
                        use std::io::Error;
                        result = if let Err(e) = interaction {
                            Err(Error::new(ErrorKind::Other, &*e.to_string()))
                        } else if interactive && !confirmed {
                            Ok(())
                        } else if trash || (rm_always_trash && !permanent) {
                            trash::delete(&f).map_err(|e: trash::Error| {
                                Error::new(ErrorKind::Other, format!("{:?}\nTry '--trash' flag", e))
                            })
                        } else if metadata.is_file() {
                            std::fs::remove_file(&f)
                        } else {
                            std::fs::remove_dir_all(&f)
                        };
                    }

                    #[cfg(any(
                        not(feature = "trash-support"),
                        target_os = "android",
                        target_os = "ios"
                    ))]
                    {
                        use std::io::Error;
                        result = if let Err(e) = interaction {
                            Err(Error::new(ErrorKind::Other, &*e.to_string()))
                        } else if interactive && !confirmed {
                            Ok(())
                        } else if metadata.is_file() || is_socket || is_fifo {
                            std::fs::remove_file(&f)
                        } else {
                            std::fs::remove_dir_all(&f)
                        };
                    }

                    if let Err(e) = result {
                        let msg = format!("Could not delete because: {:}", e);
                        Value::Error {
                            error: ShellError::GenericError(
                                msg,
                                e.to_string(),
                                Some(span),
                                None,
                                Vec::new(),
                            ),
                        }
<<<<<<< HEAD
                    } else if quiet {
                        Value::Nothing { span }
                    } else if interactive && !confirmed {
                        let val = format!("not deleted {:}", f.to_string_lossy());
                        Value::String { val, span }
                    } else {
=======
                    } else if verbose {
>>>>>>> 53e35670
                        let val = format!("deleted {:}", f.to_string_lossy());
                        Value::String { val, span }
                    } else {
                        Value::Nothing { span }
                    }
                } else {
                    let msg = format!("Cannot remove {:}. try --recursive", f.to_string_lossy());
                    Value::Error {
                        error: ShellError::GenericError(
                            msg,
                            "cannot remove non-empty directory".into(),
                            Some(span),
                            None,
                            Vec::new(),
                        ),
                    }
                }
            } else {
                let msg = format!("no such file or directory: {:}", f.to_string_lossy());
                Value::Error {
                    error: ShellError::GenericError(
                        msg,
                        "no such file or directory".into(),
                        Some(span),
                        None,
                        Vec::new(),
                    ),
                }
            }
        })
        .filter(|x| !matches!(x.get_type(), Type::Nothing))
        .into_pipeline_data(ctrlc))
}<|MERGE_RESOLUTION|>--- conflicted
+++ resolved
@@ -62,17 +62,12 @@
             );
         sig.switch("recursive", "delete subdirectories recursively", Some('r'))
             .switch("force", "suppress error when no file", Some('f'))
-<<<<<<< HEAD
-            .switch("quiet", "suppress output showing files deleted", Some('q'))
-            .switch("interactive", "ask user to confirm action", Some('i'))
-=======
             .switch(
                 "verbose",
                 "make rm to be verbose, showing files been deleted",
                 Some('v'),
             )
-            // .switch("interactive", "ask user to confirm action", Some('i'))
->>>>>>> 53e35670
+            .switch("interactive", "ask user to confirm action", Some('i'))
             .rest(
                 "rest",
                 SyntaxShape::GlobPattern,
@@ -138,13 +133,8 @@
     let permanent = call.has_flag("permanent");
     let recursive = call.has_flag("recursive");
     let force = call.has_flag("force");
-<<<<<<< HEAD
-    let quiet = call.has_flag("quiet");
+    let verbose = call.has_flag("verbose");
     let interactive = call.has_flag("interactive");
-=======
-    let verbose = call.has_flag("verbose");
-    // let interactive = call.has_flag("interactive");
->>>>>>> 53e35670
 
     let ctrlc = engine_state.ctrlc.clone();
 
@@ -367,17 +357,13 @@
                                 Vec::new(),
                             ),
                         }
-<<<<<<< HEAD
-                    } else if quiet {
-                        Value::Nothing { span }
-                    } else if interactive && !confirmed {
-                        let val = format!("not deleted {:}", f.to_string_lossy());
-                        Value::String { val, span }
-                    } else {
-=======
                     } else if verbose {
->>>>>>> 53e35670
-                        let val = format!("deleted {:}", f.to_string_lossy());
+                        let msg = if interactive && !confirmed {
+                            "not deleted"
+                        } else {
+                            "deleted"
+                        };
+                        let val = format!("{} {:}", msg, f.to_string_lossy());
                         Value::String { val, span }
                     } else {
                         Value::Nothing { span }
