--- conflicted
+++ resolved
@@ -450,12 +450,8 @@
             }
         })
         .filter(|x| !matches!(x.get_type(), Type::Nothing))
-<<<<<<< HEAD
-        .into_pipeline_data(call.head, ctrlc))
-=======
-        .into_pipeline_data(ctrlc)
+        .into_pipeline_data(call.head, ctrlc)
         .print_not_formatted(engine_state, false, true)?;
 
     Ok(PipelineData::empty())
->>>>>>> 64b6c02a
 }