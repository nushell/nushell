--- conflicted
+++ resolved
@@ -3,11 +3,7 @@
 use nu_engine::{command_prelude::*, env::current_dir};
 use nu_glob::MatchOptions;
 use nu_path::expand_path_with;
-<<<<<<< HEAD
-use nu_protocol::{engine::StateWorkingSet, format_error, NuGlob};
-=======
 use nu_protocol::{report_error_new, NuGlob};
->>>>>>> 72d3860d
 #[cfg(unix)]
 use std::os::unix::prelude::FileTypeExt;
 use std::{
@@ -373,12 +369,7 @@
                 );
 
                 let result = if let Err(e) = interaction {
-<<<<<<< HEAD
-                    let e = Error::new(ErrorKind::Other, &*e.to_string());
-                    Err(e)
-=======
                     Err(Error::new(ErrorKind::Other, &*e.to_string()))
->>>>>>> 72d3860d
                 } else if interactive && !confirmed {
                     Ok(())
                 } else if TRASH_SUPPORTED && (trash || (rm_always_trash && !permanent)) {
@@ -433,12 +424,7 @@
                     } else {
                         "deleted"
                     };
-<<<<<<< HEAD
-                    let msg = format!("{} {:}", msg, f.to_string_lossy());
-                    Ok(Some(msg))
-=======
                     Ok(Some(format!("{} {:}", msg, f.to_string_lossy())))
->>>>>>> 72d3860d
                 } else {
                     Ok(None)
                 }
@@ -451,7 +437,6 @@
                     help: None,
                     inner: vec![],
                 })
-<<<<<<< HEAD
             }
         } else {
             let error = format!("no such file or directory: {:}", f.to_string_lossy());
@@ -465,37 +450,6 @@
         }
     });
 
-    for value in iter {
-        if nu_utils::ctrl_c::was_pressed(&engine_state.ctrlc) {
-            return Err(ShellError::InterruptedByUser {
-                span: Some(call.head),
-            });
-        }
-
-        match value {
-            Ok(None) => {}
-            Ok(Some(msg)) => {
-                eprintln!("{msg}");
-            }
-            Err(err) => {
-                let working_set = StateWorkingSet::new(engine_state);
-                let msg = format_error(&working_set, &err);
-                eprintln!("{msg}");
-            }
-=======
-            }
-        } else {
-            let error = format!("no such file or directory: {:}", f.to_string_lossy());
-            Err(ShellError::GenericError {
-                error,
-                msg: "no such file or directory".into(),
-                span: Some(span),
-                help: None,
-                inner: vec![],
-            })
-        }
-    });
-
     for result in iter {
         if nu_utils::ctrl_c::was_pressed(&engine_state.ctrlc) {
             return Err(ShellError::InterruptedByUser {
@@ -507,7 +461,6 @@
             Ok(None) => {}
             Ok(Some(msg)) => eprintln!("{msg}"),
             Err(err) => report_error_new(engine_state, &err),
->>>>>>> 72d3860d
         }
     }
 
