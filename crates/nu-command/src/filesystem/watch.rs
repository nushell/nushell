use std::path::PathBuf;
use std::sync::mpsc::{channel, RecvTimeoutError};
use std::time::Duration;

use notify_debouncer_full::{
    new_debouncer,
    notify::{
        event::{DataChange, ModifyKind, RenameMode},
        EventKind, RecursiveMode, Watcher,
    },
};
use nu_engine::{current_dir, eval_block, CallExt};
use nu_protocol::ast::Call;
use nu_protocol::engine::{Closure, Command, EngineState, Stack, StateWorkingSet};
use nu_protocol::{
    format_error, Category, Example, IntoPipelineData, PipelineData, ShellError, Signature,
    Spanned, SyntaxShape, Type, Value,
};

// durations chosen mostly arbitrarily
const CHECK_CTRL_C_FREQUENCY: Duration = Duration::from_millis(100);
const DEFAULT_WATCH_DEBOUNCE_DURATION: Duration = Duration::from_millis(100);

#[derive(Clone)]
pub struct Watch;

impl Command for Watch {
    fn name(&self) -> &str {
        "watch"
    }

    fn usage(&self) -> &str {
        "Watch for file changes and execute Nu code when they happen."
    }

    fn search_terms(&self) -> Vec<&str> {
        vec!["watcher", "reload", "filesystem"]
    }

    fn signature(&self) -> nu_protocol::Signature {
        Signature::build("watch")
        .input_output_types(vec![(Type::Nothing, Type::Table(vec![]))])
            .required("path", SyntaxShape::Filepath, "the path to watch. Can be a file or directory")
            .required("closure",
            SyntaxShape::Closure(Some(vec![SyntaxShape::String, SyntaxShape::String, SyntaxShape::String])),
                "Some Nu code to run whenever a file changes. The closure will be passed `operation`, `path`, and `new_path` (for renames only) arguments in that order")
            .named(
                "debounce-ms",
                SyntaxShape::Int,
                "Debounce changes for this many milliseconds (default: 100). Adjust if you find that single writes are reported as multiple events",
                Some('d'),
            )
            .named(
                "glob",
                SyntaxShape::String, // SyntaxShape::GlobPattern gets interpreted relative to cwd, so use String instead
                "Only report changes for files that match this glob pattern (default: all files)",
                Some('g'),
            )
            .named(
                "recursive",
                SyntaxShape::Boolean,
                "Watch all directories under `<path>` recursively. Will be ignored if `<path>` is a file (default: true)",
                Some('r'),
            )
            .switch("verbose", "Operate in verbose mode (default: false)", Some('v'))
            .category(Category::FileSystem)
    }

    fn run(
        &self,
        engine_state: &EngineState,
        stack: &mut Stack,
        call: &Call,
        _input: PipelineData,
    ) -> Result<PipelineData, ShellError> {
        let cwd = current_dir(engine_state, stack)?;
        let path_arg: Spanned<String> = call.req(engine_state, stack, 0)?;

        let path_no_whitespace = &path_arg
            .item
            .trim_end_matches(|x| matches!(x, '\x09'..='\x0d'));

        let path = match nu_path::canonicalize_with(path_no_whitespace, cwd) {
            Ok(p) => p,
            Err(e) => {
                return Err(ShellError::DirectoryNotFound(
                    path_arg.span,
                    Some(format!("IO Error: {e:?}")),
                ))
            }
        };

        let capture_block: Closure = call.req(engine_state, stack, 1)?;
        let block = engine_state
            .clone()
            .get_block(capture_block.block_id)
            .clone();

        let verbose = call.has_flag("verbose");

        let debounce_duration_flag: Option<Spanned<i64>> =
            call.get_flag(engine_state, stack, "debounce-ms")?;
        let debounce_duration = match debounce_duration_flag {
            Some(val) => match u64::try_from(val.item) {
                Ok(val) => Duration::from_millis(val),
                Err(_) => {
                    return Err(ShellError::TypeMismatch {
                        err_message: "Debounce duration is invalid".to_string(),
                        span: val.span,
                    })
                }
            },
            None => DEFAULT_WATCH_DEBOUNCE_DURATION,
        };

        let glob_flag: Option<Spanned<String>> = call.get_flag(engine_state, stack, "glob")?;
        let glob_pattern = match glob_flag {
            Some(glob) => {
                let absolute_path = path.join(glob.item);
                if verbose {
                    eprintln!("Absolute glob path: {absolute_path:?}");
                }

                match nu_glob::Pattern::new(&absolute_path.to_string_lossy()) {
                    Ok(pattern) => Some(pattern),
                    Err(_) => {
                        return Err(ShellError::TypeMismatch {
                            err_message: "Glob pattern is invalid".to_string(),
                            span: glob.span,
                        })
                    }
                }
            }
            None => None,
        };

        let recursive_flag: Option<Spanned<bool>> =
            call.get_flag(engine_state, stack, "recursive")?;
        let recursive_mode = match recursive_flag {
            Some(recursive) => {
                if recursive.item {
                    RecursiveMode::Recursive
                } else {
                    RecursiveMode::NonRecursive
                }
            }
            None => RecursiveMode::Recursive,
        };

        let ctrlc_ref = &engine_state.ctrlc.clone();
        let (tx, rx) = channel();

        let mut debouncer = match new_debouncer(debounce_duration, None, tx) {
            Ok(d) => d,
            Err(e) => {
                return Err(ShellError::IOError(format!(
                    "Failed to create watcher: {e}"
                )))
            }
        };
        if let Err(e) = debouncer.watcher().watch(&path, recursive_mode) {
            return Err(ShellError::IOError(format!(
                "Failed to create watcher: {e}"
            )));
        }
        // need to cache to make sure that rename event works.
        debouncer.cache().add_root(&path, recursive_mode);

        eprintln!("Now watching files at {path:?}. Press ctrl+c to abort.");

        let event_handler =
            |operation: &str, path: PathBuf, new_path: Option<PathBuf>| -> Result<(), ShellError> {
                let glob_pattern = glob_pattern.clone();
                let matches_glob = match glob_pattern.clone() {
                    Some(glob) => glob.matches_path(&path),
                    None => true,
                };
                if verbose && glob_pattern.is_some() {
                    eprintln!("Matches glob: {matches_glob}");
                }

                if matches_glob {
                    let stack = &mut stack.clone();

                    if let Some(position) = block.signature.get_positional(0) {
                        if let Some(position_id) = &position.var_id {
                            stack.add_var(*position_id, Value::string(operation, call.span()));
                        }
                    }

                    if let Some(position) = block.signature.get_positional(1) {
                        if let Some(position_id) = &position.var_id {
                            stack.add_var(
                                *position_id,
                                Value::string(path.to_string_lossy(), call.span()),
                            );
                        }
                    }

                    if let Some(position) = block.signature.get_positional(2) {
                        if let Some(position_id) = &position.var_id {
                            stack.add_var(
                                *position_id,
                                Value::string(
                                    new_path.unwrap_or_else(|| "".into()).to_string_lossy(),
                                    call.span(),
                                ),
                            );
                        }
                    }

                    let eval_result = eval_block(
                        engine_state,
                        stack,
                        &block,
                        Value::nothing(call.span()).into_pipeline_data(),
                        call.redirect_stdout,
                        call.redirect_stderr,
                    );

                    match eval_result {
                        Ok(val) => {
                            val.print(engine_state, stack, false, false)?;
                        }
                        Err(err) => {
                            let working_set = StateWorkingSet::new(engine_state);
                            eprintln!("{}", format_error(&working_set, &err));
                        }
                    }
                }

                Ok(())
            };

        loop {
            match rx.recv_timeout(CHECK_CTRL_C_FREQUENCY) {
                Ok(Ok(events)) => {
                    if verbose {
                        eprintln!("{events:?}");
                    }
                    for mut one_event in events {
                        let handle_result = match one_event.event.kind {
                            // only want to handle event if relative path exists.
                            EventKind::Create(_) => one_event
                                .paths
                                .pop()
                                .map(|path| event_handler("Create", path, None))
                                .unwrap_or(Ok(())),
                            EventKind::Remove(_) => one_event
                                .paths
                                .pop()
                                .map(|path| event_handler("Remove", path, None))
                                .unwrap_or(Ok(())),
                            EventKind::Modify(ModifyKind::Data(DataChange::Content))
<<<<<<< HEAD
                            | EventKind::Modify(ModifyKind::Data(DataChange::Any)) => one_event
=======
                            | EventKind::Modify(ModifyKind::Data(DataChange::Any))
                            | EventKind::Modify(ModifyKind::Any) => one_event
>>>>>>> a9a82de5
                                .paths
                                .pop()
                                .map(|path| event_handler("Write", path, None))
                                .unwrap_or(Ok(())),
                            EventKind::Modify(ModifyKind::Name(RenameMode::Both)) => one_event
                                .paths
                                .pop()
                                .map(|to| {
                                    one_event
                                        .paths
                                        .pop()
                                        .map(|from| event_handler("Rename", from, Some(to)))
                                        .unwrap_or(Ok(()))
                                })
                                .unwrap_or(Ok(())),
                            _ => Ok(()),
                        };
                        handle_result?;
                    }
                }
                Ok(Err(_)) => {
                    return Err(ShellError::IOError(
                        "Unexpected errors when receiving events".into(),
                    ))
                }
                Err(RecvTimeoutError::Disconnected) => {
                    return Err(ShellError::IOError(
                        "Unexpected disconnect from file watcher".into(),
                    ));
                }
                Err(RecvTimeoutError::Timeout) => {}
            }
            if nu_utils::ctrl_c::was_pressed(ctrlc_ref) {
                break;
            }
        }

        Ok(PipelineData::empty())
    }

    fn examples(&self) -> Vec<Example> {
        vec![
            Example {
                description: "Run `cargo test` whenever a Rust file changes",
                example: r#"watch . --glob=**/*.rs {|| cargo test }"#,
                result: None,
            },
            Example {
                description: "Watch all changes in the current directory",
                example: r#"watch . { |op, path, new_path| $"($op) ($path) ($new_path)"}"#,
                result: None,
            },
            Example {
                description: "Log all changes in a directory",
                example: r#"watch /foo/bar { |op, path| $"($op) - ($path)(char nl)" | save --append changes_in_bar.log }"#,
                result: None,
            },
            Example {
                description: "Note: if you are looking to run a command every N units of time, this can be accomplished with a loop and sleep",
                example: r#"loop { command; sleep duration }"#,
                result: None,
            },
        ]
    }
}<|MERGE_RESOLUTION|>--- conflicted
+++ resolved
@@ -252,12 +252,8 @@
                                 .map(|path| event_handler("Remove", path, None))
                                 .unwrap_or(Ok(())),
                             EventKind::Modify(ModifyKind::Data(DataChange::Content))
-<<<<<<< HEAD
-                            | EventKind::Modify(ModifyKind::Data(DataChange::Any)) => one_event
-=======
                             | EventKind::Modify(ModifyKind::Data(DataChange::Any))
                             | EventKind::Modify(ModifyKind::Any) => one_event
->>>>>>> a9a82de5
                                 .paths
                                 .pop()
                                 .map(|path| event_handler("Write", path, None))
