--- conflicted
+++ resolved
@@ -212,13 +212,9 @@
                     None
                 }
             })
-<<<<<<< HEAD
-            .into_pipeline_data(call.head, ctrlc))
-=======
-            .into_pipeline_data(ctrlc)
+            .into_pipeline_data(call.head, ctrlc)
             .print_not_formatted(engine_state, false, true)?;
         Ok(PipelineData::empty())
->>>>>>> 64b6c02a
     }
 
     fn examples(&self) -> Vec<Example> {
