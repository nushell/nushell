--- conflicted
+++ resolved
@@ -150,8 +150,7 @@
             ));
         };
         // paths now contains the sources
-<<<<<<< HEAD
-=======
+        // todo review all the error paths before cutting -->
         let sources: Vec<Vec<PathBuf>> = paths
             .iter()
             .map(|p| {
@@ -186,20 +185,19 @@
                 }
             })
             .collect::<Result<Vec<Vec<PathBuf>>, ShellError>>()?;
->>>>>>> d51e82f3
-
-        let cwd = current_dir(engine_state, stack)?;
-
-        let mut sources: Vec<PathBuf> = Vec::new();
-
-        for p in paths {
-            let mut exp_files = arg_glob(&p, true, &cwd)?;
-            if exp_files.is_empty() {
-                return Err(ShellError::FileNotFound(p.span));
-            }
-            sources.append(&mut exp_files);
-        }
-
+        // todo review error paths before cutting >---
+        /*         let cwd = current_dir(engine_state, stack)?;
+
+               let mut sources: Vec<PathBuf> = Vec::new();
+
+               for p in paths {
+                   let mut exp_files = arg_glob(&p, true, &cwd)?;
+                   if exp_files.is_empty() {
+                       return Err(ShellError::FileNotFound(p.span));
+                   }
+                   sources.append(&mut exp_files);
+               }
+        */// todo: review this
         let options = uu_cp::Options {
             overwrite,
             reflink_mode,
