--- conflicted
+++ resolved
@@ -67,17 +67,13 @@
         let src: Spanned<String> = call.req(engine_state, stack, 0)?;
         let dst: Spanned<String> = call.req(engine_state, stack, 1)?;
         let recursive = call.has_flag("recursive");
-<<<<<<< HEAD
-=======
         let verbose = call.has_flag("verbose");
         let interactive = call.has_flag("interactive");
 
->>>>>>> 0ea7a38c
         let path = current_dir(engine_state, stack)?;
         let source = path.join(src.item.as_str());
         let destination = path.join(dst.item.as_str());
 
-<<<<<<< HEAD
         // check if destination is a dir and it exists
         let path_last_char = destination.as_os_str().to_string_lossy().chars().last();
         let is_directory = path_last_char == Some('/') || path_last_char == Some('\\');
@@ -87,10 +83,8 @@
                 Some("destination directory does not exist".to_string()),
             ));
         }
-=======
         let ctrlc = engine_state.ctrlc.clone();
         let span = call.head;
->>>>>>> 0ea7a38c
 
         let sources: Vec<_> = match nu_glob::glob_with(&source.to_string_lossy(), GLOB_PARAMS) {
             Ok(files) => files.collect(),
@@ -269,187 +263,6 @@
             },
         ]
     }
-<<<<<<< HEAD
-=======
-
-    //     let mut sources =
-    //         nu_glob::glob(&source.to_string_lossy()).map_or_else(|_| Vec::new(), Iterator::collect);
-    //     if sources.is_empty() {
-    //         return Err(ShellError::FileNotFound(call.positional[0].span));
-    //     }
-
-    //     if sources.len() > 1 && !destination.is_dir() {
-    //         return Err(ShellError::MoveNotPossible {
-    //             source_message: "Can't move many files".to_string(),
-    //             source_span: call.positional[0].span,
-    //             destination_message: "into single file".to_string(),
-    //             destination_span: call.positional[1].span,
-    //         });
-    //     }
-
-    //     let any_source_is_dir = sources.iter().any(|f| matches!(f, Ok(f) if f.is_dir()));
-    //     let recursive: bool = call.has_flag("recursive");
-    //     if any_source_is_dir && !recursive {
-    //         return Err(ShellError::MoveNotPossibleSingle(
-    //             "Directories must be copied using \"--recursive\"".to_string(),
-    //             call.positional[0].span,
-    //         ));
-    //     }
-
-    //     if interactive && !force {
-    //         let mut remove: Vec<usize> = vec![];
-    //         for (index, file) in sources.iter().enumerate() {
-    //             let prompt = format!(
-    //                 "Are you shure that you want to copy {} to {}?",
-    //                 file.as_ref()
-    //                     .map_err(|err| ShellError::SpannedLabeledError(
-    //                         "Reference error".into(),
-    //                         err.to_string(),
-    //                         call.head
-    //                     ))?
-    //                     .file_name()
-    //                     .ok_or_else(|| ShellError::SpannedLabeledError(
-    //                         "File name error".into(),
-    //                         "Unable to get file name".into(),
-    //                         call.head
-    //                     ))?
-    //                     .to_str()
-    //                     .ok_or_else(|| ShellError::SpannedLabeledError(
-    //                         "Unable to get str error".into(),
-    //                         "Unable to convert to str file name".into(),
-    //                         call.head
-    //                     ))?,
-    //                 destination
-    //                     .file_name()
-    //                     .ok_or_else(|| ShellError::SpannedLabeledError(
-    //                         "File name error".into(),
-    //                         "Unable to get file name".into(),
-    //                         call.head
-    //                     ))?
-    //                     .to_str()
-    //                     .ok_or_else(|| ShellError::SpannedLabeledError(
-    //                         "Unable to get str error".into(),
-    //                         "Unable to convert to str file name".into(),
-    //                         call.head
-    //                     ))?,
-    //             );
-
-    //             let input = get_interactive_confirmation(prompt)?;
-
-    //             if !input {
-    //                 remove.push(index);
-    //             }
-    //         }
-
-    //         remove.reverse();
-
-    //         for index in remove {
-    //             sources.remove(index);
-    //         }
-
-    //         if sources.is_empty() {
-    //             return Err(ShellError::NoFileToBeCopied());
-    //         }
-    //     }
-
-    //     for entry in sources.into_iter().flatten() {
-    //         let mut sources = FileStructure::new();
-    //         sources.walk_decorate(&entry, engine_state, stack)?;
-
-    //         if entry.is_file() {
-    //             let sources = sources.paths_applying_with(|(source_file, _depth_level)| {
-    //                 if destination.is_dir() {
-    //                     let mut dest = canonicalize_with(&destination, &path)?;
-    //                     if let Some(name) = entry.file_name() {
-    //                         dest.push(name);
-    //                     }
-    //                     Ok((source_file, dest))
-    //                 } else {
-    //                     Ok((source_file, destination.clone()))
-    //                 }
-    //             })?;
-
-    //             for (src, dst) in sources {
-    //                 if src.is_file() {
-    //                     std::fs::copy(&src, dst).map_err(|e| {
-    //                         ShellError::MoveNotPossibleSingle(
-    //                             format!(
-    //                                 "failed to move containing file \"{}\": {}",
-    //                                 src.to_string_lossy(),
-    //                                 e
-    //                             ),
-    //                             call.positional[0].span,
-    //                         )
-    //                     })?;
-    //                 }
-    //             }
-    //         } else if entry.is_dir() {
-    //             let destination = if !destination.exists() {
-    //                 destination.clone()
-    //             } else {
-    //                 match entry.file_name() {
-    //                     Some(name) => destination.join(name),
-    //                     None => {
-    //                         return Err(ShellError::FileNotFoundCustom(
-    //                             format!("containing \"{:?}\" is not a valid path", entry),
-    //                             call.positional[0].span,
-    //                         ))
-    //                     }
-    //                 }
-    //             };
-
-    //             std::fs::create_dir_all(&destination).map_err(|e| {
-    //                 ShellError::MoveNotPossibleSingle(
-    //                     format!("failed to recursively fill destination: {}", e),
-    //                     call.positional[1].span,
-    //                 )
-    //             })?;
-
-    //             let sources = sources.paths_applying_with(|(source_file, depth_level)| {
-    //                 let mut dest = destination.clone();
-    //                 let path = canonicalize_with(&source_file, &path)?;
-    //                 let components = path
-    //                     .components()
-    //                     .map(|fragment| fragment.as_os_str())
-    //                     .rev()
-    //                     .take(1 + depth_level);
-
-    //                 components.for_each(|fragment| dest.push(fragment));
-    //                 Ok((PathBuf::from(&source_file), dest))
-    //             })?;
-
-    //             for (src, dst) in sources {
-    //                 if src.is_dir() && !dst.exists() {
-    //                     std::fs::create_dir_all(&dst).map_err(|e| {
-    //                         ShellError::MoveNotPossibleSingle(
-    //                             format!(
-    //                                 "failed to create containing directory \"{}\": {}",
-    //                                 dst.to_string_lossy(),
-    //                                 e
-    //                             ),
-    //                             call.positional[1].span,
-    //                         )
-    //                     })?;
-    //                 }
-
-    //                 if src.is_file() {
-    //                     std::fs::copy(&src, &dst).map_err(|e| {
-    //                         ShellError::MoveNotPossibleSingle(
-    //                             format!(
-    //                                 "failed to move containing file \"{}\": {}",
-    //                                 src.to_string_lossy(),
-    //                                 e
-    //                             ),
-    //                             call.positional[0].span,
-    //                         )
-    //                     })?;
-    //                 }
-    //             }
-    //         }
-    //     }
-
-    //     Ok(PipelineData::new(call.head))
-    // }
 }
 
 fn interactive_copy_file(interactive: bool, src: PathBuf, dst: PathBuf, span: Span) -> Value {
@@ -489,5 +302,4 @@
             ),
         },
     }
->>>>>>> 0ea7a38c
 }