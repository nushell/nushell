--- conflicted
+++ resolved
@@ -60,29 +60,13 @@
         let cwd = current_dir(engine_state, stack)?;
         let mut paths = call.rest::<Spanned<NuPath>>(engine_state, stack, 0)?;
 
-<<<<<<< HEAD
-        // FIXME: JT: what is this doing here?
-
-        if let Some(filename) = req_path {
-            path_params.insert(0, filename);
-        } else {
+        if paths.is_empty() && call.rest_iter(0).next().is_none() {
+            // try to use path from pipeline input if there were no positional or spread args
             let (filename, span) = match input {
-                PipelineData::Value(Value::Nothing { .. }, ..) => {
-                    return Err(ShellError::MissingParameter {
-                        param_name: "needs filename".to_string(),
-                        span: call.head,
-                    })
-                }
                 PipelineData::Value(val, ..) => {
                     let span = val.span();
                     (val.coerce_into_string()?, span)
                 }
-=======
-        if paths.is_empty() && call.rest_iter(0).next().is_none() {
-            // try to use path from pipeline input if there were no positional or spread args
-            let filename = match input {
-                PipelineData::Value(val, ..) => val.as_spanned_string()?,
->>>>>>> 903afda6
                 _ => {
                     return Err(ShellError::MissingParameter {
                         param_name: "needs filename".to_string(),
@@ -91,20 +75,10 @@
                 }
             };
 
-<<<<<<< HEAD
-            path_params.insert(
-                0,
-                Spanned {
-                    item: NuPath::UnQuoted(filename),
-                    span,
-                },
-            );
-=======
             paths.push(Spanned {
-                item: NuPath::UnQuoted(filename.item),
-                span: filename.span,
+                item: NuPath::UnQuoted(filename),
+                span,
             });
->>>>>>> 903afda6
         }
 
         let mut output = vec![];
