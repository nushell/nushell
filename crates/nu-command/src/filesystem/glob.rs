--- conflicted
+++ resolved
@@ -142,18 +142,6 @@
         let no_files = call.has_flag("no-file");
         let no_symlinks = call.has_flag("no-symlink");
 
-<<<<<<< HEAD
-        let (not_patterns, not_pattern_span): (Vec<String>, Span) = if let Some(Value::List {
-            vals: pats,
-            span: pat_span,
-        }) =
-            call.get_flag(engine_state, stack, "not")?
-        {
-            let p = convert_patterns(pats.as_slice(), span)?;
-            (p, pat_span)
-        } else {
-            (vec![], span)
-=======
         let not_flag: Option<Value> = call.get_flag(engine_state, stack, "not")?;
         let (not_patterns, not_pattern_span): (Vec<String>, Span) = match not_flag {
             None => (vec![], span),
@@ -167,7 +155,6 @@
                     _ => (vec![], span),
                 }
             }
->>>>>>> a9a82de5
         };
 
         if glob_pattern.item.is_empty() {
@@ -242,22 +229,14 @@
     }
 }
 
-<<<<<<< HEAD
-fn convert_patterns(columns: &[Value], span: Span) -> Result<Vec<String>, ShellError> {
-=======
 fn convert_patterns(columns: &[Value]) -> Result<Vec<String>, ShellError> {
->>>>>>> a9a82de5
     let res = columns
         .iter()
         .map(|value| match &value {
             Value::String { val: s, .. } => Ok(s.clone()),
             _ => Err(ShellError::IncompatibleParametersSingle {
                 msg: "Incorrect column format, Only string as column name".to_string(),
-<<<<<<< HEAD
-                span: value.span().unwrap_or(span),
-=======
                 span: value.span(),
->>>>>>> a9a82de5
             }),
         })
         .collect::<Result<Vec<String>, _>>()?;
