use std::collections::VecDeque;

use nu_engine::env::current_dir;
use nu_engine::CallExt;
use nu_protocol::ast::Call;
use nu_protocol::engine::{Command, EngineState, Stack};
use nu_protocol::{
    Category, Example, IntoInterruptiblePipelineData, PipelineData, ShellError, Signature,
    SyntaxShape, Type, Value,
};

#[derive(Clone)]
pub struct Mkdir;

impl Command for Mkdir {
    fn name(&self) -> &str {
        "mkdir"
    }

    fn signature(&self) -> Signature {
        Signature::build("mkdir")
            .input_output_types(vec![(Type::Nothing, Type::Nothing)])
            .rest(
                "rest",
                SyntaxShape::Directory,
                "the name(s) of the path(s) to create",
            )
            .switch("verbose", "print created path(s).", Some('v'))
            .category(Category::FileSystem)
    }

    fn usage(&self) -> &str {
        "Make directories, creates intermediary directories as required."
    }

    fn search_terms(&self) -> Vec<&str> {
        vec!["directory", "folder", "create", "make_dirs"]
    }

    fn run(
        &self,
        engine_state: &EngineState,
        stack: &mut Stack,
        call: &Call,
        _input: PipelineData,
    ) -> Result<PipelineData, ShellError> {
        let path = current_dir(engine_state, stack)?;
        let mut directories = call
            .rest::<String>(engine_state, stack, 0)?
            .into_iter()
            .map(|dir| path.join(dir))
            .peekable();

        let is_verbose = call.has_flag("verbose");
        let mut stream: VecDeque<Value> = VecDeque::new();

        if directories.peek().is_none() {
            return Err(ShellError::MissingParameter(
                "requires directory paths".to_string(),
                call.head,
            ));
        }

        for (i, dir) in directories.enumerate() {
            let span = call
                .positional_nth(i)
                .expect("already checked through directories")
                .span;
            let dir_res = std::fs::create_dir_all(&dir);

            if let Err(reason) = dir_res {
                return Err(ShellError::CreateNotPossible(
                    format!("failed to create directory: {reason}"),
                    call.positional_nth(i)
                        .expect("already checked through directories")
                        .span,
                ));
            }

            if is_verbose {
                let val = format!("{:}", dir.to_string_lossy());
                stream.push_back(Value::String { val, span });
            }
        }

        stream
            .into_iter()
<<<<<<< HEAD
            .into_pipeline_data(call.head, engine_state.ctrlc.clone()))
=======
            .into_pipeline_data(engine_state.ctrlc.clone())
            .print_not_formatted(engine_state, false, true)?;
        Ok(PipelineData::empty())
>>>>>>> 64b6c02a
    }

    fn examples(&self) -> Vec<Example> {
        vec![
            Example {
                description: "Make a directory named foo",
                example: "mkdir foo",
                result: None,
            },
            Example {
                description: "Make multiple directories and show the paths created",
                example: "mkdir -v foo/bar foo2",
                result: None,
            },
        ]
    }
}<|MERGE_RESOLUTION|>--- conflicted
+++ resolved
@@ -85,13 +85,9 @@
 
         stream
             .into_iter()
-<<<<<<< HEAD
-            .into_pipeline_data(call.head, engine_state.ctrlc.clone()))
-=======
-            .into_pipeline_data(engine_state.ctrlc.clone())
+            .into_pipeline_data(call.head, engine_state.ctrlc.clone())
             .print_not_formatted(engine_state, false, true)?;
         Ok(PipelineData::empty())
->>>>>>> 64b6c02a
     }
 
     fn examples(&self) -> Vec<Example> {
