use crate::filesystem::cd_query::query;
use crate::{get_current_shell, get_shells};
#[cfg(unix)]
use libc::gid_t;
use nu_engine::{current_dir, CallExt};
use nu_protocol::ast::Call;
use nu_protocol::engine::{Command, EngineState, Stack};
use nu_protocol::{
    Category, Example, PipelineData, ShellError, Signature, Spanned, SyntaxShape, Type, Value,
};
use std::path::Path;

<<<<<<< HEAD
// For checking whether we have permission to cd to a directory
=======
// when the file under the fold executable
>>>>>>> 2849e28c
#[cfg(unix)]
mod file_permissions {
    pub type Mode = u32;
    pub const USER_EXECUTE: Mode = libc::S_IXUSR as Mode;
    pub const GROUP_EXECUTE: Mode = libc::S_IXGRP as Mode;
    pub const OTHER_EXECUTE: Mode = libc::S_IXOTH as Mode;
}

// The result of checking whether we have permission to cd to a directory
#[derive(Debug)]
enum PermissionResult<'a> {
    PermissionOk,
    PermissionDenied(&'a str),
}

#[derive(Clone)]
pub struct Cd;

impl Command for Cd {
    fn name(&self) -> &str {
        "cd"
    }

    fn usage(&self) -> &str {
        "Change directory."
    }

    fn search_terms(&self) -> Vec<&str> {
        vec!["change", "directory", "dir", "folder", "switch"]
    }

    fn signature(&self) -> nu_protocol::Signature {
        Signature::build("cd")
            .input_output_types(vec![(Type::Nothing, Type::Nothing)])
            .optional("path", SyntaxShape::Directory, "the path to change to")
            .input_output_types(vec![
                (Type::Nothing, Type::Nothing),
                (Type::String, Type::Nothing),
            ])
            .allow_variants_without_examples(true)
            .category(Category::FileSystem)
    }

    fn run(
        &self,
        engine_state: &EngineState,
        stack: &mut Stack,
        call: &Call,
        _input: PipelineData,
    ) -> Result<nu_protocol::PipelineData, nu_protocol::ShellError> {
        let path_val: Option<Spanned<String>> = call.opt(engine_state, stack, 0)?;
        let cwd = current_dir(engine_state, stack)?;
        let config = engine_state.get_config();
        let use_abbrev = config.cd_with_abbreviations;

        let path_val = {
            if let Some(path) = path_val {
                Some(Spanned {
                    item: nu_utils::strip_ansi_string_unlikely(path.item),
                    span: path.span,
                })
            } else {
                path_val
            }
        };

        let (path, span) = match path_val {
            Some(v) => {
                if v.item == "-" {
                    let oldpwd = stack.get_env_var(engine_state, "OLDPWD");

                    if let Some(oldpwd) = oldpwd {
                        let path = oldpwd.as_path()?;
                        let path = match nu_path::canonicalize_with(path.clone(), &cwd) {
                            Ok(p) => p,
                            Err(e1) => {
                                if use_abbrev {
                                    match query(&path, None, v.span) {
                                        Ok(p) => p,
                                        Err(e) => {
                                            return Err(ShellError::DirectoryNotFound(
                                                v.span,
                                                Some(format!("IO Error: {:?}", e)),
                                            ))
                                        }
                                    }
                                } else {
                                    return Err(ShellError::DirectoryNotFound(
                                        v.span,
                                        Some(format!("IO Error: {:?}", e1)),
                                    ));
                                }
                            }
                        };
                        (path.to_string_lossy().to_string(), v.span)
                    } else {
                        (cwd.to_string_lossy().to_string(), v.span)
                    }
                } else {
                    let path_no_whitespace =
                        &v.item.trim_end_matches(|x| matches!(x, '\x09'..='\x0d'));

                    let path = match nu_path::canonicalize_with(path_no_whitespace, &cwd) {
                        Ok(p) => {
                            if !p.is_dir() {
                                if use_abbrev {
                                    // if it's not a dir, let's check to see if it's something abbreviated
                                    match query(&p, None, v.span) {
                                        Ok(path) => path,
                                        Err(e) => {
                                            return Err(ShellError::DirectoryNotFound(
                                                v.span,
                                                Some(format!("IO Error: {:?}", e)),
                                            ))
                                        }
                                    };
                                } else {
                                    return Err(ShellError::NotADirectory(v.span));
                                }
                            };
                            p
                        }

                        // if canonicalize failed, let's check to see if it's abbreviated
                        Err(e1) => {
                            if use_abbrev {
                                match query(&path_no_whitespace, None, v.span) {
                                    Ok(path) => path,
                                    Err(e) => {
                                        return Err(ShellError::DirectoryNotFound(
                                            v.span,
                                            Some(format!("IO Error: {:?}", e)),
                                        ))
                                    }
                                }
                            } else {
                                return Err(ShellError::DirectoryNotFound(
                                    v.span,
                                    Some(format!("IO Error: {:?}", e1)),
                                ));
                            }
                        }
                    };
                    (path.to_string_lossy().to_string(), v.span)
                }
            }
            None => {
                let path = nu_path::expand_tilde("~");
                (path.to_string_lossy().to_string(), call.head)
            }
        };

        let path_value = Value::String {
            val: path.clone(),
            span,
        };
        let cwd = Value::string(cwd.to_string_lossy(), call.head);

        let mut shells = get_shells(engine_state, stack, cwd);
        let current_shell = get_current_shell(engine_state, stack);
        shells[current_shell] = path_value.clone();

        stack.add_env_var(
            "NUSHELL_SHELLS".into(),
            Value::List {
                vals: shells,
                span: call.head,
            },
        );
        stack.add_env_var(
            "NUSHELL_CURRENT_SHELL".into(),
            Value::int(current_shell as i64, call.head),
        );

        if let Some(oldpwd) = stack.get_env_var(engine_state, "PWD") {
            stack.add_env_var("OLDPWD".into(), oldpwd)
        }

        match have_permission(&path) {
            //FIXME: this only changes the current scope, but instead this environment variable
            //should probably be a block that loads the information from the state in the overlay
            PermissionResult::PermissionOk => {
                stack.add_env_var("PWD".into(), path_value);
                Ok(PipelineData::empty())
            }
            PermissionResult::PermissionDenied(reason) => Err(ShellError::IOError(format!(
                "Cannot change directory to {}: {}",
                path, reason
            ))),
        }
    }

    fn examples(&self) -> Vec<Example> {
        vec![
            Example {
                description: "Change to your home directory",
                example: r#"cd ~"#,
                result: None,
            },
            Example {
                description: "Change to a directory via abbreviations",
                example: r#"cd d/s/9"#,
                result: None,
            },
            Example {
                description: "Change to the previous working directory ($OLDPWD)",
                example: r#"cd -"#,
                result: None,
            },
        ]
    }
}

// TODO: Maybe we should use file_attributes() from https://doc.rust-lang.org/std/os/windows/fs/trait.MetadataExt.html
// More on that here: https://learn.microsoft.com/en-us/windows/win32/fileio/file-attribute-constants
#[cfg(windows)]
fn have_permission(dir: impl AsRef<Path>) -> PermissionResult<'static> {
    match dir.as_ref().read_dir() {
        Err(e) => {
            if matches!(e.kind(), std::io::ErrorKind::PermissionDenied) {
                PermissionResult::PermissionDenied("Folder is unable to be read")
            } else {
                PermissionResult::PermissionOk
            }
        }
        Ok(_) => PermissionResult::PermissionOk,
    }
}

#[cfg(unix)]
fn have_permission(dir: impl AsRef<Path>) -> PermissionResult<'static> {
    match dir.as_ref().metadata() {
        Ok(metadata) => {
            use std::os::unix::fs::MetadataExt;
            let bits = metadata.mode();
            let has_bit = |bit| bits & bit == bit;
            let current_user_uid = users::get_current_uid();
            if current_user_uid == 0 {
                return PermissionResult::PermissionOk;
            }
            let current_user_gid = users::get_current_gid();
            let owner_user = metadata.uid();
            let owner_group = metadata.gid();
            match (
                current_user_uid == owner_user,
                current_user_gid == owner_group,
            ) {
                (true, _) => {
                    if has_bit(file_permissions::USER_EXECUTE) {
                        PermissionResult::PermissionOk
                    } else {
                        PermissionResult::PermissionDenied(
                            "You are the owner but do not have execute permission",
                        )
                    }
                }
                (false, true) => {
                    if has_bit(file_permissions::GROUP_EXECUTE) {
                        PermissionResult::PermissionOk
                    } else {
                        PermissionResult::PermissionDenied(
                            "You are in the group but do not have execute permission",
                        )
                    }
                }
                (false, false) => {
<<<<<<< HEAD
                    if has_bit(file_permissions::OTHER_EXECUTE) {
=======
                    if has_bit(permission_mods::unix::OTHER_EXECUTE)
                        || (has_bit(permission_mods::unix::GROUP_EXECUTE)
                            && any_group(current_user_gid, owner_group))
                    {
>>>>>>> 2849e28c
                        PermissionResult::PermissionOk
                    } else {
                        PermissionResult::PermissionDenied(
                            "You are neither the owner, in the group, nor the super user and do not have permission",
                        )
                    }
                }
            }
        }
        Err(_) => PermissionResult::PermissionDenied("Could not retrieve file metadata"),
    }
}

#[cfg(unix)]
fn any_group(current_user_gid: gid_t, owner_group: u32) -> bool {
    users::get_current_username()
        .map(|name| {
            users::get_user_groups(&name, current_user_gid)
                .map(|mut groups| {
                    // Fixes https://github.com/ogham/rust-users/issues/44
                    // If a user isn't in more than one group then this fix won't work,
                    // However its common for a user to be in more than one group, so this should work for most.
                    if groups.len() == 2 && groups[1].gid() == 0 {
                        // We have no way of knowing if this is due to the issue or the user is actually in the root group
                        // So we will assume they are in the root group and leave it.
                        // It's not the end of the world if we are wrong, they will just get a permission denied error once inside.
                    } else {
                        groups.pop();
                    }

                    groups
                })
                .unwrap_or_default()
        })
        .unwrap_or_default()
        .into_iter()
        .any(|group| group.gid() == owner_group)
}<|MERGE_RESOLUTION|>--- conflicted
+++ resolved
@@ -10,11 +10,7 @@
 };
 use std::path::Path;
 
-<<<<<<< HEAD
 // For checking whether we have permission to cd to a directory
-=======
-// when the file under the fold executable
->>>>>>> 2849e28c
 #[cfg(unix)]
 mod file_permissions {
     pub type Mode = u32;
@@ -281,14 +277,10 @@
                     }
                 }
                 (false, false) => {
-<<<<<<< HEAD
-                    if has_bit(file_permissions::OTHER_EXECUTE) {
-=======
-                    if has_bit(permission_mods::unix::OTHER_EXECUTE)
-                        || (has_bit(permission_mods::unix::GROUP_EXECUTE)
+                    if has_bit(permission_mods::OTHER_EXECUTE)
+                        || (has_bit(permission_mods::GROUP_EXECUTE)
                             && any_group(current_user_gid, owner_group))
                     {
->>>>>>> 2849e28c
                         PermissionResult::PermissionOk
                     } else {
                         PermissionResult::PermissionDenied(
