--- conflicted
+++ resolved
@@ -197,12 +197,7 @@
                 Ok(PipelineData::empty())
             }
             PermissionResult::PermissionDenied(reason) => Err(ShellError::IOError(format!(
-<<<<<<< HEAD
                 "Cannot change directory to {path_tointo}: {reason}"
-=======
-                "Cannot change directory to {}: {}",
-                path, reason
->>>>>>> 76292ef1
             ))),
         }
     }
