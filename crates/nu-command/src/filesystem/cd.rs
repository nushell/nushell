use nu_engine::command_prelude::*;
use nu_utils::filesystem::{have_permission, PermissionResult};

#[derive(Clone)]
pub struct Cd;

impl Command for Cd {
    fn name(&self) -> &str {
        "cd"
    }

    fn description(&self) -> &str {
        "Change directory."
    }

    fn search_terms(&self) -> Vec<&str> {
        vec!["change", "directory", "dir", "folder", "switch"]
    }

    fn signature(&self) -> nu_protocol::Signature {
        Signature::build("cd")
            .input_output_types(vec![(Type::Nothing, Type::Nothing)])
            .switch("physical", "use the physical directory structure; resolve symbolic links before processing instances of ..", Some('P'))
            .optional("path", SyntaxShape::Directory, "The path to change to.")
            .input_output_types(vec![
                (Type::Nothing, Type::Nothing),
                (Type::String, Type::Nothing),
            ])
            .allow_variants_without_examples(true)
            .category(Category::FileSystem)
    }

    fn run(
        &self,
        engine_state: &EngineState,
        stack: &mut Stack,
        call: &Call,
        _input: PipelineData,
    ) -> Result<PipelineData, ShellError> {
        let physical = call.has_flag(engine_state, stack, "physical")?;
        let path_val: Option<Spanned<String>> = call.opt(engine_state, stack, 0)?;

<<<<<<< HEAD
        // If getting PWD failed, default to the home directory. The user can
        // use `cd` to reset PWD to a good state.
        let cwd = engine_state
            .cwd(Some(stack))
            .unwrap_or(nu_path::home_dir().unwrap_or_default());
=======
        // If getting PWD failed, default to the initial directory. This way, the
        // user can use `cd` to recover PWD to a good state.
        let cwd = engine_state
            .cwd(Some(stack))
            .ok()
            .unwrap_or_else(get_init_cwd);
>>>>>>> 54e9aa92

        let path_val = {
            if let Some(path) = path_val {
                Some(Spanned {
                    item: nu_utils::strip_ansi_string_unlikely(path.item),
                    span: path.span,
                })
            } else {
                path_val
            }
        };

        let path = match path_val {
            Some(v) => {
                if v.item == "-" {
                    if let Some(oldpwd) = stack.get_env_var(engine_state, "OLDPWD") {
                        oldpwd.to_path()?
                    } else {
                        cwd.into()
                    }
                } else {
                    // Trim whitespace from the end of path.
                    let path_no_whitespace =
                        &v.item.trim_end_matches(|x| matches!(x, '\x09'..='\x0d'));

                    // If `--physical` is specified, canonicalize the path; otherwise expand the path.
                    if physical {
                        if let Ok(path) = nu_path::canonicalize_with(path_no_whitespace, &cwd) {
                            if !path.is_dir() {
                                return Err(ShellError::NotADirectory { span: v.span });
                            };
                            path
                        } else {
                            return Err(ShellError::DirectoryNotFound {
                                dir: path_no_whitespace.to_string(),
                                span: v.span,
                            });
                        }
                    } else {
                        let path = nu_path::expand_path_with(path_no_whitespace, &cwd, true);
                        if !path.exists() {
                            return Err(ShellError::DirectoryNotFound {
                                dir: path_no_whitespace.to_string(),
                                span: v.span,
                            });
                        };
                        if !path.is_dir() {
                            return Err(ShellError::NotADirectory { span: v.span });
                        };
                        path
                    }
                }
            }
            None => nu_path::expand_tilde("~"),
        };

        // Set OLDPWD.
        // We're using `Stack::get_env_var()` instead of `EngineState::cwd()` to avoid a conversion roundtrip.
        if let Some(oldpwd) = stack.get_env_var(engine_state, "PWD") {
            stack.add_env_var("OLDPWD".into(), oldpwd)
        }

        match have_permission(&path) {
            //FIXME: this only changes the current scope, but instead this environment variable
            //should probably be a block that loads the information from the state in the overlay
            PermissionResult::PermissionOk => {
                stack.set_cwd(path)?;
                Ok(PipelineData::empty())
            }
            PermissionResult::PermissionDenied(reason) => Err(ShellError::IOError {
                msg: format!(
                    "Cannot change directory to {}: {}",
                    path.to_string_lossy(),
                    reason
                ),
            }),
        }
    }

    fn examples(&self) -> Vec<Example> {
        vec![
            Example {
                description: "Change to your home directory",
                example: r#"cd ~"#,
                result: None,
            },
            Example {
                description: r#"Change to the previous working directory (same as "cd $env.OLDPWD")"#,
                example: r#"cd -"#,
                result: None,
            },
            Example {
                description: "Changing directory with a custom command requires 'def --env'",
                example: r#"def --env gohome [] { cd ~ }"#,
                result: None,
            },
            Example {
                description: "Move two directories up in the tree (the parent directory's parent). Additional dots can be added for additional levels.",
                example: r#"cd ..."#,
                result: None,
            },
            Example {
                description: "The cd command itself is often optional. Simply entering a path to a directory will cd to it.",
                example: r#"/home"#,
                result: None,
            },
        ]
    }
}<|MERGE_RESOLUTION|>--- conflicted
+++ resolved
@@ -40,20 +40,14 @@
         let physical = call.has_flag(engine_state, stack, "physical")?;
         let path_val: Option<Spanned<String>> = call.opt(engine_state, stack, 0)?;
 
-<<<<<<< HEAD
         // If getting PWD failed, default to the home directory. The user can
         // use `cd` to reset PWD to a good state.
         let cwd = engine_state
             .cwd(Some(stack))
-            .unwrap_or(nu_path::home_dir().unwrap_or_default());
-=======
-        // If getting PWD failed, default to the initial directory. This way, the
-        // user can use `cd` to recover PWD to a good state.
-        let cwd = engine_state
-            .cwd(Some(stack))
             .ok()
-            .unwrap_or_else(get_init_cwd);
->>>>>>> 54e9aa92
+            .or_else(nu_path::home_dir)
+            .map(|path| path.into_std_path_buf())
+            .unwrap_or_default();
 
         let path_val = {
             if let Some(path) = path_val {
@@ -72,7 +66,7 @@
                     if let Some(oldpwd) = stack.get_env_var(engine_state, "OLDPWD") {
                         oldpwd.to_path()?
                     } else {
-                        cwd.into()
+                        cwd
                     }
                 } else {
                     // Trim whitespace from the end of path.
