--- conflicted
+++ resolved
@@ -114,23 +114,25 @@
                     force,
                 )?;
 
-<<<<<<< HEAD
                 match (stdout, stderr) {
                     (Some(stdout), stderr) => {
                         // delegate a thread to redirect stderr to result.
-                        let handler = stderr.map(|stderr| match stderr_file {
-                            Some(stderr_file) => thread::Builder::new()
-                                .name("stderr redirector".to_string())
-                                .spawn(move || stream_to_file(stderr, stderr_file, span, progress))
-                                .expect("Failed to create thread"),
-                            None => thread::Builder::new()
-                                .name("stderr redirector".to_string())
-                                .spawn(move || {
-                                    let _ = stderr.into_bytes()?;
-                                    Ok(())
-                                })
-                                .expect("Failed to create thread"),
-                        });
+                        let handler = stderr
+                            .map(|stderr| match stderr_file {
+                                Some(stderr_file) => thread::Builder::new()
+                                    .name("stderr redirector".to_string())
+                                    .spawn(move || {
+                                        stream_to_file(stderr, stderr_file, span, progress)
+                                    }),
+                                None => thread::Builder::new()
+                                    .name("stderr redirector".to_string())
+                                    .spawn(move || {
+                                        let _ = stderr.into_bytes()?;
+                                        Ok(())
+                                    }),
+                            })
+                            .transpose()
+                            .map_err(|e| e.into_spanned(span))?;
 
                         let res = stream_to_file(stdout, file, span, progress);
                         if let Some(h) = handler {
@@ -153,37 +155,6 @@
                 };
 
                 Ok(PipelineData::Empty)
-=======
-                // delegate a thread to redirect stderr to result.
-                let handler = stderr
-                    .map(|stderr_stream| match stderr_file {
-                        Some(stderr_file) => thread::Builder::new()
-                            .name("stderr redirector".to_string())
-                            .spawn(move || {
-                                stream_to_file(stderr_stream, stderr_file, span, progress)
-                            }),
-                        None => thread::Builder::new()
-                            .name("stderr redirector".to_string())
-                            .spawn(move || {
-                                let _ = stderr_stream.into_bytes();
-                                Ok(PipelineData::empty())
-                            }),
-                    })
-                    .transpose()
-                    .map_err(|e| e.into_spanned(span))?;
-
-                let res = stream_to_file(stream, file, span, progress);
-                if let Some(h) = handler {
-                    h.join().map_err(|err| ShellError::ExternalCommand {
-                        label: "Fail to receive external commands stderr message".to_string(),
-                        help: format!("{err:?}"),
-                        span,
-                    })??;
-                    res
-                } else {
-                    res
-                }
->>>>>>> 14d1c678
             }
             PipelineData::ListStream(ls, pipeline_metadata)
                 if raw || prepare_path(&path, append, force)?.0.extension().is_none() =>
