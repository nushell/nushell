--- conflicted
+++ resolved
@@ -4,15 +4,8 @@
 use nu_engine::{command_prelude::*, current_dir};
 use nu_path::expand_path_with;
 use nu_protocol::{
-<<<<<<< HEAD
-    ast, byte_stream::copy_with_interrupt, process::ChildPipe, ByteStreamSource, DataSource,
-    OutDest, PipelineMetadata,
-=======
-    ast::{Expr, Expression},
-    byte_stream::copy_with_signals,
-    process::ChildPipe,
-    ByteStreamSource, DataSource, OutDest, PipelineMetadata, Signals,
->>>>>>> 01782953
+    ast, byte_stream::copy_with_signals, process::ChildPipe, ByteStreamSource, DataSource, OutDest,
+    PipelineMetadata, Signals,
 };
 use std::{
     fs::File,
