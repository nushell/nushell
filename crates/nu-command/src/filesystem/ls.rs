--- conflicted
+++ resolved
@@ -62,30 +62,15 @@
                 "List the specified directory itself instead of its contents",
                 Some('D'),
             )
-<<<<<<< HEAD
-            .switch(
-                "type",
-                "Display the mime type for files, this flag is overridden by --full-type and --base-type",
-                Some('t'),
-            )
-            .switch(
-                "full-type",
-                "Display the full mime type instead of the short form",
-                Some('T'),
-            )
-            .switch(
-                "base-type",
-                "Display the base mime type instead of the subtype",
-                Some('b'),
-            )
             .switch(
                 "git",
                 "Display the git status of files",
                 Some('g')
             )
-=======
-            .switch("mime-type", "Show mime-type in type column", Some('m'))
->>>>>>> db06edc5
+            .switch(
+                "mime-type",
+                "Show mime-type in type column",
+                Some('m'))
             .category(Category::FileSystem)
     }
 
@@ -279,14 +264,8 @@
                                 long,
                                 du,
                                 ctrl_c.clone(),
-<<<<<<< HEAD
-                                show_type,
-                                full_type,
-                                base_type,
-                                git
-=======
+                                git,
                                 use_mime_type,
->>>>>>> db06edc5
                             );
                             match entry {
                                 Ok(value) => Some(value),
@@ -407,23 +386,13 @@
 use std::path::Path;
 use std::sync::atomic::AtomicBool;
 
-<<<<<<< HEAD
-pub fn get_file_type(md: &std::fs::Metadata, p: Option<String>, show_type: bool, full_type: bool, base_type: bool) -> String {
-=======
 pub fn get_file_type(md: &std::fs::Metadata, display_name: &str, use_mime_type: bool) -> String {
->>>>>>> db06edc5
     let ft = md.file_type();
     let mut file_type: String = String::from("unknown");
     if ft.is_dir() {
         file_type = String::from("dir");
     } else if ft.is_file() {
-        if !show_type {
-            return String::from("file");
-        }
-        match p {
-            Some(p) => file_type = get_file_mime_type(Path::new(&p), full_type, base_type).unwrap_or("file".to_string()).to_string(),
-            None => file_type = String::from("file"),
-        }
+        file_type = String::from("file");
     } else if ft.is_symlink() {
         file_type = String::from("symlink");
     } else {
@@ -440,22 +409,19 @@
             }
         }
     }
-<<<<<<< HEAD
-    return file_type
-}
-
-pub fn get_file_mime_type(path: &Path, show_full: bool, base_type: bool) -> Option<String> {
-    use new_mime_guess::from_path;
-    let mime = from_path(path).first_or_octet_stream();
-
-    if show_full {
-        return Some(mime.to_string());
+    if use_mime_type {
+        let guess = mime_guess::from_path(display_name);
+        let mime_guess = match guess.first() {
+            Some(mime_type) => mime_type.essence_str().to_string(),
+            None => "unknown".to_string(),
+        };
+        if file_type == "file" {
+            mime_guess
+        } else {
+            file_type.to_string()
+        }
     } else {
-        if base_type {
-            return Some(mime.type_().to_string());
-        } else {
-            return Some(mime.subtype().to_string());
-        }
+        file_type.to_string()
     }
 }
 
@@ -539,22 +505,6 @@
         git2::Status::CURRENT => Some(GitStatus::Unmodified),
         _ => Some(GitStatus::Unknown),
     };
-=======
-    if use_mime_type {
-        let guess = mime_guess::from_path(display_name);
-        let mime_guess = match guess.first() {
-            Some(mime_type) => mime_type.essence_str().to_string(),
-            None => "unknown".to_string(),
-        };
-        if file_type == "file" {
-            mime_guess
-        } else {
-            file_type.to_string()
-        }
-    } else {
-        file_type.to_string()
-    }
->>>>>>> db06edc5
 }
 
 #[allow(clippy::too_many_arguments)]
@@ -566,14 +516,8 @@
     long: bool,
     du: bool,
     ctrl_c: Option<Arc<AtomicBool>>,
-<<<<<<< HEAD
-    show_type: bool,
-    full_type: bool,
-    base_type: bool,
     use_git: bool,
-=======
     use_mime_type: bool,
->>>>>>> db06edc5
 ) -> Result<Value, ShellError> {
     #[cfg(windows)]
     if metadata.is_none() {
@@ -582,11 +526,7 @@
 
     let mut cols = vec![];
     let mut vals = vec![];
-<<<<<<< HEAD
-    let mut file_type = String::from("unknown");
-=======
     let mut file_type = "unknown".to_string();
->>>>>>> db06edc5
 
     cols.push("name".into());
     vals.push(Value::String {
@@ -595,11 +535,7 @@
     });
 
     if let Some(md) = metadata {
-<<<<<<< HEAD
-        file_type = get_file_type(md, filename.to_str().map(|s| s.to_string()), show_type, full_type, base_type);
-=======
         file_type = get_file_type(md, display_name, use_mime_type);
->>>>>>> db06edc5
         cols.push("type".into());
         vals.push(Value::String {
             val: file_type.clone(),
