--- conflicted
+++ resolved
@@ -463,7 +463,6 @@
                         span: Some(call_span),
                         help: None,
                         inner: vec![],
-<<<<<<< HEAD
                     });
 
                     match display_name {
@@ -492,15 +491,8 @@
             })
             .try_for_each(|stream| {
                 tx.send(stream).map_err(|e| ShellError::GenericError {
-                    error: "Error streaming data".into(),
+                    error: "Unable to create a rayon pool".into(),
                     msg: e.to_string(),
-=======
-                    })
-                })
-                .map_err(|err| ShellError::GenericError {
-                    error: "Unable to create a rayon pool".into(),
-                    msg: err.to_string(),
->>>>>>> 0a0475eb
                     span: Some(call_span),
                     help: None,
                     inner: vec![],
