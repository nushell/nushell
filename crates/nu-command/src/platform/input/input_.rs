--- conflicted
+++ resolved
@@ -1,6 +1,3 @@
-<<<<<<< HEAD
-use crossterm::event::{Event, KeyCode, KeyEventKind, KeyModifiers};
-=======
 use crossterm::{
     cursor,
     event::{Event, KeyCode, KeyEventKind, KeyModifiers},
@@ -9,7 +6,6 @@
     terminal::{self, ClearType},
 };
 use itertools::Itertools;
->>>>>>> a9a82de5
 use nu_engine::CallExt;
 use nu_protocol::ast::Call;
 use nu_protocol::engine::{Command, EngineState, Stack};
@@ -17,11 +13,7 @@
     Category, Example, IntoPipelineData, PipelineData, ShellError, Signature, Spanned, SyntaxShape,
     Type, Value,
 };
-<<<<<<< HEAD
-use std::io::{Read, Write};
-=======
 use std::io::Write;
->>>>>>> a9a82de5
 use std::time::Duration;
 
 #[derive(Clone)]
@@ -75,10 +67,6 @@
         let bytes_until: Option<String> = call.get_flag(engine_state, stack, "bytes-until-any")?;
         let suppress_output = call.has_flag("suppress-output");
         let numchar: Option<Spanned<i64>> = call.get_flag(engine_state, stack, "numchar")?;
-<<<<<<< HEAD
-        let numchar_exists = numchar.is_some();
-=======
->>>>>>> a9a82de5
         let numchar: Spanned<i64> = numchar.unwrap_or(Spanned {
             item: i64::MAX,
             span: call.head,
@@ -98,20 +86,7 @@
             let _ = std::io::stdout().flush();
         }
 
-<<<<<<< HEAD
-                    if i64::try_from(buffer.len()).unwrap_or(0) >= numchar.item {
-                        let _ = crossterm::terminal::disable_raw_mode();
-                        break;
-                    }
-
-                    // 03 symbolizes SIGINT/Ctrl+C
-                    if buf.contains(&3) {
-                        let _ = crossterm::terminal::disable_raw_mode();
-                        return Err(ShellError::IOError("SIGINT".to_string()));
-                    }
-=======
         let mut buf = String::new();
->>>>>>> a9a82de5
 
         crossterm::terminal::enable_raw_mode()?;
         // clear terminal events
@@ -124,43 +99,6 @@
             if i64::try_from(buf.len()).unwrap_or(0) >= numchar.item {
                 break;
             }
-<<<<<<< HEAD
-
-            let mut buf = String::new();
-
-            if suppress_output || numchar_exists {
-                crossterm::terminal::enable_raw_mode()?;
-                // clear terminal events
-                while crossterm::event::poll(Duration::from_secs(0))? {
-                    // If there's an event, read it to remove it from the queue
-                    let _ = crossterm::event::read()?;
-                }
-
-                loop {
-                    if i64::try_from(buf.len()).unwrap_or(0) >= numchar.item {
-                        let _ = crossterm::terminal::disable_raw_mode();
-                        break;
-                    }
-                    match crossterm::event::read() {
-                        Ok(Event::Key(k)) => match k.kind {
-                            KeyEventKind::Press | KeyEventKind::Repeat => {
-                                match k.code {
-                                    // TODO: maintain keycode parity with existing command
-                                    KeyCode::Char(c) => {
-                                        if k.modifiers == KeyModifiers::ALT
-                                            || k.modifiers == KeyModifiers::CONTROL
-                                        {
-                                            if k.modifiers == KeyModifiers::CONTROL && c == 'c' {
-                                                crossterm::terminal::disable_raw_mode()?;
-                                                return Err(ShellError::IOError(
-                                                    "SIGINT".to_string(),
-                                                ));
-                                            }
-                                            continue;
-                                        }
-
-                                        buf.push(c);
-=======
             match crossterm::event::read() {
                 Ok(Event::Key(k)) => match k.kind {
                     KeyEventKind::Press | KeyEventKind::Repeat => {
@@ -173,19 +111,9 @@
                                     if k.modifiers == KeyModifiers::CONTROL && c == 'c' {
                                         crossterm::terminal::disable_raw_mode()?;
                                         return Err(ShellError::IOError("SIGINT".to_string()));
->>>>>>> a9a82de5
                                     }
-                                    KeyCode::Backspace => {
-                                        let _ = buf.pop();
-                                    }
-                                    KeyCode::Enter => {
-                                        break;
-                                    }
-                                    _ => continue,
+                                    continue;
                                 }
-<<<<<<< HEAD
-                            }
-=======
 
                                 if let Some(bytes_until) = bytes_until.as_ref() {
                                     if bytes_until.bytes().contains(&(c as u8)) {
@@ -200,7 +128,6 @@
                             KeyCode::Enter => {
                                 break;
                             }
->>>>>>> a9a82de5
                             _ => continue,
                         }
                     }
