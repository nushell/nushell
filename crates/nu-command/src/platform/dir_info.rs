use filesize::file_real_size_fast;
use nu_glob::Pattern;
use nu_protocol::{record, ShellError, Span, Value};
use std::path::PathBuf;
use std::sync::atomic::AtomicBool;
use std::sync::Arc;

#[derive(Debug, Clone)]
pub struct DirBuilder {
    pub tag: Span,
    pub min: Option<u64>,
    pub deref: bool,
    pub exclude: Option<Pattern>,
    pub all: bool,
}

impl DirBuilder {
    pub fn new(
        tag: Span,
        min: Option<u64>,
        deref: bool,
        exclude: Option<Pattern>,
        all: bool,
    ) -> DirBuilder {
        DirBuilder {
            tag,
            min,
            deref,
            exclude,
            all,
        }
    }
}

#[derive(Debug, Clone)]
pub struct DirInfo {
    dirs: Vec<DirInfo>,
    files: Vec<FileInfo>,
    errors: Vec<ShellError>,
    size: u64,
    blocks: u64,
    path: PathBuf,
    tag: Span,
}

#[derive(Debug, Clone)]
pub struct FileInfo {
    path: PathBuf,
    size: u64,
    blocks: Option<u64>,
    tag: Span,
}

impl FileInfo {
    pub fn new(path: impl Into<PathBuf>, deref: bool, tag: Span) -> Result<Self, ShellError> {
        let path = path.into();
        let m = if deref {
            std::fs::metadata(&path)
        } else {
            std::fs::symlink_metadata(&path)
        };

        match m {
            Ok(d) => {
                let block_size = file_real_size_fast(&path, &d).ok();

                Ok(FileInfo {
                    path,
                    blocks: block_size,
                    size: d.len(),
                    tag,
                })
            }
            Err(e) => Err(e.into()),
        }
    }
}

impl DirInfo {
    pub fn new(
        path: impl Into<PathBuf>,
        params: &DirBuilder,
        depth: Option<u64>,
        ctrl_c: Option<Arc<AtomicBool>>,
    ) -> Self {
        let path = path.into();

        let mut s = Self {
            dirs: Vec::new(),
            errors: Vec::new(),
            files: Vec::new(),
            size: 0,
            blocks: 0,
            tag: params.tag,
            path,
        };

        match std::fs::metadata(&s.path) {
            Ok(d) => {
                s.size = d.len(); // dir entry size
                s.blocks = file_real_size_fast(&s.path, &d).ok().unwrap_or(0);
            }
            Err(e) => s = s.add_error(e.into()),
        };

        match std::fs::read_dir(&s.path) {
            Ok(d) => {
                for f in d {
                    if nu_utils::ctrl_c::was_pressed(&ctrl_c) {
                        break;
                    }

                    match f {
                        Ok(i) => match i.file_type() {
                            Ok(t) if t.is_dir() => {
                                s = s.add_dir(i.path(), depth, params, ctrl_c.clone())
                            }
                            Ok(_t) => s = s.add_file(i.path(), params),
                            Err(e) => s = s.add_error(e.into()),
                        },
                        Err(e) => s = s.add_error(e.into()),
                    }
                }
            }
            Err(e) => s = s.add_error(e.into()),
        }
        s
    }

    fn add_dir(
        mut self,
        path: impl Into<PathBuf>,
        mut depth: Option<u64>,
        params: &DirBuilder,
        ctrl_c: Option<Arc<AtomicBool>>,
    ) -> Self {
        if let Some(current) = depth {
            if let Some(new) = current.checked_sub(1) {
                depth = Some(new);
            } else {
                return self;
            }
        }

        let d = DirInfo::new(path, params, depth, ctrl_c);
        self.size += d.size;
        self.blocks += d.blocks;
        self.dirs.push(d);
        self
    }

    fn add_file(mut self, f: impl Into<PathBuf>, params: &DirBuilder) -> Self {
        let f = f.into();
        let include = params
            .exclude
            .as_ref()
            .map_or(true, |x| !x.matches_path(&f));
        if include {
            match FileInfo::new(f, params.deref, self.tag) {
                Ok(file) => {
                    let inc = params.min.map_or(true, |s| file.size >= s);
                    if inc {
                        self.size += file.size;
                        self.blocks += file.blocks.unwrap_or(0);
                        if params.all {
                            self.files.push(file);
                        }
                    }
                }
                Err(e) => self = self.add_error(e),
            }
        }
        self
    }

    fn add_error(mut self, e: ShellError) -> Self {
        self.errors.push(e);
        self
    }

    pub fn get_size(&self) -> u64 {
        self.size
    }
}

impl From<DirInfo> for Value {
    fn from(d: DirInfo) -> Self {
<<<<<<< HEAD
        let mut cols = vec![];
        let mut vals = vec![];

        cols.push("path".into());
        vals.push(Value::string(d.path.display().to_string(), d.tag));

        cols.push("apparent".into());
        vals.push(Value::Filesize {
            val: d.size as i64,
            span: d.tag,
        });

        cols.push("physical".into());
        vals.push(Value::Filesize {
            val: d.blocks as i64,
            span: d.tag,
        });

        cols.push("directories".into());
        vals.push(value_from_vec(d.dirs, d.tag));

        cols.push("files".into());
        vals.push(value_from_vec(d.files, d.tag));

=======
>>>>>>> a9a82de5
        // if !d.errors.is_empty() {
        //     let v = d
        //         .errors
        //         .into_iter()
        //         .map(move |e| Value::Error { error: e })
        //         .collect::<Vec<Value>>();

        //     cols.push("errors".into());
        //     vals.push(Value::List {
        //         vals: v,
        //         span: d.tag,
        //     })
        // }

        Value::record(
            record! {
                "path" => Value::string(d.path.display().to_string(), d.tag),
                "apparent" => Value::filesize(d.size as i64, d.tag),
                "physical" => Value::filesize(d.blocks as i64, d.tag),
                "directories" => value_from_vec(d.dirs, d.tag),
                "files" => value_from_vec(d.files, d.tag)
            },
            d.tag,
        )
    }
}

impl From<FileInfo> for Value {
    fn from(f: FileInfo) -> Self {
        // cols.push("errors".into());
        // vals.push(Value::nothing(Span::unknown()));

        Value::record(
            record! {
                "path" => Value::string(f.path.display().to_string(), f.tag),
                "apparent" => Value::filesize(f.size as i64, f.tag),
                "physical" => Value::filesize(f.blocks.unwrap_or(0) as i64, f.tag),
                "directories" => Value::nothing(Span::unknown()),
                "files" => Value::nothing(Span::unknown()),
            },
            f.tag,
        )
    }
}

fn value_from_vec<V>(vec: Vec<V>, tag: Span) -> Value
where
    V: Into<Value>,
{
    if vec.is_empty() {
        Value::nothing(tag)
    } else {
        let values = vec.into_iter().map(Into::into).collect::<Vec<Value>>();
<<<<<<< HEAD
        Value::List {
            vals: values,
            span: tag,
        }
=======
        Value::list(values, tag)
>>>>>>> a9a82de5
    }
}<|MERGE_RESOLUTION|>--- conflicted
+++ resolved
@@ -185,33 +185,6 @@
 
 impl From<DirInfo> for Value {
     fn from(d: DirInfo) -> Self {
-<<<<<<< HEAD
-        let mut cols = vec![];
-        let mut vals = vec![];
-
-        cols.push("path".into());
-        vals.push(Value::string(d.path.display().to_string(), d.tag));
-
-        cols.push("apparent".into());
-        vals.push(Value::Filesize {
-            val: d.size as i64,
-            span: d.tag,
-        });
-
-        cols.push("physical".into());
-        vals.push(Value::Filesize {
-            val: d.blocks as i64,
-            span: d.tag,
-        });
-
-        cols.push("directories".into());
-        vals.push(value_from_vec(d.dirs, d.tag));
-
-        cols.push("files".into());
-        vals.push(value_from_vec(d.files, d.tag));
-
-=======
->>>>>>> a9a82de5
         // if !d.errors.is_empty() {
         //     let v = d
         //         .errors
@@ -265,13 +238,6 @@
         Value::nothing(tag)
     } else {
         let values = vec.into_iter().map(Into::into).collect::<Vec<Value>>();
-<<<<<<< HEAD
-        Value::List {
-            vals: values,
-            span: tag,
-        }
-=======
         Value::list(values, tag)
->>>>>>> a9a82de5
     }
 }