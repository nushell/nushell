use chrono::{DateTime, FixedOffset, Local, LocalResult, TimeZone};
use nu_protocol::{record, ShellError, Span, Value};

pub(crate) fn parse_date_from_string(
    input: &str,
    span: Span,
) -> Result<DateTime<FixedOffset>, Value> {
    match dtparse::parse(input) {
        Ok((native_dt, fixed_offset)) => {
            let offset = match fixed_offset {
                Some(fo) => fo,
                None => *(Local::now().offset()),
            };
            match offset.from_local_datetime(&native_dt) {
                LocalResult::Single(d) => Ok(d),
                LocalResult::Ambiguous(d, _) => Ok(d),
                LocalResult::None => Err(Value::error(
                    ShellError::DatetimeParseError(input.to_string(), span),
                    span,
                )),
            }
        }
        Err(_) => Err(Value::error(
            ShellError::DatetimeParseError(input.to_string(), span),
            span,
        )),
    }
}

/// Generates a table containing available datetime format specifiers
///
/// # Arguments
/// * `head` - use the call's head
/// * `show_parse_only_formats` - whether parse-only format specifiers (that can't be outputted) should be shown. Should only be used for `into datetime`, not `format date`
pub(crate) fn generate_strftime_list(head: Span, show_parse_only_formats: bool) -> Value {
<<<<<<< HEAD
    let column_names = vec![
        "Specification".into(),
        "Example".into(),
        "Description".into(),
    ];
=======
>>>>>>> a9a82de5
    let now = Local::now();

    struct FormatSpecification<'a> {
        spec: &'a str,
        description: &'a str,
    }

    let specifications = vec![
        FormatSpecification {
            spec: "%Y",
            description: "The full proleptic Gregorian year, zero-padded to 4 digits.",
        },
        FormatSpecification {
            spec: "%C",
            description: "The proleptic Gregorian year divided by 100, zero-padded to 2 digits.",
        },
        FormatSpecification {
            spec: "%y",
            description: "The proleptic Gregorian year modulo 100, zero-padded to 2 digits.",
        },
        FormatSpecification {
            spec: "%m",
            description: "Month number (01--12), zero-padded to 2 digits.",
        },
        FormatSpecification {
            spec: "%b",
            description: "Abbreviated month name. Always 3 letters.",
        },
        FormatSpecification {
            spec: "%B",
            description: "Full month name. Also accepts corresponding abbreviation in parsing.",
        },
        FormatSpecification {
            spec: "%h",
            description: "Same as %b.",
        },
        FormatSpecification {
            spec: "%d",
            description: "Day number (01--31), zero-padded to 2 digits.",
        },
        FormatSpecification {
            spec: "%e",
            description: "Same as %d but space-padded. Same as %_d.",
        },
        FormatSpecification {
            spec: "%a",
            description: "Abbreviated weekday name. Always 3 letters.",
        },
        FormatSpecification {
            spec: "%A",
            description: "Full weekday name. Also accepts corresponding abbreviation in parsing.",
        },
        FormatSpecification {
            spec: "%w",
            description: "Sunday = 0, Monday = 1, ..., Saturday = 6.",
        },
        FormatSpecification {
            spec: "%u",
            description: "Monday = 1, Tuesday = 2, ..., Sunday = 7. (ISO 8601)",
        },
        FormatSpecification {
            spec: "%U",
            description: "Week number starting with Sunday (00--53), zero-padded to 2 digits.",
        },
        FormatSpecification {
            spec: "%W",
            description:
                "Same as %U, but week 1 starts with the first Monday in that year instead.",
        },
        FormatSpecification {
            spec: "%G",
            description: "Same as %Y but uses the year number in ISO 8601 week date.",
        },
        FormatSpecification {
            spec: "%g",
            description: "Same as %y but uses the year number in ISO 8601 week date.",
        },
        FormatSpecification {
            spec: "%V",
            description: "Same as %U but uses the week number in ISO 8601 week date (01--53).",
        },
        FormatSpecification {
            spec: "%j",
            description: "Day of the year (001--366), zero-padded to 3 digits.",
        },
        FormatSpecification {
            spec: "%D",
            description: "Month-day-year format. Same as %m/%d/%y.",
        },
        FormatSpecification {
            spec: "%x",
            description: "Locale's date representation (e.g., 12/31/99).",
        },
        FormatSpecification {
            spec: "%F",
            description: "Year-month-day format (ISO 8601). Same as %Y-%m-%d.",
        },
        FormatSpecification {
            spec: "%v",
            description: "Day-month-year format. Same as %e-%b-%Y.",
        },
        FormatSpecification {
            spec: "%H",
            description: "Hour number (00--23), zero-padded to 2 digits.",
        },
        FormatSpecification {
            spec: "%k",
            description: "Same as %H but space-padded. Same as %_H.",
        },
        FormatSpecification {
            spec: "%I",
            description: "Hour number in 12-hour clocks (01--12), zero-padded to 2 digits.",
        },
        FormatSpecification {
            spec: "%l",
            description: "Same as %I but space-padded. Same as %_I.",
        },
        FormatSpecification {
            spec: "%P",
            description: "am or pm in 12-hour clocks.",
        },
        FormatSpecification {
            spec: "%p",
            description: "AM or PM in 12-hour clocks.",
        },
        FormatSpecification {
            spec: "%M",
            description: "Minute number (00--59), zero-padded to 2 digits.",
        },
        FormatSpecification {
            spec: "%S",
            description: "Second number (00--60), zero-padded to 2 digits.",
        },
        FormatSpecification {
            spec: "%f",
            description: "The fractional seconds (in nanoseconds) since last whole second.",
        },
        FormatSpecification {
            spec: "%.f",
            description: "Similar to .%f but left-aligned. These all consume the leading dot.",
        },
        FormatSpecification {
            spec: "%.3f",
            description: "Similar to .%f but left-aligned but fixed to a length of 3.",
        },
        FormatSpecification {
            spec: "%.6f",
            description: "Similar to .%f but left-aligned but fixed to a length of 6.",
        },
        FormatSpecification {
            spec: "%.9f",
            description: "Similar to .%f but left-aligned but fixed to a length of 9.",
        },
        FormatSpecification {
            spec: "%3f",
            description: "Similar to %.3f but without the leading dot.",
        },
        FormatSpecification {
            spec: "%6f",
            description: "Similar to %.6f but without the leading dot.",
        },
        FormatSpecification {
            spec: "%9f",
            description: "Similar to %.9f but without the leading dot.",
        },
        FormatSpecification {
            spec: "%R",
            description: "Hour-minute format. Same as %H:%M.",
        },
        FormatSpecification {
            spec: "%T",
            description: "Hour-minute-second format. Same as %H:%M:%S.",
        },
        FormatSpecification {
            spec: "%X",
            description: "Locale's time representation (e.g., 23:13:48).",
        },
        FormatSpecification {
            spec: "%r",
            description: "Hour-minute-second format in 12-hour clocks. Same as %I:%M:%S %p.",
        },
        FormatSpecification {
            spec: "%Z",
            description:
                "Local time zone name. Skips all non-whitespace characters during parsing.",
        },
        FormatSpecification {
            spec: "%z",
            description: "Offset from the local time to UTC (with UTC being +0000).",
        },
        FormatSpecification {
            spec: "%:z",
            description: "Same as %z but with a colon.",
        },
        FormatSpecification {
            spec: "%c",
            description: "Locale's date and time (e.g., Thu Mar 3 23:05:25 2005).",
        },
        FormatSpecification {
            spec: "%+",
            description: "ISO 8601 / RFC 3339 date & time format.",
        },
        FormatSpecification {
            spec: "%s",
            description: "UNIX timestamp, the number of seconds since 1970-01-01",
        },
        FormatSpecification {
            spec: "%t",
            description: "Literal tab (\\t).",
        },
        FormatSpecification {
            spec: "%n",
            description: "Literal newline (\\n).",
        },
        FormatSpecification {
            spec: "%%",
            description: "Literal percent sign.",
        },
    ];

    let mut records = specifications
        .iter()
<<<<<<< HEAD
        .map(|s| Value::Record {
            cols: column_names.clone(),
            vals: vec![
                Value::string(s.spec, head),
                Value::string(now.format(s.spec).to_string(), head),
                Value::string(s.description, head),
            ],
            span: head,
=======
        .map(|s| {
            Value::record(
                record! {
                    "Specification" => Value::string(s.spec, head),
                    "Example" => Value::string(now.format(s.spec).to_string(), head),
                    "Description" => Value::string(s.description, head),
                },
                head,
            )
>>>>>>> a9a82de5
        })
        .collect::<Vec<Value>>();

    if show_parse_only_formats {
        // now.format("%#z") will panic since it is parse-only
        // so here we emulate how it will look:
        let example = now
            .format("%:z") // e.g. +09:30
            .to_string()
            .get(0..3) // +09:30 -> +09
            .unwrap_or("")
            .to_string();

<<<<<<< HEAD
        records.push(Value::Record {
            cols: column_names,
            vals: vec![
                Value::string("%#z", head),
                Value::String {
                    val: example,
                    span: head,
                },
                Value::string(
                    "Parsing only: Same as %z but allows minutes to be missing or present.",
                    head,
                ),
            ],
            span: head,
        });
    }

    Value::List {
        vals: records,
        span: head,
    }
=======
        let description = "Parsing only: Same as %z but allows minutes to be missing or present.";

        records.push(Value::record(
            record! {
                "Specification" => Value::string("%#z", head),
                "Example" => Value::string(example, head),
                "Description" => Value::string(description, head),
            },
            head,
        ));
    }

    Value::list(records, head)
>>>>>>> a9a82de5
}<|MERGE_RESOLUTION|>--- conflicted
+++ resolved
@@ -33,14 +33,6 @@
 /// * `head` - use the call's head
 /// * `show_parse_only_formats` - whether parse-only format specifiers (that can't be outputted) should be shown. Should only be used for `into datetime`, not `format date`
 pub(crate) fn generate_strftime_list(head: Span, show_parse_only_formats: bool) -> Value {
-<<<<<<< HEAD
-    let column_names = vec![
-        "Specification".into(),
-        "Example".into(),
-        "Description".into(),
-    ];
-=======
->>>>>>> a9a82de5
     let now = Local::now();
 
     struct FormatSpecification<'a> {
@@ -263,16 +255,6 @@
 
     let mut records = specifications
         .iter()
-<<<<<<< HEAD
-        .map(|s| Value::Record {
-            cols: column_names.clone(),
-            vals: vec![
-                Value::string(s.spec, head),
-                Value::string(now.format(s.spec).to_string(), head),
-                Value::string(s.description, head),
-            ],
-            span: head,
-=======
         .map(|s| {
             Value::record(
                 record! {
@@ -282,7 +264,6 @@
                 },
                 head,
             )
->>>>>>> a9a82de5
         })
         .collect::<Vec<Value>>();
 
@@ -296,29 +277,6 @@
             .unwrap_or("")
             .to_string();
 
-<<<<<<< HEAD
-        records.push(Value::Record {
-            cols: column_names,
-            vals: vec![
-                Value::string("%#z", head),
-                Value::String {
-                    val: example,
-                    span: head,
-                },
-                Value::string(
-                    "Parsing only: Same as %z but allows minutes to be missing or present.",
-                    head,
-                ),
-            ],
-            span: head,
-        });
-    }
-
-    Value::List {
-        vals: records,
-        span: head,
-    }
-=======
         let description = "Parsing only: Same as %z but allows minutes to be missing or present.";
 
         records.push(Value::record(
@@ -332,5 +290,4 @@
     }
 
     Value::list(records, head)
->>>>>>> a9a82de5
 }