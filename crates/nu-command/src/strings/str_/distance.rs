use nu_cmd_base::input_handler::{operate, CmdArgument};
use nu_engine::CallExt;
use nu_protocol::{
    ast::{Call, CellPath},
    engine::{Command, EngineState, Stack},
    levenshtein_distance, Category, Example, PipelineData, Record, ShellError, Signature, Span,
    SyntaxShape, Type, Value,
};

#[derive(Clone)]
pub struct SubCommand;

struct Arguments {
    compare_string: String,
    cell_paths: Option<Vec<CellPath>>,
}

impl CmdArgument for Arguments {
    fn take_cell_paths(&mut self) -> Option<Vec<CellPath>> {
        self.cell_paths.take()
    }
}

impl Command for SubCommand {
    fn name(&self) -> &str {
        "str distance"
    }

    fn signature(&self) -> Signature {
        Signature::build("str distance")
            .input_output_types(vec![
                (Type::String, Type::Int),
                (Type::Table(vec![]), Type::Table(vec![])),
                (Type::Record(vec![]), Type::Record(vec![])),
            ])
            .required(
                "compare-string",
                SyntaxShape::String,
                "the first string to compare",
            )
            .rest(
                "rest",
                SyntaxShape::CellPath,
                "For a data structure input, check strings at the given cell paths, and replace with result",
            )
            .category(Category::Strings)
    }

    fn usage(&self) -> &str {
        "Compare two strings and return the edit distance/Levenshtein distance."
    }

    fn search_terms(&self) -> Vec<&str> {
        vec!["edit", "levenshtein"]
    }

    fn run(
        &self,
        engine_state: &EngineState,
        stack: &mut Stack,
        call: &Call,
        input: PipelineData,
    ) -> Result<PipelineData, ShellError> {
        let compare_string: String = call.req(engine_state, stack, 0)?;
        let cell_paths: Vec<CellPath> = call.rest(engine_state, stack, 1)?;
        let cell_paths = (!cell_paths.is_empty()).then_some(cell_paths);
        let args = Arguments {
            compare_string,
            cell_paths,
        };
        operate(action, args, input, call.head, engine_state.ctrlc.clone())
    }

    fn examples(&self) -> Vec<Example> {
        vec![Example {
            description: "get the edit distance between two strings",
            example: "'nushell' | str distance 'nutshell'",
            result: Some(Value::test_int(1)),
        },
        Example {
            description: "Compute edit distance between strings in table and another string, using cell paths",
            example: "[{a: 'nutshell' b: 'numetal'}] | str distance 'nushell' 'a' 'b'",
            result: Some(Value::list (
                vec![
                    Value::test_record(Record {
                        cols: vec!["a".to_string(), "b".to_string()],
                        vals: vec![Value::test_int(1), Value::test_int(4)],
                    })
                ],
<<<<<<< HEAD
                span: Span::test_data(),
            }),
=======
                 Span::test_data(),
            )),
>>>>>>> a9a82de5
        },
        Example {
            description: "Compute edit distance between strings in record and another string, using cell paths",
            example: "{a: 'nutshell' b: 'numetal'} | str distance 'nushell' a b",
            result: Some(
<<<<<<< HEAD
                    Value::Record {
                        cols: vec!["a".to_string(), "b".to_string()],
                        vals: vec![Value::test_int(1), Value::test_int(4)],
                        span: Span::test_data(),
                    }
=======
                    Value::test_record(Record {
                        cols: vec!["a".to_string(), "b".to_string()],
                        vals: vec![Value::test_int(1), Value::test_int(4)],
                    })
>>>>>>> a9a82de5
                ),
        }]
    }
}

fn action(input: &Value, args: &Arguments, head: Span) -> Value {
    let compare_string = &args.compare_string;
    match input {
        Value::String { val, .. } => {
            let distance = levenshtein_distance(val, compare_string);
            Value::int(distance as i64, head)
        }
        Value::Error { .. } => input.clone(),
        _ => Value::error(
            ShellError::OnlySupportsThisInputType {
                exp_input_type: "string".into(),
                wrong_type: input.get_type().to_string(),
                dst_span: head,
                src_span: input.span(),
            },
            head,
        ),
    }
}

#[cfg(test)]
mod tests {
    use super::*;

    #[test]
    fn test_examples() {
        use crate::test_examples;

        test_examples(SubCommand {})
    }
}<|MERGE_RESOLUTION|>--- conflicted
+++ resolved
@@ -87,30 +87,17 @@
                         vals: vec![Value::test_int(1), Value::test_int(4)],
                     })
                 ],
-<<<<<<< HEAD
-                span: Span::test_data(),
-            }),
-=======
                  Span::test_data(),
             )),
->>>>>>> a9a82de5
         },
         Example {
             description: "Compute edit distance between strings in record and another string, using cell paths",
             example: "{a: 'nutshell' b: 'numetal'} | str distance 'nushell' a b",
             result: Some(
-<<<<<<< HEAD
-                    Value::Record {
-                        cols: vec!["a".to_string(), "b".to_string()],
-                        vals: vec![Value::test_int(1), Value::test_int(4)],
-                        span: Span::test_data(),
-                    }
-=======
                     Value::test_record(Record {
                         cols: vec!["a".to_string(), "b".to_string()],
                         vals: vec![Value::test_int(1), Value::test_int(4)],
                     })
->>>>>>> a9a82de5
                 ),
         }]
     }
