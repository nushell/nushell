use nu_cmd_base::input_handler::{operate, CmdArgument};
use nu_engine::CallExt;
use nu_protocol::ast::Call;
use nu_protocol::ast::CellPath;
use nu_protocol::engine::{Command, EngineState, Stack};
use nu_protocol::Category;
use nu_protocol::Spanned;
use nu_protocol::{Example, PipelineData, ShellError, Signature, Span, SyntaxShape, Type, Value};

struct Arguments {
    substring: String,
    cell_paths: Option<Vec<CellPath>>,
    case_insensitive: bool,
}

impl CmdArgument for Arguments {
    fn take_cell_paths(&mut self) -> Option<Vec<CellPath>> {
        self.cell_paths.take()
    }
}

#[derive(Clone)]

pub struct SubCommand;

impl Command for SubCommand {
    fn name(&self) -> &str {
        "str starts-with"
    }

    fn signature(&self) -> Signature {
        Signature::build("str starts-with")
<<<<<<< HEAD
            .input_output_types(vec![(Type::String, Type::Bool),(Type::List(Box::new(Type::String)), Type::List(Box::new(Type::Bool)))])
=======
            .input_output_types(vec![
                (Type::String, Type::Bool),
                (Type::List(Box::new(Type::String)), Type::List(Box::new(Type::Bool))),
                (Type::Table(vec![]), Type::Table(vec![])),
            ])
            .vectorizes_over_list(true)
>>>>>>> 9db0d6bd
            .allow_variants_without_examples(true)
            .required("string", SyntaxShape::String, "the string to match")
            .rest(
                "rest",
                SyntaxShape::CellPath,
                "For a data structure input, check strings at the given cell paths, and replace with result",
            )
            .switch("ignore-case", "search is case insensitive", Some('i'))
            .category(Category::Strings)
    }

    fn usage(&self) -> &str {
        "Check if an input starts with a string."
    }

    fn search_terms(&self) -> Vec<&str> {
        vec!["prefix", "match", "find", "search"]
    }

    fn run(
        &self,
        engine_state: &EngineState,
        stack: &mut Stack,
        call: &Call,
        input: PipelineData,
    ) -> Result<PipelineData, ShellError> {
        let substring: Spanned<String> = call.req(engine_state, stack, 0)?;
        let cell_paths: Vec<CellPath> = call.rest(engine_state, stack, 1)?;
        let cell_paths = (!cell_paths.is_empty()).then_some(cell_paths);
        let args = Arguments {
            substring: substring.item,
            cell_paths,
            case_insensitive: call.has_flag("ignore-case"),
        };
        operate(action, args, input, call.head, engine_state.ctrlc.clone())
    }

    fn examples(&self) -> Vec<Example> {
        vec![
            Example {
                description: "Checks if input string starts with 'my'",
                example: "'my_library.rb' | str starts-with 'my'",
                result: Some(Value::test_bool(true)),
            },
            Example {
                description: "Checks if input string starts with 'Car'",
                example: "'Cargo.toml' | str starts-with 'Car'",
                result: Some(Value::test_bool(true)),
            },
            Example {
                description: "Checks if input string starts with '.toml'",
                example: "'Cargo.toml' | str starts-with '.toml'",
                result: Some(Value::test_bool(false)),
            },
            Example {
                description: "Checks if input string starts with 'cargo', case-insensitive",
                example: "'Cargo.toml' | str starts-with -i 'cargo'",
                result: Some(Value::test_bool(true)),
            },
        ]
    }
}

fn action(
    input: &Value,
    Arguments {
        substring,
        case_insensitive,
        ..
    }: &Arguments,
    head: Span,
) -> Value {
    match input {
        Value::String { val: s, .. } => {
            let starts_with = if *case_insensitive {
                s.to_lowercase().starts_with(&substring.to_lowercase())
            } else {
                s.starts_with(substring)
            };
            Value::bool(starts_with, head)
        }
        Value::Error { .. } => input.clone(),
        _ => Value::Error {
            error: Box::new(ShellError::OnlySupportsThisInputType {
                exp_input_type: "string".into(),
                wrong_type: input.get_type().to_string(),
                dst_span: head,
                src_span: input.expect_span(),
            }),
        },
    }
}

#[cfg(test)]
mod tests {
    use super::*;

    #[test]
    fn test_examples() {
        use crate::test_examples;

        test_examples(SubCommand {})
    }
}<|MERGE_RESOLUTION|>--- conflicted
+++ resolved
@@ -30,16 +30,11 @@
 
     fn signature(&self) -> Signature {
         Signature::build("str starts-with")
-<<<<<<< HEAD
-            .input_output_types(vec![(Type::String, Type::Bool),(Type::List(Box::new(Type::String)), Type::List(Box::new(Type::Bool)))])
-=======
             .input_output_types(vec![
                 (Type::String, Type::Bool),
                 (Type::List(Box::new(Type::String)), Type::List(Box::new(Type::Bool))),
                 (Type::Table(vec![]), Type::Table(vec![])),
             ])
-            .vectorizes_over_list(true)
->>>>>>> 9db0d6bd
             .allow_variants_without_examples(true)
             .required("string", SyntaxShape::String, "the string to match")
             .rest(
