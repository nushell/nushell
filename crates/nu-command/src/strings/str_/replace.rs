use fancy_regex::{NoExpand, Regex};
use nu_cmd_base::input_handler::{operate, CmdArgument};
use nu_engine::CallExt;
use nu_protocol::{
    ast::{Call, CellPath},
    engine::{Command, EngineState, Stack},
<<<<<<< HEAD
    report_error_new, Category, Example, PipelineData, ShellError, Signature, Span, Spanned,
    SyntaxShape, Type, Value,
=======
    report_error_new, Category, Example, PipelineData, Record, ShellError, Signature, Span,
    Spanned, SyntaxShape, Type, Value,
>>>>>>> a9a82de5
};

struct Arguments {
    all: bool,
    find: Spanned<String>,
    replace: Spanned<String>,
    cell_paths: Option<Vec<CellPath>>,
    literal_replace: bool,
    no_regex: bool,
    multiline: bool,
}

impl CmdArgument for Arguments {
    fn take_cell_paths(&mut self) -> Option<Vec<CellPath>> {
        self.cell_paths.take()
    }
}

#[derive(Clone)]
pub struct SubCommand;

impl Command for SubCommand {
    fn name(&self) -> &str {
        "str replace"
    }

    fn signature(&self) -> Signature {
        Signature::build("str replace")
            .input_output_types(vec![
                (Type::String, Type::String),
<<<<<<< HEAD
                // TODO: clarify behavior with cellpath-rest argument
=======
                // TODO: clarify behavior with cell-path-rest argument
>>>>>>> a9a82de5
                (Type::Table(vec![]), Type::Table(vec![])),
                (Type::Record(vec![]), Type::Record(vec![])),
                (
                    Type::List(Box::new(Type::String)),
                    Type::List(Box::new(Type::String)),
                ),
            ])
            .required("find", SyntaxShape::String, "the pattern to find")
            .required("replace", SyntaxShape::String, "the replacement string")
            .rest(
                "rest",
                SyntaxShape::CellPath,
                "For a data structure input, operate on strings at the given cell paths",
            )
            .switch("all", "replace all occurrences of the pattern", Some('a'))
            .switch(
                "no-expand",
                "do not expand capture groups (like $name) in the replacement string",
                Some('n'),
            )
            .switch(
                "string",
                "DEPRECATED option, will be removed in 0.85. Substring matching is now the default.",
                Some('s'),
            )
            .switch(
                "regex",
                "match the pattern as a regular expression in the input, instead of a substring",
                Some('r'),
            )
            .switch(
                "multiline",
                "multi-line regex mode (implies --regex): ^ and $ match begin/end of line; equivalent to (?m)",
                Some('m'),
            )
            .allow_variants_without_examples(true)
            .category(Category::Strings)
    }

    fn usage(&self) -> &str {
        "Find and replace text."
    }

    fn search_terms(&self) -> Vec<&str> {
        vec!["search", "shift", "switch", "regex"]
    }

    fn run(
        &self,
        engine_state: &EngineState,
        stack: &mut Stack,
        call: &Call,
        input: PipelineData,
    ) -> Result<PipelineData, ShellError> {
        let find: Spanned<String> = call.req(engine_state, stack, 0)?;
        let replace: Spanned<String> = call.req(engine_state, stack, 1)?;
        let cell_paths: Vec<CellPath> = call.rest(engine_state, stack, 2)?;
        let cell_paths = (!cell_paths.is_empty()).then_some(cell_paths);
        let literal_replace = call.has_flag("no-expand");
        if call.has_flag("string") {
            report_error_new(
                engine_state,
                &ShellError::GenericError(
                    "Deprecated option".into(),
                    "`str replace --string` is deprecated and will be removed in 0.85.".into(),
                    Some(call.head),
                    Some("Substring matching is now the default. Use `--regex` or `--multiline` for matching regular expressions.".into()),
                    vec![],
                ),
            );
        }
        let no_regex = !call.has_flag("regex") && !call.has_flag("multiline");
        let multiline = call.has_flag("multiline");

        let args = Arguments {
            all: call.has_flag("all"),
            find,
            replace,
            cell_paths,
            literal_replace,
            no_regex,
            multiline,
        };
        operate(action, args, input, call.head, engine_state.ctrlc.clone())
    }

    fn examples(&self) -> Vec<Example> {
        vec![
            Example {
                description: "Find and replace the first occurrence of a substring",
                example: r"'c:\some\cool\path' | str replace 'c:\some\cool' '~'",
                result: Some(Value::test_string("~\\path")),
            },
            Example {
                description: "Find and replace all occurrences of a substring",
                example: r#"'abc abc abc' | str replace -a 'b' 'z'"#,
                result: Some(Value::test_string("azc azc azc")),
            },
            Example {
                description: "Find and replace contents with capture group using regular expression",
                example: "'my_library.rb' | str replace -r '(.+).rb' '$1.nu'",
                result: Some(Value::test_string("my_library.nu")),
            },
            Example {
                description: "Find and replace all occurrences of find string using regular expression",
                example: "'abc abc abc' | str replace -ar 'b' 'z'",
                result: Some(Value::test_string("azc azc azc")),
            },
            Example {
                description: "Find and replace all occurrences of find string in table using regular expression",
                example:
                    "[[ColA ColB ColC]; [abc abc ads]] | str replace -ar 'b' 'z' ColA ColC",
<<<<<<< HEAD
                result: Some(Value::List {
                    vals: vec![Value::Record {
=======
                result: Some(Value::list (
                    vec![Value::test_record(Record {
>>>>>>> a9a82de5
                        cols: vec!["ColA".to_string(), "ColB".to_string(), "ColC".to_string()],
                        vals: vec![
                            Value::test_string("azc"),
                            Value::test_string("abc"),
                            Value::test_string("ads"),
                        ],
                    })],
                     Span::test_data(),
                )),
            },
            Example {
                description: "Find and replace all occurrences of find string in record using regular expression",
                example:
                    "{ KeyA: abc, KeyB: abc, KeyC: ads } | str replace -ar 'b' 'z' KeyA KeyC",
<<<<<<< HEAD
                result: Some(Value::Record {
=======
                result: Some(Value::test_record(Record {
>>>>>>> a9a82de5
                        cols: vec!["KeyA".to_string(), "KeyB".to_string(), "KeyC".to_string()],
                        vals: vec![
                            Value::test_string("azc"),
                            Value::test_string("abc"),
                            Value::test_string("ads"),
                        ],
<<<<<<< HEAD
                        span: Span::test_data(),
                    }),
=======
                    })),
>>>>>>> a9a82de5
            },
            Example {
                description: "Find and replace contents without using the replace parameter as a regular expression",
                example: r"'dogs_$1_cats' | str replace -r '\$1' '$2' -n",
                result: Some(Value::test_string("dogs_$2_cats")),
            },
            Example {
                description: "Use captures to manipulate the input text using regular expression",
                example: r#""abc-def" | str replace -r "(.+)-(.+)" "${2}_${1}""#,
                result: Some(Value::test_string("def_abc")),
            },
            Example {
                description: "Find and replace with fancy-regex using regular expression",
                example: r"'a successful b' | str replace -r '\b([sS])uc(?:cs|s?)e(ed(?:ed|ing|s?)|ss(?:es|ful(?:ly)?|i(?:ons?|ve(?:ly)?)|ors?)?)\b' '${1}ucce$2'",
                result: Some(Value::test_string("a successful b")),
            },
            Example {
                description: "Find and replace with fancy-regex using regular expression",
                example: r#"'GHIKK-9+*' | str replace -r '[*[:xdigit:]+]' 'z'"#,
                result: Some(Value::test_string("GHIKK-z+*")),
            },
            Example {
                description: "Find and replace on individual lines using multiline regular expression",
                example: r#""non-matching line\n123. one line\n124. another line\n" | str replace -am '^[0-9]+\. ' ''"#,
                result: Some(Value::test_string("non-matching line\none line\nanother line\n")),
            },

        ]
    }
}

struct FindReplace<'a>(&'a str, &'a str);

fn action(
    input: &Value,
    Arguments {
        find,
        replace,
        all,
        literal_replace,
        no_regex,
        multiline,
        ..
    }: &Arguments,
    head: Span,
) -> Value {
    match input {
        Value::String { val, .. } => {
            let FindReplace(find_str, replace_str) = FindReplace(&find.item, &replace.item);
            if *no_regex {
                // just use regular string replacement vs regular expressions
                if *all {
                    Value::string(val.replace(find_str, replace_str), head)
                } else {
                    Value::string(val.replacen(find_str, replace_str, 1), head)
                }
            } else {
                // use regular expressions to replace strings
                let flags = match multiline {
                    true => "(?m)",
                    false => "",
                };
                let regex_string = flags.to_string() + find_str;
                let regex = Regex::new(&regex_string);

                match regex {
                    Ok(re) => {
                        if *all {
                            Value::string(
                                {
                                    if *literal_replace {
                                        re.replace_all(val, NoExpand(replace_str)).to_string()
                                    } else {
                                        re.replace_all(val, replace_str).to_string()
                                    }
                                },
                                head,
                            )
                        } else {
                            Value::string(
                                {
                                    if *literal_replace {
                                        re.replace(val, NoExpand(replace_str)).to_string()
                                    } else {
                                        re.replace(val, replace_str).to_string()
                                    }
                                },
                                head,
                            )
                        }
                    }
                    Err(e) => Value::error(
                        ShellError::IncorrectValue {
                            msg: format!("Regex error: {e}"),
                            val_span: find.span,
                            call_span: head,
<<<<<<< HEAD
                        }),
                    },
=======
                        },
                        find.span,
                    ),
>>>>>>> a9a82de5
                }
            }
        }
        Value::Error { .. } => input.clone(),
        _ => Value::error(
            ShellError::OnlySupportsThisInputType {
                exp_input_type: "string".into(),
                wrong_type: input.get_type().to_string(),
                dst_span: head,
                src_span: input.span(),
            },
            head,
        ),
    }
}

#[cfg(test)]
mod tests {
    use super::*;
    use super::{action, Arguments, SubCommand};

    fn test_spanned_string(val: &str) -> Spanned<String> {
        Spanned {
            item: String::from(val),
            span: Span::test_data(),
        }
    }

    #[test]
    fn test_examples() {
        use crate::test_examples;

        test_examples(SubCommand {})
    }

    #[test]
    fn can_have_capture_groups() {
        let word = Value::test_string("Cargo.toml");

        let options = Arguments {
            find: test_spanned_string("Cargo.(.+)"),
            replace: test_spanned_string("Carga.$1"),
            cell_paths: None,
            literal_replace: false,
            all: false,
            no_regex: false,
            multiline: false,
        };

        let actual = action(&word, &options, Span::test_data());
        assert_eq!(actual, Value::test_string("Carga.toml"));
    }
}<|MERGE_RESOLUTION|>--- conflicted
+++ resolved
@@ -4,13 +4,8 @@
 use nu_protocol::{
     ast::{Call, CellPath},
     engine::{Command, EngineState, Stack},
-<<<<<<< HEAD
-    report_error_new, Category, Example, PipelineData, ShellError, Signature, Span, Spanned,
-    SyntaxShape, Type, Value,
-=======
     report_error_new, Category, Example, PipelineData, Record, ShellError, Signature, Span,
     Spanned, SyntaxShape, Type, Value,
->>>>>>> a9a82de5
 };
 
 struct Arguments {
@@ -41,11 +36,7 @@
         Signature::build("str replace")
             .input_output_types(vec![
                 (Type::String, Type::String),
-<<<<<<< HEAD
-                // TODO: clarify behavior with cellpath-rest argument
-=======
                 // TODO: clarify behavior with cell-path-rest argument
->>>>>>> a9a82de5
                 (Type::Table(vec![]), Type::Table(vec![])),
                 (Type::Record(vec![]), Type::Record(vec![])),
                 (
@@ -158,13 +149,8 @@
                 description: "Find and replace all occurrences of find string in table using regular expression",
                 example:
                     "[[ColA ColB ColC]; [abc abc ads]] | str replace -ar 'b' 'z' ColA ColC",
-<<<<<<< HEAD
-                result: Some(Value::List {
-                    vals: vec![Value::Record {
-=======
                 result: Some(Value::list (
                     vec![Value::test_record(Record {
->>>>>>> a9a82de5
                         cols: vec!["ColA".to_string(), "ColB".to_string(), "ColC".to_string()],
                         vals: vec![
                             Value::test_string("azc"),
@@ -179,23 +165,28 @@
                 description: "Find and replace all occurrences of find string in record using regular expression",
                 example:
                     "{ KeyA: abc, KeyB: abc, KeyC: ads } | str replace -ar 'b' 'z' KeyA KeyC",
-<<<<<<< HEAD
-                result: Some(Value::Record {
-=======
                 result: Some(Value::test_record(Record {
->>>>>>> a9a82de5
                         cols: vec!["KeyA".to_string(), "KeyB".to_string(), "KeyC".to_string()],
                         vals: vec![
                             Value::test_string("azc"),
                             Value::test_string("abc"),
                             Value::test_string("ads"),
                         ],
-<<<<<<< HEAD
+                    })),
+            },
+            Example {
+                description: "Find and replace all occurrences of find string in record using regular expression",
+                example:
+                    "{ KeyA: abc, KeyB: abc, KeyC: ads } | str replace -ar 'b' 'z' KeyA KeyC",
+                result: Some(Value::Record {
+                        cols: vec!["KeyA".to_string(), "KeyB".to_string(), "KeyC".to_string()],
+                        vals: vec![
+                            Value::test_string("azc"),
+                            Value::test_string("abc"),
+                            Value::test_string("ads"),
+                        ],
                         span: Span::test_data(),
                     }),
-=======
-                    })),
->>>>>>> a9a82de5
             },
             Example {
                 description: "Find and replace contents without using the replace parameter as a regular expression",
@@ -292,14 +283,9 @@
                             msg: format!("Regex error: {e}"),
                             val_span: find.span,
                             call_span: head,
-<<<<<<< HEAD
-                        }),
-                    },
-=======
                         },
                         find.span,
                     ),
->>>>>>> a9a82de5
                 }
             }
         }
