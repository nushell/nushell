use crate::grapheme_flags;
use nu_cmd_base::input_handler::{operate, CmdArgument};
use nu_engine::CallExt;
use nu_protocol::ast::Call;
use nu_protocol::ast::CellPath;
use nu_protocol::engine::{Command, EngineState, Stack};
use nu_protocol::Category;
use nu_protocol::{Example, PipelineData, ShellError, Signature, Span, SyntaxShape, Type, Value};
use unicode_segmentation::UnicodeSegmentation;

struct Arguments {
    cell_paths: Option<Vec<CellPath>>,
    graphemes: bool,
}

impl CmdArgument for Arguments {
    fn take_cell_paths(&mut self) -> Option<Vec<CellPath>> {
        self.cell_paths.take()
    }
}

#[derive(Clone)]
pub struct SubCommand;

impl Command for SubCommand {
    fn name(&self) -> &str {
        "str length"
    }

    fn signature(&self) -> Signature {
        Signature::build("str length")
<<<<<<< HEAD
            .input_output_types(vec![(Type::String, Type::Int), (Type::List(Box::new(Type::String)), Type::List(Box::new(Type::Int)))])
=======
            .input_output_types(vec![
                (Type::String, Type::Int),
                (Type::List(Box::new(Type::String)), Type::List(Box::new(Type::Int))),
                (Type::Table(vec![]), Type::Table(vec![])),
            ])
            .allow_variants_without_examples(true)
            .vectorizes_over_list(true)
>>>>>>> 9db0d6bd
            .switch(
                "grapheme-clusters",
                "count length using grapheme clusters (all visible chars have length 1)",
                Some('g'),
            )
            .switch(
                "utf-8-bytes",
                "count length using UTF-8 bytes (default; all non-ASCII chars have length 2+)",
                Some('b'),
            )
            .rest(
                "rest",
                SyntaxShape::CellPath,
                "For a data structure input, replace strings at the given cell paths with their length",
            )
            .category(Category::Strings)
    }

    fn usage(&self) -> &str {
        "Output the length of any strings in the pipeline."
    }

    fn search_terms(&self) -> Vec<&str> {
        vec!["size", "count"]
    }

    fn run(
        &self,
        engine_state: &EngineState,
        stack: &mut Stack,
        call: &Call,
        input: PipelineData,
    ) -> Result<PipelineData, ShellError> {
        let cell_paths: Vec<CellPath> = call.rest(engine_state, stack, 0)?;
        let args = Arguments {
            cell_paths: (!cell_paths.is_empty()).then_some(cell_paths),
            graphemes: grapheme_flags(call)?,
        };
        operate(action, args, input, call.head, engine_state.ctrlc.clone())
    }

    fn examples(&self) -> Vec<Example> {
        vec![
            Example {
                description: "Return the lengths of a string",
                example: "'hello' | str length",
                result: Some(Value::test_int(5)),
            },
            Example {
                description: "Count length using grapheme clusters",
                example: "'🇯🇵ほげ ふが ぴよ' | str length -g",
                result: Some(Value::test_int(9)),
            },
            Example {
                description: "Return the lengths of multiple strings",
                example: "['hi' 'there'] | str length",
                result: Some(Value::List {
                    vals: vec![Value::test_int(2), Value::test_int(5)],
                    span: Span::test_data(),
                }),
            },
        ]
    }
}

fn action(input: &Value, arg: &Arguments, head: Span) -> Value {
    match input {
        Value::String { val, .. } => Value::int(
            if arg.graphemes {
                val.graphemes(true).count()
            } else {
                val.len()
            } as i64,
            head,
        ),
        Value::Error { .. } => input.clone(),
        _ => Value::Error {
            error: Box::new(ShellError::OnlySupportsThisInputType {
                exp_input_type: "string".into(),
                wrong_type: input.get_type().to_string(),
                dst_span: head,
                src_span: input.expect_span(),
            }),
        },
    }
}

#[cfg(test)]
mod test {
    use super::*;

    #[test]
    fn use_utf8_bytes() {
        let word = Value::String {
            val: String::from("🇯🇵ほげ ふが ぴよ"),
            span: Span::test_data(),
        };

        let options = Arguments {
            cell_paths: None,
            graphemes: false,
        };

        let actual = action(&word, &options, Span::test_data());
        assert_eq!(actual, Value::test_int(28));
    }

    #[test]
    fn test_examples() {
        use crate::test_examples;

        test_examples(SubCommand {})
    }
}<|MERGE_RESOLUTION|>--- conflicted
+++ resolved
@@ -29,17 +29,12 @@
 
     fn signature(&self) -> Signature {
         Signature::build("str length")
-<<<<<<< HEAD
-            .input_output_types(vec![(Type::String, Type::Int), (Type::List(Box::new(Type::String)), Type::List(Box::new(Type::Int)))])
-=======
             .input_output_types(vec![
                 (Type::String, Type::Int),
                 (Type::List(Box::new(Type::String)), Type::List(Box::new(Type::Int))),
                 (Type::Table(vec![]), Type::Table(vec![])),
             ])
             .allow_variants_without_examples(true)
-            .vectorizes_over_list(true)
->>>>>>> 9db0d6bd
             .switch(
                 "grapheme-clusters",
                 "count length using grapheme clusters (all visible chars have length 1)",
