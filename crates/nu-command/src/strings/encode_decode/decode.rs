--- conflicted
+++ resolved
@@ -82,7 +82,6 @@
                 .map(|val| val.into_pipeline_data())
             }
             PipelineData::Value(v, ..) => match v {
-<<<<<<< HEAD
                 Value::Binary {
                     val: bytes,
                     span: input_span,
@@ -93,12 +92,7 @@
                         .map(|s| Value::String { val: s, span: head }),
                 }
                 .map(|val| val.into_pipeline_data()),
-                Value::Error { error } => Err(*error),
-=======
-                Value::Binary { val: bytes, .. } => super::encoding::decode(head, encoding, &bytes)
-                    .map(|val| val.into_pipeline_data()),
                 Value::Error { error, .. } => Err(*error),
->>>>>>> cea67cb3
                 _ => Err(ShellError::OnlySupportsThisInputType {
                     exp_input_type: "binary".into(),
                     wrong_type: v.get_type().to_string(),
