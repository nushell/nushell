use fancy_regex::Regex;
use nu_engine::CallExt;
use nu_protocol::ast::Call;
use nu_protocol::engine::{Command, EngineState, Stack};
use nu_protocol::{
    Category, Example, ListStream, PipelineData, ShellError, Signature, Span, Spanned, SyntaxShape,
    Type, Value,
};

#[derive(Clone)]
pub struct Parse;

impl Command for Parse {
    fn name(&self) -> &str {
        "parse"
    }

    fn usage(&self) -> &str {
        "Parse columns from string data using a simple pattern."
    }

    fn search_terms(&self) -> Vec<&str> {
        vec!["pattern", "match"]
    }

    fn signature(&self) -> nu_protocol::Signature {
        Signature::build("parse")
            .required(
                "pattern",
                SyntaxShape::String,
                "the pattern to match. Eg) \"{foo}: {bar}\"",
            )
            .input_output_types(vec![(Type::String, Type::Table(vec![]))])
            .switch("regex", "use full regex syntax for patterns", Some('r'))
            .category(Category::Strings)
    }

    fn examples(&self) -> Vec<Example> {
        let result = Value::List {
            vals: vec![Value::Record {
                cols: vec!["foo".to_string(), "bar".to_string()],
                vals: vec![Value::test_string("hi"), Value::test_string("there")],
                span: Span::test_data(),
            }],
            span: Span::test_data(),
        };

        vec![
            Example {
                description: "Parse a string into two named columns",
                example: "\"hi there\" | parse \"{foo} {bar}\"",
                result: Some(result.clone()),
            },
            Example {
                description: "Parse a string using regex pattern",
                example: "\"hi there\" | parse -r '(?P<foo>\\w+) (?P<bar>\\w+)'",
                result: Some(result),
            },
            Example {
                description: "Parse a string using fancy-regex named capture group pattern",
                example: "\"foo bar.\" | parse -r '\\s*(?<name>\\w+)(?=\\.)'",
                result: Some(Value::List {
                    vals: vec![Value::Record {
                        cols: vec!["name".to_string()],
                        vals: vec![Value::test_string("bar")],
                        span: Span::test_data(),
                    }],
                    span: Span::test_data(),
                }),
            },
            Example {
                description: "Parse a string using fancy-regex capture group pattern",
                example: "\"foo! bar.\" | parse -r '(\\w+)(?=\\.)|(\\w+)(?=!)'",
                result: Some(Value::List {
                    vals: vec![
                        Value::Record {
                            cols: vec!["capture0".to_string(), "capture1".to_string()],
                            vals: vec![Value::test_string(""), Value::test_string("foo")],
                            span: Span::test_data(),
                        },
                        Value::Record {
                            cols: vec!["capture0".to_string(), "capture1".to_string()],
                            vals: vec![Value::test_string("bar"), Value::test_string("")],
                            span: Span::test_data(),
                        },
                    ],
                    span: Span::test_data(),
                }),
            },
            Example {
                description: "Parse a string using fancy-regex look behind pattern",
                example:
                    "\" @another(foo bar)   \" | parse -r '\\s*(?<=[() ])(@\\w+)(\\([^)]*\\))?\\s*'",
                result: Some(Value::List {
                    vals: vec![Value::Record {
                        cols: vec!["capture0".to_string(), "capture1".to_string()],
                        vals: vec![
                            Value::test_string("@another"),
                            Value::test_string("(foo bar)"),
                        ],
                        span: Span::test_data(),
                    }],
                    span: Span::test_data(),
                }),
            },
            Example {
                description: "Parse a string using fancy-regex look ahead atomic group pattern",
                example: "\"abcd\" | parse -r '^a(bc(?=d)|b)cd$'",
                result: Some(Value::List {
                    vals: vec![Value::Record {
                        cols: vec!["capture0".to_string()],
                        vals: vec![Value::test_string("b")],
                        span: Span::test_data(),
                    }],
                    span: Span::test_data(),
                }),
            },
        ]
    }

    fn run(
        &self,
        engine_state: &EngineState,
        stack: &mut Stack,
        call: &Call,
        input: PipelineData,
    ) -> Result<PipelineData, ShellError> {
        operate(engine_state, stack, call, input)
    }
}

fn operate(
    engine_state: &EngineState,
    stack: &mut Stack,
    call: &Call,
    input: PipelineData,
) -> Result<PipelineData, ShellError> {
    let head = call.head;
    let pattern: Spanned<String> = call.req(engine_state, stack, 0)?;
    let regex: bool = call.has_flag("regex");
    let ctrlc = engine_state.ctrlc.clone();

    let pattern_item = pattern.item;
    let pattern_span = pattern.span;

    let item_to_parse = if regex {
        pattern_item
    } else {
        build_regex(&pattern_item, pattern_span)?
    };

    let regex_pattern = Regex::new(&item_to_parse).map_err(|err| {
        ShellError::GenericError(
            "Error with regular expression".into(),
            err.to_string(),
            Some(pattern_span),
            None,
            Vec::new(),
        )
    })?;

    let columns = column_names(&regex_pattern);

    match input {
        PipelineData::Empty => Ok(PipelineData::Empty),
        PipelineData::Value(..) => {
            let mut parsed: Vec<Value> = Vec::new();

            for v in input {
                match v.as_string() {
                    Ok(s) => {
                        let results = regex_pattern.captures_iter(&s);

                        for c in results {
                            let mut cols = Vec::with_capacity(columns.len());
                            let captures = match c {
                                Ok(c) => c,
                                Err(e) => {
                                    return Err(ShellError::GenericError(
                                        "Error with regular expression captures".into(),
                                        e.to_string(),
                                        None,
                                        None,
                                        Vec::new(),
                                    ))
                                }
                            };
                            let mut vals = Vec::with_capacity(captures.len());

                            for (column_name, cap) in columns.iter().zip(captures.iter().skip(1)) {
                                let cap_string = cap.map(|v| v.as_str()).unwrap_or("").to_string();
                                cols.push(column_name.clone());
                                vals.push(Value::String {
                                    val: cap_string,
                                    span: v.span()?,
                                });
                            }

                            parsed.push(Value::Record {
                                cols,
                                vals,
                                span: head,
                            });
                        }
                    }
                    Err(_) => {
                        return Err(ShellError::PipelineMismatch(
                            "string".into(),
                            head,
                            v.span()?,
                        ))
                    }
                }
            }

            Ok(PipelineData::ListStream(
                ListStream::from_stream(parsed.into_iter(), ctrlc),
                None,
            ))
        }
        PipelineData::ListStream(stream, ..) => Ok(PipelineData::ListStream(
            ListStream::from_stream(
                ParseStreamer {
                    span: head,
                    excess: Vec::new(),
                    regex: regex_pattern,
                    columns,
                    stream: stream.stream,
                },
                ctrlc,
            ),
            None,
        )),

        PipelineData::ExternalStream { stdout: None, .. } => Ok(PipelineData::Empty),

<<<<<<< HEAD
    Ok(PipelineData::ListStream(
        ListStream::from_stream(parsed.into_iter(), call.head, ctrlc),
        None,
    ))
=======
        PipelineData::ExternalStream {
            stdout: Some(stream),
            ..
        } => Ok(PipelineData::ListStream(
            ListStream::from_stream(
                ParseStreamerExternal {
                    span: head,
                    excess: Vec::new(),
                    regex: regex_pattern,
                    columns,
                    stream: stream.stream,
                },
                ctrlc,
            ),
            None,
        )),
    }
>>>>>>> 64b6c02a
}

fn build_regex(input: &str, span: Span) -> Result<String, ShellError> {
    let mut output = "(?s)\\A".to_string();

    //let mut loop_input = input;
    let mut loop_input = input.chars().peekable();
    loop {
        let mut before = String::new();
        while let Some(c) = loop_input.next() {
            if c == '{' {
                // If '{{', still creating a plaintext parse command, but just for a single '{' char
                if loop_input.peek() == Some(&'{') {
                    let _ = loop_input.next();
                } else {
                    break;
                }
            }
            before.push(c);
        }

        if !before.is_empty() {
            output.push_str(&fancy_regex::escape(&before));
        }

        // Look for column as we're now at one
        let mut column = String::new();
        while let Some(c) = loop_input.next() {
            if c == '}' {
                break;
            }
            column.push(c);

            if loop_input.peek().is_none() {
                return Err(ShellError::DelimiterError(
                    "Found opening `{` without an associated closing `}`".to_owned(),
                    span,
                ));
            }
        }

        if !column.is_empty() {
            output.push_str("(?P<");
            output.push_str(&column);
            output.push_str(">.*?)");
        }

        if before.is_empty() && column.is_empty() {
            break;
        }
    }

    output.push_str("\\z");
    Ok(output)
}

fn column_names(regex: &Regex) -> Vec<String> {
    regex
        .capture_names()
        .enumerate()
        .skip(1)
        .map(|(i, name)| {
            name.map(String::from)
                .unwrap_or_else(|| format!("capture{}", i - 1))
        })
        .collect()
}

pub struct ParseStreamer {
    span: Span,
    excess: Vec<Value>,
    regex: Regex,
    columns: Vec<String>,
    stream: Box<dyn Iterator<Item = Value> + Send + 'static>,
}

impl Iterator for ParseStreamer {
    type Item = Value;
    fn next(&mut self) -> Option<Value> {
        if !self.excess.is_empty() {
            return Some(self.excess.remove(0));
        }

        let v = self.stream.next();

        if let Some(v) = v {
            match v.as_string() {
                Ok(s) => stream_helper(
                    self.regex.clone(),
                    v.span().unwrap_or(self.span),
                    s,
                    self.columns.clone(),
                    &mut self.excess,
                ),
                Err(_) => Some(Value::Error {
                    error: ShellError::PipelineMismatch(
                        "string".into(),
                        self.span,
                        v.span().unwrap_or(self.span),
                    ),
                }),
            }
        } else {
            None
        }
    }
}

pub struct ParseStreamerExternal {
    span: Span,
    excess: Vec<Value>,
    regex: Regex,
    columns: Vec<String>,
    stream: Box<dyn Iterator<Item = Result<Vec<u8>, ShellError>> + Send + 'static>,
}

impl Iterator for ParseStreamerExternal {
    type Item = Value;
    fn next(&mut self) -> Option<Value> {
        if !self.excess.is_empty() {
            return Some(self.excess.remove(0));
        }

        let v = self.stream.next();

        if let Some(Ok(v)) = v {
            match String::from_utf8(v) {
                Ok(s) => stream_helper(
                    self.regex.clone(),
                    self.span,
                    s,
                    self.columns.clone(),
                    &mut self.excess,
                ),
                Err(_) => Some(Value::Error {
                    error: ShellError::PipelineMismatch("string".into(), self.span, self.span),
                }),
            }
        } else if let Some(Err(err)) = v {
            Some(Value::Error { error: err })
        } else {
            None
        }
    }
}

fn stream_helper(
    regex: Regex,
    span: Span,
    s: String,
    columns: Vec<String>,
    excess: &mut Vec<Value>,
) -> Option<Value> {
    let results = regex.captures_iter(&s);

    for c in results {
        let mut cols = Vec::with_capacity(columns.len());
        let captures = match c {
            Ok(c) => c,
            Err(e) => {
                return Some(Value::Error {
                    error: ShellError::GenericError(
                        "Error with regular expression captures".into(),
                        e.to_string(),
                        None,
                        None,
                        Vec::new(),
                    ),
                })
            }
        };
        let mut vals = Vec::with_capacity(captures.len());

        for (column_name, cap) in columns.iter().zip(captures.iter().skip(1)) {
            let cap_string = cap.map(|v| v.as_str()).unwrap_or("").to_string();
            cols.push(column_name.clone());
            vals.push(Value::String {
                val: cap_string,
                span,
            });
        }

        excess.push(Value::Record { cols, vals, span });
    }

    if !excess.is_empty() {
        Some(excess.remove(0))
    } else {
        None
    }
}

#[cfg(test)]
mod test {
    use super::*;

    #[test]
    fn test_examples() {
        crate::test_examples(Parse)
    }
}<|MERGE_RESOLUTION|>--- conflicted
+++ resolved
@@ -214,7 +214,7 @@
             }
 
             Ok(PipelineData::ListStream(
-                ListStream::from_stream(parsed.into_iter(), ctrlc),
+                ListStream::from_stream(parsed.into_iter(), call.head, ctrlc),
                 None,
             ))
         }
@@ -227,6 +227,7 @@
                     columns,
                     stream: stream.stream,
                 },
+                call.head,
                 ctrlc,
             ),
             None,
@@ -234,12 +235,6 @@
 
         PipelineData::ExternalStream { stdout: None, .. } => Ok(PipelineData::Empty),
 
-<<<<<<< HEAD
-    Ok(PipelineData::ListStream(
-        ListStream::from_stream(parsed.into_iter(), call.head, ctrlc),
-        None,
-    ))
-=======
         PipelineData::ExternalStream {
             stdout: Some(stream),
             ..
@@ -252,12 +247,12 @@
                     columns,
                     stream: stream.stream,
                 },
+                call.head,
                 ctrlc,
             ),
             None,
         )),
     }
->>>>>>> 64b6c02a
 }
 
 fn build_regex(input: &str, span: Span) -> Result<String, ShellError> {
