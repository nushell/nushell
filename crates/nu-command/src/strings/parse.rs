use fancy_regex::{Captures, Regex};
use nu_engine::command_prelude::*;
<<<<<<< HEAD
use nu_protocol::{byte_stream, ListStream, ValueIterator};
=======
use nu_protocol::ListStream;
>>>>>>> 3b26c08d
use std::{
    collections::VecDeque,
    sync::{atomic::AtomicBool, Arc},
};

#[derive(Clone)]
pub struct Parse;

impl Command for Parse {
    fn name(&self) -> &str {
        "parse"
    }

    fn usage(&self) -> &str {
        "Parse columns from string data using a simple pattern."
    }

    fn search_terms(&self) -> Vec<&str> {
        vec!["pattern", "match", "regex", "str extract"]
    }

    fn signature(&self) -> nu_protocol::Signature {
        Signature::build("parse")
            .required("pattern", SyntaxShape::String, "The pattern to match.")
            .input_output_types(vec![
                (Type::String, Type::table()),
                (Type::List(Box::new(Type::Any)), Type::table()),
            ])
            .switch("regex", "use full regex syntax for patterns", Some('r'))
            .allow_variants_without_examples(true)
            .category(Category::Strings)
    }

    fn examples(&self) -> Vec<Example> {
        let result = Value::test_list(vec![Value::test_record(record! {
            "foo" => Value::test_string("hi"),
            "bar" => Value::test_string("there"),
        })]);

        vec![
            Example {
                description: "Parse a string into two named columns",
                example: "\"hi there\" | parse \"{foo} {bar}\"",
                result: Some(result.clone()),
            },
            Example {
                description: "Parse a string using regex pattern",
                example: "\"hi there\" | parse --regex '(?P<foo>\\w+) (?P<bar>\\w+)'",
                result: Some(result),
            },
            Example {
                description: "Parse a string using fancy-regex named capture group pattern",
                example: "\"foo bar.\" | parse --regex '\\s*(?<name>\\w+)(?=\\.)'",
                result: Some(Value::test_list(
                    vec![Value::test_record(record! {
                        "name" => Value::test_string("bar"),
                    })],
                )),
            },
            Example {
                description: "Parse a string using fancy-regex capture group pattern",
                example: "\"foo! bar.\" | parse --regex '(\\w+)(?=\\.)|(\\w+)(?=!)'",
                result: Some(Value::test_list(
                    vec![
                        Value::test_record(record! {
                            "capture0" => Value::test_string(""),
                            "capture1" => Value::test_string("foo"),
                        }),
                        Value::test_record(record! {
                            "capture0" => Value::test_string("bar"),
                            "capture1" => Value::test_string(""),
                        }),
                    ],
                )),
            },
            Example {
                description: "Parse a string using fancy-regex look behind pattern",
                example:
                    "\" @another(foo bar)   \" | parse --regex '\\s*(?<=[() ])(@\\w+)(\\([^)]*\\))?\\s*'",
                result: Some(Value::test_list(
                    vec![Value::test_record(record! {
                        "capture0" => Value::test_string("@another"),
                        "capture1" => Value::test_string("(foo bar)"),
                    })],
                )),
            },
            Example {
                description: "Parse a string using fancy-regex look ahead atomic group pattern",
                example: "\"abcd\" | parse --regex '^a(bc(?=d)|b)cd$'",
                result: Some(Value::test_list(
                    vec![Value::test_record(record! {
                        "capture0" => Value::test_string("b"),
                    })],
                )),
            },
        ]
    }

    fn run(
        &self,
        engine_state: &EngineState,
        stack: &mut Stack,
        call: &Call,
        input: PipelineData,
    ) -> Result<PipelineData, ShellError> {
        operate(engine_state, stack, call, input)
    }
}

fn operate(
    engine_state: &EngineState,
    stack: &mut Stack,
    call: &Call,
    input: PipelineData,
) -> Result<PipelineData, ShellError> {
    let head = call.head;
    let pattern: Spanned<String> = call.req(engine_state, stack, 0)?;
    let regex: bool = call.has_flag(engine_state, stack, "regex")?;

    let pattern_item = pattern.item;
    let pattern_span = pattern.span;

    let item_to_parse = if regex {
        pattern_item
    } else {
        build_regex(&pattern_item, pattern_span)?
    };

    let regex = Regex::new(&item_to_parse).map_err(|e| ShellError::GenericError {
        error: "Error with regular expression".into(),
        msg: e.to_string(),
        span: Some(pattern_span),
        help: None,
        inner: vec![],
    })?;

    let columns = regex
        .capture_names()
        .skip(1)
        .enumerate()
        .map(|(i, name)| {
            name.map(String::from)
                .unwrap_or_else(|| format!("capture{i}"))
        })
        .collect::<Vec<_>>();

    let ctrlc = engine_state.ctrlc.clone();

    match input {
        PipelineData::Empty => Ok(PipelineData::Empty),
        PipelineData::Value(value, ..) => match value {
            Value::String { val, .. } => {
                let captures = regex
                    .captures_iter(&val)
                    .map(|captures| captures_to_value(captures, &columns, head))
                    .collect::<Result<_, _>>()?;

                Ok(Value::list(captures, head).into_pipeline_data())
            }
            Value::List { vals, .. } => {
                let iter = vals.into_iter().map(move |val| {
                    let span = val.span();
                    val.into_string().map_err(|_| ShellError::PipelineMismatch {
                        exp_input_type: "string".into(),
                        dst_span: head,
                        src_span: span,
                    })
                });

                let iter = ParseIter {
                    captures: VecDeque::new(),
                    regex,
                    columns,
                    iter,
                    span: head,
                    ctrlc,
                };

                Ok(ListStream::new(iter, head, None).into())
            }
            value => Err(ShellError::PipelineMismatch {
                exp_input_type: "string".into(),
                dst_span: head,
                src_span: value.span(),
            }),
        },
        PipelineData::ListStream(stream, ..) => Ok(stream
<<<<<<< HEAD
            .modify(|stream| ParseStreamer {
                span: head,
                excess: VecDeque::new(),
                regex: regex_pattern,
                columns,
                stream,
                ctrlc,
            })
            .into()),
        PipelineData::ByteStream(stream, ..) => {
            if let Some(lines) = stream.lines() {
                Ok(ListStream::new(
                    ParseStreamerExternal {
                        span: head,
                        ctrlc,
                        excess: VecDeque::new(),
                        regex: regex_pattern,
                        columns,
                        lines,
                    },
                    head,
                    None,
                )
                .into())
            } else {
                Ok(PipelineData::Empty)
            }
=======
            .modify(|stream| {
                let iter = stream.map(move |val| {
                    let span = val.span();
                    val.into_string().map_err(|_| ShellError::PipelineMismatch {
                        exp_input_type: "string".into(),
                        dst_span: head,
                        src_span: span,
                    })
                });

                ParseIter {
                    captures: VecDeque::new(),
                    regex,
                    columns,
                    iter,
                    span: head,
                    ctrlc,
                }
            })
            .into()),
        PipelineData::ExternalStream { stdout: None, .. } => Ok(PipelineData::Empty),
        PipelineData::ExternalStream {
            stdout: Some(stream),
            ..
        } => {
            // Collect all `stream` chunks into a single `chunk` to be able to deal with matches that
            // extend across chunk boundaries.
            // This is a stop-gap solution until the `regex` crate supports streaming or an alternative
            // solution is found.
            // See https://github.com/nushell/nushell/issues/9795
            let str = stream.into_string()?.item;

            // let iter = stream.lines();

            let iter = ParseIter {
                captures: VecDeque::new(),
                regex,
                columns,
                iter: std::iter::once(Ok(str)),
                span: head,
                ctrlc,
            };

            Ok(ListStream::new(iter, head, None).into())
>>>>>>> 3b26c08d
        }
    }
}

fn build_regex(input: &str, span: Span) -> Result<String, ShellError> {
    let mut output = "(?s)\\A".to_string();

    let mut loop_input = input.chars().peekable();
    loop {
        let mut before = String::new();
        while let Some(c) = loop_input.next() {
            if c == '{' {
                // If '{{', still creating a plaintext parse command, but just for a single '{' char
                if loop_input.peek() == Some(&'{') {
                    let _ = loop_input.next();
                } else {
                    break;
                }
            }
            before.push(c);
        }

        if !before.is_empty() {
            output.push_str(&fancy_regex::escape(&before));
        }

        // Look for column as we're now at one
        let mut column = String::new();
        while let Some(c) = loop_input.next() {
            if c == '}' {
                break;
            }
            column.push(c);

            if loop_input.peek().is_none() {
                return Err(ShellError::DelimiterError {
                    msg: "Found opening `{` without an associated closing `}`".to_owned(),
                    span,
                });
            }
        }

        if !column.is_empty() {
            output.push_str("(?P<");
            output.push_str(&column);
            output.push_str(">.*?)");
        }

        if before.is_empty() && column.is_empty() {
            break;
        }
    }

    output.push_str("\\z");
    Ok(output)
}

<<<<<<< HEAD
fn column_names(regex: &Regex) -> Vec<String> {
    regex
        .capture_names()
        .enumerate()
        .skip(1)
        .map(|(i, name)| {
            name.map(String::from)
                .unwrap_or_else(|| format!("capture{}", i - 1))
        })
        .collect()
}

pub struct ParseStreamer {
    span: Span,
    excess: VecDeque<Value>,
=======
struct ParseIter<I: Iterator<Item = Result<String, ShellError>>> {
    captures: VecDeque<Value>,
>>>>>>> 3b26c08d
    regex: Regex,
    columns: Vec<String>,
    iter: I,
    span: Span,
    ctrlc: Option<Arc<AtomicBool>>,
}

<<<<<<< HEAD
impl Iterator for ParseStreamer {
    type Item = Value;
    fn next(&mut self) -> Option<Value> {
        loop {
            if let Some(next) = self.excess.pop_front() {
                break Some(next);
            }

            if nu_utils::ctrl_c::was_pressed(&self.ctrlc) {
                break None;
            }

            let value = self.stream.next()?;
            let span = value.span();

            let Ok(text) = value.coerce_into_string() else {
                return Some(Value::error(
                    ShellError::PipelineMismatch {
                        exp_input_type: "string".into(),
                        dst_span: self.span,
                        src_span: span,
                    },
                    span,
                ));
            };

            if let Err(err) =
                get_captures(&self.regex, &text, span, &self.columns, &mut self.excess)
            {
                break Some(Value::error(err, span));
            }
=======
impl<I: Iterator<Item = Result<String, ShellError>>> ParseIter<I> {
    fn populate_captures(&mut self, str: &str) -> Result<(), ShellError> {
        for captures in self.regex.captures_iter(str) {
            self.captures
                .push_back(captures_to_value(captures, &self.columns, self.span)?);
>>>>>>> 3b26c08d
        }
        Ok(())
    }
}

<<<<<<< HEAD
pub struct ParseStreamerExternal {
    span: Span,
    ctrlc: Option<Arc<AtomicBool>>,
    excess: VecDeque<Value>,
    regex: Regex,
    columns: Vec<String>,
    lines: byte_stream::Lines,
}

impl Iterator for ParseStreamerExternal {
=======
impl<I: Iterator<Item = Result<String, ShellError>>> Iterator for ParseIter<I> {
>>>>>>> 3b26c08d
    type Item = Value;

    fn next(&mut self) -> Option<Value> {
        loop {
<<<<<<< HEAD
            if let Some(next) = self.excess.pop_front() {
                break Some(next);
            }

            if nu_utils::ctrl_c::was_pressed(&self.ctrlc) {
                break None;
            }

            let line = match self.lines.next() {
                Some(Ok(line)) => line,
                Some(Err(err)) => return Some(Value::error(err, self.span)),
                None => return None,
            };

            if let Err(err) = get_captures(
                &self.regex,
                &line,
                self.span,
                &self.columns,
                &mut self.excess,
            ) {
                break Some(Value::error(err, self.span));
            }
        }
    }
}

fn get_captures(
    regex: &Regex,
    text: &str,
    span: Span,
    columns: &[String],
    output: &mut VecDeque<Value>,
) -> Result<(), ShellError> {
    for captures in regex.captures_iter(text) {
        let captures = captures.map_err(|e| ShellError::GenericError {
            error: "Error with regular expression captures".into(),
            msg: e.to_string(),
            span: Some(span),
            help: Some(e.to_string()),
            inner: vec![],
        })?;

        let record = columns
            .iter()
            .zip(captures.iter().skip(1))
            .map(|(column_name, match_)| {
                let cap_string = match_.map(|m| m.as_str()).unwrap_or("");
                (column_name.clone(), Value::string(cap_string, span))
            })
            .collect();

        output.push_back(Value::record(record, span));
    }
    Ok(())
=======
            if nu_utils::ctrl_c::was_pressed(&self.ctrlc) {
                return None;
            }

            if let Some(val) = self.captures.pop_front() {
                return Some(val);
            }

            let result = self
                .iter
                .next()?
                .and_then(|str| self.populate_captures(&str));

            if let Err(err) = result {
                return Some(Value::error(err, self.span));
            }
        }
    }
}

fn captures_to_value(
    captures: Result<Captures, fancy_regex::Error>,
    columns: &[String],
    span: Span,
) -> Result<Value, ShellError> {
    let captures = captures.map_err(|err| ShellError::GenericError {
        error: "Error with regular expression captures".into(),
        msg: err.to_string(),
        span: Some(span),
        help: None,
        inner: vec![],
    })?;

    let record = columns
        .iter()
        .zip(captures.iter().skip(1))
        .map(|(column, match_)| {
            let match_str = match_.map(|m| m.as_str()).unwrap_or("");
            (column.clone(), Value::string(match_str, span))
        })
        .collect();

    Ok(Value::record(record, span))
>>>>>>> 3b26c08d
}

#[cfg(test)]
mod test {
    use super::*;

    #[test]
    fn test_examples() {
        crate::test_examples(Parse)
    }
}<|MERGE_RESOLUTION|>--- conflicted
+++ resolved
@@ -1,10 +1,6 @@
 use fancy_regex::{Captures, Regex};
 use nu_engine::command_prelude::*;
-<<<<<<< HEAD
-use nu_protocol::{byte_stream, ListStream, ValueIterator};
-=======
 use nu_protocol::ListStream;
->>>>>>> 3b26c08d
 use std::{
     collections::VecDeque,
     sync::{atomic::AtomicBool, Arc},
@@ -192,35 +188,6 @@
             }),
         },
         PipelineData::ListStream(stream, ..) => Ok(stream
-<<<<<<< HEAD
-            .modify(|stream| ParseStreamer {
-                span: head,
-                excess: VecDeque::new(),
-                regex: regex_pattern,
-                columns,
-                stream,
-                ctrlc,
-            })
-            .into()),
-        PipelineData::ByteStream(stream, ..) => {
-            if let Some(lines) = stream.lines() {
-                Ok(ListStream::new(
-                    ParseStreamerExternal {
-                        span: head,
-                        ctrlc,
-                        excess: VecDeque::new(),
-                        regex: regex_pattern,
-                        columns,
-                        lines,
-                    },
-                    head,
-                    None,
-                )
-                .into())
-            } else {
-                Ok(PipelineData::Empty)
-            }
-=======
             .modify(|stream| {
                 let iter = stream.map(move |val| {
                     let span = val.span();
@@ -241,31 +208,21 @@
                 }
             })
             .into()),
-        PipelineData::ExternalStream { stdout: None, .. } => Ok(PipelineData::Empty),
-        PipelineData::ExternalStream {
-            stdout: Some(stream),
-            ..
-        } => {
-            // Collect all `stream` chunks into a single `chunk` to be able to deal with matches that
-            // extend across chunk boundaries.
-            // This is a stop-gap solution until the `regex` crate supports streaming or an alternative
-            // solution is found.
-            // See https://github.com/nushell/nushell/issues/9795
-            let str = stream.into_string()?.item;
-
-            // let iter = stream.lines();
-
-            let iter = ParseIter {
-                captures: VecDeque::new(),
-                regex,
-                columns,
-                iter: std::iter::once(Ok(str)),
-                span: head,
-                ctrlc,
-            };
-
-            Ok(ListStream::new(iter, head, None).into())
->>>>>>> 3b26c08d
+        PipelineData::ByteStream(stream, ..) => {
+            if let Some(lines) = stream.lines() {
+                let iter = ParseIter {
+                    captures: VecDeque::new(),
+                    regex,
+                    columns,
+                    iter: lines,
+                    span: head,
+                    ctrlc,
+                };
+
+                Ok(ListStream::new(iter, head, None).into())
+            } else {
+                Ok(PipelineData::Empty)
+            }
         }
     }
 }
@@ -323,26 +280,8 @@
     Ok(output)
 }
 
-<<<<<<< HEAD
-fn column_names(regex: &Regex) -> Vec<String> {
-    regex
-        .capture_names()
-        .enumerate()
-        .skip(1)
-        .map(|(i, name)| {
-            name.map(String::from)
-                .unwrap_or_else(|| format!("capture{}", i - 1))
-        })
-        .collect()
-}
-
-pub struct ParseStreamer {
-    span: Span,
-    excess: VecDeque<Value>,
-=======
 struct ParseIter<I: Iterator<Item = Result<String, ShellError>>> {
     captures: VecDeque<Value>,
->>>>>>> 3b26c08d
     regex: Regex,
     columns: Vec<String>,
     iter: I,
@@ -350,125 +289,21 @@
     ctrlc: Option<Arc<AtomicBool>>,
 }
 
-<<<<<<< HEAD
-impl Iterator for ParseStreamer {
-    type Item = Value;
-    fn next(&mut self) -> Option<Value> {
-        loop {
-            if let Some(next) = self.excess.pop_front() {
-                break Some(next);
-            }
-
-            if nu_utils::ctrl_c::was_pressed(&self.ctrlc) {
-                break None;
-            }
-
-            let value = self.stream.next()?;
-            let span = value.span();
-
-            let Ok(text) = value.coerce_into_string() else {
-                return Some(Value::error(
-                    ShellError::PipelineMismatch {
-                        exp_input_type: "string".into(),
-                        dst_span: self.span,
-                        src_span: span,
-                    },
-                    span,
-                ));
-            };
-
-            if let Err(err) =
-                get_captures(&self.regex, &text, span, &self.columns, &mut self.excess)
-            {
-                break Some(Value::error(err, span));
-            }
-=======
 impl<I: Iterator<Item = Result<String, ShellError>>> ParseIter<I> {
     fn populate_captures(&mut self, str: &str) -> Result<(), ShellError> {
         for captures in self.regex.captures_iter(str) {
             self.captures
                 .push_back(captures_to_value(captures, &self.columns, self.span)?);
->>>>>>> 3b26c08d
         }
         Ok(())
     }
 }
 
-<<<<<<< HEAD
-pub struct ParseStreamerExternal {
-    span: Span,
-    ctrlc: Option<Arc<AtomicBool>>,
-    excess: VecDeque<Value>,
-    regex: Regex,
-    columns: Vec<String>,
-    lines: byte_stream::Lines,
-}
-
-impl Iterator for ParseStreamerExternal {
-=======
 impl<I: Iterator<Item = Result<String, ShellError>>> Iterator for ParseIter<I> {
->>>>>>> 3b26c08d
     type Item = Value;
 
     fn next(&mut self) -> Option<Value> {
         loop {
-<<<<<<< HEAD
-            if let Some(next) = self.excess.pop_front() {
-                break Some(next);
-            }
-
-            if nu_utils::ctrl_c::was_pressed(&self.ctrlc) {
-                break None;
-            }
-
-            let line = match self.lines.next() {
-                Some(Ok(line)) => line,
-                Some(Err(err)) => return Some(Value::error(err, self.span)),
-                None => return None,
-            };
-
-            if let Err(err) = get_captures(
-                &self.regex,
-                &line,
-                self.span,
-                &self.columns,
-                &mut self.excess,
-            ) {
-                break Some(Value::error(err, self.span));
-            }
-        }
-    }
-}
-
-fn get_captures(
-    regex: &Regex,
-    text: &str,
-    span: Span,
-    columns: &[String],
-    output: &mut VecDeque<Value>,
-) -> Result<(), ShellError> {
-    for captures in regex.captures_iter(text) {
-        let captures = captures.map_err(|e| ShellError::GenericError {
-            error: "Error with regular expression captures".into(),
-            msg: e.to_string(),
-            span: Some(span),
-            help: Some(e.to_string()),
-            inner: vec![],
-        })?;
-
-        let record = columns
-            .iter()
-            .zip(captures.iter().skip(1))
-            .map(|(column_name, match_)| {
-                let cap_string = match_.map(|m| m.as_str()).unwrap_or("");
-                (column_name.clone(), Value::string(cap_string, span))
-            })
-            .collect();
-
-        output.push_back(Value::record(record, span));
-    }
-    Ok(())
-=======
             if nu_utils::ctrl_c::was_pressed(&self.ctrlc) {
                 return None;
             }
@@ -512,7 +347,6 @@
         .collect();
 
     Ok(Value::record(record, span))
->>>>>>> 3b26c08d
 }
 
 #[cfg(test)]
