--- conflicted
+++ resolved
@@ -339,18 +339,6 @@
                 }
             }
 
-<<<<<<< HEAD
-            let Some(v) = self.stream.next() else { return None };
-
-            let Ok(s) = v.as_string() else {
-                return Some(Value::Error {
-                    error: Box::new(ShellError::PipelineMismatch {
-                        exp_input_type: "string".into(),
-                        dst_span: self.span,
-                        src_span: v.span().unwrap_or(self.span),
-                    }),
-                })
-=======
             let Some(v) = self.stream.next() else {
                 return None;
             };
@@ -364,16 +352,11 @@
                     },
                     v.span(),
                 ));
->>>>>>> a9a82de5
             };
 
             let parsed = stream_helper(
                 self.regex.clone(),
-<<<<<<< HEAD
-                v.span().unwrap_or(self.span),
-=======
                 v.span(),
->>>>>>> a9a82de5
                 s,
                 self.columns.clone(),
                 &mut self.excess,
@@ -420,28 +403,11 @@
 
         let chunk = match chunk {
             Some(Ok(chunk)) => chunk,
-<<<<<<< HEAD
-            Some(Err(err)) => {
-                return Some(Value::Error {
-                    error: Box::new(err),
-                })
-            }
-=======
             Some(Err(err)) => return Some(Value::error(err, self.span)),
->>>>>>> a9a82de5
             _ => return None,
         };
 
         let Ok(chunk) = String::from_utf8(chunk) else {
-<<<<<<< HEAD
-            return Some(Value::Error {
-                error: Box::new(ShellError::PipelineMismatch {
-                    exp_input_type: "string".into(),
-                    dst_span: self.span,
-                    src_span: self.span,
-                }),
-            })
-=======
             return Some(Value::error(
                 ShellError::PipelineMismatch {
                     exp_input_type: "string".into(),
@@ -450,7 +416,6 @@
                 },
                 self.span,
             ));
->>>>>>> a9a82de5
         };
 
         stream_helper(
