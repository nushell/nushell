#[cfg(windows)]
use omnipath::WinPathExt;
use std::path::PathBuf;

pub fn home_dir() -> Option<PathBuf> {
    dirs_next::home_dir()
}

pub fn config_dir() -> Option<PathBuf> {
<<<<<<< HEAD
    match std::env::var("XDG_CONFIG_HOME").map(PathBuf::from) {
        Ok(xdg_config) if xdg_config.is_absolute() => Some(xdg_config),
        _ => dirs_next::config_dir(),
    }
=======
    dirs_next::config_dir().map(|path| canonicalize(&path).unwrap_or(path))
>>>>>>> 067ceedf
}

#[cfg(windows)]
pub fn canonicalize(path: &std::path::Path) -> std::io::Result<std::path::PathBuf> {
    path.canonicalize()?.to_winuser_path()
}
#[cfg(not(windows))]
pub fn canonicalize(path: &std::path::Path) -> std::io::Result<std::path::PathBuf> {
    path.canonicalize()
}

#[cfg(windows)]
pub fn simiplified(path: &std::path::Path) -> PathBuf {
    path.to_winuser_path()
        .unwrap_or_else(|_| path.to_path_buf())
}
#[cfg(not(windows))]
pub fn simiplified(path: &std::path::Path) -> PathBuf {
    path.to_path_buf()
}<|MERGE_RESOLUTION|>--- conflicted
+++ resolved
@@ -7,14 +7,11 @@
 }
 
 pub fn config_dir() -> Option<PathBuf> {
-<<<<<<< HEAD
-    match std::env::var("XDG_CONFIG_HOME").map(PathBuf::from) {
-        Ok(xdg_config) if xdg_config.is_absolute() => Some(xdg_config),
-        _ => dirs_next::config_dir(),
-    }
-=======
-    dirs_next::config_dir().map(|path| canonicalize(&path).unwrap_or(path))
->>>>>>> 067ceedf
+    let path = match std::env::var("XDG_CONFIG_HOME").map(PathBuf::from) {
+        Ok(xdg_config) if xdg_config.is_absolute() => xdg_config,
+        _ => dirs_next::config_dir()?,
+    };
+    canonicalize(&path).unwrap_or(path)
 }
 
 #[cfg(windows)]
