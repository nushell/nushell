--- conflicted
+++ resolved
@@ -23,11 +23,8 @@
 
 use nu_protocol::{
     ast::Operator, engine::Closure, ByteStreamType, Config, DeclId, LabeledError, PipelineData,
-<<<<<<< HEAD
-    PluginMetadata, PluginSignature, ShellError, SignalAction, Span, Spanned, Value,
-=======
-    PipelineMetadata, PluginMetadata, PluginSignature, ShellError, Span, Spanned, Value,
->>>>>>> 07e7c8c8
+    PipelineMetadata, PluginMetadata, PluginSignature, ShellError, SignalAction, Span, Spanned,
+    Value,
 };
 use nu_utils::SharedCow;
 use serde::{Deserialize, Serialize};
