--- conflicted
+++ resolved
@@ -5,11 +5,7 @@
 license = "MIT"
 name = "nu-utils"
 repository = "https://github.com/nushell/nushell/tree/main/crates/nu-utils"
-<<<<<<< HEAD
-version = "0.84.0"
-=======
 version = "0.84.1"
->>>>>>> a9a82de5
 
 # See more keys and their definitions at https://doc.rust-lang.org/cargo/reference/manifest.html
 [[bin]]
