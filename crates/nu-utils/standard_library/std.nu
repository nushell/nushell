<<<<<<< HEAD
def _assertion-error [start, end, label, message?: string] {
    error make {
        msg: ($message | default "Assertion failed."),
        label: {
            text: $label,
            start: $start,
            end: $end
        }
=======
# std.nu, `used` to load all standard library components

# ----------- sub modules to be loaded as part of stdlib ------------------
# (choose flavor of import that puts your functions in the right namespace)
# This imports into std top-level namespace: std <subcommand>
# export use dirs.nu *
# This imports into std *sub* namespace: std dirs <subcommand>
# export use dirs.nu
# You could also advise the user to `use` your submodule directly
# to put the subcommands at the top level: dirs <subcommand>

export use dirs.nu
# the directory stack -- export-env from submodule doesn't work?
export-env {
    let-env DIRS_POSITION = 0
    let-env DIRS_LIST = [($env.PWD | path expand)]
}

# ---------------- builtin std functions --------------------

def _assert [
    cond: bool
    msg: string
] {
    if not $cond {
        error make {msg: $msg}
>>>>>>> a52386e8
    }
}

# ```nushell
# >_ let a = 3
# >_ assert ($a == 3)
# >_ assert ($a != 3)
# Error:
#   × Assertion failed: 
#     ╭─[myscript.nu:11:1]
#  11 │ assert ($a == 3)
#  12 │ assert ($a != 3)
#     ·         ───┬───
#     ·            ╰── It is not true.
#  13 │
#     ╰────
# ```
export def assert [cond: bool, message?: string] {
    if $cond { return }
    let span = (metadata $cond).span
    _assertion-error $span.start $span.end "It is not true." $message
}

# ```nushell
# >_ let a = 3
# >_ assert eq $a "a string"
# Error:
#   × Assertion failed: 
#     ╭─[myscript.nu:76:1]
#  76 │ let a = 3
#  77 │ assert eq $a "a string"
#     ·           ──────┬──────
#     ·                 ╰── Different types cannot be equal: int <-> string.
#  78 │
#     ╰────
#
#
# >_ let a = 3
# >_ assert eq $a 3
# >_ assert eq $a 1
# Error:
#   × Assertion failed: 
#     ╭─[myscript.nu:81:1]
#  81 │ assert eq $a 3
#  82 │ assert eq $a 1
#     ·           ──┬─
#     ·             ╰── They are not equal: 3 != 1
#  83 │
#     ╰────
# ```
export def "assert eq" [left: any, right: any, message?: string] {
    let left_type = ($left | describe)
    let right_type = ($right | describe)
    let left_start = (metadata $left).span.start
    let right_end = (metadata $right).span.end

    if ($left_type != $right_type) {
        _assertion-error $left_start $right_end $"Different types cannot be equal: ($left_type) <-> ($right_type)." $message
    }
    if ($left != $right) {
        _assertion-error $left_start $right_end $"They are not equal: ($left) != ($right)" $message
    }
}

# ```nushell
# >_ let a = 3
# >_ assert ne $a 1
# >_ assert ne $a 3
# Error:
#   × Assertion failed:
#      ╭─[C:\Users\fm\git\nushell\crates\nu-utils\standard_library\std.nu:113:1]
#  113 │ assert ne $a 1
#  114 │ assert ne $a 3
#      ·           ──┬─
#      ·             ╰── They both are 3
#  115 │
#      ╰────
# ```
export def "assert ne" [left: any, right: any, message?: string] {
    let left_start = (metadata $left).span.start
    let right_end = (metadata $right).span.end

    if ($left == $right) {
        _assertion-error $left_start $right_end $"They both are ($left)" $message
    }
}

# ```nushell
# >_ let branches = {
# )))     1: { print "this is the 1st branch"}
# )))     2: { print "this is the 2nd branch" }
# )))     3: { print "this is the 3rd branch" }
# )))     4: { print "this is the 4th branch" }
# ))) }
#
# >_ match 1 $branches
# ))) match 2 $branches
# ))) match 3 $branches
# ))) match 4 $branches
# ))) match 5 $branches
# this is the 1st branch
# this is the 2nd branch
# this is the 3rd branch
# this is the 4th branch
#
# >_ match 1 $branches { "this is the default branch" }
# ))) match 2 $branches { "this is the default branch" }
# ))) match 3 $branches { "this is the default branch" }
# ))) match 4 $branches { "this is the default branch" }
# ))) match 5 $branches { "this is the default branch" }
# this is the 1st branch
# this is the 2nd branch
# this is the 3rd branch
# this is the 4th branch
# this is the default branch
# ```
export def match [
    input:string
    matchers:record
    default?: block
] {
    if (($matchers | get -i $input) != null) {
         $matchers | get $input | do $in
    } else if ($default != null) {
        do $default
    }
}

# Add the given paths to the PATH.
#
# # Example
# - adding some dummy paths to an empty PATH
# ```nushell
# >_ with-env [PATH []] {
#     std path add "foo"
#     std path add "bar" "baz"
#     std path add "fooo" --append
#
#     assert eq $env.PATH ["bar" "baz" "foo" "fooo"]
#
#     print (std path add "returned" --ret)
# }
# ╭───┬──────────╮
# │ 0 │ returned │
# │ 1 │ bar      │
# │ 2 │ baz      │
# │ 3 │ foo      │
# │ 4 │ fooo     │
# ╰───┴──────────╯
# ```
export def-env "path add" [
    --ret (-r)  # return $env.PATH, useful in pipelines to avoid scoping.
    --append (-a)  # append to $env.PATH instead of prepending to.
    ...paths  # the paths to add to $env.PATH.
] {
    let-env PATH = (
        $env.PATH
        | if $append { append $paths }
        else { prepend $paths }
    )

    if $ret {
        $env.PATH
    }
}<|MERGE_RESOLUTION|>--- conflicted
+++ resolved
@@ -1,13 +1,3 @@
-<<<<<<< HEAD
-def _assertion-error [start, end, label, message?: string] {
-    error make {
-        msg: ($message | default "Assertion failed."),
-        label: {
-            text: $label,
-            start: $start,
-            end: $end
-        }
-=======
 # std.nu, `used` to load all standard library components
 
 # ----------- sub modules to be loaded as part of stdlib ------------------
@@ -28,13 +18,14 @@
 
 # ---------------- builtin std functions --------------------
 
-def _assert [
-    cond: bool
-    msg: string
-] {
-    if not $cond {
-        error make {msg: $msg}
->>>>>>> a52386e8
+def _assertion-error [start, end, label, message?: string] {
+    error make {
+        msg: ($message | default "Assertion failed."),
+        label: {
+            text: $label,
+            start: $start,
+            end: $end
+        }
     }
 }
 
