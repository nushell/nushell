# std.nu, `used` to load all standard library components

# ---------------- builtin std functions --------------------

def _assertion-error [start, end, label, message?: string] {
    error make {
        msg: ($message | default "Assertion failed."),
        label: {
            text: $label,
            start: $start,
            end: $end
        }
    }
}

# ```nushell
# >_ assert (3 == 3)
# >_ assert (42 == 3)
# Error:
#   × Assertion failed: 
#     ╭─[myscript.nu:11:1]
#  11 │ assert (3 == 3)
#  12 │ assert (42 == 3)
#     ·         ───┬────
#     ·            ╰── It is not true.
#  13 │
#     ╰────
# ```
export def assert [cond: bool, message?: string] {
    if $cond { return }
    let span = (metadata $cond).span
    _assertion-error $span.start $span.end "It is not true." $message
}

# ```nushell
# ❯ assert eq 3 3
# ❯ assert eq 3 1
# Error:
#   × Assertion failed.
#    ╭─[entry #14:1:1]
#  1 │ assert eq 3 1
#    ·           ─┬─
#    ·            ╰── They are not equal: 3 != 1
#    ╰────
#
#
# ```
export def "assert eq" [left: any, right: any, message?: string] {
    let left_start = (metadata $left).span.start
    let right_end = (metadata $right).span.end

    if ($left != $right) {
        _assertion-error $left_start $right_end $"They are not equal: ($left) != ($right)" $message
    }
}

# ```nushell
# ❯ assert ne 1 3
# ❯ assert ne 42 42
# Error:
#   × Assertion failed.
#    ╭─[entry #23:1:1]
#  1 │ assert ne 42 42
#    ·           ──┬──
#    ·             ╰── They both are 42
#    ╰────
# ```
export def "assert ne" [left: any, right: any, message?: string] {
    let left_start = (metadata $left).span.start
    let right_end = (metadata $right).span.end

    if ($left == $right) {
        _assertion-error $left_start $right_end $"They both are ($left)" $message
    }
}

# ```nushell
# >_ let branches = {
# )))     1: { print "this is the 1st branch"}
# )))     2: { print "this is the 2nd branch" }
# )))     3: { print "this is the 3rd branch" }
# )))     4: { print "this is the 4th branch" }
# ))) }
#
# >_ match 1 $branches
# ))) match 2 $branches
# ))) match 3 $branches
# ))) match 4 $branches
# ))) match 5 $branches
# this is the 1st branch
# this is the 2nd branch
# this is the 3rd branch
# this is the 4th branch
#
# >_ match 1 $branches { "this is the default branch" }
# ))) match 2 $branches { "this is the default branch" }
# ))) match 3 $branches { "this is the default branch" }
# ))) match 4 $branches { "this is the default branch" }
# ))) match 5 $branches { "this is the default branch" }
# this is the 1st branch
# this is the 2nd branch
# this is the 3rd branch
# this is the 4th branch
# this is the default branch
# ```
export def match [
    input:string
    matchers:record
    default?: block
] {
    if (($matchers | get -i $input) != null) {
         $matchers | get $input | do $in
    } else if ($default != null) {
        do $default
    }
}

# Add the given paths to the PATH.
#
# # Example
# - adding some dummy paths to an empty PATH
# ```nushell
# >_ with-env [PATH []] {
#     std path add "foo"
#     std path add "bar" "baz"
#     std path add "fooo" --append
#
#     assert eq $env.PATH ["bar" "baz" "foo" "fooo"]
#
#     print (std path add "returned" --ret)
# }
# ╭───┬──────────╮
# │ 0 │ returned │
# │ 1 │ bar      │
# │ 2 │ baz      │
# │ 3 │ foo      │
# │ 4 │ fooo     │
# ╰───┴──────────╯
# ```
export def-env "path add" [
    --ret (-r)  # return $env.PATH, useful in pipelines to avoid scoping.
    --append (-a)  # append to $env.PATH instead of prepending to.
    ...paths  # the paths to add to $env.PATH.
] {
    let-env PATH = (
        $env.PATH
        | if $append { append $paths }
        else { prepend $paths }
    )

    if $ret {
        $env.PATH
    }
}

<<<<<<< HEAD
def error-fmt [] {
    $"(ansi red)($in)(ansi reset)"
}

def throw-error [error: string, msg: string, span: record] {
    error make {
        msg: ($error | error-fmt)
        label: {
            text: $msg
            start: $span.start
            end: $span.end
        }
    }
}

def module-not-found-error [span: record] {
    throw-error "std::help::module_not_found" "module not found" $span
}

def alias-not-found-error [span: record] {
    throw-error "std::help::alias_not_found" "alias not found" $span
}

def extern-not-found-error [span: record] {
    throw-error "std::help::extern_not_found" "extern not found" $span
}

def operator-not-found-error [span: record] {
    throw-error "std::help::operator_not_found" "operator not found" $span
}

def command-not-found-error [span: record] {
    throw-error "std::help::command_not_found" "command not found" $span
}

def print-help-header [
    text: string
    --no-newline (-n): bool
] {
    let header = $"(ansi green)($text)(ansi reset):"

    if $no_newline {
        print -n $header
    } else {
        print $header
    }
}

def show-module [module: record] {
    if not ($module.usage? | is-empty) {
        print $module.usage
        print ""
    }

    print-help-header -n "Module"
    print $" ($module.name)"
    print ""

    if not ($module.commands? | is-empty) {
        print-help-header "Exported commands"
        print -n "    "

        let commands_string = (
            $module.commands
            | each {|command|
                $"($command) (char lparen)(ansi cyan_bold)($module.name) ($command)(ansi reset)(char rparen)"
            }
            | str join ", "
        )

        print $commands_string
        print ""
    }

    if not ($module.aliases? | is-empty) {
        print-help-header -n "Exported aliases:"
        print $module.aliases
        print ""
    }

    if ($module.env_block? | is-empty) {
        print $"This module (ansi cyan)does not export(ansi reset) environment."
    } else {
        print $"This module (ansi cyan)exports(ansi reset) environment."
        view source $module.env_block | nu-highlight
    }
}

# Show help on nushell modules.
#
# When requesting help for a single module, its commands and aliases will be highlighted if they
# are also available in the current scope. Commands/aliases that were imported under a different name
# (such as with a prefix after `use some-module`) will be highlighted in parentheses.
#
# Examples:
#     > let us define some example modules to play with
#     > ```nushell
#     > # my foo module
#     > module foo {
#     >     def bar [] { "foo::bar" }
#     >     export def baz [] { "foo::baz" }
#     >
#     >     export-env {
#     >         let-env FOO = "foo::FOO"
#     >     }
#     > }
#     >
#     > # my bar module
#     > module bar {
#     >     def bar [] { "bar::bar" }
#     >     export def baz [] { "bar::baz" }
#     >
#     >     export-env {
#     >         let-env BAR = "bar::BAR"
#     >     }
#     > }
#     >
#     > # my baz module
#     > module baz {
#     >     def foo [] { "baz::foo" }
#     >     export def bar [] { "baz::bar" }
#     >
#     >     export-env {
#     >         let-env BAZ = "baz::BAZ"
#     >     }
#     > }
#     > ```
#
#     show all aliases
#     > help modules
#     ╭───┬──────┬──────────┬────────────────┬──────────────┬───────────────╮
#     │ # │ name │ commands │    aliases     │  env_block   │     usage     │
#     ├───┼──────┼──────────┼────────────────┼──────────────┼───────────────┤
#     │ 0 │ bar  │ [baz]    │ [list 0 items] │ <Block 1331> │ my bar module │
#     │ 1 │ baz  │ [bar]    │ [list 0 items] │ <Block 1335> │ my baz module │
#     │ 2 │ foo  │ [baz]    │ [list 0 items] │ <Block 1327> │ my foo module │
#     ╰───┴──────┴──────────┴────────────────┴──────────────┴───────────────╯
#
#     search for string in module names
#     > help modules --find ba
#     ╭───┬──────┬─────────────┬────────────────┬──────────────┬───────────────╮
#     │ # │ name │  commands   │    aliases     │  env_block   │     usage     │
#     ├───┼──────┼─────────────┼────────────────┼──────────────┼───────────────┤
#     │ 0 │ bar  │ ╭───┬─────╮ │ [list 0 items] │ <Block 1331> │ my bar module │
#     │   │      │ │ 0 │ baz │ │                │              │               │
#     │   │      │ ╰───┴─────╯ │                │              │               │
#     │ 1 │ baz  │ ╭───┬─────╮ │ [list 0 items] │ <Block 1335> │ my baz module │
#     │   │      │ │ 0 │ bar │ │                │              │               │
#     │   │      │ ╰───┴─────╯ │                │              │               │
#     ╰───┴──────┴─────────────┴────────────────┴──────────────┴───────────────╯
#
#     search help for single moduel
#     > help modules foo
#     my foo module
#
#     Module: foo
#
#     Exported commands:
#         baz [foo baz]
#
#     This module exports environment.
#     {
#             let-env FOO = "foo::FOO"
#         }
#
#     search for a module that does not exist
#     > help modules "does not exist"
#     Error:
#       × std::help::module_not_found
#        ╭─[entry #21:1:1]
#      1 │ help modules "does not exist"
#        ·              ────────┬───────
#        ·                      ╰── module not found
#        ╰────
export def "help modules" [
    module?: string  # the name of module to get help on
    --find (-f): string  # string to find in module names
] {
    let modules = ($nu.scope.modules | sort-by name)

    if not ($find | is-empty) {
        let found_modules = ($modules | where name =~ $find)

        if ($found_modules | length) == 1 {
            show-module ($found_modules | get 0)
        } else {
            $found_modules
        }
    } else if not ($module | is-empty) {
        let found_module = ($modules | where name == $module)

        if ($found_module | is-empty) {
            module_not_found_error (metadata $module | get span)
        }

        show-module ($found_module | get 0)
    } else {
        $modules
    }
}

def show-alias [alias: record] {
    if not ($alias.usage? | is-empty) {
        print $alias.usage
        print ""
    }

    print-help-header -n "Alias"
    print $" ($alias.name)"
    print ""
    print-help-header "Expansion"
    print $"  ($alias.expansion)"
}

# Show help on nushell aliases.
#
# Examples:
#     > let us define a bunch of aliases
#     > ```nushell
#     > # my foo alias
#     > old-alias foo = echo "this is foo"
#     >
#     > # my bar alias
#     > old-alias bar = echo "this is bar"
#     >
#     > # my baz alias
#     > old-alias baz = echo "this is baz"
#     >
#     > # a multiline alias
#     > old-alias multi = echo "this
#     > is
#     > a
#     > multiline
#     > string"
#     > ```
#
#     show all aliases
#     > help aliases
#     ╭───┬───────┬────────────────────┬───────────────────╮
#     │ # │ name  │     expansion      │       usage       │
#     ├───┼───────┼────────────────────┼───────────────────┤
#     │ 0 │ bar   │ echo "this is bar" │ my bar alias      │
#     │ 1 │ baz   │ echo "this is baz" │ my baz alias      │
#     │ 2 │ foo   │ echo "this is foo" │ my foo alias      │
#     │ 3 │ multi │ echo "this         │ a multiline alias │
#     │   │       │ is                 │                   │
#     │   │       │ a                  │                   │
#     │   │       │ multiline          │                   │
#     │   │       │ string"            │                   │
#     ╰───┴───────┴────────────────────┴───────────────────╯
#
#     search for string in alias names
#     > help aliases --find ba
#     ╭───┬──────┬────────────────────┬──────────────╮
#     │ # │ name │     expansion      │    usage     │
#     ├───┼──────┼────────────────────┼──────────────┤
#     │ 0 │ bar  │ echo "this is bar" │ my bar alias │
#     │ 1 │ baz  │ echo "this is baz" │ my baz alias │
#     ╰───┴──────┴────────────────────┴──────────────╯
#
#     search help for single alias
#     > help aliases multi
#     a multiline alias
#
#     Alias: multi
#
#     Expansion:
#       echo "this
#     is
#     a
#     multiline
#     string"
#
#     search for an alias that does not exist
#     > help aliases "does not exist"
#     Error:
#       × std::help::alias_not_found
#        ╭─[entry #21:1:1]
#      1 │ help aliases "does not exist"
#        ·              ────────┬───────
#        ·                      ╰── alias not found
#        ╰────
export def "help aliases" [
    alias?: string  # the name of alias to get help on
    --find (-f): string  # string to find in alias names
] {
    let aliases = ($nu.scope.aliases | sort-by name)

    if not ($find | is-empty) {
        let found_aliases = ($aliases | where name =~ $find)

        if ($found_aliases | length) == 1 {
            show-alias ($found_aliases | get 0)
        } else {
            $found_aliases
        }
    } else if not ($alias | is-empty) {
        let found_alias = ($aliases | where name == $alias)

        if ($found_alias | is-empty) {
            alias-not-found-error (metadata $alias | get span)
        }

        show-alias ($found_alias | get 0)
    } else {
        $aliases
    }
}

def show-extern [extern: record] {
    if not ($extern.usage? | is-empty) {
        print $extern.usage
        print ""
    }

    print-help-header -n "Extern"
    print $" ($extern.name)"
}

# Show help on nushell externs.
export def "help externs" [
    extern?: string  # the name of extern to get help on
    --find (-f): string  # string to find in extern names
] {
    let externs = ($nu.scope.commands | where is_extern | select name module_name usage | sort-by name)

    if not ($find | is-empty) {
        let found_externs = ($externs | where name =~ $find)

        if ($found_externs | length) == 1 {
            show-extern ($found_externs | get 0)
        } else {
            $found_externs
        }
    } else if not ($extern | is-empty) {
        let found_extern = ($externs | where name == $extern)

        if ($found_extern | is-empty) {
            extern-not-found-error (metadata $extern | get span)
        }

        show-extern ($found_extern | get 0)
    } else {
        $externs
    }
}

def show-operator [operator: record] {
    print-help-header "Description"
    print $"    ($operator.description)"
    print ""
    print-help-header -n "Operator"
    print ($" ($operator.name) (char lparen)(ansi cyan_bold)($operator.operator)(ansi reset)(char rparen)")
    print-help-header -n "Type"
    print $" ($operator.type)"
    print-help-header -n "Precedence"
    print $" ($operator.precedence)"
}

# Show help on nushell operators.
#     search for string in operators names
#     > help operators --find Bit
#     ╭───┬─────────┬──────────┬────────┬───────────────────────────────────────┬────────────╮
#     │ # │  type   │ operator │  name  │              description              │ precedence │
#     ├───┼─────────┼──────────┼────────┼───────────────────────────────────────┼────────────┤
#     │ 0 │ Bitwise │ bit-and  │ BitAnd │ Performs a bitwise AND on two values. │         75 │
#     │ 1 │ Bitwise │ bit-or   │ BitOr  │ Performs a bitwise OR on two values.  │         60 │
#     │ 2 │ Bitwise │ bit-xor  │ BitXor │ Performs a bitwise XOR on two values. │         70 │
#     ╰───┴─────────┴──────────┴────────┴───────────────────────────────────────┴────────────╯
#
#     search help for single operator
#     > help operators NotRegexMatch
#     Description:
#         Checks if a value does not match a regular expression.
#
#     Operator: NotRegexMatch (!~)
#     Type: Comparison
#     Precedence: 80
#
#     search for an operator that does not exist
#     > help operator "does not exist"
#     Error:
#       × std::help::operator_not_found
#        ╭─[entry #21:1:1]
#      1 │ help operator "does not exist"
#        ·               ────────┬───────
#        ·                       ╰── operator not found
#        ╰────
export def "help operators" [
    operator?: string  # the name of operator to get help on
    --find (-f): string  # string to find in operator names
] {
    let operators = ([
        [type, operator, name, description, precedence];

        [Assignment, =, Assign, "Assigns a value to a variable.", 10]
        [Assignment, +=, PlusAssign, "Adds a value to a variable.", 10]
        [Assignment, ++=, AppendAssign, "Appends a list or a value to a variable.", 10]
        [Assignment, -=, MinusAssign, "Subtracts a value from a variable.", 10]
        [Assignment, *=, MultiplyAssign, "Multiplies a variable by a value.", 10]
        [Assignment, /=, DivideAssign, "Divides a variable by a value.", 10]
        [Comparison, ==, Equal, "Checks if two values are equal.", 80]
        [Comparison, !=, NotEqual, "Checks if two values are not equal.", 80]
        [Comparison, <, LessThan, "Checks if a value is less than another.", 80]
        [Comparison, <=, LessThanOrEqual, "Checks if a value is less than or equal to another.", 80]
        [Comparison, >, GreaterThan, "Checks if a value is greater than another.", 80]
        [Comparison, >=, GreaterThanOrEqual, "Checks if a value is greater than or equal to another.", 80]
        [Comparison, =~, RegexMatch, "Checks if a value matches a regular expression.", 80]
        [Comparison, !~, NotRegexMatch, "Checks if a value does not match a regular expression.", 80]
        [Comparison, in, In, "Checks if a value is in a list or string.", 80]
        [Comparison, not-in, NotIn, "Checks if a value is not in a list or string.", 80]
        [Comparison, starts-with, StartsWith, "Checks if a string starts with another.", 80]
        [Comparison, ends-with, EndsWith, "Checks if a string ends with another.", 80]
        [Comparison, not, UnaryNot, "Negates a value or expression.", 0]
        [Math, +, Plus, "Adds two values.", 90]
        [Math, ++, Append, "Appends two lists or a list and a value.", 80]
        [Math, -, Minus, "Subtracts two values.", 90]
        [Math, *, Multiply, "Multiplies two values.", 95]
        [Math, /, Divide, "Divides two values.", 95]
        [Math, //, FloorDivision, "Divides two values and floors the result.", 95]
        [Math, mod, Modulo, "Divides two values and returns the remainder.", 95]
        [Math, **, "Pow ", "Raises one value to the power of another.", 100]
        [Bitwise, bit-or, BitOr, "Performs a bitwise OR on two values.", 60]
        [Bitwise, bit-xor, BitXor, "Performs a bitwise XOR on two values.", 70]
        [Bitwise, bit-and, BitAnd, "Performs a bitwise AND on two values.", 75]
        [Bitwise, bit-shl, ShiftLeft, "Shifts a value left by another.", 85]
        [Bitwise, bit-shr, ShiftRight, "Shifts a value right by another.", 85]
        [Boolean, and, And, "Checks if two values are true.", 50]
        [Boolean, or, Or, "Checks if either value is true.", 40]
        [Boolean, xor, Xor, "Checks if one value is true and the other is false.", 45]
    ] | sort-by name)

    if not ($find | is-empty) {
        let found_operators = ($operators | where name =~ $find)

        if ($found_operators | length) == 1 {
            show-operator ($found_operators | get 0)
        } else {
            $found_operators
        }
    } else if not ($operator | is-empty) {
        let found_operator = ($operators | where name == $operator)

        if ($found_operator | is-empty) {
            operator-not-found-error (metadata $operator | get span)
        }

        show-operator ($found_operator | get 0)
    } else {
        $operators
    }
}

def show-command [command: record] {
    if not ($command.usage? | is-empty) {
        print $command.usage
    }
    if not ($command.extra_usage? | is-empty) {
        print ""
        print $command.extra_usage
    }

    if not ($command.search_terms? | is-empty) {
        print ""
        print-help-header -n "Search terms"
        print $" ($command.search_terms)"
    }

    if not ($command.module_name? | is-empty) {
        print ""
        print-help-header -n "Module"
        print $" ($command.module_name)"
    }

    if not ($command.category? | is-empty) {
        print ""
        print-help-header -n "Category"
        print $" ($command.category)"
    }

    print ""
    print "This command:"
    if ($command.creates_scope) {
        print $"- (ansi cyan)does create(ansi reset) a scope."
    } else {
        print $"- (ansi cyan)does not create(ansi reset) a scope."
    }
    if ($command.is_builtin) {
        print $"- (ansi cyan)is(ansi reset) a built-in command."
    } else {
        print $"- (ansi cyan)is not(ansi reset) a built-in command."
    }
    if ($command.is_sub) {
        print $"- (ansi cyan)is(ansi reset) a subcommand."
    } else {
        print $"- (ansi cyan)is not(ansi reset) a subcommand."
    }
    if ($command.is_plugin) {
        print $"- (ansi cyan)is part(ansi reset) of a plugin."
    } else {
        print $"- (ansi cyan)is not part(ansi reset) of a plugin."
    }
    if ($command.is_custom) {
        print $"- (ansi cyan)is(ansi reset) a custom command."
    } else {
        print $"- (ansi cyan)is not(ansi reset) a custom command."
    }
    if ($command.is_keyword) {
        print $"- (ansi cyan)is(ansi reset) a keyword."
    } else {
        print $"- (ansi cyan)is not(ansi reset) a keyword."
    }

    print ""
    print-help-header "Usage"
    for signature in $command.signatures {
        let signatures = ($signature | transpose | get column1)

        let parameters = ($signatures | get 0 | where parameter_type != input and parameter_type != output)

        let positionals = ($parameters | where parameter_type == positional and parameter_type != rest)
        let flags = ($parameters | where parameter_type != positional and parameter_type != rest)
        let is_rest = (not ($parameters | where parameter_type == rest | is-empty))

        let subcommands = ($nu.scope.commands | where name =~ $"^($command.name) " | select name usage)

        print -n "  > "
        print -n $"($command.name) "
        if not ($flags | is-empty) {
            print -n $"{flags} "
        }
        for param in $positionals {
            print -n $"<($param.parameter_name)> "
        }
        print ""

        if not ($subcommands | is-empty) {
            print ""
            print-help-header "Subcommands"
            for subcommand in $subcommands {
                print $"  (ansi teal)($subcommand.name)(ansi reset) - ($subcommand.usage)"
            }
        }

        print ""
        print-help-header "Flags"
        print $"  (ansi teal)-h(ansi reset), (ansi teal)--help(ansi reset) - Display the help message for this command"
        for flag in $flags {
            print -n $"  (ansi teal)-($flag.short_flag)(ansi reset), (ansi teal)--($flag.parameter_name)(ansi reset)"
            if not ($flag.syntax_shape | is-empty) {
                print -n $" <(ansi light_blue)($flag.syntax_shape)(ansi reset)>"
            }
            print $" - ($flag.description)"
        }

        print ""
        print-help-header "Signatures"
        for sig in $signatures {
           let input = ($sig | where parameter_type == input | get 0)
           let output = ($sig | where parameter_type == output | get 0)

           print -n $"  <($input.syntax_shape)> | ($command.name)"
           for positional in $positionals {
               print -n $" <($positional.syntax_shape)>"
           }
           print $" -> <($output.syntax_shape)>"
        }

        if (not ($positionals | is-empty)) or $is_rest {
            print ""
            print-help-header "Parameters"
            for positional in $positionals {
                print -n "  "
                if ($positional.is_optional) {
                    print -n "(optional) "
                }
                print $"(ansi teal)($positional.parameter_name)(ansi reset) <(ansi light_blue)($positional.syntax_shape)(ansi reset)>: ($positional.description)"
            }

            if $is_rest {
                let rest = ($parameters | where parameter_type == rest | get 0)
                print $"  ...(ansi teal)rest(ansi reset) <(ansi light_blue)($rest.syntax_shape)(ansi reset)>: ($rest.description)"
            }
        }
    }

    if not ($command.examples | is-empty) {
        print ""
        print-help-header -n "Examples"
        for example in $command.examples {
            print ""
            print $"  ($example.description)"
            print $"  > ($example.example | nu-highlight)"
            if not ($example.result | is-empty) {
                print $"  ($example.result)"
            }
        }
    }

    print ""
}

# Show help on nushell commands.
export def "help commands" [
    command?: string  # the name of command to get help on
    --find (-f): string  # string to find in command names and usage
] {
    let commands = ($nu.scope.commands | where not is_extern | reject is_extern | sort-by name)

    if not ($find | is-empty) {
        let found_commands = ($commands | where name =~ $find or search_terms =~ $find)

        if ($found_commands | length) == 1 {
            show-command ($found_commands | get 0)
        } else {
            $found_commands
        }
    } else if not ($command | is-empty) {
        let found_command = ($commands | where name == $command)

        if ($found_command | is-empty) {
            command-not-found-error (metadata $command | get span)
        }

        show-command ($found_command | get 0)
    } else {
        $commands
    }
=======
# Maintain a list of working directories and navigates them

# the directory stack
export-env {
    let-env DIRS_POSITION = 0
    let-env DIRS_LIST = [($env.PWD | path expand)]
}

# Add one or more directories to the list.
# PWD becomes first of the newly added directories.
export def-env "dirs add" [
    ...paths: string    # directory or directories to add to working list
    ] {
        mut abspaths = []
        for p in $paths {
            let exp = ($p | path expand)
            if ($exp | path type) != 'dir' {
                let span = (metadata $p).span
                error make {msg: "not a directory", label: {text: "not a directory", start: $span.start, end: $span.end } }
            }
        $abspaths = ($abspaths | append $exp)

        }
        let-env DIRS_LIST = ($env.DIRS_LIST | insert ($env.DIRS_POSITION + 1) $abspaths | flatten)
        let-env DIRS_POSITION = $env.DIRS_POSITION + 1

    _fetch 0
}

# Advance to the next directory in the list or wrap to beginning.
export def-env "dirs next" [
    N:int = 1   # number of positions to move.
] {
    _fetch $N    
}

# Back up to the previous directory or wrap to the end.
export def-env "dirs prev" [
    N:int = 1   # number of positions to move.
] {
    _fetch (-1 * $N)    
}

# Drop the current directory from the list, if it's not the only one.
# PWD becomes the next working directory
export def-env "dirs drop" [] {
    if ($env.DIRS_LIST | length) > 1 {
        let-env DIRS_LIST = (
            ($env.DIRS_LIST | take $env.DIRS_POSITION) 
            | append ($env.DIRS_LIST | skip ($env.DIRS_POSITION + 1))
        )
    }

    _fetch 0
}

# Display current working directories.
export def-env "dirs show" [] {
    mut out = []
    for $p in ($env.DIRS_LIST | enumerate) {
        $out = ($out | append [
            [active, path]; 
            [($p.index == $env.DIRS_POSITION), $p.item]
        ])
    }

    $out
}

# fetch item helper
def-env  _fetch [
    offset: int,    # signed change to position
] {
    # nushell 'mod' operator is really 'remainder', can return negative values.
    # see: https://stackoverflow.com/questions/13683563/whats-the-difference-between-mod-and-remainder    
    let pos = ($env.DIRS_POSITION 
                + $offset 
                + ($env.DIRS_LIST | length)
            ) mod ($env.DIRS_LIST | length)
    let-env DIRS_POSITION = $pos

    cd ($env.DIRS_LIST | get $pos )
}

def CRITICAL_LEVEL [] { 50 }
def ERROR_LEVEL    [] { 40 }
def WARNING_LEVEL  [] { 30 }
def INFO_LEVEL     [] { 20 }
def DEBUG_LEVEL    [] { 10 }

def parse-string-level [level: string] {
    (
        if $level == "CRITICAL" { (CRITICAL_LEVEL)}
        else if $level == "CRIT" { (CRITICAL_LEVEL)}
        else if $level == "ERROR" { (ERROR_LEVEL) }
        else if $level == "WARNING" { (WARNING_LEVEL) }
        else if $level == "WARN" { (WARNING_LEVEL) }
        else if $level == "INFO" { (INFO_LEVEL) }
        else if $level == "DEBUG" { (DEBUG_LEVEL) }
        else { (INFO_LEVEL) }
    )
}

def current-log-level [] {
    let env_level = ($env | get -i NU_LOG_LEVEL | default (INFO_LEVEL))

    try {
        ($env_level | into int)
    } catch {
        parse-string-level $env_level
    }
}

# Log critical message
export def "log critical" [message: string] {
    if (current-log-level) > (CRITICAL_LEVEL) { return }

    print --stderr $"(ansi red_bold)CRIT  ($message)(ansi reset)"
}
# Log error message
export def "log error" [message: string] {
    if (current-log-level) > (ERROR_LEVEL) { return }

    print --stderr $"(ansi red)ERROR ($message)(ansi reset)"
}
# Log warning message
export def "log warning" [message: string] {
    if (current-log-level) > (WARNING_LEVEL) { return }

    print --stderr $"(ansi yellow)WARN  ($message)(ansi reset)"
}
# Log info message
export def "log info" [message: string] {
    if (current-log-level) > (INFO_LEVEL) { return }

    print --stderr $"(ansi white)INFO  ($message)(ansi reset)"
}
# Log debug message
export def "log debug" [message: string] {
    if (current-log-level) > (DEBUG_LEVEL) { return }

    print --stderr $"(ansi default_dimmed)DEBUG ($message)(ansi reset)"
>>>>>>> f9cf1d94
}<|MERGE_RESOLUTION|>--- conflicted
+++ resolved
@@ -153,7 +153,150 @@
     }
 }
 
-<<<<<<< HEAD
+# Maintain a list of working directories and navigates them
+
+# the directory stack
+export-env {
+    let-env DIRS_POSITION = 0
+    let-env DIRS_LIST = [($env.PWD | path expand)]
+}
+
+# Add one or more directories to the list.
+# PWD becomes first of the newly added directories.
+export def-env "dirs add" [
+    ...paths: string    # directory or directories to add to working list
+    ] {
+        mut abspaths = []
+        for p in $paths {
+            let exp = ($p | path expand)
+            if ($exp | path type) != 'dir' {
+                let span = (metadata $p).span
+                error make {msg: "not a directory", label: {text: "not a directory", start: $span.start, end: $span.end } }
+            }
+        $abspaths = ($abspaths | append $exp)
+
+        }
+        let-env DIRS_LIST = ($env.DIRS_LIST | insert ($env.DIRS_POSITION + 1) $abspaths | flatten)
+        let-env DIRS_POSITION = $env.DIRS_POSITION + 1
+
+    _fetch 0
+}
+
+# Advance to the next directory in the list or wrap to beginning.
+export def-env "dirs next" [
+    N:int = 1   # number of positions to move.
+] {
+    _fetch $N    
+}
+
+# Back up to the previous directory or wrap to the end.
+export def-env "dirs prev" [
+    N:int = 1   # number of positions to move.
+] {
+    _fetch (-1 * $N)    
+}
+
+# Drop the current directory from the list, if it's not the only one.
+# PWD becomes the next working directory
+export def-env "dirs drop" [] {
+    if ($env.DIRS_LIST | length) > 1 {
+        let-env DIRS_LIST = (
+            ($env.DIRS_LIST | take $env.DIRS_POSITION) 
+            | append ($env.DIRS_LIST | skip ($env.DIRS_POSITION + 1))
+        )
+    }
+
+    _fetch 0
+}
+
+# Display current working directories.
+export def-env "dirs show" [] {
+    mut out = []
+    for $p in ($env.DIRS_LIST | enumerate) {
+        $out = ($out | append [
+            [active, path]; 
+            [($p.index == $env.DIRS_POSITION), $p.item]
+        ])
+    }
+
+    $out
+}
+
+# fetch item helper
+def-env  _fetch [
+    offset: int,    # signed change to position
+] {
+    # nushell 'mod' operator is really 'remainder', can return negative values.
+    # see: https://stackoverflow.com/questions/13683563/whats-the-difference-between-mod-and-remainder    
+    let pos = ($env.DIRS_POSITION 
+                + $offset 
+                + ($env.DIRS_LIST | length)
+            ) mod ($env.DIRS_LIST | length)
+    let-env DIRS_POSITION = $pos
+
+    cd ($env.DIRS_LIST | get $pos )
+}
+
+def CRITICAL_LEVEL [] { 50 }
+def ERROR_LEVEL    [] { 40 }
+def WARNING_LEVEL  [] { 30 }
+def INFO_LEVEL     [] { 20 }
+def DEBUG_LEVEL    [] { 10 }
+
+def parse-string-level [level: string] {
+    (
+        if $level == "CRITICAL" { (CRITICAL_LEVEL)}
+        else if $level == "CRIT" { (CRITICAL_LEVEL)}
+        else if $level == "ERROR" { (ERROR_LEVEL) }
+        else if $level == "WARNING" { (WARNING_LEVEL) }
+        else if $level == "WARN" { (WARNING_LEVEL) }
+        else if $level == "INFO" { (INFO_LEVEL) }
+        else if $level == "DEBUG" { (DEBUG_LEVEL) }
+        else { (INFO_LEVEL) }
+    )
+}
+
+def current-log-level [] {
+    let env_level = ($env | get -i NU_LOG_LEVEL | default (INFO_LEVEL))
+
+    try {
+        ($env_level | into int)
+    } catch {
+        parse-string-level $env_level
+    }
+}
+
+# Log critical message
+export def "log critical" [message: string] {
+    if (current-log-level) > (CRITICAL_LEVEL) { return }
+
+    print --stderr $"(ansi red_bold)CRIT  ($message)(ansi reset)"
+}
+# Log error message
+export def "log error" [message: string] {
+    if (current-log-level) > (ERROR_LEVEL) { return }
+
+    print --stderr $"(ansi red)ERROR ($message)(ansi reset)"
+}
+# Log warning message
+export def "log warning" [message: string] {
+    if (current-log-level) > (WARNING_LEVEL) { return }
+
+    print --stderr $"(ansi yellow)WARN  ($message)(ansi reset)"
+}
+# Log info message
+export def "log info" [message: string] {
+    if (current-log-level) > (INFO_LEVEL) { return }
+
+    print --stderr $"(ansi white)INFO  ($message)(ansi reset)"
+}
+# Log debug message
+export def "log debug" [message: string] {
+    if (current-log-level) > (DEBUG_LEVEL) { return }
+
+    print --stderr $"(ansi default_dimmed)DEBUG ($message)(ansi reset)"
+}
+
 def error-fmt [] {
     $"(ansi red)($in)(ansi reset)"
 }
@@ -782,148 +925,4 @@
     } else {
         $commands
     }
-=======
-# Maintain a list of working directories and navigates them
-
-# the directory stack
-export-env {
-    let-env DIRS_POSITION = 0
-    let-env DIRS_LIST = [($env.PWD | path expand)]
-}
-
-# Add one or more directories to the list.
-# PWD becomes first of the newly added directories.
-export def-env "dirs add" [
-    ...paths: string    # directory or directories to add to working list
-    ] {
-        mut abspaths = []
-        for p in $paths {
-            let exp = ($p | path expand)
-            if ($exp | path type) != 'dir' {
-                let span = (metadata $p).span
-                error make {msg: "not a directory", label: {text: "not a directory", start: $span.start, end: $span.end } }
-            }
-        $abspaths = ($abspaths | append $exp)
-
-        }
-        let-env DIRS_LIST = ($env.DIRS_LIST | insert ($env.DIRS_POSITION + 1) $abspaths | flatten)
-        let-env DIRS_POSITION = $env.DIRS_POSITION + 1
-
-    _fetch 0
-}
-
-# Advance to the next directory in the list or wrap to beginning.
-export def-env "dirs next" [
-    N:int = 1   # number of positions to move.
-] {
-    _fetch $N    
-}
-
-# Back up to the previous directory or wrap to the end.
-export def-env "dirs prev" [
-    N:int = 1   # number of positions to move.
-] {
-    _fetch (-1 * $N)    
-}
-
-# Drop the current directory from the list, if it's not the only one.
-# PWD becomes the next working directory
-export def-env "dirs drop" [] {
-    if ($env.DIRS_LIST | length) > 1 {
-        let-env DIRS_LIST = (
-            ($env.DIRS_LIST | take $env.DIRS_POSITION) 
-            | append ($env.DIRS_LIST | skip ($env.DIRS_POSITION + 1))
-        )
-    }
-
-    _fetch 0
-}
-
-# Display current working directories.
-export def-env "dirs show" [] {
-    mut out = []
-    for $p in ($env.DIRS_LIST | enumerate) {
-        $out = ($out | append [
-            [active, path]; 
-            [($p.index == $env.DIRS_POSITION), $p.item]
-        ])
-    }
-
-    $out
-}
-
-# fetch item helper
-def-env  _fetch [
-    offset: int,    # signed change to position
-] {
-    # nushell 'mod' operator is really 'remainder', can return negative values.
-    # see: https://stackoverflow.com/questions/13683563/whats-the-difference-between-mod-and-remainder    
-    let pos = ($env.DIRS_POSITION 
-                + $offset 
-                + ($env.DIRS_LIST | length)
-            ) mod ($env.DIRS_LIST | length)
-    let-env DIRS_POSITION = $pos
-
-    cd ($env.DIRS_LIST | get $pos )
-}
-
-def CRITICAL_LEVEL [] { 50 }
-def ERROR_LEVEL    [] { 40 }
-def WARNING_LEVEL  [] { 30 }
-def INFO_LEVEL     [] { 20 }
-def DEBUG_LEVEL    [] { 10 }
-
-def parse-string-level [level: string] {
-    (
-        if $level == "CRITICAL" { (CRITICAL_LEVEL)}
-        else if $level == "CRIT" { (CRITICAL_LEVEL)}
-        else if $level == "ERROR" { (ERROR_LEVEL) }
-        else if $level == "WARNING" { (WARNING_LEVEL) }
-        else if $level == "WARN" { (WARNING_LEVEL) }
-        else if $level == "INFO" { (INFO_LEVEL) }
-        else if $level == "DEBUG" { (DEBUG_LEVEL) }
-        else { (INFO_LEVEL) }
-    )
-}
-
-def current-log-level [] {
-    let env_level = ($env | get -i NU_LOG_LEVEL | default (INFO_LEVEL))
-
-    try {
-        ($env_level | into int)
-    } catch {
-        parse-string-level $env_level
-    }
-}
-
-# Log critical message
-export def "log critical" [message: string] {
-    if (current-log-level) > (CRITICAL_LEVEL) { return }
-
-    print --stderr $"(ansi red_bold)CRIT  ($message)(ansi reset)"
-}
-# Log error message
-export def "log error" [message: string] {
-    if (current-log-level) > (ERROR_LEVEL) { return }
-
-    print --stderr $"(ansi red)ERROR ($message)(ansi reset)"
-}
-# Log warning message
-export def "log warning" [message: string] {
-    if (current-log-level) > (WARNING_LEVEL) { return }
-
-    print --stderr $"(ansi yellow)WARN  ($message)(ansi reset)"
-}
-# Log info message
-export def "log info" [message: string] {
-    if (current-log-level) > (INFO_LEVEL) { return }
-
-    print --stderr $"(ansi white)INFO  ($message)(ansi reset)"
-}
-# Log debug message
-export def "log debug" [message: string] {
-    if (current-log-level) > (DEBUG_LEVEL) { return }
-
-    print --stderr $"(ansi default_dimmed)DEBUG ($message)(ansi reset)"
->>>>>>> f9cf1d94
 }