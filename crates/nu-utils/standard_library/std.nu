# std.nu, `used` to load all standard library components

<<<<<<< HEAD
# ----------- sub modules to be loaded as part of stdlib ------------------
# (choose flavor of import that puts your functions in the right namespace)
# This imports into std top-level namespace: std <subcommand>
# export use dirs.nu *
# This imports into std *sub* namespace: std dirs <subcommand>
# export use dirs.nu
# You could also advise the user to `use` your submodule directly
# to put the subcommands at the top level: dirs <subcommand>

export use dirs.nu
export use xml.nu
# the directory stack -- export-env from submodule doesn't work?
export-env {
    let-env DIRS_POSITION = 0
    let-env DIRS_LIST = [($env.PWD | path expand)]
=======
# Universal assert command
#
# If the condition is not true, it generates an error.
#
# # Example
#
# ```nushell
# >_ assert (3 == 3)
# >_ assert (42 == 3)
# Error:
#   × Assertion failed: 
#     ╭─[myscript.nu:11:1]
#  11 │ assert (3 == 3)
#  12 │ assert (42 == 3)
#     ·         ───┬────
#     ·            ╰── It is not true.
#  13 │
#     ╰────
# ```
#
# The --error-label flag can be used if you want to create a custom assert command:
# ```
# def "assert even" [number: int] {
#     assert ($number mod 2 == 0) --error-label {
#         start: (metadata $number).span.start,
#         end: (metadata $number).span.end,
#         text: $"($number) is not an even number",
#     }
# }
# ```
export def assert [
    condition: bool, # Condition, which should be true 
    message?: string, # Optional error message
    --error-label: record # Label for `error make` if you want to create a custom assert
] {
    if $condition { return }
    let span = (metadata $condition).span
    error make {
        msg: ($message | default "Assertion failed."),
        label: ($error_label | default {
            text: "It is not true.",
            start: (metadata $condition).span.start,
            end: (metadata $condition).span.end
        })
    }
>>>>>>> 8b185a40
}

# Assert that executing the code generates an error
#
# For more documentation see the assert command
# 
# # Examples
#
# > assert error {|| missing_command} # passes
# > assert error {|| 12} # fails
export def "assert error" [
    code: closure,
    message?: string
] {
    let error_raised = (try { do $code; false } catch { true })
    assert ($error_raised) $message --error-label {
        start: (metadata $code).span.start
        end: (metadata $code).span.end
        text: $"There were no error during code execution: (view source $code)"
    }
}

# Assert $left == $right
#
# For more documentation see the assert command
#
# # Examples
# 
# > assert equal 1 1 # passes
# > assert equal (0.1 + 0.2) 0.3
# > assert equal 1 2 # fails
export def "assert equal" [left: any, right: any, message?: string] {
    assert ($left == $right) $message --error-label {
        start: (metadata $left).span.start
        end: (metadata $right).span.end
        text: $"They are not equal. Left = ($left). Right = ($right)."
    }
}

# Assert $left != $right
#
# For more documentation see the assert command
#
# # Examples
#
# > assert not equal 1 2 # passes
# > assert not equal 1 "apple" # passes
# > assert not equal 7 7 # fails
export def "assert not equal" [left: any, right: any, message?: string] {
    assert ($left != $right) $message --error-label {
        start: (metadata $left).span.start
        end: (metadata $right).span.end
        text: $"They both are ($left)."
    }
}

# Assert $left <= $right
#
# For more documentation see the assert command
#
# # Examples
#
# > assert less or equal 1 2 # passes
# > assert less or equal 1 1 # passes
# > assert less or equal 1 0 # fails
export def "assert less or equal" [left: any, right: any, message?: string] {
    assert ($left <= $right) $message --error-label {
        start: (metadata $left).span.start
        end: (metadata $right).span.end
        text: $"Left: ($left), Right: ($right)"
    }
}

# Assert $left < $right
#
# For more documentation see the assert command
#
# # Examples
#
# > assert less 1 2 # passes
# > assert less 1 1 # fails
export def "assert less" [left: any, right: any, message?: string] {
    assert ($left < $right) $message --error-label {
        start: (metadata $left).span.start
        end: (metadata $right).span.end
        text: $"Left: ($left), Right: ($right)"
    }
}

# Assert $left > $right
#
# For more documentation see the assert command
#
# # Examples
#
# > assert greater 2 1 # passes
# > assert greater 2 2 # fails
export def "assert greater" [left: any, right: any, message?: string] {
    assert ($left > $right) $message --error-label {
        start: (metadata $left).span.start
        end: (metadata $right).span.end
        text: $"Left: ($left), Right: ($right)"
    }
}

# Assert $left >= $right
#
# For more documentation see the assert command
#
# # Examples
#
# > assert greater or equal 2 1 # passes
# > assert greater or equal 2 2 # passes
# > assert greater or equal 1 2 # fails
export def "assert greater or equal" [left: any, right: any, message?: string] {
    assert ($left >= $right) $message --error-label {
        start: (metadata $left).span.start
        end: (metadata $right).span.end
        text: $"Left: ($left), Right: ($right)"
    }
}

# Assert length of $left is $right
#
# For more documentation see the assert command
#
# # Examples
#
# > assert length [0, 0] 2 # passes
# > assert length [0] 3 # fails
export def "assert length" [left: list, right: int, message?: string] {
    assert (($left | length) == $right) $message --error-label {
        start: (metadata $left).span.start
        end: (metadata $right).span.end
        text: $"Length of ($left) is ($left | length), not ($right)"
    }
}

# Assert that ($left | str contains $right)
#
# For more documentation see the assert command
#
# # Examples
#
# > assert str contains "arst" "rs" # passes
# > assert str contains "arst" "k" # fails
export def "assert str contains" [left: string, right: string, message?: string] {
    assert ($left | str contains $right) $message --error-label {
        start: (metadata $left).span.start
        end: (metadata $right).span.end
        text: $"'($left)' does not contain '($right)'."
    }
}

# Add the given paths to the PATH.
#
# # Example
# - adding some dummy paths to an empty PATH
# ```nushell
# >_ with-env [PATH []] {
#     std path add "foo"
#     std path add "bar" "baz"
#     std path add "fooo" --append
#
#     assert equal $env.PATH ["bar" "baz" "foo" "fooo"]
#
#     print (std path add "returned" --ret)
# }
# ╭───┬──────────╮
# │ 0 │ returned │
# │ 1 │ bar      │
# │ 2 │ baz      │
# │ 3 │ foo      │
# │ 4 │ fooo     │
# ╰───┴──────────╯
# ```
export def-env "path add" [
    --ret (-r)  # return $env.PATH, useful in pipelines to avoid scoping.
    --append (-a)  # append to $env.PATH instead of prepending to.
    ...paths  # the paths to add to $env.PATH.
] {
    let-env PATH = (
        $env.PATH
        | if $append { append $paths }
        else { prepend $paths }
    )

    if $ret {
        $env.PATH
    }
}

# Maintain a list of working directories and navigates them

# the directory stack
export-env {
    let-env DIRS_POSITION = 0
    let-env DIRS_LIST = [($env.PWD | path expand)]
}

# Add one or more directories to the list.
# PWD becomes first of the newly added directories.
export def-env "dirs add" [
    ...paths: string    # directory or directories to add to working list
    ] {
        mut abspaths = []
        for p in $paths {
            let exp = ($p | path expand)
            if ($exp | path type) != 'dir' {
                let span = (metadata $p).span
                error make {msg: "not a directory", label: {text: "not a directory", start: $span.start, end: $span.end } }
            }
        $abspaths = ($abspaths | append $exp)

        }
        let-env DIRS_LIST = ($env.DIRS_LIST | insert ($env.DIRS_POSITION + 1) $abspaths | flatten)
        let-env DIRS_POSITION = $env.DIRS_POSITION + 1

    _fetch 0
}

# Advance to the next directory in the list or wrap to beginning.
export def-env "dirs next" [
    N:int = 1   # number of positions to move.
] {
    _fetch $N    
}

# Back up to the previous directory or wrap to the end.
export def-env "dirs prev" [
    N:int = 1   # number of positions to move.
] {
    _fetch (-1 * $N)    
}

# Drop the current directory from the list, if it's not the only one.
# PWD becomes the next working directory
export def-env "dirs drop" [] {
    if ($env.DIRS_LIST | length) > 1 {
        let-env DIRS_LIST = (
            ($env.DIRS_LIST | take $env.DIRS_POSITION) 
            | append ($env.DIRS_LIST | skip ($env.DIRS_POSITION + 1))
        )
    }

    _fetch 0
}

# Display current working directories.
export def-env "dirs show" [] {
    mut out = []
    for $p in ($env.DIRS_LIST | enumerate) {
        $out = ($out | append [
            [active, path]; 
            [($p.index == $env.DIRS_POSITION), $p.item]
        ])
    }

    $out
}

# fetch item helper
def-env  _fetch [
    offset: int,    # signed change to position
] {
    # nushell 'mod' operator is really 'remainder', can return negative values.
    # see: https://stackoverflow.com/questions/13683563/whats-the-difference-between-mod-and-remainder    
    let pos = ($env.DIRS_POSITION 
                + $offset 
                + ($env.DIRS_LIST | length)
            ) mod ($env.DIRS_LIST | length)
    let-env DIRS_POSITION = $pos

    cd ($env.DIRS_LIST | get $pos )
}

def CRITICAL_LEVEL [] { 50 }
def ERROR_LEVEL    [] { 40 }
def WARNING_LEVEL  [] { 30 }
def INFO_LEVEL     [] { 20 }
def DEBUG_LEVEL    [] { 10 }

def parse-string-level [level: string] {
    (
        if $level == "CRITICAL" { (CRITICAL_LEVEL)}
        else if $level == "CRIT" { (CRITICAL_LEVEL)}
        else if $level == "ERROR" { (ERROR_LEVEL) }
        else if $level == "WARNING" { (WARNING_LEVEL) }
        else if $level == "WARN" { (WARNING_LEVEL) }
        else if $level == "INFO" { (INFO_LEVEL) }
        else if $level == "DEBUG" { (DEBUG_LEVEL) }
        else { (INFO_LEVEL) }
    )
}

def current-log-level [] {
    let env_level = ($env | get -i NU_LOG_LEVEL | default (INFO_LEVEL))

    try {
        ($env_level | into int)
    } catch {
        parse-string-level $env_level
    }
}

def now [] {
    date now | date format "%Y-%m-%dT%H:%M:%S%.3f"
}

# Log critical message
export def "log critical" [message: string] {
    if (current-log-level) > (CRITICAL_LEVEL) { return }

    print --stderr $"(ansi red_bold)CRT|(now)|($message)(ansi reset)"
}
# Log error message
export def "log error" [message: string] {
    if (current-log-level) > (ERROR_LEVEL) { return }

    print --stderr $"(ansi red)ERR|(now)|($message)(ansi reset)"
}
# Log warning message
export def "log warning" [message: string] {
    if (current-log-level) > (WARNING_LEVEL) { return }

    print --stderr $"(ansi yellow)WRN|(now)|($message)(ansi reset)"
}
# Log info message
export def "log info" [message: string] {
    if (current-log-level) > (INFO_LEVEL) { return }

    print --stderr $"(ansi white)INF|(now)|($message)(ansi reset)"
}
# Log debug message
export def "log debug" [message: string] {
    if (current-log-level) > (DEBUG_LEVEL) { return }

    print --stderr $"(ansi default_dimmed)DBG|(now)|($message)(ansi reset)"
}<|MERGE_RESOLUTION|>--- conflicted
+++ resolved
@@ -1,22 +1,5 @@
 # std.nu, `used` to load all standard library components
 
-<<<<<<< HEAD
-# ----------- sub modules to be loaded as part of stdlib ------------------
-# (choose flavor of import that puts your functions in the right namespace)
-# This imports into std top-level namespace: std <subcommand>
-# export use dirs.nu *
-# This imports into std *sub* namespace: std dirs <subcommand>
-# export use dirs.nu
-# You could also advise the user to `use` your submodule directly
-# to put the subcommands at the top level: dirs <subcommand>
-
-export use dirs.nu
-export use xml.nu
-# the directory stack -- export-env from submodule doesn't work?
-export-env {
-    let-env DIRS_POSITION = 0
-    let-env DIRS_LIST = [($env.PWD | path expand)]
-=======
 # Universal assert command
 #
 # If the condition is not true, it generates an error.
@@ -62,7 +45,6 @@
             end: (metadata $condition).span.end
         })
     }
->>>>>>> 8b185a40
 }
 
 # Assert that executing the code generates an error
