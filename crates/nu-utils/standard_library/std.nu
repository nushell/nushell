--- conflicted
+++ resolved
@@ -384,8 +384,6 @@
 
     print --stderr $"(ansi default_dimmed)DBG|(now)|($message)(ansi reset)"
 }
-
-<<<<<<< HEAD
 
 # Utility functions to read, change and create XML data in format supported
 # by `to xml` and `from xml` commands
@@ -591,7 +589,9 @@
             },
             _ => (error make {msg: 'Can insert entry only into content of a tag node'})
         }
-=======
+    }
+}
+                            
 # print a command name as dimmed and italic
 def pretty-command [] {
     let command = $in
@@ -698,6 +698,5 @@
 
     if (not $no_notify) and ($nu.os-info.name == linux) {
         notify-send "std clip" "saved to clipboard"
->>>>>>> 22142bd4
     }
 }