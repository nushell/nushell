--- conflicted
+++ resolved
@@ -1,6 +1,5 @@
 use std.nu *
 
-<<<<<<< HEAD
 # show a test record in a pretty way
 #
 # `$in` must be a `record<file: string, module: string, name: string, pass: bool>`.
@@ -21,9 +20,18 @@
     ] | str join
 }
 
-def main [] {
+# Test executor
+#
+# It executes exported "test_*" commands in "test_*" modules
+def main [
+    --path: path, # Path to look for tests. Default: directory of this file.
+    --module: string, # Module to run tests. Default: all test modules found.
+    --command: string, # Test command to run. Default: all test command found in the files.
+    --list, # Do not run any tests, just list them (dry run)
+] {
     let tests = (
-        ls ($env.FILE_PWD | path join "test_*.nu") | each {|row| {file: $row.name name: ($row.name | path parse | get stem)}}
+        ls ($path | default $env.FILE_PWD | path join "test_*.nu")
+        | each {|row| {file: $row.name name: ($row.name | path parse | get stem)}}
         | upsert test {|module|
             nu -c $'use ($module.file) *; $nu.scope.commands | select name module_name | to nuon'
             | from nuon
@@ -33,7 +41,22 @@
         }
         | flatten
         | rename file module name
-        | upsert pass {|test|
+    )
+
+    if $list {
+        return ($tests | select module name file)
+    }
+
+    let tests_to_run = (if not ($command | is-empty) {
+        $tests | where name == $command
+    } else if not ($module | is-empty) {
+        $tests | where module == $module
+    } else {
+        $tests
+    })
+
+    let tests = (
+        $tests_to_run | upsert pass {|test|
             log info $"Run test ($test.module) ($test.name)"
             try {
                 nu -c $'use ($test.file) ($test.name); ($test.name)'
@@ -55,59 +78,6 @@
             label: {
                 text: $text
             }
-=======
-def collect-modules [
-    path: path,
-    module?: string
-] {
-    let tests_path = ($path | default $env.FILE_PWD)
-    let module_search = ($module | default "test_*")
-    (ls ($tests_path | path join $"**/($module_search).nu") -f | get name)    
-}
-
-def collect-commands [
-    test_file: string,
-    module_name: string,
-    command?: string
-] {
-    let commands = (
-        nu -c $'use ($test_file) *; $nu.scope.commands | select name module_name | to nuon'
-        | from nuon
-        | where module_name == $module_name
-        | where ($it.name | str starts-with "test_")
-        | get name
-    )
-    if $command == null {
-        $commands
-    } else {
-        $commands | where $it == $command
-    }
-}
-
-# Test executor
-#
-# It executes exported "test_*" commands in "test_*" modules
-def main [
-    --path: path, # Path to look for tests. Default: directory of this file.
-    --module: string, # Module to run tests. Default: all test modules found.
-    --command: string, # Test command to run. Default: all test command found in the files.
-    --list, # Do not run any tests, just list them (dry run)
-] {
-    let dry_run = ($list | default false)
-    for test_file in (collect-modules $path $module) {
-        let $module_name = ($test_file | path parse).stem
-
-        log info $"Run tests in ($module_name)"
-        let tests = (collect-commands $test_file $module_name $command)
-
-        for test_case in $tests {
-            log debug $"Run test ($module_name) ($test_case)"
-            if $dry_run {
-                continue
-            }
-
-            nu -c $'use ($test_file) ($test_case); ($test_case)'
->>>>>>> 77d33766
         }
     }
 }