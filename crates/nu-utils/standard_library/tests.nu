--- conflicted
+++ resolved
@@ -1,87 +1,3 @@
-<<<<<<< HEAD
-use std.nu
-
-def test_assert [] {
-    def test_failing [code: closure] {
-        let code_did_run = (try { do $code; true } catch { false })
-
-        if $code_did_run {
-            error make {msg: (view source $code)}
-        }
-    }
-
-    std assert true
-    std assert (1 + 2 == 3)
-    test_failing { std assert false }
-    test_failing { std assert (1 + 2 == 4) }
-
-    std assert eq (1 + 2) 3
-    std assert eq 1 1.0
-    test_failing { std assert eq 1 "foo" }
-    test_failing { std assert eq (1 + 2) 4) }
-
-    std assert ne (1 + 2) 4
-    std assert ne 1 "foo"
-    std assert ne (1 + 2) 3)
-}
-
-def tests [] {
-    use std.nu assert
-
-    let branches = {
-        1: { -1 }
-        2: { -2 }
-    }
-
-    assert ((std match 1 $branches) == -1)
-    assert ((std match 2 $branches) == -2)
-    assert ((std match 3 $branches) == $nothing)
-
-    assert ((std match 1 $branches { 0 }) == -1)
-    assert ((std match 2 $branches { 0 }) == -2)
-    assert ((std match 3 $branches { 0 }) == 0)
-}
-
-def test_path_add [] {
-    use std.nu "assert eq"
-
-    with-env [PATH []] {
-        assert eq $env.PATH []
-
-        std path add "/foo/"
-        assert eq $env.PATH ["/foo/"]
-
-        std path add "/bar/" "/baz/"
-        assert eq $env.PATH ["/bar/", "/baz/", "/foo/"]
-
-        let-env PATH = []
-
-        std path add "foo"
-        std path add "bar" "baz" --append
-        assert eq $env.PATH ["foo", "bar", "baz"]
-
-        assert eq (std path add "fooooo" --ret) ["fooooo", "foo", "bar", "baz"]
-        assert eq $env.PATH ["fooooo", "foo", "bar", "baz"]
-    }
-}
-
-
-def test_dirs [] {
-
-    def "myassert" [
-        predicate: bool
-        msg?:string = "..."
-        --verbose = false (-v)  # enable to see successful tests
-    ] {
-        if not $predicate {
-            let span = (metadata $predicate).span
-            error make {msg: $"Assertion failed checking ($msg)",
-                        label: {text: "Condition not true" start: $span.start end: $span.end}}
-        } else {
-            if $verbose {
-                echo $"check succeeded: ($msg)"
-            }
-=======
 def main [] {
     for test_file in (ls ($env.FILE_PWD | path join "test_*.nu") -f | get name) {
         let $module_name = ($test_file | path parse).stem
@@ -98,7 +14,6 @@
         for test_case in $tests {
             echo $"(ansi default_dimmed)DEBUG Run test ($module_name)/($test_case)(ansi reset)"
             nu -c $'use ($test_file) ($test_case); ($test_case)'
->>>>>>> 7095d899
         }
     }
 }