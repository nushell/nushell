use std.nu *

# show a test record in a pretty way
#
# `$in` must be a `record<file: string, module: string, name: string, pass: bool>`.
#
# the output would be like
# - "<indentation> x <module> <test>" all in red if failed
# - "<indentation>   <module> <test>" all in green if passed
def show-pretty-test [indent: int = 4] {
    let test = $in

    [
        (" " * $indent)
        (if $test.pass { ansi green } else { ansi red})
        (if $test.pass { " " } else { char failed})
        " "
        $"($test.module) ($test.name)"
        (ansi reset)
    ] | str join
}

def throw-error [error: record] {
    error make {
        msg: $"(ansi red)($error.msg)(ansi reset)"
        label: {
            text: ($error.label)
            start: $error.span.start
            end: $error.span.end
        }
    }
}

# Test executor
#
# It executes exported "test_*" commands in "test_*" modules
def main [
    --path: path, # Path to look for tests. Default: directory of this file.
    --module: string, # Module to run tests. Default: all test modules found.
    --command: string, # Test command to run. Default: all test command found in the files.
    --list, # list the selected tests without running them.
] {
    let module_search_pattern = ({
        stem: ($module | default "test_*")
        extension: nu
    } | path join)

    if not ($path | is-empty) {
        if not ($path | path exists) {
            throw-error {
                msg: "directory_not_found"
                label: "no such directory"
                span: (metadata $path | get span)
            }
        }
    }

    let path = ($path | default $env.FILE_PWD)

    if not ($module | is-empty) {
        if not ($path | path join $module_search_pattern | path exists) {
            throw-error {
                msg: "module_not_found"
                label: $"no such module in ($path)"
                span: (metadata $module | get span)
            }
        }
    }

    let tests = (
        ls ($path | path join $module_search_pattern)
        | each {|row| {file: $row.name name: ($row.name | path parse | get stem)}}
        | upsert test {|module|
            nu -c $'use ($module.file) *; $nu.scope.commands | select name module_name | to nuon'
            | from nuon
            | where module_name == $module.name
            | where ($it.name | str starts-with "test_")
            | get name
        }
        | flatten
        | rename file module name
    )

    let tests_to_run = (if not ($command | is-empty) {
        $tests | where name == $command
    } else if not ($module | is-empty) {
        $tests | where module == $module
    } else {
        $tests
    })

    if $list {
        return ($tests_to_run | select module name file)
    }

    if ($tests_to_run | is-empty) {
        error make --unspanned {msg: "no test to run"}
    }

<<<<<<< HEAD
def test_xml [] {
    use xml.nu *
    use std.nu "assert eq"

    let sample_xml = ('<a><b><c a="b"></c></b><c></c><d><e>z</e><e>x</e></d></a>' | from xml)

    assert eq ($sample_xml | xaccess [a]) [$sample_xml]
    assert eq ($sample_xml | xaccess [*]) [$sample_xml]
    assert eq ($sample_xml | xaccess [* d e]) [[tag, attributes, content]; [e, {}, [[tag, attributes, content]; [null, null, z]]], [e, {}, [[tag, attributes, content]; [null, null, x]]]]
    assert eq ($sample_xml | xaccess [* d e 1]) [[tag, attributes, content]; [e, {}, [[tag, attributes, content]; [null, null, x]]]]
    assert eq ($sample_xml | xupdate [*] {|x| $x | update attributes {i: j}}) ('<a i="j"><b><c a="b"></c></b><c></c><d><e>z</e><e>x</e></d></a>' | from xml)
    assert eq ($sample_xml | xupdate [* d e *] {|x| $x | update content 'nushell'}) ('<a><b><c a="b"></c></b><c></c><d><e>nushell</e><e>nushell</e></d></a>' | from xml)
    
}

def main [] {
    test_assert
    tests
    test_path_add
    test_dirs
    test_xml
=======
    let tests = (
        $tests_to_run
        | group-by module
        | transpose name tests
        | each {|module|
            log info $"Running tests in ($module.name)"
            $module.tests | each {|test|
                log debug $"Running test ($test.name)"
                let did_pass = (try {
                    nu -c $'use ($test.file) ($test.name); ($test.name)'
                    true
                } catch { false })

                $test | merge ({pass: $did_pass})
            }
        }
        | flatten
    )

    if not ($tests | where not pass | is-empty) {
        let text = ([
            $"(ansi purple)some tests did not pass (char lparen)see complete errors above(char rparen):(ansi reset)"
            ""
            ($tests | each {|test| ($test | show-pretty-test 4)} | str join "\n")
            ""
        ] | str join "\n")

        error make --unspanned { msg: $text }
    }
>>>>>>> 8b185a40
}<|MERGE_RESOLUTION|>--- conflicted
+++ resolved
@@ -80,7 +80,6 @@
         | flatten
         | rename file module name
     )
-
     let tests_to_run = (if not ($command | is-empty) {
         $tests | where name == $command
     } else if not ($module | is-empty) {
@@ -97,29 +96,6 @@
         error make --unspanned {msg: "no test to run"}
     }
 
-<<<<<<< HEAD
-def test_xml [] {
-    use xml.nu *
-    use std.nu "assert eq"
-
-    let sample_xml = ('<a><b><c a="b"></c></b><c></c><d><e>z</e><e>x</e></d></a>' | from xml)
-
-    assert eq ($sample_xml | xaccess [a]) [$sample_xml]
-    assert eq ($sample_xml | xaccess [*]) [$sample_xml]
-    assert eq ($sample_xml | xaccess [* d e]) [[tag, attributes, content]; [e, {}, [[tag, attributes, content]; [null, null, z]]], [e, {}, [[tag, attributes, content]; [null, null, x]]]]
-    assert eq ($sample_xml | xaccess [* d e 1]) [[tag, attributes, content]; [e, {}, [[tag, attributes, content]; [null, null, x]]]]
-    assert eq ($sample_xml | xupdate [*] {|x| $x | update attributes {i: j}}) ('<a i="j"><b><c a="b"></c></b><c></c><d><e>z</e><e>x</e></d></a>' | from xml)
-    assert eq ($sample_xml | xupdate [* d e *] {|x| $x | update content 'nushell'}) ('<a><b><c a="b"></c></b><c></c><d><e>nushell</e><e>nushell</e></d></a>' | from xml)
-    
-}
-
-def main [] {
-    test_assert
-    tests
-    test_path_add
-    test_dirs
-    test_xml
-=======
     let tests = (
         $tests_to_run
         | group-by module
@@ -149,5 +125,4 @@
 
         error make --unspanned { msg: $text }
     }
->>>>>>> 8b185a40
 }