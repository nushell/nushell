--- conflicted
+++ resolved
@@ -30,17 +30,10 @@
 
 # The prompt indicators are environmental variables that represent
 # the state of the prompt
-<<<<<<< HEAD
-let-env PROMPT_INDICATOR = {|| "〉" }
+let-env PROMPT_INDICATOR = {|| "> " }
 let-env PROMPT_INDICATOR_VI_INSERT = {|| ": " }
-let-env PROMPT_INDICATOR_VI_NORMAL = {|| "〉" }
+let-env PROMPT_INDICATOR_VI_NORMAL = {|| "> " }
 let-env PROMPT_MULTILINE_INDICATOR = {|| "::: " }
-=======
-let-env PROMPT_INDICATOR = { "> " }
-let-env PROMPT_INDICATOR_VI_INSERT = { ": " }
-let-env PROMPT_INDICATOR_VI_NORMAL = { "> " }
-let-env PROMPT_MULTILINE_INDICATOR = { "::: " }
->>>>>>> 12483fac
 
 # Specifies how environment variables are:
 # - converted from a string to a value on Nushell startup (from_string)
