[package]
authors = ["The Nushell Project Developers"]
description = "Nushell's internal protocols, including its abstract syntax tree"
repository = "https://github.com/nushell/nushell/tree/main/crates/nu-protocol"
edition = "2024"
license = "MIT"
name = "nu-protocol"
version = "0.104.2"

# See more keys and their definitions at https://doc.rust-lang.org/cargo/reference/manifest.html

[lib]
bench = false

[lints]
workspace = true

[dependencies]
<<<<<<< HEAD
nu-utils = { path = "../nu-utils", version = "0.97.2" }
nu-path = { path = "../nu-path", version = "0.97.2" }
nu-system = { path = "../nu-system", version = "0.97.2" }
nu-derive-value = { path = "../nu-derive-value", version = "0.97.2" }
reedline = { git = "https://github.com/mrdgo/reedline.git", branch = "main" }
=======
nu-utils = { path = "../nu-utils", version = "0.104.2", default-features = false }
nu-glob = { path = "../nu-glob", version = "0.104.2" }
nu-path = { path = "../nu-path", version = "0.104.2" }
nu-system = { path = "../nu-system", version = "0.104.2" }
nu-derive-value = { path = "../nu-derive-value", version = "0.104.2" }
>>>>>>> 440b9c8e

brotli = { workspace = true, optional = true }
bytes = { workspace = true }
chrono = { workspace = true, features = ["serde", "std", "unstable-locales"], default-features = false }
chrono-humanize = { workspace = true }
dirs = { workspace = true }
fancy-regex = { workspace = true }
heck = { workspace = true }
indexmap = { workspace = true }
lru = { workspace = true }
miette = { workspace = true, features = ["fancy-no-backtrace"] }
num-format = { workspace = true }
rmp-serde = { workspace = true, optional = true }
serde = { workspace = true }
serde_json = { workspace = true }
strum = { workspace = true }
strum_macros = { workspace = true }
thiserror = "2.0.12"
typetag = "0.2"
os_pipe = { workspace = true, optional = true, features = ["io_safety"] }
log = { workspace = true }
web-time = { workspace = true }
memchr = { workspace = true }

[target.'cfg(unix)'.dependencies]
nix = { workspace = true, default-features = false, features = ["signal"] }

[target.'cfg(windows)'.dependencies]
dirs-sys = { workspace = true }
windows-sys = { workspace = true }
windows = { workspace = true }

[features]
default = ["os"]
os = [
  "nu-utils/os",
  "os_pipe",
]

plugin = [
  "brotli",
  "os",
  "rmp-serde",
]

[dev-dependencies]
serde_json = { workspace = true }
nu-test-support = { path = "../nu-test-support", version = "0.104.2" }
nu-utils = { path = "../nu-utils", version = "0.104.2" }
pretty_assertions = { workspace = true }
rstest = { workspace = true }
tempfile = { workspace = true }
os_pipe = { workspace = true }

[package.metadata.docs.rs]
all-features = true<|MERGE_RESOLUTION|>--- conflicted
+++ resolved
@@ -16,19 +16,11 @@
 workspace = true
 
 [dependencies]
-<<<<<<< HEAD
-nu-utils = { path = "../nu-utils", version = "0.97.2" }
-nu-path = { path = "../nu-path", version = "0.97.2" }
-nu-system = { path = "../nu-system", version = "0.97.2" }
-nu-derive-value = { path = "../nu-derive-value", version = "0.97.2" }
-reedline = { git = "https://github.com/mrdgo/reedline.git", branch = "main" }
-=======
 nu-utils = { path = "../nu-utils", version = "0.104.2", default-features = false }
 nu-glob = { path = "../nu-glob", version = "0.104.2" }
 nu-path = { path = "../nu-path", version = "0.104.2" }
 nu-system = { path = "../nu-system", version = "0.104.2" }
 nu-derive-value = { path = "../nu-derive-value", version = "0.104.2" }
->>>>>>> 440b9c8e
 
 brotli = { workspace = true, optional = true }
 bytes = { workspace = true }
