--- conflicted
+++ resolved
@@ -35,14 +35,8 @@
 plugin = ["serde_json"]
 
 [dev-dependencies]
-nu-test-support = { path = "../nu-test-support", version = "0.86.1" }
+nu-test-support = { path = "../nu-test-support", version = "0.87.2" }
 rstest = "0.18"
 serde_json = "1.0"
 strum = "0.25"
-<<<<<<< HEAD
 strum_macros = "0.25"
-=======
-strum_macros = "0.25"
-nu-test-support = { path = "../nu-test-support", version = "0.87.2" }
-rstest = "0.18"
->>>>>>> a7e89703
