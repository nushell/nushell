--- conflicted
+++ resolved
@@ -35,11 +35,5 @@
 
 [dev-dependencies]
 serde_json = "1.0"
-<<<<<<< HEAD
-nu-test-support = { path = "../nu-test-support", version = "0.81.1" }
 rstest = "0.17.0"
-=======
-strum = "0.24"
-strum_macros = "0.24"
-nu-test-support = { path = "../nu-test-support", version = "0.82.1" }
->>>>>>> e6b4e59c
+nu-test-support = { path = "../nu-test-support", version = "0.82.1" }