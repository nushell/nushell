--- conflicted
+++ resolved
@@ -18,14 +18,14 @@
 nu-system = { path = "../nu-system", version = "0.86.1" }
 
 byte-unit = "4.0"
-chrono = { version = "0.4", features = [ "serde", "std", "unstable-locales" ], default-features = false }
+chrono = { version = "0.4", features = ["serde", "std", "unstable-locales"], default-features = false }
 chrono-humanize = "0.2"
 fancy-regex = "0.11"
 indexmap = "2.0"
 lru = "0.12"
 miette = { version = "5.10", features = ["fancy-no-backtrace"] }
 num-format = "0.4"
-rusqlite = { version = "0.29", features = ["bundled"] } 
+rusqlite = { version = "0.29", features = ["bundled"] }
 serde = { version = "1.0", default-features = false }
 serde_json = { version = "1.0", optional = true }
 thiserror = "1.0"
@@ -35,14 +35,8 @@
 plugin = ["serde_json"]
 
 [dev-dependencies]
-nu-test-support = { path = "../nu-test-support", version = "0.85.1" }
+nu-test-support = { path = "../nu-test-support", version = "0.86.1" }
 rstest = "0.18"
 serde_json = "1.0"
 strum = "0.25"
-<<<<<<< HEAD
-strum_macros = "0.25"
-=======
-strum_macros = "0.25"
-nu-test-support = { path = "../nu-test-support", version = "0.86.1" }
-rstest = "0.18"
->>>>>>> b5e09b8a
+strum_macros = "0.25"