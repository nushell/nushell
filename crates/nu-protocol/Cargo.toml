[package]
authors = ["The Nushell Project Developers"]
description = "Nushell's internal protocols, including its abstract syntax tree"
repository = "https://github.com/nushell/nushell/tree/main/crates/nu-protocol"
edition = "2021"
license = "MIT"
name = "nu-protocol"
version = "0.94.3"

# See more keys and their definitions at https://doc.rust-lang.org/cargo/reference/manifest.html

[lib]
bench = false

[dependencies]
<<<<<<< HEAD
nu-utils = { path = "../nu-utils", version = "0.94.2" }
nu-path = { path = "../nu-path", version = "0.94.2" }
nu-system = { path = "../nu-system", version = "0.94.2" }
nu-derive-value = { path = "../nu-derive-value", version = "0.94.2" }
=======
nu-utils = { path = "../nu-utils", version = "0.94.3" }
nu-path = { path = "../nu-path", version = "0.94.3" }
nu-system = { path = "../nu-system", version = "0.94.3" }
>>>>>>> 073d8850

brotli = { workspace = true, optional = true }
byte-unit = { version = "5.1", features = [ "serde" ] }
chrono = { workspace = true, features = [ "serde", "std", "unstable-locales" ], default-features = false }
chrono-humanize = { workspace = true }
fancy-regex = { workspace = true }
indexmap = { workspace = true }
lru = { workspace = true }
miette = { workspace = true, features = ["fancy-no-backtrace"] }
num-format = { workspace = true }
rmp-serde = { workspace = true, optional = true }
serde = { workspace = true, default-features = false }
thiserror = "1.0"
typetag = "0.2"
os_pipe = { workspace = true, features = ["io_safety"] }

[target.'cfg(unix)'.dependencies]
nix = { workspace = true, default-features = false, features = ["signal"] }

[features]
plugin = [
  "brotli",
  "rmp-serde",
]

[dev-dependencies]
serde_json = { workspace = true }
strum = "0.26"
strum_macros = "0.26"
nu-test-support = { path = "../nu-test-support", version = "0.94.3" }
pretty_assertions = { workspace = true }
rstest = { workspace = true }
tempfile = { workspace = true }
os_pipe = { workspace = true }

[package.metadata.docs.rs]
all-features = true<|MERGE_RESOLUTION|>--- conflicted
+++ resolved
@@ -13,16 +13,10 @@
 bench = false
 
 [dependencies]
-<<<<<<< HEAD
-nu-utils = { path = "../nu-utils", version = "0.94.2" }
-nu-path = { path = "../nu-path", version = "0.94.2" }
-nu-system = { path = "../nu-system", version = "0.94.2" }
-nu-derive-value = { path = "../nu-derive-value", version = "0.94.2" }
-=======
 nu-utils = { path = "../nu-utils", version = "0.94.3" }
 nu-path = { path = "../nu-path", version = "0.94.3" }
 nu-system = { path = "../nu-system", version = "0.94.3" }
->>>>>>> 073d8850
+nu-derive-value = { path = "../nu-derive-value", version = "0.94.3" }
 
 brotli = { workspace = true, optional = true }
 byte-unit = { version = "5.1", features = [ "serde" ] }
