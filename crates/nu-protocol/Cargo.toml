--- conflicted
+++ resolved
@@ -16,20 +16,12 @@
 workspace = true
 
 [dependencies]
-<<<<<<< HEAD
-nu-utils = { path = "../nu-utils", version = "0.104.2", default-features = false }
-nu-glob = { path = "../nu-glob", version = "0.104.2" }
-nu-path = { path = "../nu-path", version = "0.104.2" }
-nu-system = { path = "../nu-system", version = "0.104.2" }
-nu-derive-value = { path = "../nu-derive-value", version = "0.104.2" }
-reedline = { git = "https://github.com/nushell/reedline.git", branch = "main" }
-=======
 nu-utils = { path = "../nu-utils", version = "0.105.1", default-features = false }
 nu-glob = { path = "../nu-glob", version = "0.105.1" }
 nu-path = { path = "../nu-path", version = "0.105.1" }
 nu-system = { path = "../nu-system", version = "0.105.1" }
 nu-derive-value = { path = "../nu-derive-value", version = "0.105.1" }
->>>>>>> 23525484
+reedline = { git = "https://github.com/nushell/reedline.git", branch = "main" }
 
 brotli = { workspace = true, optional = true }
 bytes = { workspace = true }
