--- conflicted
+++ resolved
@@ -16,7 +16,10 @@
 nu-utils = { path = "../nu-utils", version = "0.81.1" }
 
 byte-unit = "4.0"
-chrono = { version = "0.4", features = [ "serde", "std", ], default-features = false }
+chrono = { version = "0.4", features = [
+    "serde",
+    "std",
+], default-features = false }
 chrono-humanize = "0.2"
 fancy-regex = "0.11"
 indexmap = { version = "1.7" }
@@ -29,11 +32,7 @@
 strum_macros = "0.24"
 thiserror = "1.0"
 typetag = "0.2"
-<<<<<<< HEAD
-calends = "0.1.12"
-=======
 ahash = "0.8.3"
->>>>>>> 0bdc362e
 
 [features]
 plugin = ["serde_json"]
