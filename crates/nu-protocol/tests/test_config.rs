use nu_test_support::{nu, nu_repl_code};

#[test]
fn filesize_mb() {
    let code = &[
        r#"$env.config = { filesize: { unit: MB } }"#,
        r#"20MB | into string"#,
    ];
    let actual = nu!(nu_repl_code(code));
    assert_eq!(actual.out, "20.0 MB");
}

#[test]
fn filesize_mib() {
    let code = &[
        r#"$env.config = { filesize: { unit: MiB } }"#,
        r#"20MiB | into string"#,
    ];
    let actual = nu!(nu_repl_code(code));
    assert_eq!(actual.out, "20.0 MiB");
}

#[test]
fn filesize_format_decimal() {
    let code = &[
        r#"$env.config = { filesize: { unit: metric } }"#,
        r#"[2MB 2GB 2TB] | into string | to nuon"#,
    ];
    let actual = nu!(nu_repl_code(code));
    assert_eq!(actual.out, r#"["2.0 MB", "2.0 GB", "2.0 TB"]"#);
}

#[test]
fn filesize_format_binary() {
    let code = &[
        r#"$env.config = { filesize: { unit: binary } }"#,
        r#"[2MiB 2GiB 2TiB] | into string | to nuon"#,
    ];
    let actual = nu!(nu_repl_code(code));
    assert_eq!(actual.out, r#"["2.0 MiB", "2.0 GiB", "2.0 TiB"]"#);
}

#[test]
fn fancy_default_errors() {
    let code = nu_repl_code(&[
        "$env.config.use_ansi_coloring = true",
        r#"def force_error [x] {
        error make {
            msg: "oh no!"
            label: {
                text: "here's the error"
                span: (metadata $x).span
            }
        }
    }"#,
        r#"force_error "My error""#,
    ]);

    let actual = nu!(format!("try {{ {code} }}"));

    assert_eq!(
        actual.err,
<<<<<<< HEAD
        "Error: \n  \u{1b}[31m×\u{1b}[0m oh no!\n   ╭─[\u{1b}[36;1;4mline2:1:13\u{1b}[0m]\n \u{1b}[2m1\u{1b}[0m │ force_error \"My error\"\n   · \u{1b}[35;1m            ─────┬────\u{1b}[0m\n   ·                  \u{1b}[35;1m╰── \u{1b}[35;1mhere's the error\u{1b}[0m\u{1b}[0m\n   ╰────\n\nset the `NU_BACKTRACE=1` environment variable to display a backtrace.\n"
=======
        "Error:   \u{1b}[31m×\u{1b}[0m oh no!\n   ╭─[\u{1b}[36;1;4mline2:1:13\u{1b}[0m]\n \u{1b}[2m1\u{1b}[0m │ force_error \"My error\"\n   · \u{1b}[35;1m            ─────┬────\u{1b}[0m\n   ·                  \u{1b}[35;1m╰── \u{1b}[35;1mhere's the error\u{1b}[0m\u{1b}[0m\n   ╰────\n\n"
>>>>>>> bdc767bf
    );
}

#[test]
fn narratable_errors() {
    let code = nu_repl_code(&[
        r#"$env.config = { error_style: "plain" }"#,
        r#"def force_error [x] {
        error make {
            msg: "oh no!"
            label: {
                text: "here's the error"
                span: (metadata $x).span
            }
        }
    }"#,
        r#"force_error "my error""#,
    ]);

    let actual = nu!(format!("try {{ {code} }}"));

    assert_eq!(
        actual.err,
        r#"Error: oh no!
    Diagnostic severity: error
Begin snippet for line2 starting at line 1, column 1

snippet line 1: force_error "my error"
    label at line 1, columns 13 to 22: here's the error


set the `NU_BACKTRACE=1` environment variable to display a backtrace.
"#,
    );
}

#[test]
fn plugins() {
    let code = &[
        r#"$env.config = { plugins: { nu_plugin_config: { key: value } } }"#,
        r#"$env.config.plugins"#,
    ];
    let actual = nu!(nu_repl_code(code));
    assert_eq!(actual.out, r#"{nu_plugin_config: {key: value}}"#);
}<|MERGE_RESOLUTION|>--- conflicted
+++ resolved
@@ -60,11 +60,7 @@
 
     assert_eq!(
         actual.err,
-<<<<<<< HEAD
-        "Error: \n  \u{1b}[31m×\u{1b}[0m oh no!\n   ╭─[\u{1b}[36;1;4mline2:1:13\u{1b}[0m]\n \u{1b}[2m1\u{1b}[0m │ force_error \"My error\"\n   · \u{1b}[35;1m            ─────┬────\u{1b}[0m\n   ·                  \u{1b}[35;1m╰── \u{1b}[35;1mhere's the error\u{1b}[0m\u{1b}[0m\n   ╰────\n\nset the `NU_BACKTRACE=1` environment variable to display a backtrace.\n"
-=======
-        "Error:   \u{1b}[31m×\u{1b}[0m oh no!\n   ╭─[\u{1b}[36;1;4mline2:1:13\u{1b}[0m]\n \u{1b}[2m1\u{1b}[0m │ force_error \"My error\"\n   · \u{1b}[35;1m            ─────┬────\u{1b}[0m\n   ·                  \u{1b}[35;1m╰── \u{1b}[35;1mhere's the error\u{1b}[0m\u{1b}[0m\n   ╰────\n\n"
->>>>>>> bdc767bf
+        "Error:   \u{1b}[31m×\u{1b}[0m oh no!\n   ╭─[\u{1b}[36;1;4mline2:1:13\u{1b}[0m]\n \u{1b}[2m1\u{1b}[0m │ force_error \"My error\"\n   · \u{1b}[35;1m            ─────┬────\u{1b}[0m\n   ·                  \u{1b}[35;1m╰── \u{1b}[35;1mhere's the error\u{1b}[0m\u{1b}[0m\n   ╰────\n\nset the `NU_BACKTRACE=1` environment variable to display a backtrace.\n"
     );
 }
 
