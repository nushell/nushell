use crate::{
    ast::{Call, PathMember},
    engine::{EngineState, Stack, StateWorkingSet},
    format_error, Config, ListStream, RawStream, ShellError, Span, Value,
};
use nu_utils::{stderr_write_all_and_flush, stdout_write_all_and_flush};
use std::sync::{atomic::AtomicBool, Arc};
use std::thread;

const LINE_ENDING_PATTERN: &[char] = &['\r', '\n'];

/// The foundational abstraction for input and output to commands
///
/// This represents either a single Value or a stream of values coming into the command or leaving a command.
///
/// A note on implementation:
///
/// We've tried a few variations of this structure. Listing these below so we have a record.
///
/// * We tried always assuming a stream in Nushell. This was a great 80% solution, but it had some rough edges.
/// Namely, how do you know the difference between a single string and a list of one string. How do you know
/// when to flatten the data given to you from a data source into the stream or to keep it as an unflattened
/// list?
///
/// * We tried putting the stream into Value. This had some interesting properties as now commands "just worked
/// on values", but lead to a few unfortunate issues.
///
/// The first is that you can't easily clone Values in a way that felt largely immutable. For example, if
/// you cloned a Value which contained a stream, and in one variable drained some part of it, then the second
/// variable would see different values based on what you did to the first.
///
/// To make this kind of mutation thread-safe, we would have had to produce a lock for the stream, which in
/// practice would have meant always locking the stream before reading from it. But more fundamentally, it
/// felt wrong in practice that observation of a value at runtime could affect other values which happen to
/// alias the same stream. By separating these, we don't have this effect. Instead, variables could get
/// concrete list values rather than streams, and be able to view them without non-local effects.
///
/// * A balance of the two approaches is what we've landed on: Values are thread-safe to pass, and we can stream
/// them into any sources. Streams are still available to model the infinite streams approach of original
/// Nushell.
#[derive(Debug)]
pub enum PipelineData {
    // Note: the PipelineMetadata is boxed everywhere because the DataSource::Profiling caused
    // stack overflow on Windows CI when testing virtualenv
    Value(Value, Option<Box<PipelineMetadata>>),
    ListStream(ListStream, Option<Box<PipelineMetadata>>),
    ExternalStream {
        stdout: Option<RawStream>,
        stderr: Option<RawStream>,
        exit_code: Option<ListStream>,
        span: Span,
        metadata: Option<Box<PipelineMetadata>>,
        trim_end_newline: bool,
    },
    Empty,
}

#[derive(Debug, Clone)]
pub struct PipelineMetadata {
    pub data_source: DataSource,
}

#[derive(Debug, Clone)]
pub enum DataSource {
    Ls,
    HtmlThemes,
    Profiling(Vec<Value>),
}

impl PipelineData {
    pub fn new_with_metadata(metadata: Option<Box<PipelineMetadata>>, span: Span) -> PipelineData {
        PipelineData::Value(Value::Nothing { span }, metadata)
    }

    pub fn empty() -> PipelineData {
        PipelineData::Empty
    }

    pub fn metadata(&self) -> Option<Box<PipelineMetadata>> {
        match self {
            PipelineData::ListStream(_, x) => x.clone(),
            PipelineData::ExternalStream { metadata: x, .. } => x.clone(),
            PipelineData::Value(_, x) => x.clone(),
            PipelineData::Empty => None,
        }
    }

    pub fn set_metadata(mut self, metadata: Option<Box<PipelineMetadata>>) -> Self {
        match &mut self {
            PipelineData::ListStream(_, x) => *x = metadata,
            PipelineData::ExternalStream { metadata: x, .. } => *x = metadata,
            PipelineData::Value(_, x) => *x = metadata,
            PipelineData::Empty => {}
        }

        self
    }

    pub fn is_nothing(&self) -> bool {
        matches!(self, PipelineData::Value(Value::Nothing { .. }, ..))
            || matches!(self, PipelineData::Empty)
    }

    /// PipelineData doesn't always have a Span, but we can try!
    pub fn span(&self) -> Option<Span> {
        match self {
            PipelineData::ListStream(ListStream { span, .. }, ..) => Some(*span),
            PipelineData::ExternalStream { span, .. } => Some(*span),
            PipelineData::Value(v, _) => v.span().ok(),
            PipelineData::Empty => None,
        }
    }

    pub fn into_value(self, span: Span) -> Value {
        match self {
            PipelineData::Empty => Value::nothing(span),
            PipelineData::Value(Value::Nothing { .. }, ..) => Value::nothing(span),
            PipelineData::Value(v, ..) => v,
            PipelineData::ListStream(s, ..) => {
                let span = s.span;
                Value::List {
                    vals: s.collect(),
                    span,
                }
            }
            PipelineData::ExternalStream {
                stdout: None,
                exit_code,
                ..
            } => {
                // Make sure everything has finished
                if let Some(exit_code) = exit_code {
                    let _: Vec<_> = exit_code.into_iter().collect();
                }
                Value::Nothing { span }
            }
            PipelineData::ExternalStream {
                stdout: Some(mut s),
                exit_code,
                trim_end_newline,
                ..
            } => {
                let mut items = vec![];

                for val in &mut s {
                    match val {
                        Ok(val) => {
                            items.push(val);
                        }
                        Err(e) => {
                            return Value::Error { error: e };
                        }
                    }
                }

                // Make sure everything has finished
                if let Some(exit_code) = exit_code {
                    let _: Vec<_> = exit_code.into_iter().collect();
                }

                // NOTE: currently trim-end-newline only handles for string output.
                // For binary, user might need origin data.
                if s.is_binary {
                    let mut output = vec![];
                    for item in items {
                        match item.as_binary() {
                            Ok(item) => {
                                output.extend(item);
                            }
                            Err(err) => {
                                return Value::Error { error: err };
                            }
                        }
                    }

                    Value::Binary {
                        val: output,
                        span, // FIXME?
                    }
                } else {
                    let mut output = String::new();
                    for item in items {
                        match item.as_string() {
                            Ok(s) => output.push_str(&s),
                            Err(err) => {
                                return Value::Error { error: err };
                            }
                        }
                    }
                    if trim_end_newline {
                        output.truncate(output.trim_end_matches(LINE_ENDING_PATTERN).len())
                    }
                    Value::String {
                        val: output,
                        span, // FIXME?
                    }
                }
            }
        }
    }

    /// Try convert from self into iterator
    ///
    /// It returns Err if the `self` cannot be converted to an iterator.
    pub fn into_iter_strict(self, span: Span) -> Result<PipelineIterator, ShellError> {
        match self {
            PipelineData::Value(val, metadata) => match val {
                Value::List { vals, span } => Ok(PipelineIterator(PipelineData::ListStream(
                    ListStream {
                        stream: Box::new(vals.into_iter()),
                        span,
                        ctrlc: None,
                    },
                    metadata,
                ))),
                Value::Binary { val, span } => Ok(PipelineIterator(PipelineData::ListStream(
                    ListStream {
                        stream: Box::new(val.into_iter().map(move |x| Value::int(x as i64, span))),
                        span,
                        ctrlc: None,
                    },
                    metadata,
                ))),
                Value::Range { val, span } => match val.into_range_iter(None) {
                    Ok(iter) => Ok(PipelineIterator(PipelineData::ListStream(
                        ListStream {
                            stream: Box::new(iter),
                            span,
                            ctrlc: None,
                        },
                        metadata,
                    ))),
                    Err(error) => Err(error),
                },
                // Propagate errors by explicitly matching them before the final case.
                Value::Error { error } => Err(error),
                other => Err(ShellError::OnlySupportsThisInputType(
                    "list, binary, raw data or range".into(),
                    other.get_type().to_string(),
                    span,
                    // This line requires the Value::Error match above.
                    other.expect_span(),
                )),
            },
            PipelineData::Empty => Err(ShellError::OnlySupportsThisInputType(
                "list, binary, raw data or range".into(),
                "null".into(),
                span,
                span, // TODO: make PipelineData::Empty spanned, so that the span can be used here.
            )),
            other => Ok(PipelineIterator(other)),
        }
    }

    pub fn into_interruptible_iter(self, ctrlc: Option<Arc<AtomicBool>>) -> PipelineIterator {
        let mut iter = self.into_iter();

        if let PipelineIterator(PipelineData::ListStream(s, ..)) = &mut iter {
            s.ctrlc = ctrlc;
        }

        iter
    }

    pub fn collect_string(self, separator: &str, config: &Config) -> Result<String, ShellError> {
        match self {
            PipelineData::Empty => Ok(String::new()),
            PipelineData::Value(v, ..) => Ok(v.into_string(separator, config)),
            PipelineData::ListStream(s, ..) => Ok(s.into_string(separator, config)),
            PipelineData::ExternalStream { stdout: None, .. } => Ok(String::new()),
            PipelineData::ExternalStream {
                stdout: Some(s),
                trim_end_newline,
                ..
            } => {
                let mut output = String::new();

                for val in s {
                    output.push_str(&val?.as_string()?);
                }
                if trim_end_newline {
                    output.truncate(output.trim_end_matches(LINE_ENDING_PATTERN).len());
                }
                Ok(output)
            }
        }
    }

    /// Retrieves string from pipeline data.
    ///
    /// As opposed to `collect_string` this raises error rather than converting non-string values.
    /// The `span` will be used if `ListStream` is encountered since it doesn't carry a span.
    pub fn collect_string_strict(
        self,
<<<<<<< HEAD
        caller_span: Span,
    ) -> Result<(String, Span, Option<PipelineMetadata>), ShellError> {
=======
        span: Span,
    ) -> Result<(String, Span, Option<Box<PipelineMetadata>>), ShellError> {
>>>>>>> 2894668b
        match self {
            PipelineData::Empty => Ok((String::new(), caller_span, None)),
            PipelineData::Value(Value::String { val, span }, metadata) => Ok((val, span, metadata)),
            PipelineData::Value(val, _) => Err(ShellError::PipelineMismatch(
                "string".into(),
                caller_span,
                val.span().unwrap_or_else(|_| Span::unknown()),
            )),
            PipelineData::ListStream(
                ListStream {
                    stream: _,
                    span,
                    ctrlc: _,
                },
                _,
            ) => Err(ShellError::PipelineMismatch(
                "string".into(),
                caller_span,
                span,
            )),
            PipelineData::ExternalStream {
                stdout: None,
                metadata,
                span,
                ..
            } => Ok((String::new(), span, metadata)),
            PipelineData::ExternalStream {
                stdout: Some(stdout),
                metadata,
                span,
                ..
            } => Ok((stdout.into_string()?.item, span, metadata)),
        }
    }

    pub fn follow_cell_path(
        self,
        cell_path: &[PathMember],
        head: Span,
        insensitive: bool,
        ignore_errors: bool,
    ) -> Result<Value, ShellError> {
        match self {
            // FIXME: there are probably better ways of doing this
            PipelineData::ListStream(stream, ..) => Value::List {
                vals: stream.collect(),
                span: head,
            }
            .follow_cell_path(cell_path, insensitive, ignore_errors),
            PipelineData::Value(v, ..) => v.follow_cell_path(cell_path, insensitive, ignore_errors),
            _ => Err(ShellError::IOError("can't follow stream paths".into())),
        }
    }

    pub fn upsert_cell_path(
        &mut self,
        cell_path: &[PathMember],
        callback: Box<dyn FnOnce(&Value) -> Value>,
        head: Span,
    ) -> Result<(), ShellError> {
        match self {
            // FIXME: there are probably better ways of doing this
            PipelineData::ListStream(stream, ..) => Value::List {
                vals: stream.collect(),
                span: head,
            }
            .upsert_cell_path(cell_path, callback),
            PipelineData::Value(v, ..) => v.upsert_cell_path(cell_path, callback),
            _ => Ok(()),
        }
    }

    /// Simplified mapper to help with simple values also. For full iterator support use `.into_iter()` instead
    pub fn map<F>(
        self,
        mut f: F,
        ctrlc: Option<Arc<AtomicBool>>,
    ) -> Result<PipelineData, ShellError>
    where
        Self: Sized,
        F: FnMut(Value) -> Value + 'static + Send,
    {
        match self {
            PipelineData::Value(Value::List { vals, span }, ..) => {
                Ok(vals.into_iter().map(f).into_pipeline_data(span, ctrlc))
            }
            PipelineData::Empty => Ok(PipelineData::Empty),
            PipelineData::ListStream(stream, ..) => {
                let span = stream.span;
                Ok(stream.map(f).into_pipeline_data(span, ctrlc))
            }
            PipelineData::ExternalStream { stdout: None, .. } => Ok(PipelineData::empty()),
            PipelineData::ExternalStream {
                stdout: Some(stream),
                trim_end_newline,
                ..
            } => {
                let collected = stream.into_bytes()?;

                if let Ok(mut st) = String::from_utf8(collected.clone().item) {
                    if trim_end_newline {
                        st.truncate(st.trim_end_matches(LINE_ENDING_PATTERN).len());
                    }
                    Ok(f(Value::String {
                        val: st,
                        span: collected.span,
                    })
                    .into_pipeline_data())
                } else {
                    Ok(f(Value::Binary {
                        val: collected.item,
                        span: collected.span,
                    })
                    .into_pipeline_data())
                }
            }

            PipelineData::Value(Value::Range { val, span }, ..) => Ok(val
                .into_range_iter(ctrlc.clone())?
                .map(f)
                .into_pipeline_data(span, ctrlc)),
            PipelineData::Value(v, ..) => match f(v) {
                Value::Error { error } => Err(error),
                v => Ok(v.into_pipeline_data()),
            },
        }
    }

    /// Simplified flatmapper. For full iterator support use `.into_iter()` instead
    pub fn flat_map<U: 'static, F>(
        self,
        mut f: F,
        ctrlc: Option<Arc<AtomicBool>>,
    ) -> Result<PipelineData, ShellError>
    where
        Self: Sized,
        U: IntoIterator<Item = Value>,
        <U as IntoIterator>::IntoIter: 'static + Send,
        F: FnMut(Value) -> U + 'static + Send,
    {
        match self {
            PipelineData::Empty => Ok(PipelineData::Empty),
            PipelineData::Value(Value::List { vals, span }, ..) => {
                Ok(vals.into_iter().flat_map(f).into_pipeline_data(span, ctrlc))
            }
            PipelineData::ListStream(stream, ..) => {
                let span = stream.span;
                Ok(stream.flat_map(f).into_pipeline_data(span, ctrlc))
            }
            PipelineData::ExternalStream { stdout: None, .. } => Ok(PipelineData::Empty),
            PipelineData::ExternalStream {
                stdout: Some(stream),
                trim_end_newline,
                ..
            } => {
                let collected = stream.into_bytes()?;

                if let Ok(mut st) = String::from_utf8(collected.clone().item) {
                    if trim_end_newline {
                        st.truncate(st.trim_end_matches(LINE_ENDING_PATTERN).len())
                    }
                    Ok(f(Value::String {
                        val: st,
                        span: collected.span,
                    })
                    .into_iter()
                    .into_pipeline_data(collected.span, ctrlc))
                } else {
                    Ok(f(Value::Binary {
                        val: collected.item,
                        span: collected.span,
                    })
                    .into_iter()
                    .into_pipeline_data(collected.span, ctrlc))
                }
            }
            PipelineData::Value(Value::Range { val, span }, ..) => {
                match val.into_range_iter(ctrlc.clone()) {
                    Ok(iter) => Ok(iter.flat_map(f).into_pipeline_data(span, ctrlc)),
                    Err(error) => Err(error),
                }
            }
            PipelineData::Value(v, ..) => {
                let span = v.span().unwrap_or_else(|_| Span::unknown());
                Ok(f(v).into_iter().into_pipeline_data(span, ctrlc))
            }
        }
    }

    pub fn filter<F>(
        self,
        mut f: F,
        ctrlc: Option<Arc<AtomicBool>>,
    ) -> Result<PipelineData, ShellError>
    where
        Self: Sized,
        F: FnMut(&Value) -> bool + 'static + Send,
    {
        match self {
            PipelineData::Empty => Ok(PipelineData::Empty),
            PipelineData::Value(Value::List { vals, span }, ..) => {
                Ok(vals.into_iter().filter(f).into_pipeline_data(span, ctrlc))
            }
            PipelineData::ListStream(stream, ..) => {
                let span = stream.span;
                Ok(stream.filter(f).into_pipeline_data(span, ctrlc))
            }
            PipelineData::ExternalStream { stdout: None, .. } => Ok(PipelineData::Empty),
            PipelineData::ExternalStream {
                stdout: Some(stream),
                trim_end_newline,
                ..
            } => {
                let collected = stream.into_bytes()?;

                if let Ok(mut st) = String::from_utf8(collected.clone().item) {
                    if trim_end_newline {
                        st.truncate(st.trim_end_matches(LINE_ENDING_PATTERN).len())
                    }
                    let v = Value::String {
                        val: st,
                        span: collected.span,
                    };

                    if f(&v) {
                        Ok(v.into_pipeline_data())
                    } else {
                        Ok(PipelineData::new_with_metadata(None, collected.span))
                    }
                } else {
                    let v = Value::Binary {
                        val: collected.item,
                        span: collected.span,
                    };

                    if f(&v) {
                        Ok(v.into_pipeline_data())
                    } else {
                        Ok(PipelineData::new_with_metadata(None, collected.span))
                    }
                }
            }
            PipelineData::Value(Value::Range { val, span }, ..) => Ok(val
                .into_range_iter(ctrlc.clone())?
                .filter(f)
                .into_pipeline_data(span, ctrlc)),
            PipelineData::Value(v, ..) => {
                if f(&v) {
                    Ok(v.into_pipeline_data())
                } else {
                    Ok(Value::Nothing { span: v.span()? }.into_pipeline_data())
                }
            }
        }
    }

    /// Try to catch external stream exit status and detect if it runs to failed.
    ///
    /// This is useful to commands with semicolon, we can detect errors early to avoid
    /// commands after semicolon running.
    ///
    /// Returns self and a flag indicates if the external stream runs to failed.
    /// If `self` is not Pipeline::ExternalStream, the flag will be false.
    pub fn is_external_failed(self) -> (Self, bool) {
        let mut failed_to_run = false;
        // Only need ExternalStream without redirecting output.
        // It indicates we have no more commands to execute currently.
        if let PipelineData::ExternalStream {
            stdout: None,
            stderr,
            mut exit_code,
            span,
            metadata,
            trim_end_newline,
        } = self
        {
            let exit_code = exit_code.take();

            // Note:
            // In run-external's implementation detail, the result sender thread
            // send out stderr message first, then stdout message, then exit_code.
            //
            // In this clause, we already make sure that `stdout` is None
            // But not the case of `stderr`, so if `stderr` is not None
            // We need to consume stderr message before reading external commands' exit code.
            //
            // Or we'll never have a chance to read exit_code if stderr producer produce too much stderr message.
            // So we consume stderr stream and rebuild it.
            let stderr = stderr.map(|stderr_stream| {
                let stderr_ctrlc = stderr_stream.ctrlc.clone();
                let stderr_span = stderr_stream.span;
                let stderr_bytes = stderr_stream
                    .into_bytes()
                    .map(|bytes| bytes.item)
                    .unwrap_or_default();
                RawStream::new(
                    Box::new(vec![Ok(stderr_bytes)].into_iter()),
                    stderr_ctrlc,
                    stderr_span,
                    None,
                )
            });

            match exit_code {
                Some(exit_code_stream) => {
                    let ctrlc = exit_code_stream.ctrlc.clone();
                    let exit_code: Vec<Value> = exit_code_stream.into_iter().collect();
                    if let Some(Value::Int { val: code, .. }) = exit_code.last() {
                        // if exit_code is not 0, it indicates error occurred, return back Err.
                        if *code != 0 {
                            failed_to_run = true;
                        }
                    }
                    (
                        PipelineData::ExternalStream {
                            stdout: None,
                            stderr,
                            exit_code: Some(ListStream::from_stream(
                                exit_code.into_iter(),
                                span,
                                ctrlc,
                            )),
                            span,
                            metadata,
                            trim_end_newline,
                        },
                        failed_to_run,
                    )
                }
                None => (
                    PipelineData::ExternalStream {
                        stdout: None,
                        stderr,
                        exit_code: None,
                        span,
                        metadata,
                        trim_end_newline,
                    },
                    failed_to_run,
                ),
            }
        } else {
            (self, false)
        }
    }

    /// Consume and print self data immediately.
    ///
    /// `no_newline` controls if we need to attach newline character to output.
    /// `to_stderr` controls if data is output to stderr, when the value is false, the data is output to stdout.
    pub fn print(
        self,
        engine_state: &EngineState,
        stack: &mut Stack,
        no_newline: bool,
        to_stderr: bool,
    ) -> Result<i64, ShellError> {
        // If the table function is in the declarations, then we can use it
        // to create the table value that will be printed in the terminal

        let config = engine_state.get_config();

        if let PipelineData::ExternalStream {
            stdout: stream,
            stderr: stderr_stream,
            exit_code,
            ..
        } = self
        {
            return print_if_stream(stream, stderr_stream, to_stderr, exit_code);
        }

        if let Some(decl_id) = engine_state.find_decl("table".as_bytes(), &[]) {
            let command = engine_state.get_decl(decl_id);
            if command.get_block_id().is_some() {
                return self.write_all_and_flush(engine_state, config, no_newline, to_stderr);
            }

            let table = command.run(engine_state, stack, &Call::new(Span::new(0, 0)), self)?;

            table.write_all_and_flush(engine_state, config, no_newline, to_stderr)?;
        } else {
            self.write_all_and_flush(engine_state, config, no_newline, to_stderr)?;
        };

        Ok(0)
    }

    /// Consume and print self data immediately.
    ///
    /// Unlike [print] does not call `table` to format data and just prints it
    /// one element on a line
    /// * `no_newline` controls if we need to attach newline character to output.
    /// * `to_stderr` controls if data is output to stderr, when the value is false, the data is output to stdout.
    pub fn print_not_formatted(
        self,
        engine_state: &EngineState,
        no_newline: bool,
        to_stderr: bool,
    ) -> Result<i64, ShellError> {
        let config = engine_state.get_config();

        if let PipelineData::ExternalStream {
            stdout: stream,
            stderr: stderr_stream,
            exit_code,
            ..
        } = self
        {
            print_if_stream(stream, stderr_stream, to_stderr, exit_code)
        } else {
            self.write_all_and_flush(engine_state, config, no_newline, to_stderr)
        }
    }

    fn write_all_and_flush(
        self,
        engine_state: &EngineState,
        config: &Config,
        no_newline: bool,
        to_stderr: bool,
    ) -> Result<i64, ShellError> {
        for item in self {
            let mut is_err = false;
            let mut out = if let Value::Error { error } = item {
                let working_set = StateWorkingSet::new(engine_state);
                // Value::Errors must always go to stderr, not stdout.
                is_err = true;
                format_error(&working_set, &error)
            } else if no_newline {
                item.into_string("", config)
            } else {
                item.into_string("\n", config)
            };

            if !no_newline {
                out.push('\n');
            }

            if !to_stderr && !is_err {
                stdout_write_all_and_flush(out)?
            } else {
                stderr_write_all_and_flush(out)?
            }
        }

        Ok(0)
    }
}

pub struct PipelineIterator(PipelineData);

impl IntoIterator for PipelineData {
    type Item = Value;

    type IntoIter = PipelineIterator;

    fn into_iter(self) -> Self::IntoIter {
        match self {
            PipelineData::Value(Value::List { vals, span }, metadata) => {
                PipelineIterator(PipelineData::ListStream(
                    ListStream {
                        stream: Box::new(vals.into_iter()),
                        span,
                        ctrlc: None,
                    },
                    metadata,
                ))
            }
            PipelineData::Value(Value::Range { val, span }, metadata) => {
                match val.into_range_iter(None) {
                    Ok(iter) => PipelineIterator(PipelineData::ListStream(
                        ListStream {
                            stream: Box::new(iter),
                            span,
                            ctrlc: None,
                        },
                        metadata,
                    )),
                    Err(error) => PipelineIterator(PipelineData::ListStream(
                        ListStream {
                            stream: Box::new(std::iter::once(Value::Error { error })),
                            span,
                            ctrlc: None,
                        },
                        metadata,
                    )),
                }
            }
            x => PipelineIterator(x),
        }
    }
}

pub fn print_if_stream(
    stream: Option<RawStream>,
    stderr_stream: Option<RawStream>,
    to_stderr: bool,
    exit_code: Option<ListStream>,
) -> Result<i64, ShellError> {
    // NOTE: currently we don't need anything from stderr
    // so we just consume and throw away `stderr_stream` to make sure the pipe doesn't fill up
    thread::Builder::new()
        .name("stderr consumer".to_string())
        .spawn(move || stderr_stream.map(|x| x.into_bytes()))
        .expect("could not create thread");
    if let Some(stream) = stream {
        for s in stream {
            let s_live = s?;
            let bin_output = s_live.as_binary()?;

            if !to_stderr {
                stdout_write_all_and_flush(bin_output)?
            } else {
                stderr_write_all_and_flush(bin_output)?
            }
        }
    }

    // Make sure everything has finished
    if let Some(exit_code) = exit_code {
        let mut exit_codes: Vec<_> = exit_code.into_iter().collect();
        return match exit_codes.pop() {
            #[cfg(unix)]
            Some(Value::Error { error }) => Err(error),
            Some(Value::Int { val, .. }) => Ok(val),
            _ => Ok(0),
        };
    }

    Ok(0)
}

impl Iterator for PipelineIterator {
    type Item = Value;

    fn next(&mut self) -> Option<Self::Item> {
        match &mut self.0 {
            PipelineData::Empty => None,
            PipelineData::Value(Value::Nothing { .. }, ..) => None,
            PipelineData::Value(v, ..) => Some(std::mem::take(v)),
            PipelineData::ListStream(stream, ..) => stream.next(),
            PipelineData::ExternalStream { stdout: None, .. } => None,
            PipelineData::ExternalStream {
                stdout: Some(stream),
                ..
            } => stream.next().map(|x| match x {
                Ok(x) => x,
                Err(err) => Value::Error { error: err },
            }),
        }
    }
}

pub trait IntoPipelineData {
    fn into_pipeline_data(self) -> PipelineData;

    fn into_pipeline_data_with_metadata(
        self,
        metadata: impl Into<Option<Box<PipelineMetadata>>>,
    ) -> PipelineData;
}

impl<V> IntoPipelineData for V
where
    V: Into<Value>,
{
    fn into_pipeline_data(self) -> PipelineData {
        PipelineData::Value(self.into(), None)
    }

    fn into_pipeline_data_with_metadata(
        self,
        metadata: impl Into<Option<Box<PipelineMetadata>>>,
    ) -> PipelineData {
        PipelineData::Value(self.into(), metadata.into())
    }
}

pub trait IntoInterruptiblePipelineData {
    fn into_pipeline_data(self, span: Span, ctrlc: Option<Arc<AtomicBool>>) -> PipelineData;
    fn into_pipeline_data_with_metadata(
        self,
<<<<<<< HEAD
        span: Span,
        metadata: impl Into<Option<PipelineMetadata>>,
=======
        metadata: impl Into<Option<Box<PipelineMetadata>>>,
>>>>>>> 2894668b
        ctrlc: Option<Arc<AtomicBool>>,
    ) -> PipelineData;
}

impl<I> IntoInterruptiblePipelineData for I
where
    I: IntoIterator + Send + 'static,
    I::IntoIter: Send + 'static,
    <I::IntoIter as Iterator>::Item: Into<Value>,
{
    fn into_pipeline_data(self, span: Span, ctrlc: Option<Arc<AtomicBool>>) -> PipelineData {
        PipelineData::ListStream(
            ListStream {
                stream: Box::new(self.into_iter().map(Into::into)),
                span,
                ctrlc,
            },
            None,
        )
    }

    fn into_pipeline_data_with_metadata(
        self,
<<<<<<< HEAD
        span: Span,
        metadata: impl Into<Option<PipelineMetadata>>,
=======
        metadata: impl Into<Option<Box<PipelineMetadata>>>,
>>>>>>> 2894668b
        ctrlc: Option<Arc<AtomicBool>>,
    ) -> PipelineData {
        PipelineData::ListStream(
            ListStream {
                stream: Box::new(self.into_iter().map(Into::into)),
                span,
                ctrlc,
            },
            metadata.into(),
        )
    }
}<|MERGE_RESOLUTION|>--- conflicted
+++ resolved
@@ -292,13 +292,8 @@
     /// The `span` will be used if `ListStream` is encountered since it doesn't carry a span.
     pub fn collect_string_strict(
         self,
-<<<<<<< HEAD
         caller_span: Span,
-    ) -> Result<(String, Span, Option<PipelineMetadata>), ShellError> {
-=======
-        span: Span,
     ) -> Result<(String, Span, Option<Box<PipelineMetadata>>), ShellError> {
->>>>>>> 2894668b
         match self {
             PipelineData::Empty => Ok((String::new(), caller_span, None)),
             PipelineData::Value(Value::String { val, span }, metadata) => Ok((val, span, metadata)),
@@ -882,12 +877,8 @@
     fn into_pipeline_data(self, span: Span, ctrlc: Option<Arc<AtomicBool>>) -> PipelineData;
     fn into_pipeline_data_with_metadata(
         self,
-<<<<<<< HEAD
         span: Span,
-        metadata: impl Into<Option<PipelineMetadata>>,
-=======
         metadata: impl Into<Option<Box<PipelineMetadata>>>,
->>>>>>> 2894668b
         ctrlc: Option<Arc<AtomicBool>>,
     ) -> PipelineData;
 }
@@ -911,12 +902,8 @@
 
     fn into_pipeline_data_with_metadata(
         self,
-<<<<<<< HEAD
         span: Span,
-        metadata: impl Into<Option<PipelineMetadata>>,
-=======
         metadata: impl Into<Option<Box<PipelineMetadata>>>,
->>>>>>> 2894668b
         ctrlc: Option<Arc<AtomicBool>>,
     ) -> PipelineData {
         PipelineData::ListStream(
