--- conflicted
+++ resolved
@@ -301,12 +301,8 @@
                     Err(error) => Err(error),
                 },
                 // Propagate errors by explicitly matching them before the final case.
-<<<<<<< HEAD
-                Value::Error { error } => Err(error),
+                Value::Error { error } => Err(*error),
                 Value::Nothing { .. } => Ok(PipelineIterator(PipelineData::empty())),
-=======
-                Value::Error { error } => Err(*error),
->>>>>>> c12b2110
                 other => Err(ShellError::OnlySupportsThisInputType {
                     exp_input_type: "list, binary, raw data or range".into(),
                     wrong_type: other.get_type().to_string(),
