--- conflicted
+++ resolved
@@ -117,7 +117,7 @@
                 let span = s.span;
                 Value::List {
                     vals: s.collect(),
-                    span, 
+                    span,
                 }
             }
             PipelineData::ExternalStream {
@@ -202,9 +202,10 @@
     pub fn into_iter_strict(self, span: Span) -> Result<PipelineIterator, ShellError> {
         match self {
             PipelineData::Value(val, metadata) => match val {
-                Value::List { vals, .. } => Ok(PipelineIterator(PipelineData::ListStream(
+                Value::List { vals, span } => Ok(PipelineIterator(PipelineData::ListStream(
                     ListStream {
                         stream: Box::new(vals.into_iter()),
+                        span,
                         ctrlc: None,
                     },
                     metadata,
@@ -212,14 +213,16 @@
                 Value::Binary { val, span } => Ok(PipelineIterator(PipelineData::ListStream(
                     ListStream {
                         stream: Box::new(val.into_iter().map(move |x| Value::int(x as i64, span))),
+                        span,
                         ctrlc: None,
                     },
                     metadata,
                 ))),
-                Value::Range { val, .. } => match val.into_range_iter(None) {
+                Value::Range { val, span } => match val.into_range_iter(None) {
                     Ok(iter) => Ok(PipelineIterator(PipelineData::ListStream(
                         ListStream {
                             stream: Box::new(iter),
+                            span,
                             ctrlc: None,
                         },
                         metadata,
@@ -464,7 +467,6 @@
                     .into_pipeline_data(collected.span, ctrlc))
                 }
             }
-<<<<<<< HEAD
             PipelineData::Value(Value::Range { val, span }, ..) => {
                 match val.into_range_iter(ctrlc.clone()) {
                     Ok(iter) => Ok(iter.flat_map(f).into_pipeline_data(span, ctrlc)),
@@ -475,13 +477,6 @@
                 let span = v.span().unwrap_or_else(|_| Span::unknown());
                 Ok(f(v).into_iter().into_pipeline_data(span, ctrlc))
             }
-=======
-            PipelineData::Value(Value::Range { val, .. }, ..) => Ok(val
-                .into_range_iter(ctrlc.clone())?
-                .flat_map(f)
-                .into_pipeline_data(ctrlc)),
-            PipelineData::Value(v, ..) => Ok(f(v).into_iter().into_pipeline_data(ctrlc)),
->>>>>>> 64b6c02a
         }
     }
 
