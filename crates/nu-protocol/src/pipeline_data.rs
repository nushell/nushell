--- conflicted
+++ resolved
@@ -4,19 +4,14 @@
     format_error, Config, ListStream, RawStream, ShellError, Span, Value,
 };
 use nu_utils::{stderr_write_all_and_flush, stdout_write_all_and_flush};
-<<<<<<< HEAD
 use std::{
     fs::File,
     io::{self, Cursor, Read, Write},
     path::PathBuf,
     process::Stdio,
     sync::{atomic::AtomicBool, Arc},
+    thread,
 };
-=======
-use std::sync::{atomic::AtomicBool, Arc};
-use std::thread;
-use std::{io::Write, path::PathBuf};
->>>>>>> 14d1c678
 
 const LINE_ENDING_PATTERN: &[char] = &['\r', '\n'];
 
@@ -1034,12 +1029,7 @@
     exit_code: Option<ListStream>,
 ) -> Result<i64, ShellError> {
     if let Some(stderr_stream) = stderr_stream {
-<<<<<<< HEAD
-        std::thread::Builder::new()
-=======
-        // Write stderr to our stderr, if it's present
         thread::Builder::new()
->>>>>>> 14d1c678
             .name("stderr consumer".to_string())
             .spawn(move || {
                 let RawStream {
