--- conflicted
+++ resolved
@@ -2979,15 +2979,9 @@
                 }
             }
             (Value::Filesize { val: lhs, .. }, Value::Filesize { val: rhs, .. }) => {
-<<<<<<< HEAD
-                if let Some(val) = checked_div_floor_i64(*lhs, *rhs) {
-                    Ok(Value::int(val, span))
-                } else if *rhs == 0 {
-=======
                 if let Some(val) = checked_div_floor_i64(lhs.get(), rhs.get()) {
                     Ok(Value::int(val, span))
                 } else if *rhs == Filesize::ZERO {
->>>>>>> cdb082e9
                     Err(ShellError::DivisionByZero { span: op })
                 } else {
                     Err(ShellError::OperatorOverflow {
@@ -2998,11 +2992,7 @@
                 }
             }
             (Value::Filesize { val: lhs, .. }, Value::Int { val: rhs, .. }) => {
-<<<<<<< HEAD
-                if let Some(val) = checked_div_floor_i64(*lhs, *rhs) {
-=======
                 if let Some(val) = checked_div_floor_i64(lhs.get(), *rhs) {
->>>>>>> cdb082e9
                     Ok(Value::filesize(val, span))
                 } else if *rhs == 0 {
                     Err(ShellError::DivisionByZero { span: op })
@@ -3015,15 +3005,9 @@
                 }
             }
             (Value::Filesize { val: lhs, .. }, Value::Float { val: rhs, .. }) => {
-<<<<<<< HEAD
-                if let Some(val) = checked_div_floor_f64(*lhs as f64, *rhs) {
-                    if i64::MIN as f64 <= val && val <= i64::MAX as f64 {
-                        Ok(Value::filesize(val as i64, span))
-=======
                 if let Some(val) = checked_div_floor_f64(lhs.get() as f64, *rhs) {
                     if let Ok(val) = Filesize::try_from(val) {
                         Ok(Value::filesize(val, span))
->>>>>>> cdb082e9
                     } else {
                         Err(ShellError::OperatorOverflow {
                             msg: "division operation overflowed".into(),
@@ -3079,7 +3063,6 @@
             (Value::Custom { val: lhs, .. }, rhs) => {
                 lhs.operation(self.span(), Operator::Math(Math::Divide), op, rhs)
             }
-<<<<<<< HEAD
             _ => Err(operator_type_error(
                 Operator::Math(Math::FloorDivide),
                 op,
@@ -3095,15 +3078,6 @@
                     )
                 },
             )),
-=======
-            _ => Err(ShellError::OperatorMismatch {
-                op_span: op,
-                lhs_ty: self.get_type().to_string(),
-                lhs_span: self.span(),
-                rhs_ty: rhs.get_type().to_string(),
-                rhs_span: rhs.span(),
-            }),
->>>>>>> cdb082e9
         }
     }
 
@@ -3169,15 +3143,9 @@
                 }
             }
             (Value::Filesize { val: lhs, .. }, Value::Filesize { val: rhs, .. }) => {
-<<<<<<< HEAD
-                if let Some(val) = checked_mod_i64(*lhs, *rhs) {
-                    Ok(Value::filesize(val, span))
-                } else if *rhs == 0 {
-=======
                 if let Some(val) = checked_mod_i64(lhs.get(), rhs.get()) {
                     Ok(Value::filesize(val, span))
                 } else if *rhs == Filesize::ZERO {
->>>>>>> cdb082e9
                     Err(ShellError::DivisionByZero { span: op })
                 } else {
                     Err(ShellError::OperatorOverflow {
@@ -3188,11 +3156,7 @@
                 }
             }
             (Value::Filesize { val: lhs, .. }, Value::Int { val: rhs, .. }) => {
-<<<<<<< HEAD
-                if let Some(val) = checked_mod_i64(*lhs, *rhs) {
-=======
                 if let Some(val) = checked_mod_i64(lhs.get(), *rhs) {
->>>>>>> cdb082e9
                     Ok(Value::filesize(val, span))
                 } else if *rhs == 0 {
                     Err(ShellError::DivisionByZero { span: op })
@@ -3205,15 +3169,9 @@
                 }
             }
             (Value::Filesize { val: lhs, .. }, Value::Float { val: rhs, .. }) => {
-<<<<<<< HEAD
-                if let Some(val) = checked_mod_f64(*lhs as f64, *rhs) {
-                    if i64::MIN as f64 <= val && val <= i64::MAX as f64 {
-                        Ok(Value::filesize(val as i64, span))
-=======
                 if let Some(val) = checked_mod_f64(lhs.get() as f64, *rhs) {
                     if let Ok(val) = Filesize::try_from(val) {
                         Ok(Value::filesize(val, span))
->>>>>>> cdb082e9
                     } else {
                         Err(ShellError::OperatorOverflow {
                             msg: "modulo operation overflowed".into(),
@@ -3268,7 +3226,6 @@
             }
             (Value::Custom { val: lhs, .. }, rhs) => {
                 lhs.operation(span, Operator::Math(Math::Modulo), op, rhs)
-<<<<<<< HEAD
             }
             _ => Err(operator_type_error(
                 Operator::Math(Math::Modulo),
@@ -3381,17 +3338,6 @@
                     },
                 })
             }
-=======
-            }
-
-            _ => Err(ShellError::OperatorMismatch {
-                op_span: op,
-                lhs_ty: self.get_type().to_string(),
-                lhs_span: self.span(),
-                rhs_ty: rhs.get_type().to_string(),
-                rhs_span: rhs.span(),
-            }),
->>>>>>> cdb082e9
         }
     }
 
