mod custom_value;
mod from;
mod from_value;
mod lazy_record;
mod range;
mod stream;
mod unit;

use crate::ast::{Bits, Boolean, CellPath, Comparison, PathMember};
use crate::ast::{Math, Operator};
use crate::engine::EngineState;
use crate::ShellError;
use crate::{did_you_mean, BlockId, Config, Span, Spanned, Type, VarId};
use byte_unit::ByteUnit;
use chrono::{DateTime, Duration, FixedOffset};
use chrono_humanize::HumanTime;
pub use custom_value::CustomValue;
use fancy_regex::Regex;
pub use from_value::FromValue;
use indexmap::map::IndexMap;
pub use lazy_record::LazyRecord;
use nu_utils::get_system_locale;
use num_format::ToFormattedString;
pub use range::*;
use serde::{Deserialize, Serialize};
use std::{
    borrow::Cow,
    collections::HashMap,
    fmt::{Display, Formatter, Result as FmtResult},
    iter,
    path::PathBuf,
    {cmp::Ordering, fmt::Debug},
};
pub use stream::*;
pub use unit::*;

/// Core structured values that pass through the pipeline in Nushell.
// NOTE: Please do not reorder these enum cases without thinking through the
// impact on the PartialOrd implementation and the global sort order
#[derive(Debug, Serialize, Deserialize)]
pub enum Value {
    Bool {
        val: bool,
        span: Span,
    },
    Int {
        val: i64,
        span: Span,
    },
    Float {
        val: f64,
        span: Span,
    },
    Filesize {
        val: i64,
        span: Span,
    },
    Duration {
        val: i64,
        span: Span,
    },
    Date {
        val: DateTime<FixedOffset>,
        span: Span,
    },
    Range {
        val: Box<Range>,
        span: Span,
    },
    String {
        val: String,
        span: Span,
    },
    Record {
        cols: Vec<String>,
        vals: Vec<Value>,
        span: Span,
    },
    List {
        vals: Vec<Value>,
        span: Span,
    },
    Block {
        val: BlockId,
        span: Span,
    },
    Closure {
        val: BlockId,
        captures: HashMap<VarId, Value>,
        span: Span,
    },
    Nothing {
        span: Span,
    },
    Error {
        error: Box<ShellError>,
    },
    Binary {
        val: Vec<u8>,
        span: Span,
    },
    CellPath {
        val: CellPath,
        span: Span,
    },
    #[serde(skip_serializing)]
    CustomValue {
        val: Box<dyn CustomValue>,
        span: Span,
    },
    #[serde(skip_serializing)]
    LazyRecord {
        val: Box<dyn LazyRecord>,
        span: Span,
    },
}

impl Clone for Value {
    fn clone(&self) -> Self {
        match self {
            Value::Bool { val, span } => Value::boolean(*val, *span),
            Value::Int { val, span } => Value::int(*val, *span),
            Value::Filesize { val, span } => Value::Filesize {
                val: *val,
                span: *span,
            },
            Value::Duration { val, span } => Value::Duration {
                val: *val,
                span: *span,
            },
            Value::Date { val, span } => Value::Date {
                val: *val,
                span: *span,
            },
            Value::Range { val, span } => Value::Range {
                val: val.clone(),
                span: *span,
            },
            Value::Float { val, span } => Value::float(*val, *span),
            Value::String { val, span } => Value::String {
                val: val.clone(),
                span: *span,
            },
            Value::Record { cols, vals, span } => Value::Record {
                cols: cols.clone(),
                vals: vals.clone(),
                span: *span,
            },
            Value::LazyRecord { val, .. } => {
                match val.collect() {
                    Ok(val) => val,
                    // this is a bit weird, but because clone() is infallible...
                    Err(error) => Value::Error {
                        error: Box::new(error),
                    },
                }
            }
            Value::List { vals, span } => Value::List {
                vals: vals.clone(),
                span: *span,
            },
            Value::Block { val, span } => Value::Block {
                val: *val,
                span: *span,
            },
            Value::Closure {
                val,
                captures,
                span,
            } => Value::Closure {
                val: *val,
                captures: captures.clone(),
                span: *span,
            },
            Value::Nothing { span } => Value::Nothing { span: *span },
            Value::Error { error } => Value::Error {
                error: error.clone(),
            },
            Value::Binary { val, span } => Value::Binary {
                val: val.clone(),
                span: *span,
            },
            Value::CellPath { val, span } => Value::CellPath {
                val: val.clone(),
                span: *span,
            },
            Value::CustomValue { val, span } => val.clone_value(*span),
        }
    }
}

impl Value {
    pub fn as_char(&self) -> Result<char, ShellError> {
        match self {
            Value::String { val, span } => {
                let mut chars = val.chars();
                match (chars.next(), chars.next()) {
                    (Some(c), None) => Ok(c),
                    _ => Err(ShellError::MissingParameter {
                        param_name: "single character separator".into(),
                        span: *span,
                    }),
                }
            }
            x => Err(ShellError::CantConvert {
                to_type: "char".into(),
                from_type: x.get_type().to_string(),
                span: self.span()?,
                help: None,
            }),
        }
    }

    /// Converts into string values that can be changed into string natively
    pub fn as_string(&self) -> Result<String, ShellError> {
        match self {
            Value::Int { val, .. } => Ok(val.to_string()),
            Value::Float { val, .. } => Ok(val.to_string()),
            Value::String { val, .. } => Ok(val.to_string()),
            Value::Binary { val, .. } => Ok(match std::str::from_utf8(val) {
                Ok(s) => s.to_string(),
                Err(_) => {
                    return Err(ShellError::CantConvert {
                        to_type: "string".into(),
                        from_type: "binary".into(),
                        span: self.span()?,
                        help: None,
                    });
                }
            }),
            Value::Date { val, .. } => Ok(val.to_rfc3339_opts(chrono::SecondsFormat::Millis, true)),
            x => Err(ShellError::CantConvert {
                to_type: "string".into(),
                from_type: x.get_type().to_string(),
                span: self.span()?,
                help: None,
            }),
        }
    }

    pub fn as_spanned_string(&self) -> Result<Spanned<String>, ShellError> {
        match self {
            Value::String { val, span } => Ok(Spanned {
                item: val.to_string(),
                span: *span,
            }),
            Value::Binary { val, span } => Ok(match std::str::from_utf8(val) {
                Ok(s) => Spanned {
                    item: s.to_string(),
                    span: *span,
                },
                Err(_) => {
                    return Err(ShellError::CantConvert {
                        to_type: "string".into(),
                        from_type: "binary".into(),
                        span: self.span()?,
                        help: None,
                    })
                }
            }),
            x => Err(ShellError::CantConvert {
                to_type: "string".into(),
                from_type: x.get_type().to_string(),
                span: self.span()?,
                help: None,
            }),
        }
    }

    pub fn as_path(&self) -> Result<PathBuf, ShellError> {
        match self {
            Value::String { val, .. } => Ok(PathBuf::from(val)),
            x => Err(ShellError::CantConvert {
                to_type: "path".into(),
                from_type: x.get_type().to_string(),
                span: self.span()?,
                help: None,
            }),
        }
    }

    pub fn as_block(&self) -> Result<BlockId, ShellError> {
        match self {
            Value::Block { val, .. } => Ok(*val),
            Value::Closure { val, .. } => Ok(*val),
            x => Err(ShellError::CantConvert {
                to_type: "block".into(),
                from_type: x.get_type().to_string(),
                span: self.span()?,
                help: None,
            }),
        }
    }

    pub fn as_binary(&self) -> Result<&[u8], ShellError> {
        match self {
            Value::Binary { val, .. } => Ok(val),
            Value::String { val, .. } => Ok(val.as_bytes()),
            x => Err(ShellError::CantConvert {
                to_type: "binary".into(),
                from_type: x.get_type().to_string(),
                span: self.span()?,
                help: None,
            }),
        }
    }

    pub fn as_record(&self) -> Result<(&[String], &[Value]), ShellError> {
        match self {
            Value::Record { cols, vals, .. } => Ok((cols, vals)),
            x => Err(ShellError::CantConvert {
                to_type: "record".into(),
                from_type: x.get_type().to_string(),
                span: self.span()?,
                help: None,
            }),
        }
    }

    pub fn as_list(&self) -> Result<&[Value], ShellError> {
        match self {
            Value::List { vals, .. } => Ok(vals),
            x => Err(ShellError::CantConvert {
                to_type: "list".into(),
                from_type: x.get_type().to_string(),
                span: self.span()?,
                help: None,
            }),
        }
    }

    pub fn as_bool(&self) -> Result<bool, ShellError> {
        match self {
            Value::Bool { val, .. } => Ok(*val),
            x => Err(ShellError::CantConvert {
                to_type: "boolean".into(),
                from_type: x.get_type().to_string(),
                span: self.span()?,
                help: None,
            }),
        }
    }

    pub fn as_float(&self) -> Result<f64, ShellError> {
        match self {
            Value::Float { val, .. } => Ok(*val),
            Value::Int { val, .. } => Ok(*val as f64),
            x => Err(ShellError::CantConvert {
                to_type: "float".into(),
                from_type: x.get_type().to_string(),
                span: self.span()?,
                help: None,
            }),
        }
    }

    pub fn as_integer(&self) -> Result<i64, ShellError> {
        match self {
            Value::Int { val, .. } => Ok(*val),
            x => Err(ShellError::CantConvert {
                to_type: "integer".into(),
                from_type: x.get_type().to_string(),
                span: self.span()?,
                help: None,
            }),
        }
    }

    /// Get the span for the current value
    pub fn span(&self) -> Result<Span, ShellError> {
        match self {
            Value::Error { error } => Err(*error.clone()),
            Value::Bool { span, .. } => Ok(*span),
            Value::Int { span, .. } => Ok(*span),
            Value::Float { span, .. } => Ok(*span),
            Value::Filesize { span, .. } => Ok(*span),
            Value::Duration { span, .. } => Ok(*span),
            Value::Date { span, .. } => Ok(*span),
            Value::Range { span, .. } => Ok(*span),
            Value::String { span, .. } => Ok(*span),
            Value::Record { span, .. } => Ok(*span),
            Value::List { span, .. } => Ok(*span),
            Value::Block { span, .. } => Ok(*span),
            Value::Closure { span, .. } => Ok(*span),
            Value::Nothing { span, .. } => Ok(*span),
            Value::Binary { span, .. } => Ok(*span),
            Value::CellPath { span, .. } => Ok(*span),
            Value::CustomValue { span, .. } => Ok(*span),
            Value::LazyRecord { span, .. } => Ok(*span),
        }
    }

    /// Special variant of the above designed to be called only in
    /// situations where the value not being a Value::Error has been guaranteed
    /// by match arms.
    pub fn expect_span(&self) -> Span {
        self.span().expect("non-Error Value had no span")
    }

    /// Update the value with a new span
    pub fn with_span(mut self, new_span: Span) -> Value {
        match &mut self {
            Value::Bool { span, .. } => *span = new_span,
            Value::Int { span, .. } => *span = new_span,
            Value::Float { span, .. } => *span = new_span,
            Value::Filesize { span, .. } => *span = new_span,
            Value::Duration { span, .. } => *span = new_span,
            Value::Date { span, .. } => *span = new_span,
            Value::Range { span, .. } => *span = new_span,
            Value::String { span, .. } => *span = new_span,
            Value::Record { span, .. } => *span = new_span,
            Value::LazyRecord { span, .. } => *span = new_span,
            Value::List { span, .. } => *span = new_span,
            Value::Closure { span, .. } => *span = new_span,
            Value::Block { span, .. } => *span = new_span,
            Value::Nothing { span, .. } => *span = new_span,
            Value::Error { .. } => {}
            Value::Binary { span, .. } => *span = new_span,
            Value::CellPath { span, .. } => *span = new_span,
            Value::CustomValue { span, .. } => *span = new_span,
        }

        self
    }

    /// Get the type of the current Value
    pub fn get_type(&self) -> Type {
        match self {
            Value::Bool { .. } => Type::Bool,
            Value::Int { .. } => Type::Int,
            Value::Float { .. } => Type::Float,
            Value::Filesize { .. } => Type::Filesize,
            Value::Duration { .. } => Type::Duration,
            Value::Date { .. } => Type::Date,
            Value::Range { .. } => Type::Range,
            Value::String { .. } => Type::String,
            Value::Record { cols, vals, .. } => Type::Record(
                cols.iter()
                    .zip(vals.iter())
                    .map(|(x, y)| (x.clone(), y.get_type()))
                    .collect(),
            ),
            Value::List { vals, .. } => {
                let mut ty = None;
                for val in vals {
                    let val_ty = val.get_type();
                    match &ty {
                        Some(x) => {
                            if &val_ty != x {
                                if x.is_numeric() && val_ty.is_numeric() {
                                    ty = Some(Type::Number)
                                } else {
                                    ty = Some(Type::Any)
                                }
                            }
                        }
                        None => ty = Some(val_ty),
                    }
                }

                match ty {
                    Some(Type::Record(columns)) => Type::Table(columns),
                    Some(ty) => Type::List(Box::new(ty)),
                    None => Type::List(Box::new(ty.unwrap_or(Type::Any))),
                }
            }
            Value::LazyRecord { val, .. } => match val.collect() {
                Ok(val) => val.get_type(),
                Err(..) => Type::Error,
            },
            Value::Nothing { .. } => Type::Nothing,
            Value::Block { .. } => Type::Block,
            Value::Closure { .. } => Type::Closure,
            Value::Error { .. } => Type::Error,
            Value::Binary { .. } => Type::Binary,
            Value::CellPath { .. } => Type::CellPath,
            Value::CustomValue { val, .. } => Type::Custom(val.typetag_name().into()),
        }
    }

    pub fn get_data_by_key(&self, name: &str) -> Option<Value> {
        match self {
            Value::Record { cols, vals, .. } => cols
                .iter()
                .zip(vals.iter())
                .find(|(col, _)| col == &name)
                .map(|(_, val)| val.clone()),
            Value::List { vals, span } => {
                let mut out = vec![];
                for item in vals {
                    match item {
                        Value::Record { .. } => match item.get_data_by_key(name) {
                            Some(v) => out.push(v),
                            None => out.push(Value::nothing(*span)),
                        },
                        _ => out.push(Value::nothing(*span)),
                    }
                }

                if !out.is_empty() {
                    Some(Value::List {
                        vals: out,
                        span: *span,
                    })
                } else {
                    None
                }
            }
            _ => None,
        }
    }

    // Convert Value into String, but propagate errors.
    pub fn nonerror_into_string(
        &self,
        separator: &str,
        config: &Config,
    ) -> Result<String, ShellError> {
        if let Value::Error { error } = self {
            Err(*error.to_owned())
        } else {
            Ok(self.into_string(separator, config))
        }
    }

    /// Convert Value into string. Note that Streams will be consumed.
    pub fn into_string(&self, separator: &str, config: &Config) -> String {
        match self {
            Value::Bool { val, .. } => val.to_string(),
            Value::Int { val, .. } => val.to_string(),
            Value::Float { val, .. } => val.to_string(),
            Value::Filesize { val, .. } => format_filesize_from_conf(*val, config),
            Value::Duration { val, .. } => format_duration(*val),
            Value::Date { val, .. } => format!("{} ({})", val.to_rfc2822(), HumanTime::from(*val)),
            Value::Range { val, .. } => {
                format!(
                    "{}..{}",
                    val.from.into_string(", ", config),
                    val.to.into_string(", ", config)
                )
            }
            Value::String { val, .. } => val.clone(),
            Value::List { vals: val, .. } => format!(
                "[{}]",
                val.iter()
                    .map(|x| x.into_string(", ", config))
                    .collect::<Vec<_>>()
                    .join(separator)
            ),
            Value::Record { cols, vals, .. } => format!(
                "{{{}}}",
                cols.iter()
                    .zip(vals.iter())
                    .map(|(x, y)| format!("{}: {}", x, y.into_string(", ", config)))
                    .collect::<Vec<_>>()
                    .join(separator)
            ),
            Value::LazyRecord { val, .. } => {
                let collected = match val.collect() {
                    Ok(val) => val,
                    Err(error) => Value::Error {
                        error: Box::new(error),
                    },
                };
                collected.into_string(separator, config)
            }
            Value::Block { val, .. } => format!("<Block {val}>"),
            Value::Closure { val, .. } => format!("<Closure {val}>"),
            Value::Nothing { .. } => String::new(),
            Value::Error { error } => format!("{error:?}"),
            Value::Binary { val, .. } => format!("{val:?}"),
            Value::CellPath { val, .. } => val.into_string(),
            Value::CustomValue { val, .. } => val.value_string(),
        }
    }

    /// Convert Value into string. Note that Streams will be consumed.
    pub fn into_abbreviated_string(&self, config: &Config) -> String {
        match self {
            Value::Bool { val, .. } => val.to_string(),
            Value::Int { val, .. } => val.to_string(),
            Value::Float { val, .. } => val.to_string(),
            Value::Filesize { val, .. } => format_filesize_from_conf(*val, config),
            Value::Duration { val, .. } => format_duration(*val),
            Value::Date { val, .. } => HumanTime::from(*val).to_string(),
            Value::Range { val, .. } => {
                format!(
                    "{}..{}",
                    val.from.into_string(", ", config),
                    val.to.into_string(", ", config)
                )
            }
            Value::String { val, .. } => val.to_string(),
            Value::List { ref vals, .. } => {
                if !vals.is_empty() && vals.iter().all(|x| matches!(x, Value::Record { .. })) {
                    format!(
                        "[table {} row{}]",
                        vals.len(),
                        if vals.len() == 1 { "" } else { "s" }
                    )
                } else {
                    format!(
                        "[list {} item{}]",
                        vals.len(),
                        if vals.len() == 1 { "" } else { "s" }
                    )
                }
            }
            Value::Record { cols, .. } => format!(
                "{{record {} field{}}}",
                cols.len(),
                if cols.len() == 1 { "" } else { "s" }
            ),
            Value::LazyRecord { val, .. } => match val.collect() {
                Ok(val) => val.into_abbreviated_string(config),
                Err(error) => format!("{error:?}"),
            },
            Value::Block { val, .. } => format!("<Block {val}>"),
            Value::Closure { val, .. } => format!("<Closure {val}>"),
            Value::Nothing { .. } => String::new(),
            Value::Error { error } => format!("{error:?}"),
            Value::Binary { val, .. } => format!("{val:?}"),
            Value::CellPath { val, .. } => val.into_string(),
            Value::CustomValue { val, .. } => val.value_string(),
        }
    }

    /// Convert Value into a debug string
    pub fn debug_value(&self) -> String {
        format!("{self:#?}")
    }

    /// Convert Value into string. Note that Streams will be consumed.
    pub fn debug_string(&self, separator: &str, config: &Config) -> String {
        match self {
            Value::Bool { val, .. } => val.to_string(),
            Value::Int { val, .. } => val.to_string(),
            Value::Float { val, .. } => val.to_string(),
            Value::Filesize { val, .. } => format_filesize_from_conf(*val, config),
            Value::Duration { val, .. } => format_duration(*val),
            Value::Date { val, .. } => format!("{val:?}"),
            Value::Range { val, .. } => {
                format!(
                    "{}..{}",
                    val.from.into_string(", ", config),
                    val.to.into_string(", ", config)
                )
            }
            Value::String { val, .. } => val.clone(),
            Value::List { vals: val, .. } => format!(
                "[{}]",
                val.iter()
                    .map(|x| x.into_string(", ", config))
                    .collect::<Vec<_>>()
                    .join(separator)
            ),
            Value::Record { cols, vals, .. } => format!(
                "{{{}}}",
                cols.iter()
                    .zip(vals.iter())
                    .map(|(x, y)| format!("{}: {}", x, y.into_string(", ", config)))
                    .collect::<Vec<_>>()
                    .join(separator)
            ),
            Value::LazyRecord { val, .. } => match val.collect() {
                Ok(val) => val.debug_string(separator, config),
                Err(error) => format!("{error:?}"),
            },
            Value::Block { val, .. } => format!("<Block {val}>"),
            Value::Closure { val, .. } => format!("<Closure {val}>"),
            Value::Nothing { .. } => String::new(),
            Value::Error { error } => format!("{error:?}"),
            Value::Binary { val, .. } => format!("{val:?}"),
            Value::CellPath { val, .. } => val.into_string(),
            Value::CustomValue { val, .. } => val.value_string(),
        }
    }

    /// Check if the content is empty
    pub fn is_empty(&self) -> bool {
        match self {
            Value::String { val, .. } => val.is_empty(),
            Value::List { vals, .. } => vals.is_empty(),
            Value::Record { cols, .. } => cols.is_empty(),
            Value::Binary { val, .. } => val.is_empty(),
            Value::Nothing { .. } => true,
            _ => false,
        }
    }

    pub fn is_nothing(&self) -> bool {
        matches!(self, Value::Nothing { .. })
    }

    /// Create a new `Nothing` value
    pub fn nothing(span: Span) -> Value {
        Value::Nothing { span }
    }

    /// Follow a given cell path into the value: for example accessing select elements in a stream or list
    pub fn follow_cell_path(
        self,
        cell_path: &[PathMember],
        insensitive: bool,
    ) -> Result<Value, ShellError> {
        self.follow_cell_path_helper(cell_path, insensitive, true)
    }

    pub fn follow_cell_path_not_from_user_input(
        self,
        cell_path: &[PathMember],
        insensitive: bool,
    ) -> Result<Value, ShellError> {
        self.follow_cell_path_helper(cell_path, insensitive, false)
    }

    fn follow_cell_path_helper(
        self,
        cell_path: &[PathMember],
        insensitive: bool,
        from_user_input: bool,
    ) -> Result<Value, ShellError> {
        let mut current = self;
        // TODO remove this
        macro_rules! err_or_null {
            ($e:expr, $span:expr) => {
                return Err($e)
            };
        }
        for member in cell_path {
            // FIXME: this uses a few extra clones for simplicity, but there may be a way
            // to traverse the path without them
            match member {
                PathMember::Int {
                    val: count,
                    span: origin_span,
                    optional,
                } => {
                    // Treat a numeric path member as `select <val>`
                    match &mut current {
                        Value::List { vals: val, .. } => {
                            if let Some(item) = val.get(*count) {
                                current = item.clone();
                            } else if *optional {
                                current = Value::nothing(*origin_span);
                            } else if val.is_empty() {
                                err_or_null!(
                                    ShellError::AccessEmptyContent { span: *origin_span },
                                    *origin_span
                                )
                            } else {
                                err_or_null!(
                                    ShellError::AccessBeyondEnd {
                                        max_idx: val.len() - 1,
                                        span: *origin_span
                                    },
                                    *origin_span
                                );
                            }
                        }
                        Value::Binary { val, .. } => {
                            if let Some(item) = val.get(*count) {
                                current = Value::int(*item as i64, *origin_span);
                            } else if *optional {
                                current = Value::nothing(*origin_span);
                            } else if val.is_empty() {
                                err_or_null!(
                                    ShellError::AccessEmptyContent { span: *origin_span },
                                    *origin_span
                                )
                            } else {
                                err_or_null!(
                                    ShellError::AccessBeyondEnd {
                                        max_idx: val.len() - 1,
                                        span: *origin_span
                                    },
                                    *origin_span
                                );
                            }
                        }
                        Value::Range { val, .. } => {
                            if let Some(item) = val.clone().into_range_iter(None)?.nth(*count) {
                                current = item.clone();
                            } else if *optional {
                                current = Value::nothing(*origin_span);
                            } else {
                                err_or_null!(
                                    ShellError::AccessBeyondEndOfStream { span: *origin_span },
                                    *origin_span
                                );
                            }
                        }
                        Value::CustomValue { val, .. } => {
                            current = match val.follow_path_int(*count, *origin_span) {
                                Ok(val) => val,
                                Err(err) => {
                                    if *optional {
                                        Value::nothing(*origin_span)
                                    } else {
                                        return Err(err);
                                    }
                                }
                            };
                        }
                        Value::Nothing { .. } if *optional => {
                            current = Value::nothing(*origin_span);
                        }
                        // Records (and tables) are the only built-in which support column names,
                        // so only use this message for them.
                        Value::Record { .. } => {
                            err_or_null!(ShellError::TypeMismatch {
                                err_message: "Can't access record values with a row index. Try specifying a column name instead".into(),
                                span: *origin_span, }, *origin_span)
                        }
                        Value::Error { error } => return Err(*error.to_owned()),
                        x => {
                            err_or_null!(
                                ShellError::IncompatiblePathAccess {
                                    type_name: format!("{}", x.get_type()),
                                    span: *origin_span
                                },
                                *origin_span
                            )
                        }
                    }
                }
                PathMember::String {
                    val: column_name,
                    span: origin_span,
                    optional,
                } => match &mut current {
                    Value::Record { cols, vals, span } => {
                        let cols = cols.clone();
                        let span = *span;

                        // Make reverse iterate to avoid duplicate column leads to first value, actually last value is expected.
                        if let Some(found) = cols.iter().zip(vals.iter()).rev().find(|x| {
                            if insensitive {
                                x.0.to_lowercase() == column_name.to_lowercase()
                            } else {
                                x.0 == column_name
                            }
                        }) {
                            current = found.1.clone();
                        } else if *optional {
                            current = Value::nothing(*origin_span);
                        } else {
                            if from_user_input {
                                if let Some(suggestion) = did_you_mean(&cols, column_name) {
                                    err_or_null!(
                                        ShellError::DidYouMean(suggestion, *origin_span),
                                        *origin_span
                                    );
                                }
                            }
                            err_or_null!(
                                ShellError::CantFindColumn {
                                    col_name: column_name.to_string(),
                                    span: *origin_span,
                                    src_span: span
                                },
                                *origin_span
                            );
                        }
                    }
                    Value::LazyRecord { val, span } => {
                        let columns = val.column_names();

                        if columns.contains(&column_name.as_str()) {
                            current = val.get_column_value(column_name)?;
                        } else if *optional {
                            current = Value::nothing(*origin_span);
                        } else {
                            if from_user_input {
                                if let Some(suggestion) = did_you_mean(&columns, column_name) {
                                    err_or_null!(
                                        ShellError::DidYouMean(suggestion, *origin_span),
                                        *origin_span
                                    );
                                }
                            }
                            err_or_null!(
                                ShellError::CantFindColumn {
                                    col_name: column_name.to_string(),
                                    span: *origin_span,
                                    src_span: *span
                                },
                                *origin_span
                            );
                        }
                    }
                    // String access of Lists always means Table access.
                    // Create a List which contains each matching value for contained
                    // records in the source list.
                    Value::List { vals, span } => {
                        // TODO: this should stream instead of collecting
                        let mut output = vec![];
                        for val in vals {
                            // only look in records; this avoids unintentionally recursing into deeply nested tables
                            if matches!(val, Value::Record { .. }) {
                                if let Ok(result) = val.clone().follow_cell_path(
                                    &[PathMember::String {
                                        val: column_name.clone(),
                                        span: *origin_span,
                                        optional: *optional,
                                    }],
                                    insensitive,
                                ) {
                                    output.push(result);
                                } else {
                                    return Err(ShellError::CantFindColumn {
                                        col_name: column_name.to_string(),
                                        span: *origin_span,
                                        src_span: val.span().unwrap_or(*span),
                                    });
                                }
                            } else if *optional && matches!(val, Value::Nothing { .. }) {
                                output.push(Value::nothing(*origin_span));
                            } else {
                                return Err(ShellError::CantFindColumn {
                                    col_name: column_name.to_string(),
                                    span: *origin_span,
                                    src_span: val.span().unwrap_or(*span),
                                });
                            }
                        }

                        current = Value::List {
                            vals: output,
                            span: *span,
                        };
                    }
                    Value::CustomValue { val, .. } => {
                        current = val.follow_path_string(column_name.clone(), *origin_span)?;
                    }
                    Value::Nothing { .. } if *optional => {
                        current = Value::nothing(*origin_span);
                    }
                    Value::Error { error } => err_or_null!(*error.to_owned(), *origin_span),
                    x => {
                        err_or_null!(
                            ShellError::IncompatiblePathAccess {
                                type_name: format!("{}", x.get_type()),
                                span: *origin_span
                            },
                            *origin_span
                        )
                    }
                },
            }
        }
        // If a single Value::Error was produced by the above (which won't happen if nullify_errors is true), unwrap it now.
        // Note that Value::Errors inside Lists remain as they are, so that the rest of the list can still potentially be used.
        if let Value::Error { error } = current {
            Err(*error)
        } else {
            Ok(current)
        }
    }

    /// Follow a given cell path into the value: for example accessing select elements in a stream or list
    pub fn upsert_cell_path(
        &mut self,
        cell_path: &[PathMember],
        callback: Box<dyn FnOnce(&Value) -> Value>,
    ) -> Result<(), ShellError> {
        let orig = self.clone();

        let new_val = callback(&orig.follow_cell_path(cell_path, false)?);

        match new_val {
            Value::Error { error } => Err(*error),
            new_val => self.upsert_data_at_cell_path(cell_path, new_val),
        }
    }

    pub fn upsert_data_at_cell_path(
        &mut self,
        cell_path: &[PathMember],
        new_val: Value,
    ) -> Result<(), ShellError> {
        match cell_path.first() {
            Some(path_member) => match path_member {
                PathMember::String {
                    val: col_name,
                    span,
                    ..
                } => match self {
                    Value::List { vals, .. } => {
                        for val in vals.iter_mut() {
                            match val {
                                Value::Record { cols, vals, .. } => {
                                    let mut found = false;
                                    for col in cols.iter().zip(vals.iter_mut()) {
                                        if col.0 == col_name {
                                            found = true;
                                            col.1.upsert_data_at_cell_path(
                                                &cell_path[1..],
                                                new_val.clone(),
                                            )?
                                        }
                                    }
                                    if !found {
                                        if cell_path.len() == 1 {
                                            cols.push(col_name.clone());
                                            vals.push(new_val);
                                            break;
                                        } else {
                                            let mut new_col = Value::Record {
                                                cols: vec![],
                                                vals: vec![],
                                                span: new_val.span()?,
                                            };
                                            new_col.upsert_data_at_cell_path(
                                                &cell_path[1..],
                                                new_val,
                                            )?;
                                            vals.push(new_col);
                                            break;
                                        }
                                    }
                                }
                                Value::Error { error } => return Err(*error.to_owned()),
                                v => {
                                    return Err(ShellError::CantFindColumn {
                                        col_name: col_name.to_string(),
                                        span: *span,
                                        src_span: v.span()?,
                                    })
                                }
                            }
                        }
                    }
                    Value::Record { cols, vals, .. } => {
                        let mut found = false;

                        for col in cols.iter().zip(vals.iter_mut()) {
                            if col.0 == col_name {
                                found = true;

                                col.1
                                    .upsert_data_at_cell_path(&cell_path[1..], new_val.clone())?
                            }
                        }
                        if !found {
                            if cell_path.len() == 1 {
                                cols.push(col_name.clone());
                                vals.push(new_val);
                            } else {
                                let mut new_col = Value::Record {
                                    cols: vec![],
                                    vals: vec![],
                                    span: new_val.span()?,
                                };
                                new_col.upsert_data_at_cell_path(&cell_path[1..], new_val)?;
                                vals.push(new_col);
                            }
                        }
                    }
                    Value::Error { error } => return Err(*error.to_owned()),
                    v => {
                        return Err(ShellError::CantFindColumn {
                            col_name: col_name.to_string(),
                            span: *span,
                            src_span: v.span()?,
                        })
                    }
                },
                PathMember::Int {
                    val: row_num, span, ..
                } => match self {
                    Value::List { vals, .. } => {
                        if let Some(v) = vals.get_mut(*row_num) {
                            v.upsert_data_at_cell_path(&cell_path[1..], new_val)?
                        } else if vals.len() == *row_num && cell_path.len() == 1 {
                            // If the upsert is at 1 + the end of the list, it's OK.
                            // Otherwise, it's prohibited.
                            vals.push(new_val);
                        } else {
                            return Err(ShellError::InsertAfterNextFreeIndex {
                                available_idx: vals.len(),
                                span: *span,
                            });
                        }
                    }
                    Value::Error { error } => return Err(*error.to_owned()),
                    v => {
                        return Err(ShellError::NotAList {
                            dst_span: *span,
                            src_span: v.span()?,
                        })
                    }
                },
            },
            None => {
                *self = new_val;
            }
        }
        Ok(())
    }

    /// Follow a given cell path into the value: for example accessing select elements in a stream or list
    pub fn update_cell_path<'a>(
        &mut self,
        cell_path: &[PathMember],
        callback: Box<dyn FnOnce(&Value) -> Value + 'a>,
    ) -> Result<(), ShellError> {
        let orig = self.clone();

        let new_val = callback(&orig.follow_cell_path(cell_path, false)?);

        match new_val {
            Value::Error { error } => Err(*error),

            new_val => self.update_data_at_cell_path(cell_path, new_val),
        }
    }

    pub fn update_data_at_cell_path(
        &mut self,
        cell_path: &[PathMember],
        new_val: Value,
    ) -> Result<(), ShellError> {
        match cell_path.first() {
            Some(path_member) => match path_member {
                PathMember::String {
                    val: col_name,
                    span,
                    ..
                } => match self {
                    Value::List { vals, .. } => {
                        for val in vals.iter_mut() {
                            match val {
                                Value::Record {
                                    cols,
                                    vals,
                                    span: v_span,
                                } => {
                                    let mut found = false;
                                    for col in cols.iter().zip(vals.iter_mut()) {
                                        if col.0 == col_name {
                                            found = true;
                                            col.1.update_data_at_cell_path(
                                                &cell_path[1..],
                                                new_val.clone(),
                                            )?
                                        }
                                    }
                                    if !found {
                                        return Err(ShellError::CantFindColumn {
                                            col_name: col_name.to_string(),
                                            span: *span,
                                            src_span: *v_span,
                                        });
                                    }
                                }
                                Value::Error { error } => return Err(*error.to_owned()),
                                v => {
                                    return Err(ShellError::CantFindColumn {
                                        col_name: col_name.to_string(),
                                        span: *span,
                                        src_span: v.span()?,
                                    })
                                }
                            }
                        }
                    }
                    Value::Record {
                        cols,
                        vals,
                        span: v_span,
                    } => {
                        let mut found = false;

                        for col in cols.iter().zip(vals.iter_mut()) {
                            if col.0 == col_name {
                                found = true;

                                col.1
                                    .update_data_at_cell_path(&cell_path[1..], new_val.clone())?
                            }
                        }
                        if !found {
                            return Err(ShellError::CantFindColumn {
                                col_name: col_name.to_string(),
                                span: *span,
                                src_span: *v_span,
                            });
                        }
                    }
                    Value::Error { error } => return Err(*error.to_owned()),
                    v => {
                        return Err(ShellError::CantFindColumn {
                            col_name: col_name.to_string(),
                            span: *span,
                            src_span: v.span()?,
                        })
                    }
                },
                PathMember::Int {
                    val: row_num, span, ..
                } => match self {
                    Value::List { vals, .. } => {
                        if let Some(v) = vals.get_mut(*row_num) {
                            v.update_data_at_cell_path(&cell_path[1..], new_val)?
                        } else if vals.is_empty() {
                            return Err(ShellError::AccessEmptyContent { span: *span });
                        } else {
                            return Err(ShellError::AccessBeyondEnd {
                                max_idx: vals.len() - 1,
                                span: *span,
                            });
                        }
                    }
                    Value::Error { error } => return Err(*error.to_owned()),
                    v => {
                        return Err(ShellError::NotAList {
                            dst_span: *span,
                            src_span: v.span()?,
                        })
                    }
                },
            },
            None => {
                *self = new_val;
            }
        }
        Ok(())
    }

    pub fn remove_data_at_cell_path(&mut self, cell_path: &[PathMember]) -> Result<(), ShellError> {
        match cell_path.len() {
            0 => Ok(()),
            1 => {
                let path_member = cell_path.first().expect("there is a first");
                match path_member {
                    PathMember::String {
                        val: col_name,
                        span,
                        ..
                    } => match self {
                        Value::List { vals, .. } => {
                            for val in vals.iter_mut() {
                                match val {
                                    Value::Record {
                                        cols,
                                        vals,
                                        span: v_span,
                                    } => {
                                        let mut found = false;
                                        let mut index = 0;
                                        cols.retain_mut(|col| {
                                            if col == col_name {
                                                found = true;
                                                vals.remove(index);
                                                false
                                            } else {
                                                index += 1;
                                                true
                                            }
                                        });
                                        if !found {
                                            return Err(ShellError::CantFindColumn {
                                                col_name: col_name.to_string(),
                                                span: *span,
                                                src_span: *v_span,
                                            });
                                        }
                                    }
                                    v => {
                                        return Err(ShellError::CantFindColumn {
                                            col_name: col_name.to_string(),
                                            span: *span,
                                            src_span: v.span()?,
                                        })
                                    }
                                }
                            }
                            Ok(())
                        }
                        Value::Record {
                            cols,
                            vals,
                            span: v_span,
                        } => {
                            let mut found = false;
                            for (i, col) in cols.clone().iter().enumerate() {
                                if col == col_name {
                                    cols.remove(i);
                                    vals.remove(i);
                                    found = true;
                                }
                            }
                            if !found {
                                return Err(ShellError::CantFindColumn {
                                    col_name: col_name.to_string(),
                                    span: *span,
                                    src_span: *v_span,
                                });
                            }
                            Ok(())
                        }
                        v => Err(ShellError::CantFindColumn {
                            col_name: col_name.to_string(),
                            span: *span,
                            src_span: v.span()?,
                        }),
                    },
                    PathMember::Int {
                        val: row_num, span, ..
                    } => match self {
                        Value::List { vals, .. } => {
                            if vals.get_mut(*row_num).is_some() {
                                vals.remove(*row_num);
                                Ok(())
                            } else if vals.is_empty() {
                                Err(ShellError::AccessEmptyContent { span: *span })
                            } else {
                                Err(ShellError::AccessBeyondEnd {
                                    max_idx: vals.len() - 1,
                                    span: *span,
                                })
                            }
                        }
                        v => Err(ShellError::NotAList {
                            dst_span: *span,
                            src_span: v.span()?,
                        }),
                    },
                }
            }
            _ => {
                let path_member = cell_path.first().expect("there is a first");
                match path_member {
                    PathMember::String {
                        val: col_name,
                        span,
                        ..
                    } => match self {
                        Value::List { vals, .. } => {
                            for val in vals.iter_mut() {
                                match val {
                                    Value::Record {
                                        cols,
                                        vals,
                                        span: v_span,
                                    } => {
                                        let mut found = false;
                                        for col in cols.iter().zip(vals.iter_mut()) {
                                            if col.0 == col_name {
                                                found = true;
                                                col.1.remove_data_at_cell_path(&cell_path[1..])?
                                            }
                                        }
                                        if !found {
                                            return Err(ShellError::CantFindColumn {
                                                col_name: col_name.to_string(),
                                                span: *span,
                                                src_span: *v_span,
                                            });
                                        }
                                    }
                                    v => {
                                        return Err(ShellError::CantFindColumn {
                                            col_name: col_name.to_string(),
                                            span: *span,
                                            src_span: v.span()?,
                                        })
                                    }
                                }
                            }
                            Ok(())
                        }
                        Value::Record {
                            cols,
                            vals,
                            span: v_span,
                        } => {
                            let mut found = false;

                            for col in cols.iter().zip(vals.iter_mut()) {
                                if col.0 == col_name {
                                    found = true;

                                    col.1.remove_data_at_cell_path(&cell_path[1..])?
                                }
                            }
                            if !found {
                                return Err(ShellError::CantFindColumn {
                                    col_name: col_name.to_string(),
                                    span: *span,
                                    src_span: *v_span,
                                });
                            }
                            Ok(())
                        }
                        v => Err(ShellError::CantFindColumn {
                            col_name: col_name.to_string(),
                            span: *span,
                            src_span: v.span()?,
                        }),
                    },
                    PathMember::Int {
                        val: row_num, span, ..
                    } => match self {
                        Value::List { vals, .. } => {
                            if let Some(v) = vals.get_mut(*row_num) {
                                v.remove_data_at_cell_path(&cell_path[1..])
                            } else if vals.is_empty() {
                                Err(ShellError::AccessEmptyContent { span: *span })
                            } else {
                                Err(ShellError::AccessBeyondEnd {
                                    max_idx: vals.len() - 1,
                                    span: *span,
                                })
                            }
                        }
                        v => Err(ShellError::NotAList {
                            dst_span: *span,
                            src_span: v.span()?,
                        }),
                    },
                }
            }
        }
    }

    pub fn insert_data_at_cell_path(
        &mut self,
        cell_path: &[PathMember],
        new_val: Value,
        head_span: Span,
    ) -> Result<(), ShellError> {
        match cell_path.first() {
            Some(path_member) => match path_member {
                PathMember::String {
                    val: col_name,
                    span,
                    ..
                } => match self {
                    Value::List { vals, .. } => {
                        for val in vals.iter_mut() {
                            match val {
                                Value::Record {
                                    cols,
                                    vals,
                                    span: v_span,
                                } => {
                                    for col in cols.iter().zip(vals.iter_mut()) {
                                        if col.0 == col_name {
                                            if cell_path.len() == 1 {
                                                return Err(ShellError::ColumnAlreadyExists {
                                                    col_name: col_name.to_string(),
                                                    span: *span,
                                                    src_span: *v_span,
                                                });
                                            } else {
                                                return col.1.insert_data_at_cell_path(
                                                    &cell_path[1..],
                                                    new_val,
                                                    head_span,
                                                );
                                            }
                                        }
                                    }

                                    cols.push(col_name.clone());
                                    vals.push(new_val.clone());
                                }
                                // SIGH...
                                Value::Error { error } => return Err(*error.clone()),
                                _ => {
                                    return Err(ShellError::UnsupportedInput(
                                        "expected table or record".into(),
                                        format!("input type: {:?}", val.get_type()),
                                        head_span,
                                        *span,
                                    ))
                                }
                            }
                        }
                    }
                    Value::Record {
                        cols,
                        vals,
                        span: v_span,
                    } => {
                        for col in cols.iter().zip(vals.iter_mut()) {
                            if col.0 == col_name {
                                if cell_path.len() == 1 {
                                    return Err(ShellError::ColumnAlreadyExists {
                                        col_name: col_name.to_string(),
                                        span: *span,
                                        src_span: *v_span,
                                    });
                                } else {
                                    return col.1.insert_data_at_cell_path(
                                        &cell_path[1..],
                                        new_val,
                                        head_span,
                                    );
                                }
                            }
                        }

                        cols.push(col_name.clone());
                        vals.push(new_val);
                    }
                    other => {
                        return Err(ShellError::UnsupportedInput(
                            "table or record".into(),
                            format!("input type: {:?}", other.get_type()),
                            head_span,
                            *span,
                        ))
                    }
                },
                PathMember::Int {
                    val: row_num, span, ..
                } => match self {
                    Value::List { vals, .. } => {
                        if let Some(v) = vals.get_mut(*row_num) {
                            v.insert_data_at_cell_path(&cell_path[1..], new_val, head_span)?
                        } else if vals.len() == *row_num && cell_path.len() == 1 {
                            // If the insert is at 1 + the end of the list, it's OK.
                            // Otherwise, it's prohibited.
                            vals.push(new_val);
                        } else {
                            return Err(ShellError::InsertAfterNextFreeIndex {
                                available_idx: vals.len(),
                                span: *span,
                            });
                        }
                    }
                    v => {
                        return Err(ShellError::NotAList {
                            dst_span: *span,
                            src_span: v.span()?,
                        })
                    }
                },
            },
            None => {
                *self = new_val;
            }
        }
        Ok(())
    }

    pub fn is_true(&self) -> bool {
        matches!(self, Value::Bool { val: true, .. })
    }

    pub fn is_false(&self) -> bool {
        matches!(self, Value::Bool { val: false, .. })
    }

    pub fn columns(&self) -> Vec<String> {
        match self {
            Value::Record { cols, .. } => cols.clone(),
            _ => vec![],
        }
    }

    pub fn string(val: impl Into<String>, span: Span) -> Value {
        Value::String {
            val: val.into(),
            span,
        }
    }

    pub fn binary(val: impl Into<Vec<u8>>, span: Span) -> Value {
        Value::Binary {
            val: val.into(),
            span,
        }
    }

    pub fn int(val: i64, span: Span) -> Value {
        Value::Int { val, span }
    }

    pub fn float(val: f64, span: Span) -> Value {
        Value::Float { val, span }
    }

    pub fn boolean(val: bool, span: Span) -> Value {
        Value::Bool { val, span }
    }

    pub fn record(cols: Vec<String>, vals: Vec<Value>, span: Span) -> Value {
        Value::Record { cols, vals, span }
    }

    pub fn record_from_hashmap(map: &HashMap<String, Value>, span: Span) -> Value {
        let mut cols = vec![];
        let mut vals = vec![];
        for (key, val) in map.iter() {
            cols.push(key.clone());
            vals.push(val.clone());
        }
        Value::record(cols, vals, span)
    }

    pub fn list(vals: Vec<Value>, span: Span) -> Value {
        Value::List { vals, span }
    }

    /// Note: Only use this for test data, *not* live data, as it will point into unknown source
    /// when used in errors.
    pub fn test_string(s: impl Into<String>) -> Value {
        Value::string(s, Span::test_data())
    }

    /// Note: Only use this for test data, *not* live data, as it will point into unknown source
    /// when used in errors.
    pub fn test_int(val: i64) -> Value {
        Value::Int {
            val,
            span: Span::test_data(),
        }
    }

    /// Note: Only use this for test data, *not* live data, as it will point into unknown source
    /// when used in errors.
    pub fn test_float(val: f64) -> Value {
        Value::Float {
            val,
            span: Span::test_data(),
        }
    }

    /// Note: Only use this for test data, *not* live data, as it will point into unknown source
    /// when used in errors.
    pub fn test_bool(val: bool) -> Value {
        Value::Bool {
            val,
            span: Span::test_data(),
        }
    }

    /// Note: Only use this for test data, *not* live data, as it will point into unknown source
    /// when used in errors.
    pub fn test_filesize(val: i64) -> Value {
        Value::Filesize {
            val,
            span: Span::test_data(),
        }
    }

    /// Note: Only use this for test data, *not* live data, as it will point into unknown source
    /// when used in errors.
    pub fn test_nothing() -> Value {
        Value::Nothing {
            span: Span::test_data(),
        }
    }

    /// Note: Only use this for test data, *not* live data, as it will point into unknown source
    /// when used in errors.
    pub fn test_record(cols: Vec<impl Into<String>>, vals: Vec<Value>) -> Value {
        Value::Record {
            cols: cols.into_iter().map(|s| s.into()).collect(),
            vals,

            span: Span::test_data(),
        }
    }

    /// Note: Only use this for test data, *not* live data, as it will point into unknown source
    /// when used in errors.
    pub fn test_date(val: DateTime<FixedOffset>) -> Value {
        Value::Date {
            val,
            span: Span::test_data(),
        }
    }
}

impl Default for Value {
    fn default() -> Self {
        Value::Nothing {
            span: Span::unknown(),
        }
    }
}

impl PartialOrd for Value {
    fn partial_cmp(&self, other: &Self) -> Option<Ordering> {
        // Compare two floating point numbers. The decision interval for equality is dynamically
        // scaled as the value being compared increases in magnitude.
        fn compare_floats(val: f64, other: f64) -> Option<Ordering> {
            let prec = f64::EPSILON.max(val.abs() * f64::EPSILON);

            if (other - val).abs() < prec {
                return Some(Ordering::Equal);
            }

            val.partial_cmp(&other)
        }

        match (self, other) {
            (Value::Bool { val: lhs, .. }, rhs) => match rhs {
                Value::Bool { val: rhs, .. } => lhs.partial_cmp(rhs),
                Value::Int { .. } => Some(Ordering::Less),
                Value::Float { .. } => Some(Ordering::Less),
                Value::Filesize { .. } => Some(Ordering::Less),
                Value::Duration { .. } => Some(Ordering::Less),
                Value::Date { .. } => Some(Ordering::Less),
                Value::Range { .. } => Some(Ordering::Less),
                Value::String { .. } => Some(Ordering::Less),
                Value::Record { .. } => Some(Ordering::Less),
                Value::LazyRecord { .. } => Some(Ordering::Less),
                Value::List { .. } => Some(Ordering::Less),
                Value::Block { .. } => Some(Ordering::Less),
                Value::Closure { .. } => Some(Ordering::Less),
                Value::Nothing { .. } => Some(Ordering::Less),
                Value::Error { .. } => Some(Ordering::Less),
                Value::Binary { .. } => Some(Ordering::Less),
                Value::CellPath { .. } => Some(Ordering::Less),
                Value::CustomValue { .. } => Some(Ordering::Less),
            },
            (Value::Int { val: lhs, .. }, rhs) => match rhs {
                Value::Bool { .. } => Some(Ordering::Greater),
                Value::Int { val: rhs, .. } => lhs.partial_cmp(rhs),
                Value::Float { val: rhs, .. } => compare_floats(*lhs as f64, *rhs),
                Value::Filesize { .. } => Some(Ordering::Less),
                Value::Duration { .. } => Some(Ordering::Less),
                Value::Date { .. } => Some(Ordering::Less),
                Value::Range { .. } => Some(Ordering::Less),
                Value::String { .. } => Some(Ordering::Less),
                Value::Record { .. } => Some(Ordering::Less),
                Value::LazyRecord { .. } => Some(Ordering::Less),
                Value::List { .. } => Some(Ordering::Less),
                Value::Block { .. } => Some(Ordering::Less),
                Value::Closure { .. } => Some(Ordering::Less),
                Value::Nothing { .. } => Some(Ordering::Less),
                Value::Error { .. } => Some(Ordering::Less),
                Value::Binary { .. } => Some(Ordering::Less),
                Value::CellPath { .. } => Some(Ordering::Less),
                Value::CustomValue { .. } => Some(Ordering::Less),
            },
            (Value::Float { val: lhs, .. }, rhs) => match rhs {
                Value::Bool { .. } => Some(Ordering::Greater),
                Value::Int { val: rhs, .. } => compare_floats(*lhs, *rhs as f64),
                Value::Float { val: rhs, .. } => compare_floats(*lhs, *rhs),
                Value::Filesize { .. } => Some(Ordering::Less),
                Value::Duration { .. } => Some(Ordering::Less),
                Value::Date { .. } => Some(Ordering::Less),
                Value::Range { .. } => Some(Ordering::Less),
                Value::String { .. } => Some(Ordering::Less),
                Value::Record { .. } => Some(Ordering::Less),
                Value::LazyRecord { .. } => Some(Ordering::Less),
                Value::List { .. } => Some(Ordering::Less),
                Value::Block { .. } => Some(Ordering::Less),
                Value::Closure { .. } => Some(Ordering::Less),
                Value::Nothing { .. } => Some(Ordering::Less),
                Value::Error { .. } => Some(Ordering::Less),
                Value::Binary { .. } => Some(Ordering::Less),
                Value::CellPath { .. } => Some(Ordering::Less),
                Value::CustomValue { .. } => Some(Ordering::Less),
            },
            (Value::Filesize { val: lhs, .. }, rhs) => match rhs {
                Value::Bool { .. } => Some(Ordering::Greater),
                Value::Int { .. } => Some(Ordering::Greater),
                Value::Float { .. } => Some(Ordering::Greater),
                Value::Filesize { val: rhs, .. } => lhs.partial_cmp(rhs),
                Value::Duration { .. } => Some(Ordering::Less),
                Value::Date { .. } => Some(Ordering::Less),
                Value::Range { .. } => Some(Ordering::Less),
                Value::String { .. } => Some(Ordering::Less),
                Value::Record { .. } => Some(Ordering::Less),
                Value::LazyRecord { .. } => Some(Ordering::Less),
                Value::List { .. } => Some(Ordering::Less),
                Value::Block { .. } => Some(Ordering::Less),
                Value::Closure { .. } => Some(Ordering::Less),
                Value::Nothing { .. } => Some(Ordering::Less),
                Value::Error { .. } => Some(Ordering::Less),
                Value::Binary { .. } => Some(Ordering::Less),
                Value::CellPath { .. } => Some(Ordering::Less),
                Value::CustomValue { .. } => Some(Ordering::Less),
            },
            (Value::Duration { val: lhs, .. }, rhs) => match rhs {
                Value::Bool { .. } => Some(Ordering::Greater),
                Value::Int { .. } => Some(Ordering::Greater),
                Value::Float { .. } => Some(Ordering::Greater),
                Value::Filesize { .. } => Some(Ordering::Greater),
                Value::Duration { val: rhs, .. } => lhs.partial_cmp(rhs),
                Value::Date { .. } => Some(Ordering::Less),
                Value::Range { .. } => Some(Ordering::Less),
                Value::String { .. } => Some(Ordering::Less),
                Value::Record { .. } => Some(Ordering::Less),
                Value::LazyRecord { .. } => Some(Ordering::Less),
                Value::List { .. } => Some(Ordering::Less),
                Value::Block { .. } => Some(Ordering::Less),
                Value::Closure { .. } => Some(Ordering::Less),
                Value::Nothing { .. } => Some(Ordering::Less),
                Value::Error { .. } => Some(Ordering::Less),
                Value::Binary { .. } => Some(Ordering::Less),
                Value::CellPath { .. } => Some(Ordering::Less),
                Value::CustomValue { .. } => Some(Ordering::Less),
            },
            (Value::Date { val: lhs, .. }, rhs) => match rhs {
                Value::Bool { .. } => Some(Ordering::Greater),
                Value::Int { .. } => Some(Ordering::Greater),
                Value::Float { .. } => Some(Ordering::Greater),
                Value::Filesize { .. } => Some(Ordering::Greater),
                Value::Duration { .. } => Some(Ordering::Greater),
                Value::Date { val: rhs, .. } => lhs.partial_cmp(rhs),
                Value::Range { .. } => Some(Ordering::Less),
                Value::String { .. } => Some(Ordering::Less),
                Value::Record { .. } => Some(Ordering::Less),
                Value::LazyRecord { .. } => Some(Ordering::Less),
                Value::List { .. } => Some(Ordering::Less),
                Value::Block { .. } => Some(Ordering::Less),
                Value::Closure { .. } => Some(Ordering::Less),
                Value::Nothing { .. } => Some(Ordering::Less),
                Value::Error { .. } => Some(Ordering::Less),
                Value::Binary { .. } => Some(Ordering::Less),
                Value::CellPath { .. } => Some(Ordering::Less),
                Value::CustomValue { .. } => Some(Ordering::Less),
            },
            (Value::Range { val: lhs, .. }, rhs) => match rhs {
                Value::Bool { .. } => Some(Ordering::Greater),
                Value::Int { .. } => Some(Ordering::Greater),
                Value::Float { .. } => Some(Ordering::Greater),
                Value::Filesize { .. } => Some(Ordering::Greater),
                Value::Duration { .. } => Some(Ordering::Greater),
                Value::Date { .. } => Some(Ordering::Greater),
                Value::Range { val: rhs, .. } => lhs.partial_cmp(rhs),
                Value::String { .. } => Some(Ordering::Less),
                Value::Record { .. } => Some(Ordering::Less),
                Value::LazyRecord { .. } => Some(Ordering::Less),
                Value::List { .. } => Some(Ordering::Less),
                Value::Block { .. } => Some(Ordering::Less),
                Value::Closure { .. } => Some(Ordering::Less),
                Value::Nothing { .. } => Some(Ordering::Less),
                Value::Error { .. } => Some(Ordering::Less),
                Value::Binary { .. } => Some(Ordering::Less),
                Value::CellPath { .. } => Some(Ordering::Less),
                Value::CustomValue { .. } => Some(Ordering::Less),
            },
            (Value::String { val: lhs, .. }, rhs) => match rhs {
                Value::Bool { .. } => Some(Ordering::Greater),
                Value::Int { .. } => Some(Ordering::Greater),
                Value::Float { .. } => Some(Ordering::Greater),
                Value::Filesize { .. } => Some(Ordering::Greater),
                Value::Duration { .. } => Some(Ordering::Greater),
                Value::Date { .. } => Some(Ordering::Greater),
                Value::Range { .. } => Some(Ordering::Greater),
                Value::String { val: rhs, .. } => lhs.partial_cmp(rhs),
                Value::Record { .. } => Some(Ordering::Less),
                Value::LazyRecord { .. } => Some(Ordering::Less),
                Value::List { .. } => Some(Ordering::Less),
                Value::Block { .. } => Some(Ordering::Less),
                Value::Closure { .. } => Some(Ordering::Less),
                Value::Nothing { .. } => Some(Ordering::Less),
                Value::Error { .. } => Some(Ordering::Less),
                Value::Binary { .. } => Some(Ordering::Less),
                Value::CellPath { .. } => Some(Ordering::Less),
                Value::CustomValue { .. } => Some(Ordering::Less),
            },
            (
                Value::Record {
                    cols: lhs_cols,
                    vals: lhs_vals,
                    ..
                },
                rhs,
            ) => match rhs {
                Value::Bool { .. } => Some(Ordering::Greater),
                Value::Int { .. } => Some(Ordering::Greater),
                Value::Float { .. } => Some(Ordering::Greater),
                Value::Filesize { .. } => Some(Ordering::Greater),
                Value::Duration { .. } => Some(Ordering::Greater),
                Value::Date { .. } => Some(Ordering::Greater),
                Value::Range { .. } => Some(Ordering::Greater),
                Value::String { .. } => Some(Ordering::Greater),
                Value::Record {
                    cols: rhs_cols,
                    vals: rhs_vals,
                    ..
                } => {
                    // reorder cols and vals to make more logically compare.
                    // more general, if two record have same col and values,
                    // the order of cols shouldn't affect the equal property.
                    let (lhs_cols_ordered, lhs_vals_ordered) =
                        reorder_record_inner(lhs_cols, lhs_vals);
                    let (rhs_cols_ordered, rhs_vals_ordered) =
                        reorder_record_inner(rhs_cols, rhs_vals);

                    let result = lhs_cols_ordered.partial_cmp(&rhs_cols_ordered);
                    if result == Some(Ordering::Equal) {
                        lhs_vals_ordered.partial_cmp(&rhs_vals_ordered)
                    } else {
                        result
                    }
                }
                Value::LazyRecord { val, .. } => {
                    if let Ok(rhs) = val.collect() {
                        self.partial_cmp(&rhs)
                    } else {
                        None
                    }
                }
                Value::List { .. } => Some(Ordering::Less),
                Value::Block { .. } => Some(Ordering::Less),
                Value::Closure { .. } => Some(Ordering::Less),
                Value::Nothing { .. } => Some(Ordering::Less),
                Value::Error { .. } => Some(Ordering::Less),
                Value::Binary { .. } => Some(Ordering::Less),
                Value::CellPath { .. } => Some(Ordering::Less),
                Value::CustomValue { .. } => Some(Ordering::Less),
            },
            (Value::List { vals: lhs, .. }, rhs) => match rhs {
                Value::Bool { .. } => Some(Ordering::Greater),
                Value::Int { .. } => Some(Ordering::Greater),
                Value::Float { .. } => Some(Ordering::Greater),
                Value::Filesize { .. } => Some(Ordering::Greater),
                Value::Duration { .. } => Some(Ordering::Greater),
                Value::Date { .. } => Some(Ordering::Greater),
                Value::Range { .. } => Some(Ordering::Greater),
                Value::String { .. } => Some(Ordering::Greater),
                Value::Record { .. } => Some(Ordering::Greater),
                Value::LazyRecord { .. } => Some(Ordering::Greater),
                Value::List { vals: rhs, .. } => lhs.partial_cmp(rhs),
                Value::Block { .. } => Some(Ordering::Less),
                Value::Closure { .. } => Some(Ordering::Less),
                Value::Nothing { .. } => Some(Ordering::Less),
                Value::Error { .. } => Some(Ordering::Less),
                Value::Binary { .. } => Some(Ordering::Less),
                Value::CellPath { .. } => Some(Ordering::Less),
                Value::CustomValue { .. } => Some(Ordering::Less),
            },
            (Value::Block { val: lhs, .. }, rhs) => match rhs {
                Value::Bool { .. } => Some(Ordering::Greater),
                Value::Int { .. } => Some(Ordering::Greater),
                Value::Float { .. } => Some(Ordering::Greater),
                Value::Filesize { .. } => Some(Ordering::Greater),
                Value::Duration { .. } => Some(Ordering::Greater),
                Value::Date { .. } => Some(Ordering::Greater),
                Value::Range { .. } => Some(Ordering::Greater),
                Value::String { .. } => Some(Ordering::Greater),
                Value::Record { .. } => Some(Ordering::Greater),
                Value::List { .. } => Some(Ordering::Greater),
                Value::LazyRecord { .. } => Some(Ordering::Greater),
                Value::Block { val: rhs, .. } => lhs.partial_cmp(rhs),
                Value::Closure { .. } => Some(Ordering::Less),
                Value::Nothing { .. } => Some(Ordering::Less),
                Value::Error { .. } => Some(Ordering::Less),
                Value::Binary { .. } => Some(Ordering::Less),
                Value::CellPath { .. } => Some(Ordering::Less),
                Value::CustomValue { .. } => Some(Ordering::Less),
            },
            (Value::Closure { val: lhs, .. }, rhs) => match rhs {
                Value::Bool { .. } => Some(Ordering::Greater),
                Value::Int { .. } => Some(Ordering::Greater),
                Value::Float { .. } => Some(Ordering::Greater),
                Value::Filesize { .. } => Some(Ordering::Greater),
                Value::Duration { .. } => Some(Ordering::Greater),
                Value::Date { .. } => Some(Ordering::Greater),
                Value::Range { .. } => Some(Ordering::Greater),
                Value::String { .. } => Some(Ordering::Greater),
                Value::Record { .. } => Some(Ordering::Greater),
                Value::LazyRecord { .. } => Some(Ordering::Greater),
                Value::List { .. } => Some(Ordering::Greater),
                Value::Block { .. } => Some(Ordering::Greater),
                Value::Closure { val: rhs, .. } => lhs.partial_cmp(rhs),
                Value::Nothing { .. } => Some(Ordering::Less),
                Value::Error { .. } => Some(Ordering::Less),
                Value::Binary { .. } => Some(Ordering::Less),
                Value::CellPath { .. } => Some(Ordering::Less),
                Value::CustomValue { .. } => Some(Ordering::Less),
            },
            (Value::Nothing { .. }, rhs) => match rhs {
                Value::Bool { .. } => Some(Ordering::Greater),
                Value::Int { .. } => Some(Ordering::Greater),
                Value::Float { .. } => Some(Ordering::Greater),
                Value::Filesize { .. } => Some(Ordering::Greater),
                Value::Duration { .. } => Some(Ordering::Greater),
                Value::Date { .. } => Some(Ordering::Greater),
                Value::Range { .. } => Some(Ordering::Greater),
                Value::String { .. } => Some(Ordering::Greater),
                Value::Record { .. } => Some(Ordering::Greater),
                Value::LazyRecord { .. } => Some(Ordering::Greater),
                Value::List { .. } => Some(Ordering::Greater),
                Value::Block { .. } => Some(Ordering::Greater),
                Value::Closure { .. } => Some(Ordering::Greater),
                Value::Nothing { .. } => Some(Ordering::Equal),
                Value::Error { .. } => Some(Ordering::Less),
                Value::Binary { .. } => Some(Ordering::Less),
                Value::CellPath { .. } => Some(Ordering::Less),
                Value::CustomValue { .. } => Some(Ordering::Less),
            },
            (Value::Error { .. }, rhs) => match rhs {
                Value::Bool { .. } => Some(Ordering::Greater),
                Value::Int { .. } => Some(Ordering::Greater),
                Value::Float { .. } => Some(Ordering::Greater),
                Value::Filesize { .. } => Some(Ordering::Greater),
                Value::Duration { .. } => Some(Ordering::Greater),
                Value::Date { .. } => Some(Ordering::Greater),
                Value::Range { .. } => Some(Ordering::Greater),
                Value::String { .. } => Some(Ordering::Greater),
                Value::Record { .. } => Some(Ordering::Greater),
                Value::LazyRecord { .. } => Some(Ordering::Greater),
                Value::List { .. } => Some(Ordering::Greater),
                Value::Block { .. } => Some(Ordering::Greater),
                Value::Closure { .. } => Some(Ordering::Greater),
                Value::Nothing { .. } => Some(Ordering::Greater),
                Value::Error { .. } => Some(Ordering::Equal),
                Value::Binary { .. } => Some(Ordering::Less),
                Value::CellPath { .. } => Some(Ordering::Less),
                Value::CustomValue { .. } => Some(Ordering::Less),
            },
            (Value::Binary { val: lhs, .. }, rhs) => match rhs {
                Value::Bool { .. } => Some(Ordering::Greater),
                Value::Int { .. } => Some(Ordering::Greater),
                Value::Float { .. } => Some(Ordering::Greater),
                Value::Filesize { .. } => Some(Ordering::Greater),
                Value::Duration { .. } => Some(Ordering::Greater),
                Value::Date { .. } => Some(Ordering::Greater),
                Value::Range { .. } => Some(Ordering::Greater),
                Value::String { .. } => Some(Ordering::Greater),
                Value::Record { .. } => Some(Ordering::Greater),
                Value::LazyRecord { .. } => Some(Ordering::Greater),
                Value::List { .. } => Some(Ordering::Greater),
                Value::Block { .. } => Some(Ordering::Greater),
                Value::Closure { .. } => Some(Ordering::Greater),
                Value::Nothing { .. } => Some(Ordering::Greater),
                Value::Error { .. } => Some(Ordering::Greater),
                Value::Binary { val: rhs, .. } => lhs.partial_cmp(rhs),
                Value::CellPath { .. } => Some(Ordering::Less),
                Value::CustomValue { .. } => Some(Ordering::Less),
            },
            (Value::CellPath { val: lhs, .. }, rhs) => match rhs {
                Value::Bool { .. } => Some(Ordering::Greater),
                Value::Int { .. } => Some(Ordering::Greater),
                Value::Float { .. } => Some(Ordering::Greater),
                Value::Filesize { .. } => Some(Ordering::Greater),
                Value::Duration { .. } => Some(Ordering::Greater),
                Value::Date { .. } => Some(Ordering::Greater),
                Value::Range { .. } => Some(Ordering::Greater),
                Value::String { .. } => Some(Ordering::Greater),
                Value::Record { .. } => Some(Ordering::Greater),
                Value::LazyRecord { .. } => Some(Ordering::Greater),
                Value::List { .. } => Some(Ordering::Greater),
                Value::Block { .. } => Some(Ordering::Greater),
                Value::Closure { .. } => Some(Ordering::Greater),
                Value::Nothing { .. } => Some(Ordering::Greater),
                Value::Error { .. } => Some(Ordering::Greater),
                Value::Binary { .. } => Some(Ordering::Greater),
                Value::CellPath { val: rhs, .. } => lhs.partial_cmp(rhs),
                Value::CustomValue { .. } => Some(Ordering::Less),
            },
            (Value::CustomValue { val: lhs, .. }, rhs) => lhs.partial_cmp(rhs),
            (Value::LazyRecord { val, .. }, rhs) => {
                if let Ok(val) = val.collect() {
                    val.partial_cmp(rhs)
                } else {
                    None
                }
            }
        }
    }
}

impl PartialEq for Value {
    fn eq(&self, other: &Self) -> bool {
        self.partial_cmp(other).map_or(false, Ordering::is_eq)
    }
}

impl Value {
    pub fn add(&self, op: Span, rhs: &Value, span: Span) -> Result<Value, ShellError> {
        match (self, rhs) {
            (Value::Int { val: lhs, .. }, Value::Int { val: rhs, .. }) => {
                if let Some(val) = lhs.checked_add(*rhs) {
                    Ok(Value::Int { val, span })
                } else {
                    Err(ShellError::OperatorOverflow { msg: "add operation overflowed".into(), span, help: "Consider using floating point values for increased range by promoting operand with 'into decimal'. Note: float has reduced precision!".into() })
                }
            }
            (Value::Int { val: lhs, .. }, Value::Float { val: rhs, .. }) => Ok(Value::Float {
                val: *lhs as f64 + *rhs,
                span,
            }),
            (Value::Float { val: lhs, .. }, Value::Int { val: rhs, .. }) => Ok(Value::Float {
                val: *lhs + *rhs as f64,
                span,
            }),
            (Value::Float { val: lhs, .. }, Value::Float { val: rhs, .. }) => Ok(Value::Float {
                val: lhs + rhs,
                span,
            }),
            (Value::String { val: lhs, .. }, Value::String { val: rhs, .. }) => Ok(Value::String {
                val: lhs.to_string() + rhs,
                span,
            }),
            (Value::Date { val: lhs, .. }, Value::Duration { val: rhs, .. }) => {
                if let Some(val) = lhs.checked_add_signed(chrono::Duration::nanoseconds(*rhs)) {
                    Ok(Value::Date { val, span })
                } else {
                    Err(ShellError::OperatorOverflow {
                        msg: "addition operation overflowed".into(),
                        span,
                        help: "".into(),
                    })
                }
            }
            (Value::Duration { val: lhs, .. }, Value::Duration { val: rhs, .. }) => {
                if let Some(val) = lhs.checked_add(*rhs) {
                    Ok(Value::Duration { val, span })
                } else {
                    Err(ShellError::OperatorOverflow {
                        msg: "add operation overflowed".into(),
                        span,
                        help: "".into(),
                    })
                }
            }
            (Value::Filesize { val: lhs, .. }, Value::Filesize { val: rhs, .. }) => {
                if let Some(val) = lhs.checked_add(*rhs) {
                    Ok(Value::Filesize { val, span })
                } else {
                    Err(ShellError::OperatorOverflow {
                        msg: "add operation overflowed".into(),
                        span,
                        help: "".into(),
                    })
                }
            }

            (Value::CustomValue { val: lhs, span }, rhs) => {
                lhs.operation(*span, Operator::Math(Math::Plus), op, rhs)
            }

            _ => Err(ShellError::OperatorMismatch {
                op_span: op,
                lhs_ty: self.get_type(),
                lhs_span: self.span()?,
                rhs_ty: rhs.get_type(),
                rhs_span: rhs.span()?,
            }),
        }
    }

    pub fn append(&self, op: Span, rhs: &Value, span: Span) -> Result<Value, ShellError> {
        match (self, rhs) {
            (Value::List { vals: lhs, .. }, Value::List { vals: rhs, .. }) => {
                let mut lhs = lhs.clone();
                let mut rhs = rhs.clone();
                lhs.append(&mut rhs);
                Ok(Value::List { vals: lhs, span })
            }
            (Value::List { vals: lhs, .. }, val) => {
                let mut lhs = lhs.clone();
                lhs.push(val.clone());
                Ok(Value::List { vals: lhs, span })
            }
            (val, Value::List { vals: rhs, .. }) => {
                let mut rhs = rhs.clone();
                rhs.insert(0, val.clone());
                Ok(Value::List { vals: rhs, span })
            }
            (Value::String { val: lhs, .. }, Value::String { val: rhs, .. }) => Ok(Value::String {
                val: lhs.to_string() + rhs,
                span,
            }),
            (Value::Binary { val: lhs, .. }, Value::Binary { val: rhs, .. }) => {
                let mut val = lhs.clone();
                val.extend(rhs);
                Ok(Value::Binary { val, span })
            }
            _ => Err(ShellError::OperatorMismatch {
                op_span: op,
                lhs_ty: self.get_type(),
                lhs_span: self.span()?,
                rhs_ty: rhs.get_type(),
                rhs_span: rhs.span()?,
            }),
        }
    }

    pub fn sub(&self, op: Span, rhs: &Value, span: Span) -> Result<Value, ShellError> {
        match (self, rhs) {
            (Value::Int { val: lhs, .. }, Value::Int { val: rhs, .. }) => {
                if let Some(val) = lhs.checked_sub(*rhs) {
                    Ok(Value::Int { val, span })
                } else {
                    Err(ShellError::OperatorOverflow { msg: "subtraction operation overflowed".into(), span, help: "Consider using floating point values for increased range by promoting operand with 'into decimal'. Note: float has reduced precision!".into() })
                }
            }
            (Value::Int { val: lhs, .. }, Value::Float { val: rhs, .. }) => Ok(Value::Float {
                val: *lhs as f64 - *rhs,
                span,
            }),
            (Value::Float { val: lhs, .. }, Value::Int { val: rhs, .. }) => Ok(Value::Float {
                val: *lhs - *rhs as f64,
                span,
            }),
            (Value::Float { val: lhs, .. }, Value::Float { val: rhs, .. }) => Ok(Value::Float {
                val: lhs - rhs,
                span,
            }),
            (Value::Date { val: lhs, .. }, Value::Date { val: rhs, .. }) => {
                let result = lhs.signed_duration_since(*rhs);

                if let Some(v) = result.num_nanoseconds() {
                    Ok(Value::Duration { val: v, span })
                } else {
                    Err(ShellError::OperatorOverflow {
                        msg: "subtraction operation overflowed".into(),
                        span,
                        help: "".into(),
                    })
                }
            }
            (Value::Date { val: lhs, .. }, Value::Duration { val: rhs, .. }) => {
                match lhs.checked_sub_signed(chrono::Duration::nanoseconds(*rhs)) {
                    Some(val) => Ok(Value::Date { val, span }),
                    _ => Err(ShellError::OperatorOverflow {
                        msg: "subtraction operation overflowed".into(),
                        span,
                        help: "".into(),
                    }),
                }
            }
            (Value::Duration { val: lhs, .. }, Value::Duration { val: rhs, .. }) => {
                if let Some(val) = lhs.checked_sub(*rhs) {
                    Ok(Value::Duration { val, span })
                } else {
                    Err(ShellError::OperatorOverflow {
                        msg: "subtraction operation overflowed".into(),
                        span,
                        help: "".into(),
                    })
                }
            }
            (Value::Filesize { val: lhs, .. }, Value::Filesize { val: rhs, .. }) => {
                if let Some(val) = lhs.checked_sub(*rhs) {
                    Ok(Value::Filesize { val, span })
                } else {
                    Err(ShellError::OperatorOverflow {
                        msg: "add operation overflowed".into(),
                        span,
                        help: "".into(),
                    })
                }
            }

            (Value::CustomValue { val: lhs, span }, rhs) => {
                lhs.operation(*span, Operator::Math(Math::Minus), op, rhs)
            }

            _ => Err(ShellError::OperatorMismatch {
                op_span: op,
                lhs_ty: self.get_type(),
                lhs_span: self.span()?,
                rhs_ty: rhs.get_type(),
                rhs_span: rhs.span()?,
            }),
        }
    }

    pub fn mul(&self, op: Span, rhs: &Value, span: Span) -> Result<Value, ShellError> {
        match (self, rhs) {
            (Value::Int { val: lhs, .. }, Value::Int { val: rhs, .. }) => {
                if let Some(val) = lhs.checked_mul(*rhs) {
                    Ok(Value::Int { val, span })
                } else {
                    Err(ShellError::OperatorOverflow { msg: "multiply operation overflowed".into(), span, help: "Consider using floating point values for increased range by promoting operand with 'into decimal'. Note: float has reduced precision!".into() })
                }
            }
            (Value::Int { val: lhs, .. }, Value::Float { val: rhs, .. }) => Ok(Value::Float {
                val: *lhs as f64 * *rhs,
                span,
            }),
            (Value::Float { val: lhs, .. }, Value::Int { val: rhs, .. }) => Ok(Value::Float {
                val: *lhs * *rhs as f64,
                span,
            }),
            (Value::Float { val: lhs, .. }, Value::Float { val: rhs, .. }) => Ok(Value::Float {
                val: lhs * rhs,
                span,
            }),
            (Value::Int { val: lhs, .. }, Value::Filesize { val: rhs, .. }) => {
                Ok(Value::Filesize {
                    val: *lhs * *rhs,
                    span,
                })
            }
            (Value::Filesize { val: lhs, .. }, Value::Int { val: rhs, .. }) => {
                Ok(Value::Filesize {
                    val: *lhs * *rhs,
                    span,
                })
            }
            (Value::Float { val: lhs, .. }, Value::Filesize { val: rhs, .. }) => {
                Ok(Value::Filesize {
                    val: (*lhs * *rhs as f64) as i64,
                    span,
                })
            }
            (Value::Filesize { val: lhs, .. }, Value::Float { val: rhs, .. }) => {
                Ok(Value::Filesize {
                    val: (*lhs as f64 * *rhs) as i64,
                    span,
                })
            }
            (Value::Int { val: lhs, .. }, Value::Duration { val: rhs, .. }) => {
                Ok(Value::Duration {
                    val: *lhs * *rhs,
                    span,
                })
            }
            (Value::Duration { val: lhs, .. }, Value::Int { val: rhs, .. }) => {
                Ok(Value::Duration {
                    val: *lhs * *rhs,
                    span,
                })
            }
            (Value::Duration { val: lhs, .. }, Value::Float { val: rhs, .. }) => {
                Ok(Value::Duration {
                    val: (*lhs as f64 * *rhs) as i64,
                    span,
                })
            }
            (Value::Float { val: lhs, .. }, Value::Duration { val: rhs, .. }) => {
                Ok(Value::Duration {
                    val: (*lhs * *rhs as f64) as i64,
                    span,
                })
            }
            (Value::CustomValue { val: lhs, span }, rhs) => {
                lhs.operation(*span, Operator::Math(Math::Multiply), op, rhs)
            }
            (Value::Int { val: lhs, .. }, Value::String { val: rhs, .. }) => {
                let mut res = String::new();
                for _ in 0..*lhs {
                    res.push_str(rhs)
                }
                Ok(Value::String { val: res, span })
            }
            (Value::String { val: lhs, .. }, Value::Int { val: rhs, .. }) => {
                let mut res = String::new();
                for _ in 0..*rhs {
                    res.push_str(lhs)
                }
                Ok(Value::String { val: res, span })
            }
            (Value::Int { val: lhs, .. }, Value::List { vals: rhs, .. }) => {
                let mut res = vec![];
                for _ in 0..*lhs {
                    res.append(&mut rhs.clone())
                }
                Ok(Value::List { vals: res, span })
            }
            (Value::List { vals: lhs, .. }, Value::Int { val: rhs, .. }) => {
                let mut res = vec![];
                for _ in 0..*rhs {
                    res.append(&mut lhs.clone())
                }
                Ok(Value::List { vals: res, span })
            }
            _ => Err(ShellError::OperatorMismatch {
                op_span: op,
                lhs_ty: self.get_type(),
                lhs_span: self.span()?,
                rhs_ty: rhs.get_type(),
                rhs_span: rhs.span()?,
            }),
        }
    }

    pub fn div(&self, op: Span, rhs: &Value, span: Span) -> Result<Value, ShellError> {
        match (self, rhs) {
            (Value::Int { val: lhs, .. }, Value::Int { val: rhs, .. }) => {
                if *rhs != 0 {
                    if lhs % rhs == 0 {
                        Ok(Value::Int {
                            val: lhs / rhs,
                            span,
                        })
                    } else {
                        Ok(Value::Float {
                            val: (*lhs as f64) / (*rhs as f64),
                            span,
                        })
                    }
                } else {
                    Err(ShellError::DivisionByZero { span: op })
                }
            }
            (Value::Int { val: lhs, .. }, Value::Float { val: rhs, .. }) => {
                if *rhs != 0.0 {
                    Ok(Value::Float {
                        val: *lhs as f64 / *rhs,
                        span,
                    })
                } else {
                    Err(ShellError::DivisionByZero { span: op })
                }
            }
            (Value::Float { val: lhs, .. }, Value::Int { val: rhs, .. }) => {
                if *rhs != 0 {
                    Ok(Value::Float {
                        val: *lhs / *rhs as f64,
                        span,
                    })
                } else {
                    Err(ShellError::DivisionByZero { span: op })
                }
            }
            (Value::Float { val: lhs, .. }, Value::Float { val: rhs, .. }) => {
                if *rhs != 0.0 {
                    Ok(Value::Float {
                        val: lhs / rhs,
                        span,
                    })
                } else {
                    Err(ShellError::DivisionByZero { span: op })
                }
            }
            (Value::Filesize { val: lhs, .. }, Value::Filesize { val: rhs, .. }) => {
                if *rhs != 0 {
                    if lhs % rhs == 0 {
                        Ok(Value::Int {
                            val: lhs / rhs,
                            span,
                        })
                    } else {
                        Ok(Value::Float {
                            val: (*lhs as f64) / (*rhs as f64),
                            span,
                        })
                    }
                } else {
                    Err(ShellError::DivisionByZero { span: op })
                }
            }
            (Value::Filesize { val: lhs, .. }, Value::Int { val: rhs, .. }) => {
                if *rhs != 0 {
                    Ok(Value::Filesize {
                        val: ((*lhs as f64) / (*rhs as f64)) as i64,
                        span,
                    })
                } else {
                    Err(ShellError::DivisionByZero { span: op })
                }
            }
            (Value::Filesize { val: lhs, .. }, Value::Float { val: rhs, .. }) => {
                if *rhs != 0.0 {
                    Ok(Value::Filesize {
                        val: (*lhs as f64 / rhs) as i64,
                        span,
                    })
                } else {
                    Err(ShellError::DivisionByZero { span: op })
                }
            }
            (Value::Duration { val: lhs, .. }, Value::Duration { val: rhs, .. }) => {
                if *rhs != 0 {
                    if lhs % rhs == 0 {
                        Ok(Value::Int {
                            val: lhs / rhs,
                            span,
                        })
                    } else {
                        Ok(Value::Float {
                            val: (*lhs as f64) / (*rhs as f64),
                            span,
                        })
                    }
                } else {
                    Err(ShellError::DivisionByZero { span: op })
                }
            }
            (Value::Duration { val: lhs, .. }, Value::Int { val: rhs, .. }) => {
                if *rhs != 0 {
                    Ok(Value::Duration {
                        val: ((*lhs as f64) / (*rhs as f64)) as i64,
                        span,
                    })
                } else {
                    Err(ShellError::DivisionByZero { span: op })
                }
            }
            (Value::Duration { val: lhs, .. }, Value::Float { val: rhs, .. }) => {
                if *rhs != 0.0 {
                    Ok(Value::Duration {
                        val: ((*lhs as f64) / rhs) as i64,
                        span,
                    })
                } else {
                    Err(ShellError::DivisionByZero { span: op })
                }
            }
            (Value::CustomValue { val: lhs, span }, rhs) => {
                lhs.operation(*span, Operator::Math(Math::Divide), op, rhs)
            }

            _ => Err(ShellError::OperatorMismatch {
                op_span: op,
                lhs_ty: self.get_type(),
                lhs_span: self.span()?,
                rhs_ty: rhs.get_type(),
                rhs_span: rhs.span()?,
            }),
        }
    }

    pub fn floor_div(&self, op: Span, rhs: &Value, span: Span) -> Result<Value, ShellError> {
        match (self, rhs) {
            (Value::Int { val: lhs, .. }, Value::Int { val: rhs, .. }) => {
                if *rhs != 0 {
                    Ok(Value::Int {
                        val: (*lhs as f64 / *rhs as f64)
                            .clamp(std::i64::MIN as f64, std::i64::MAX as f64)
                            .floor() as i64,
                        span,
                    })
                } else {
                    Err(ShellError::DivisionByZero { span: op })
                }
            }
            (Value::Int { val: lhs, .. }, Value::Float { val: rhs, .. }) => {
                if *rhs != 0.0 {
                    Ok(Value::Int {
                        val: (*lhs as f64 / *rhs)
                            .clamp(std::i64::MIN as f64, std::i64::MAX as f64)
                            .floor() as i64,
                        span,
                    })
                } else {
                    Err(ShellError::DivisionByZero { span: op })
                }
            }
            (Value::Float { val: lhs, .. }, Value::Int { val: rhs, .. }) => {
                if *rhs != 0 {
                    Ok(Value::Int {
                        val: (*lhs / *rhs as f64)
                            .clamp(std::i64::MIN as f64, std::i64::MAX as f64)
                            .floor() as i64,
                        span,
                    })
                } else {
                    Err(ShellError::DivisionByZero { span: op })
                }
            }
            (Value::Float { val: lhs, .. }, Value::Float { val: rhs, .. }) => {
                if *rhs != 0.0 {
                    Ok(Value::Int {
                        val: (lhs / rhs)
                            .clamp(std::i64::MIN as f64, std::i64::MAX as f64)
                            .floor() as i64,
                        span,
                    })
                } else {
                    Err(ShellError::DivisionByZero { span: op })
                }
            }
            (Value::Filesize { val: lhs, .. }, Value::Filesize { val: rhs, .. }) => {
                if *rhs != 0 {
                    Ok(Value::Int {
                        val: (*lhs as f64 / *rhs as f64)
                            .clamp(std::i64::MIN as f64, std::i64::MAX as f64)
                            .floor() as i64,
                        span,
                    })
                } else {
                    Err(ShellError::DivisionByZero { span: op })
                }
            }
            (Value::Filesize { val: lhs, .. }, Value::Int { val: rhs, .. }) => {
                if *rhs != 0 {
                    Ok(Value::Filesize {
                        val: ((*lhs as f64) / (*rhs as f64))
                            .clamp(std::i64::MIN as f64, std::i64::MAX as f64)
                            .floor() as i64,
                        span,
                    })
                } else {
                    Err(ShellError::DivisionByZero { span: op })
                }
            }
            (Value::Filesize { val: lhs, .. }, Value::Float { val: rhs, .. }) => {
                if *rhs != 0.0 {
                    Ok(Value::Filesize {
                        val: (*lhs as f64 / *rhs)
                            .clamp(std::i64::MIN as f64, std::i64::MAX as f64)
                            .floor() as i64,
                        span,
                    })
                } else {
                    Err(ShellError::DivisionByZero { span: op })
                }
            }
            (Value::Duration { val: lhs, .. }, Value::Duration { val: rhs, .. }) => {
                if *rhs != 0 {
                    Ok(Value::Int {
                        val: (*lhs as f64 / *rhs as f64)
                            .clamp(std::i64::MIN as f64, std::i64::MAX as f64)
                            .floor() as i64,
                        span,
                    })
                } else {
                    Err(ShellError::DivisionByZero { span: op })
                }
            }
            (Value::Duration { val: lhs, .. }, Value::Int { val: rhs, .. }) => {
                if *rhs != 0 {
                    Ok(Value::Duration {
                        val: (*lhs as f64 / *rhs as f64)
                            .clamp(std::i64::MIN as f64, std::i64::MAX as f64)
                            .floor() as i64,
                        span,
                    })
                } else {
                    Err(ShellError::DivisionByZero { span: op })
                }
            }
            (Value::Duration { val: lhs, .. }, Value::Float { val: rhs, .. }) => {
                if *rhs != 0.0 {
                    Ok(Value::Duration {
                        val: (*lhs as f64 / *rhs)
                            .clamp(std::i64::MIN as f64, std::i64::MAX as f64)
                            .floor() as i64,
                        span,
                    })
                } else {
                    Err(ShellError::DivisionByZero { span: op })
                }
            }
            (Value::CustomValue { val: lhs, span }, rhs) => {
                lhs.operation(*span, Operator::Math(Math::Divide), op, rhs)
            }

            _ => Err(ShellError::OperatorMismatch {
                op_span: op,
                lhs_ty: self.get_type(),
                lhs_span: self.span()?,
                rhs_ty: rhs.get_type(),
                rhs_span: rhs.span()?,
            }),
        }
    }

    pub fn lt(&self, op: Span, rhs: &Value, span: Span) -> Result<Value, ShellError> {
        if let (Value::CustomValue { val: lhs, span }, rhs) = (self, rhs) {
            return lhs.operation(*span, Operator::Comparison(Comparison::LessThan), op, rhs);
        }

        if !type_compatible(self.get_type(), rhs.get_type())
            && (self.get_type() != Type::Any)
            && (rhs.get_type() != Type::Any)
        {
<<<<<<< HEAD
            return Err(ShellError::OperatorMismatch {
                op_span: op,
                lhs_ty: self.get_type(),
                lhs_span: self.span()?,
                rhs_ty: rhs.get_type(),
                rhs_span: rhs.span()?,
=======
            return Err(ShellError::TypeMismatch {
                err_message: "compatible type".to_string(),
                span: op,
>>>>>>> e89c796b
            });
        }

        if let Some(ordering) = self.partial_cmp(rhs) {
            Ok(Value::Bool {
                val: matches!(ordering, Ordering::Less),
                span,
            })
        } else {
            Err(ShellError::OperatorMismatch {
                op_span: op,
                lhs_ty: self.get_type(),
                lhs_span: self.span()?,
                rhs_ty: rhs.get_type(),
                rhs_span: rhs.span()?,
            })
        }
    }

    pub fn lte(&self, op: Span, rhs: &Value, span: Span) -> Result<Value, ShellError> {
        if let (Value::CustomValue { val: lhs, span }, rhs) = (self, rhs) {
            return lhs.operation(
                *span,
                Operator::Comparison(Comparison::LessThanOrEqual),
                op,
                rhs,
            );
        }

        if !type_compatible(self.get_type(), rhs.get_type())
            && (self.get_type() != Type::Any)
            && (rhs.get_type() != Type::Any)
        {
<<<<<<< HEAD
            return Err(ShellError::OperatorMismatch {
                op_span: op,
                lhs_ty: self.get_type(),
                lhs_span: self.span()?,
                rhs_ty: rhs.get_type(),
                rhs_span: rhs.span()?,
=======
            return Err(ShellError::TypeMismatch {
                err_message: "compatible type".to_string(),
                span: op,
>>>>>>> e89c796b
            });
        }

        self.partial_cmp(rhs)
            .map(|ordering| Value::Bool {
                val: matches!(ordering, Ordering::Less | Ordering::Equal),
                span,
            })
            .ok_or(ShellError::OperatorMismatch {
                op_span: op,
                lhs_ty: self.get_type(),
                lhs_span: self.span()?,
                rhs_ty: rhs.get_type(),
                rhs_span: rhs.span()?,
            })
    }

    pub fn gt(&self, op: Span, rhs: &Value, span: Span) -> Result<Value, ShellError> {
        if let (Value::CustomValue { val: lhs, span }, rhs) = (self, rhs) {
            return lhs.operation(
                *span,
                Operator::Comparison(Comparison::GreaterThan),
                op,
                rhs,
            );
        }

        if !type_compatible(self.get_type(), rhs.get_type())
            && (self.get_type() != Type::Any)
            && (rhs.get_type() != Type::Any)
        {
<<<<<<< HEAD
            return Err(ShellError::OperatorMismatch {
                op_span: op,
                lhs_ty: self.get_type(),
                lhs_span: self.span()?,
                rhs_ty: rhs.get_type(),
                rhs_span: rhs.span()?,
=======
            return Err(ShellError::TypeMismatch {
                err_message: "compatible type".to_string(),
                span: op,
>>>>>>> e89c796b
            });
        }

        self.partial_cmp(rhs)
            .map(|ordering| Value::Bool {
                val: matches!(ordering, Ordering::Greater),
                span,
            })
            .ok_or(ShellError::OperatorMismatch {
                op_span: op,
                lhs_ty: self.get_type(),
                lhs_span: self.span()?,
                rhs_ty: rhs.get_type(),
                rhs_span: rhs.span()?,
            })
    }

    pub fn gte(&self, op: Span, rhs: &Value, span: Span) -> Result<Value, ShellError> {
        if let (Value::CustomValue { val: lhs, span }, rhs) = (self, rhs) {
            return lhs.operation(
                *span,
                Operator::Comparison(Comparison::GreaterThanOrEqual),
                op,
                rhs,
            );
        }

        if !type_compatible(self.get_type(), rhs.get_type())
            && (self.get_type() != Type::Any)
            && (rhs.get_type() != Type::Any)
        {
<<<<<<< HEAD
            return Err(ShellError::OperatorMismatch {
                op_span: op,
                lhs_ty: self.get_type(),
                lhs_span: self.span()?,
                rhs_ty: rhs.get_type(),
                rhs_span: rhs.span()?,
=======
            return Err(ShellError::TypeMismatch {
                err_message: "compatible type".to_string(),
                span: op,
>>>>>>> e89c796b
            });
        }

        match self.partial_cmp(rhs) {
            Some(ordering) => Ok(Value::Bool {
                val: matches!(ordering, Ordering::Greater | Ordering::Equal),
                span,
            }),
            None => Err(ShellError::OperatorMismatch {
                op_span: op,
                lhs_ty: self.get_type(),
                lhs_span: self.span()?,
                rhs_ty: rhs.get_type(),
                rhs_span: rhs.span()?,
            }),
        }
    }

    pub fn eq(&self, op: Span, rhs: &Value, span: Span) -> Result<Value, ShellError> {
        if let (Value::CustomValue { val: lhs, span }, rhs) = (self, rhs) {
            return lhs.operation(*span, Operator::Comparison(Comparison::Equal), op, rhs);
        }

        if let Some(ordering) = self.partial_cmp(rhs) {
            Ok(Value::Bool {
                val: matches!(ordering, Ordering::Equal),
                span,
            })
        } else {
            match (self, rhs) {
                (Value::Nothing { .. }, _) | (_, Value::Nothing { .. }) => {
                    Ok(Value::Bool { val: false, span })
                }
                _ => Err(ShellError::OperatorMismatch {
                    op_span: op,
                    lhs_ty: self.get_type(),
                    lhs_span: self.span()?,
                    rhs_ty: rhs.get_type(),
                    rhs_span: rhs.span()?,
                }),
            }
        }
    }

    pub fn ne(&self, op: Span, rhs: &Value, span: Span) -> Result<Value, ShellError> {
        if let (Value::CustomValue { val: lhs, span }, rhs) = (self, rhs) {
            return lhs.operation(*span, Operator::Comparison(Comparison::NotEqual), op, rhs);
        }

        if let Some(ordering) = self.partial_cmp(rhs) {
            Ok(Value::Bool {
                val: !matches!(ordering, Ordering::Equal),
                span,
            })
        } else {
            match (self, rhs) {
                (Value::Nothing { .. }, _) | (_, Value::Nothing { .. }) => {
                    Ok(Value::Bool { val: true, span })
                }
                _ => Err(ShellError::OperatorMismatch {
                    op_span: op,
                    lhs_ty: self.get_type(),
                    lhs_span: self.span()?,
                    rhs_ty: rhs.get_type(),
                    rhs_span: rhs.span()?,
                }),
            }
        }
    }

    pub fn r#in(&self, op: Span, rhs: &Value, span: Span) -> Result<Value, ShellError> {
        match (self, rhs) {
            (lhs, Value::Range { val: rhs, .. }) => Ok(Value::Bool {
                val: rhs.contains(lhs),
                span,
            }),
            (Value::String { val: lhs, .. }, Value::String { val: rhs, .. }) => Ok(Value::Bool {
                val: rhs.contains(lhs),
                span,
            }),
            (lhs, Value::List { vals: rhs, .. }) => Ok(Value::Bool {
                val: rhs.contains(lhs),
                span,
            }),
            (Value::String { val: lhs, .. }, Value::Record { cols: rhs, .. }) => Ok(Value::Bool {
                val: rhs.contains(lhs),
                span,
            }),
            (Value::String { .. } | Value::Int { .. }, Value::CellPath { val: rhs, .. }) => {
                let val = rhs.members.iter().any(|member| match (self, member) {
                    (Value::Int { val: lhs, .. }, PathMember::Int { val: rhs, .. }) => {
                        *lhs == *rhs as i64
                    }
                    (Value::String { val: lhs, .. }, PathMember::String { val: rhs, .. }) => {
                        lhs == rhs
                    }
                    (Value::String { .. }, PathMember::Int { .. })
                    | (Value::Int { .. }, PathMember::String { .. }) => false,
                    _ => unreachable!(
                        "outer match arm ensures `self` is either a `String` or `Int` variant"
                    ),
                });

                Ok(Value::Bool { val, span })
            }
            (Value::CellPath { val: lhs, .. }, Value::CellPath { val: rhs, .. }) => {
                Ok(Value::Bool {
                    val: rhs
                        .members
                        .windows(lhs.members.len())
                        .any(|member_window| member_window == rhs.members),
                    span,
                })
            }
            (Value::CustomValue { val: lhs, span }, rhs) => {
                lhs.operation(*span, Operator::Comparison(Comparison::In), op, rhs)
            }
            _ => Err(ShellError::OperatorMismatch {
                op_span: op,
                lhs_ty: self.get_type(),
                lhs_span: self.span()?,
                rhs_ty: rhs.get_type(),
                rhs_span: rhs.span()?,
            }),
        }
    }

    pub fn not_in(&self, op: Span, rhs: &Value, span: Span) -> Result<Value, ShellError> {
        match (self, rhs) {
            (lhs, Value::Range { val: rhs, .. }) => Ok(Value::Bool {
                val: !rhs.contains(lhs),
                span,
            }),
            (Value::String { val: lhs, .. }, Value::String { val: rhs, .. }) => Ok(Value::Bool {
                val: !rhs.contains(lhs),
                span,
            }),
            (lhs, Value::List { vals: rhs, .. }) => Ok(Value::Bool {
                val: !rhs.contains(lhs),
                span,
            }),
            (Value::String { val: lhs, .. }, Value::Record { cols: rhs, .. }) => Ok(Value::Bool {
                val: !rhs.contains(lhs),
                span,
            }),
            (Value::String { .. } | Value::Int { .. }, Value::CellPath { val: rhs, .. }) => {
                let val = rhs.members.iter().any(|member| match (self, member) {
                    (Value::Int { val: lhs, .. }, PathMember::Int { val: rhs, .. }) => {
                        *lhs != *rhs as i64
                    }
                    (Value::String { val: lhs, .. }, PathMember::String { val: rhs, .. }) => {
                        lhs != rhs
                    }
                    (Value::String { .. }, PathMember::Int { .. })
                    | (Value::Int { .. }, PathMember::String { .. }) => true,
                    _ => unreachable!(
                        "outer match arm ensures `self` is either a `String` or `Int` variant"
                    ),
                });

                Ok(Value::Bool { val, span })
            }
            (Value::CellPath { val: lhs, .. }, Value::CellPath { val: rhs, .. }) => {
                Ok(Value::Bool {
                    val: rhs
                        .members
                        .windows(lhs.members.len())
                        .all(|member_window| member_window != rhs.members),
                    span,
                })
            }
            (Value::CustomValue { val: lhs, span }, rhs) => {
                lhs.operation(*span, Operator::Comparison(Comparison::NotIn), op, rhs)
            }
            _ => Err(ShellError::OperatorMismatch {
                op_span: op,
                lhs_ty: self.get_type(),
                lhs_span: self.span()?,
                rhs_ty: rhs.get_type(),
                rhs_span: rhs.span()?,
            }),
        }
    }

    pub fn regex_match(
        &self,
        engine_state: &EngineState,
        op: Span,
        rhs: &Value,
        invert: bool,
        span: Span,
    ) -> Result<Value, ShellError> {
        match (self, rhs) {
            (
                Value::String { val: lhs, .. },
                Value::String {
                    val: rhs,
                    span: rhs_span,
                },
            ) => {
                let is_match = match engine_state.regex_cache.try_lock() {
                    Ok(mut cache) => {
                        if let Some(regex) = cache.get(rhs) {
                            regex.is_match(lhs)
                        } else {
                            let regex = Regex::new(rhs).map_err(|e| {
                                ShellError::UnsupportedInput(
                                    format!("{e}"),
                                    "value originated from here".into(),
                                    span,
                                    *rhs_span,
                                )
                            })?;
                            let ret = regex.is_match(lhs);
                            cache.put(rhs.clone(), regex);
                            ret
                        }
                    }
                    Err(_) => {
                        let regex = Regex::new(rhs).map_err(|e| {
                            ShellError::UnsupportedInput(
                                format!("{e}"),
                                "value originated from here".into(),
                                span,
                                *rhs_span,
                            )
                        })?;
                        regex.is_match(lhs)
                    }
                };

                Ok(Value::Bool {
                    val: if invert {
                        !is_match.unwrap_or(false)
                    } else {
                        is_match.unwrap_or(true)
                    },
                    span,
                })
            }
            (Value::CustomValue { val: lhs, span }, rhs) => lhs.operation(
                *span,
                if invert {
                    Operator::Comparison(Comparison::NotRegexMatch)
                } else {
                    Operator::Comparison(Comparison::RegexMatch)
                },
                op,
                rhs,
            ),
            _ => Err(ShellError::OperatorMismatch {
                op_span: op,
                lhs_ty: self.get_type(),
                lhs_span: self.span()?,
                rhs_ty: rhs.get_type(),
                rhs_span: rhs.span()?,
            }),
        }
    }

    pub fn starts_with(&self, op: Span, rhs: &Value, span: Span) -> Result<Value, ShellError> {
        match (self, rhs) {
            (Value::String { val: lhs, .. }, Value::String { val: rhs, .. }) => Ok(Value::Bool {
                val: lhs.starts_with(rhs),
                span,
            }),
            (Value::CustomValue { val: lhs, span }, rhs) => {
                lhs.operation(*span, Operator::Comparison(Comparison::StartsWith), op, rhs)
            }
            _ => Err(ShellError::OperatorMismatch {
                op_span: op,
                lhs_ty: self.get_type(),
                lhs_span: self.span()?,
                rhs_ty: rhs.get_type(),
                rhs_span: rhs.span()?,
            }),
        }
    }

    pub fn ends_with(&self, op: Span, rhs: &Value, span: Span) -> Result<Value, ShellError> {
        match (self, rhs) {
            (Value::String { val: lhs, .. }, Value::String { val: rhs, .. }) => Ok(Value::Bool {
                val: lhs.ends_with(rhs),
                span,
            }),
            (Value::CustomValue { val: lhs, span }, rhs) => {
                lhs.operation(*span, Operator::Comparison(Comparison::EndsWith), op, rhs)
            }
            _ => Err(ShellError::OperatorMismatch {
                op_span: op,
                lhs_ty: self.get_type(),
                lhs_span: self.span()?,
                rhs_ty: rhs.get_type(),
                rhs_span: rhs.span()?,
            }),
        }
    }

    pub fn bit_shl(&self, op: Span, rhs: &Value, span: Span) -> Result<Value, ShellError> {
        match (self, rhs) {
            (Value::Int { val: lhs, .. }, Value::Int { val: rhs, .. }) => Ok(Value::Int {
                span,
                val: *lhs << rhs,
            }),
            (Value::CustomValue { val: lhs, span }, rhs) => {
                lhs.operation(*span, Operator::Bits(Bits::ShiftLeft), op, rhs)
            }
            _ => Err(ShellError::OperatorMismatch {
                op_span: op,
                lhs_ty: self.get_type(),
                lhs_span: self.span()?,
                rhs_ty: rhs.get_type(),
                rhs_span: rhs.span()?,
            }),
        }
    }

    pub fn bit_shr(&self, op: Span, rhs: &Value, span: Span) -> Result<Value, ShellError> {
        match (self, rhs) {
            (Value::Int { val: lhs, .. }, Value::Int { val: rhs, .. }) => Ok(Value::Int {
                span,
                val: *lhs >> rhs,
            }),
            (Value::CustomValue { val: lhs, span }, rhs) => {
                lhs.operation(*span, Operator::Bits(Bits::ShiftRight), op, rhs)
            }
            _ => Err(ShellError::OperatorMismatch {
                op_span: op,
                lhs_ty: self.get_type(),
                lhs_span: self.span()?,
                rhs_ty: rhs.get_type(),
                rhs_span: rhs.span()?,
            }),
        }
    }

    pub fn bit_or(&self, op: Span, rhs: &Value, span: Span) -> Result<Value, ShellError> {
        match (self, rhs) {
            (Value::Int { val: lhs, .. }, Value::Int { val: rhs, .. }) => Ok(Value::Int {
                span,
                val: *lhs | rhs,
            }),
            (Value::CustomValue { val: lhs, span }, rhs) => {
                lhs.operation(*span, Operator::Bits(Bits::BitOr), op, rhs)
            }
            _ => Err(ShellError::OperatorMismatch {
                op_span: op,
                lhs_ty: self.get_type(),
                lhs_span: self.span()?,
                rhs_ty: rhs.get_type(),
                rhs_span: rhs.span()?,
            }),
        }
    }

    pub fn bit_xor(&self, op: Span, rhs: &Value, span: Span) -> Result<Value, ShellError> {
        match (self, rhs) {
            (Value::Int { val: lhs, .. }, Value::Int { val: rhs, .. }) => Ok(Value::Int {
                span,
                val: *lhs ^ rhs,
            }),
            (Value::CustomValue { val: lhs, span }, rhs) => {
                lhs.operation(*span, Operator::Bits(Bits::BitXor), op, rhs)
            }
            _ => Err(ShellError::OperatorMismatch {
                op_span: op,
                lhs_ty: self.get_type(),
                lhs_span: self.span()?,
                rhs_ty: rhs.get_type(),
                rhs_span: rhs.span()?,
            }),
        }
    }

    pub fn bit_and(&self, op: Span, rhs: &Value, span: Span) -> Result<Value, ShellError> {
        match (self, rhs) {
            (Value::Int { val: lhs, .. }, Value::Int { val: rhs, .. }) => Ok(Value::Int {
                span,
                val: *lhs & rhs,
            }),
            (Value::CustomValue { val: lhs, span }, rhs) => {
                lhs.operation(*span, Operator::Bits(Bits::BitAnd), op, rhs)
            }
            _ => Err(ShellError::OperatorMismatch {
                op_span: op,
                lhs_ty: self.get_type(),
                lhs_span: self.span()?,
                rhs_ty: rhs.get_type(),
                rhs_span: rhs.span()?,
            }),
        }
    }

    pub fn modulo(&self, op: Span, rhs: &Value, span: Span) -> Result<Value, ShellError> {
        match (self, rhs) {
            (Value::Int { val: lhs, .. }, Value::Int { val: rhs, .. }) => {
                if *rhs != 0 {
                    Ok(Value::Int {
                        val: lhs % rhs,
                        span,
                    })
                } else {
                    Err(ShellError::DivisionByZero { span: op })
                }
            }
            (Value::Int { val: lhs, .. }, Value::Float { val: rhs, .. }) => {
                if *rhs != 0.0 {
                    Ok(Value::Float {
                        val: *lhs as f64 % *rhs,
                        span,
                    })
                } else {
                    Err(ShellError::DivisionByZero { span: op })
                }
            }
            (Value::Float { val: lhs, .. }, Value::Int { val: rhs, .. }) => {
                if *rhs != 0 {
                    Ok(Value::Float {
                        val: *lhs % *rhs as f64,
                        span,
                    })
                } else {
                    Err(ShellError::DivisionByZero { span: op })
                }
            }
            (Value::Float { val: lhs, .. }, Value::Float { val: rhs, .. }) => {
                if *rhs != 0.0 {
                    Ok(Value::Float {
                        val: lhs % rhs,
                        span,
                    })
                } else {
                    Err(ShellError::DivisionByZero { span: op })
                }
            }
            (Value::CustomValue { val: lhs, span }, rhs) => {
                lhs.operation(*span, Operator::Math(Math::Modulo), op, rhs)
            }

            _ => Err(ShellError::OperatorMismatch {
                op_span: op,
                lhs_ty: self.get_type(),
                lhs_span: self.span()?,
                rhs_ty: rhs.get_type(),
                rhs_span: rhs.span()?,
            }),
        }
    }

    pub fn and(&self, op: Span, rhs: &Value, span: Span) -> Result<Value, ShellError> {
        match (self, rhs) {
            (Value::Bool { val: lhs, .. }, Value::Bool { val: rhs, .. }) => Ok(Value::Bool {
                val: *lhs && *rhs,
                span,
            }),
            (Value::CustomValue { val: lhs, span }, rhs) => {
                lhs.operation(*span, Operator::Boolean(Boolean::And), op, rhs)
            }
            _ => Err(ShellError::OperatorMismatch {
                op_span: op,
                lhs_ty: self.get_type(),
                lhs_span: self.span()?,
                rhs_ty: rhs.get_type(),
                rhs_span: rhs.span()?,
            }),
        }
    }

    pub fn or(&self, op: Span, rhs: &Value, span: Span) -> Result<Value, ShellError> {
        match (self, rhs) {
            (Value::Bool { val: lhs, .. }, Value::Bool { val: rhs, .. }) => Ok(Value::Bool {
                val: *lhs || *rhs,
                span,
            }),
            (Value::CustomValue { val: lhs, span }, rhs) => {
                lhs.operation(*span, Operator::Boolean(Boolean::Or), op, rhs)
            }
            _ => Err(ShellError::OperatorMismatch {
                op_span: op,
                lhs_ty: self.get_type(),
                lhs_span: self.span()?,
                rhs_ty: rhs.get_type(),
                rhs_span: rhs.span()?,
            }),
        }
    }

    pub fn xor(&self, op: Span, rhs: &Value, span: Span) -> Result<Value, ShellError> {
        match (self, rhs) {
            (Value::Bool { val: lhs, .. }, Value::Bool { val: rhs, .. }) => Ok(Value::Bool {
                val: (*lhs && !*rhs) || (!*lhs && *rhs),
                span,
            }),
            (Value::CustomValue { val: lhs, span }, rhs) => {
                lhs.operation(*span, Operator::Boolean(Boolean::Xor), op, rhs)
            }
            _ => Err(ShellError::OperatorMismatch {
                op_span: op,
                lhs_ty: self.get_type(),
                lhs_span: self.span()?,
                rhs_ty: rhs.get_type(),
                rhs_span: rhs.span()?,
            }),
        }
    }

    pub fn pow(&self, op: Span, rhs: &Value, span: Span) -> Result<Value, ShellError> {
        match (self, rhs) {
            (Value::Int { val: lhs, .. }, Value::Int { val: rhs, .. }) => {
                if let Some(val) = lhs.checked_pow(*rhs as u32) {
                    Ok(Value::Int { val, span })
                } else {
                    Err(ShellError::OperatorOverflow { msg: "pow operation overflowed".into(), span, help: "Consider using floating point values for increased range by promoting operand with 'into decimal'. Note: float has reduced precision!".into() })
                }
            }
            (Value::Int { val: lhs, .. }, Value::Float { val: rhs, .. }) => Ok(Value::Float {
                val: (*lhs as f64).powf(*rhs),
                span,
            }),
            (Value::Float { val: lhs, .. }, Value::Int { val: rhs, .. }) => Ok(Value::Float {
                val: lhs.powf(*rhs as f64),
                span,
            }),
            (Value::Float { val: lhs, .. }, Value::Float { val: rhs, .. }) => Ok(Value::Float {
                val: lhs.powf(*rhs),
                span,
            }),
            (Value::CustomValue { val: lhs, span }, rhs) => {
                lhs.operation(*span, Operator::Math(Math::Pow), op, rhs)
            }

            _ => Err(ShellError::OperatorMismatch {
                op_span: op,
                lhs_ty: self.get_type(),
                lhs_span: self.span()?,
                rhs_ty: rhs.get_type(),
                rhs_span: rhs.span()?,
            }),
        }
    }
}

fn reorder_record_inner(cols: &[String], vals: &[Value]) -> (Vec<String>, Vec<Value>) {
    let mut kv_pairs =
        iter::zip(cols.to_owned(), vals.to_owned()).collect::<Vec<(String, Value)>>();
    kv_pairs.sort_by(|a, b| {
        a.0.partial_cmp(&b.0)
            .expect("Columns should support compare")
    });
    let (mut cols, mut vals) = (vec![], vec![]);
    for (col, val) in kv_pairs {
        cols.push(col);
        vals.push(val);
    }
    (cols, vals)
}

/// Create a Value::Record from a spanned hashmap
impl From<Spanned<HashMap<String, Value>>> for Value {
    fn from(input: Spanned<HashMap<String, Value>>) -> Self {
        let span = input.span;
        let (cols, vals) = input
            .item
            .into_iter()
            .fold((vec![], vec![]), |mut acc, (k, v)| {
                acc.0.push(k);
                acc.1.push(v);
                acc
            });

        Value::Record { cols, vals, span }
    }
}

fn type_compatible(a: Type, b: Type) -> bool {
    if a == b {
        return true;
    }

    matches!((a, b), (Type::Int, Type::Float) | (Type::Float, Type::Int))
}

/// Create a Value::Record from a spanned indexmap
impl From<Spanned<IndexMap<String, Value>>> for Value {
    fn from(input: Spanned<IndexMap<String, Value>>) -> Self {
        let span = input.span;
        let (cols, vals) = input
            .item
            .into_iter()
            .fold((vec![], vec![]), |mut acc, (k, v)| {
                acc.0.push(k);
                acc.1.push(v);
                acc
            });

        Value::Record { cols, vals, span }
    }
}

/// Is the given year a leap year?
#[allow(clippy::nonminimal_bool)]
pub fn is_leap_year(year: i32) -> bool {
    (year % 4 == 0) && (year % 100 != 0 || (year % 100 == 0 && year % 400 == 0))
}

#[derive(Clone, Copy)]
pub enum TimePeriod {
    Nanos(i64),
    Micros(i64),
    Millis(i64),
    Seconds(i64),
    Minutes(i64),
    Hours(i64),
    Days(i64),
    Weeks(i64),
    Months(i64),
    Years(i64),
}

impl TimePeriod {
    pub fn to_text(self) -> Cow<'static, str> {
        match self {
            Self::Nanos(n) => format!("{n} ns").into(),
            Self::Micros(n) => format!("{n} µs").into(),
            Self::Millis(n) => format!("{n} ms").into(),
            Self::Seconds(n) => format!("{n} sec").into(),
            Self::Minutes(n) => format!("{n} min").into(),
            Self::Hours(n) => format!("{n} hr").into(),
            Self::Days(n) => format!("{n} day").into(),
            Self::Weeks(n) => format!("{n} wk").into(),
            Self::Months(n) => format!("{n} month").into(),
            Self::Years(n) => format!("{n} yr").into(),
        }
    }
}

impl Display for TimePeriod {
    fn fmt(&self, f: &mut Formatter<'_>) -> FmtResult {
        write!(f, "{}", self.to_text())
    }
}

pub fn format_duration(duration: i64) -> String {
    let (sign, periods) = format_duration_as_timeperiod(duration);

    let text = periods
        .into_iter()
        .map(|p| p.to_text().to_string().replace(' ', ""))
        .collect::<Vec<String>>();

    format!(
        "{}{}",
        if sign == -1 { "-" } else { "" },
        text.join(" ").trim()
    )
}

pub fn format_duration_as_timeperiod(duration: i64) -> (i32, Vec<TimePeriod>) {
    // Attribution: most of this is taken from chrono-humanize-rs. Thanks!
    // https://gitlab.com/imp/chrono-humanize-rs/-/blob/master/src/humantime.rs
    const DAYS_IN_YEAR: i64 = 365;
    const DAYS_IN_MONTH: i64 = 30;

    let (sign, duration) = if duration >= 0 {
        (1, duration)
    } else {
        (-1, -duration)
    };

    let dur = Duration::nanoseconds(duration);

    /// Split this a duration into number of whole years and the remainder
    fn split_years(duration: Duration) -> (Option<i64>, Duration) {
        let years = duration.num_days() / DAYS_IN_YEAR;
        let remainder = duration - Duration::days(years * DAYS_IN_YEAR);
        normalize_split(years, remainder)
    }

    /// Split this a duration into number of whole months and the remainder
    fn split_months(duration: Duration) -> (Option<i64>, Duration) {
        let months = duration.num_days() / DAYS_IN_MONTH;
        let remainder = duration - Duration::days(months * DAYS_IN_MONTH);
        normalize_split(months, remainder)
    }

    /// Split this a duration into number of whole weeks and the remainder
    fn split_weeks(duration: Duration) -> (Option<i64>, Duration) {
        let weeks = duration.num_weeks();
        let remainder = duration - Duration::weeks(weeks);
        normalize_split(weeks, remainder)
    }

    /// Split this a duration into number of whole days and the remainder
    fn split_days(duration: Duration) -> (Option<i64>, Duration) {
        let days = duration.num_days();
        let remainder = duration - Duration::days(days);
        normalize_split(days, remainder)
    }

    /// Split this a duration into number of whole hours and the remainder
    fn split_hours(duration: Duration) -> (Option<i64>, Duration) {
        let hours = duration.num_hours();
        let remainder = duration - Duration::hours(hours);
        normalize_split(hours, remainder)
    }

    /// Split this a duration into number of whole minutes and the remainder
    fn split_minutes(duration: Duration) -> (Option<i64>, Duration) {
        let minutes = duration.num_minutes();
        let remainder = duration - Duration::minutes(minutes);
        normalize_split(minutes, remainder)
    }

    /// Split this a duration into number of whole seconds and the remainder
    fn split_seconds(duration: Duration) -> (Option<i64>, Duration) {
        let seconds = duration.num_seconds();
        let remainder = duration - Duration::seconds(seconds);
        normalize_split(seconds, remainder)
    }

    /// Split this a duration into number of whole milliseconds and the remainder
    fn split_milliseconds(duration: Duration) -> (Option<i64>, Duration) {
        let millis = duration.num_milliseconds();
        let remainder = duration - Duration::milliseconds(millis);
        normalize_split(millis, remainder)
    }

    /// Split this a duration into number of whole seconds and the remainder
    fn split_microseconds(duration: Duration) -> (Option<i64>, Duration) {
        let micros = duration.num_microseconds().unwrap_or_default();
        let remainder = duration - Duration::microseconds(micros);
        normalize_split(micros, remainder)
    }

    /// Split this a duration into number of whole seconds and the remainder
    fn split_nanoseconds(duration: Duration) -> (Option<i64>, Duration) {
        let nanos = duration.num_nanoseconds().unwrap_or_default();
        let remainder = duration - Duration::nanoseconds(nanos);
        normalize_split(nanos, remainder)
    }

    fn normalize_split(
        wholes: impl Into<Option<i64>>,
        remainder: Duration,
    ) -> (Option<i64>, Duration) {
        let wholes = wholes.into().map(i64::abs).filter(|x| *x > 0);
        (wholes, remainder)
    }

    let mut periods = vec![];
    let (years, remainder) = split_years(dur);
    if let Some(years) = years {
        periods.push(TimePeriod::Years(years));
    }

    let (months, remainder) = split_months(remainder);
    if let Some(months) = months {
        periods.push(TimePeriod::Months(months));
    }

    let (weeks, remainder) = split_weeks(remainder);
    if let Some(weeks) = weeks {
        periods.push(TimePeriod::Weeks(weeks));
    }

    let (days, remainder) = split_days(remainder);
    if let Some(days) = days {
        periods.push(TimePeriod::Days(days));
    }

    let (hours, remainder) = split_hours(remainder);
    if let Some(hours) = hours {
        periods.push(TimePeriod::Hours(hours));
    }

    let (minutes, remainder) = split_minutes(remainder);
    if let Some(minutes) = minutes {
        periods.push(TimePeriod::Minutes(minutes));
    }

    let (seconds, remainder) = split_seconds(remainder);
    if let Some(seconds) = seconds {
        periods.push(TimePeriod::Seconds(seconds));
    }

    let (millis, remainder) = split_milliseconds(remainder);
    if let Some(millis) = millis {
        periods.push(TimePeriod::Millis(millis));
    }

    let (micros, remainder) = split_microseconds(remainder);
    if let Some(micros) = micros {
        periods.push(TimePeriod::Micros(micros));
    }

    let (nanos, _remainder) = split_nanoseconds(remainder);
    if let Some(nanos) = nanos {
        periods.push(TimePeriod::Nanos(nanos));
    }

    if periods.is_empty() {
        periods.push(TimePeriod::Seconds(0));
    }

    (sign, periods)
}

pub fn format_filesize_from_conf(num_bytes: i64, config: &Config) -> String {
    // We need to take into account config.filesize_metric so, if someone asks for KB
    // and filesize_metric is false, return KiB
    format_filesize(
        num_bytes,
        config.filesize_format.as_str(),
        Some(config.filesize_metric),
    )
}

// filesize_metric is explicit when printed a value according to user config;
// other places (such as `format filesize`) don't.
pub fn format_filesize(
    num_bytes: i64,
    format_value: &str,
    filesize_metric: Option<bool>,
) -> String {
    // Allow the user to specify how they want their numbers formatted

    // When format_value is "auto" or an invalid value, the returned ByteUnit doesn't matter
    // and is always B.
    let filesize_format_var = get_filesize_format(format_value, filesize_metric);

    let byte = byte_unit::Byte::from_bytes(num_bytes.unsigned_abs() as u128);
    let adj_byte = if filesize_format_var.1 == "auto" {
        // When filesize_metric is None, format_value should never be "auto", so this
        // unwrap_or() should always work.
        byte.get_appropriate_unit(!filesize_metric.unwrap_or(false))
    } else {
        byte.get_adjusted_unit(filesize_format_var.0)
    };

    match adj_byte.get_unit() {
        byte_unit::ByteUnit::B => {
            let locale = get_system_locale();
            let locale_byte = adj_byte.get_value() as u64;
            let locale_byte_string = locale_byte.to_formatted_string(&locale);
            let locale_signed_byte_string = if num_bytes.is_negative() {
                format!("-{locale_byte_string}")
            } else {
                locale_byte_string
            };

            if filesize_format_var.1 == "auto" {
                format!("{locale_signed_byte_string} B")
            } else {
                locale_signed_byte_string
            }
        }
        _ => {
            if num_bytes.is_negative() {
                format!("-{}", adj_byte.format(1))
            } else {
                adj_byte.format(1)
            }
        }
    }
}

fn get_filesize_format(format_value: &str, filesize_metric: Option<bool>) -> (ByteUnit, &str) {
    macro_rules! either {
        ($in:ident, $metric:ident, $binary:ident) => {
            (
                // filesize_metric always overrides the unit of
                // filesize_format.
                match filesize_metric {
                    Some(true) => byte_unit::ByteUnit::$metric,
                    Some(false) => byte_unit::ByteUnit::$binary,
                    None => {
                        if $in.ends_with("ib") {
                            byte_unit::ByteUnit::$binary
                        } else {
                            byte_unit::ByteUnit::$metric
                        }
                    }
                },
                "",
            )
        };
    }
    match format_value {
        "b" => (byte_unit::ByteUnit::B, ""),
        "kb" | "kib" => either!(format_value, KB, KiB),
        "mb" | "mib" => either!(format_value, MB, MiB),
        "gb" | "gib" => either!(format_value, GB, GiB),
        "tb" | "tib" => either!(format_value, TB, TiB),
        "pb" | "pib" => either!(format_value, TB, TiB),
        "eb" | "eib" => either!(format_value, EB, EiB),
        "zb" | "zib" => either!(format_value, ZB, ZiB),
        _ => (byte_unit::ByteUnit::B, "auto"),
    }
}

#[cfg(test)]
mod tests {

    use super::{Span, Value};

    mod is_empty {
        use super::*;

        #[test]
        fn test_string() {
            let value = Value::string("", Span::unknown());
            assert!(value.is_empty());
        }

        #[test]
        fn test_list() {
            let list_with_no_values = Value::List {
                vals: vec![],
                span: Span::unknown(),
            };
            let list_with_one_empty_string = Value::List {
                vals: vec![Value::string("", Span::unknown())],
                span: Span::unknown(),
            };

            assert!(list_with_no_values.is_empty());
            assert!(!list_with_one_empty_string.is_empty());
        }

        #[test]
        fn test_record() {
            let no_columns_nor_cell_values = Value::Record {
                cols: vec![],
                vals: vec![],
                span: Span::unknown(),
            };
            let one_column_and_one_cell_value_with_empty_strings = Value::Record {
                cols: vec![String::from("")],
                vals: vec![Value::string("", Span::unknown())],
                span: Span::unknown(),
            };
            let one_column_with_a_string_and_one_cell_value_with_empty_string = Value::Record {
                cols: vec![String::from("column")],
                vals: vec![Value::string("", Span::unknown())],
                span: Span::unknown(),
            };
            let one_column_with_empty_string_and_one_value_with_a_string = Value::Record {
                cols: vec![String::from("")],
                vals: vec![Value::string("text", Span::unknown())],
                span: Span::unknown(),
            };

            assert!(no_columns_nor_cell_values.is_empty());
            assert!(!one_column_and_one_cell_value_with_empty_strings.is_empty());
            assert!(!one_column_with_a_string_and_one_cell_value_with_empty_string.is_empty());
            assert!(!one_column_with_empty_string_and_one_value_with_a_string.is_empty());
        }
    }

    mod get_type {
        use crate::Type;

        use super::*;

        #[test]
        fn test_list() {
            let list_of_ints = Value::List {
                vals: vec![Value::int(0, Span::unknown())],
                span: Span::unknown(),
            };
            let list_of_floats = Value::List {
                vals: vec![Value::float(0.0, Span::unknown())],
                span: Span::unknown(),
            };
            let list_of_ints_and_floats = Value::List {
                vals: vec![
                    Value::int(0, Span::unknown()),
                    Value::float(0.0, Span::unknown()),
                ],
                span: Span::unknown(),
            };
            let list_of_ints_and_floats_and_bools = Value::List {
                vals: vec![
                    Value::int(0, Span::unknown()),
                    Value::float(0.0, Span::unknown()),
                    Value::boolean(false, Span::unknown()),
                ],
                span: Span::unknown(),
            };
            assert_eq!(list_of_ints.get_type(), Type::List(Box::new(Type::Int)));
            assert_eq!(list_of_floats.get_type(), Type::List(Box::new(Type::Float)));
            assert_eq!(
                list_of_ints_and_floats_and_bools.get_type(),
                Type::List(Box::new(Type::Any))
            );
            assert_eq!(
                list_of_ints_and_floats.get_type(),
                Type::List(Box::new(Type::Number))
            );
        }
    }
}<|MERGE_RESOLUTION|>--- conflicted
+++ resolved
@@ -2654,18 +2654,12 @@
             && (self.get_type() != Type::Any)
             && (rhs.get_type() != Type::Any)
         {
-<<<<<<< HEAD
             return Err(ShellError::OperatorMismatch {
                 op_span: op,
                 lhs_ty: self.get_type(),
                 lhs_span: self.span()?,
                 rhs_ty: rhs.get_type(),
                 rhs_span: rhs.span()?,
-=======
-            return Err(ShellError::TypeMismatch {
-                err_message: "compatible type".to_string(),
-                span: op,
->>>>>>> e89c796b
             });
         }
 
@@ -2699,18 +2693,12 @@
             && (self.get_type() != Type::Any)
             && (rhs.get_type() != Type::Any)
         {
-<<<<<<< HEAD
             return Err(ShellError::OperatorMismatch {
                 op_span: op,
                 lhs_ty: self.get_type(),
                 lhs_span: self.span()?,
                 rhs_ty: rhs.get_type(),
                 rhs_span: rhs.span()?,
-=======
-            return Err(ShellError::TypeMismatch {
-                err_message: "compatible type".to_string(),
-                span: op,
->>>>>>> e89c796b
             });
         }
 
@@ -2742,18 +2730,12 @@
             && (self.get_type() != Type::Any)
             && (rhs.get_type() != Type::Any)
         {
-<<<<<<< HEAD
             return Err(ShellError::OperatorMismatch {
                 op_span: op,
                 lhs_ty: self.get_type(),
                 lhs_span: self.span()?,
                 rhs_ty: rhs.get_type(),
                 rhs_span: rhs.span()?,
-=======
-            return Err(ShellError::TypeMismatch {
-                err_message: "compatible type".to_string(),
-                span: op,
->>>>>>> e89c796b
             });
         }
 
@@ -2785,18 +2767,12 @@
             && (self.get_type() != Type::Any)
             && (rhs.get_type() != Type::Any)
         {
-<<<<<<< HEAD
             return Err(ShellError::OperatorMismatch {
                 op_span: op,
                 lhs_ty: self.get_type(),
                 lhs_span: self.span()?,
                 rhs_ty: rhs.get_type(),
                 rhs_span: rhs.span()?,
-=======
-            return Err(ShellError::TypeMismatch {
-                err_message: "compatible type".to_string(),
-                span: op,
->>>>>>> e89c796b
             });
         }
 
