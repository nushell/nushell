--- conflicted
+++ resolved
@@ -2649,36 +2649,6 @@
             (Value::CustomValue { val: lhs, .. }, rhs) => {
                 lhs.operation(self.span(), Operator::Math(Math::Multiply), op, rhs)
             }
-<<<<<<< HEAD
-            (Value::Int { val: lhs, .. }, Value::List { vals: rhs, .. }) => {
-                let mut res = vec![];
-                for _ in 0..*lhs {
-                    res.append(&mut rhs.clone())
-                }
-                Ok(Value::list(res, span))
-            }
-            (Value::List { vals: lhs, .. }, Value::Int { val: rhs, .. }) => {
-                let mut res = vec![];
-                for _ in 0..*rhs {
-                    res.append(&mut lhs.clone())
-                }
-                Ok(Value::list(res, span))
-=======
-            (Value::Int { val: lhs, .. }, Value::String { val: rhs, .. }) => {
-                let mut res = String::new();
-                for _ in 0..*lhs {
-                    res.push_str(rhs)
-                }
-                Ok(Value::string(res, span))
-            }
-            (Value::String { val: lhs, .. }, Value::Int { val: rhs, .. }) => {
-                let mut res = String::new();
-                for _ in 0..*rhs {
-                    res.push_str(lhs)
-                }
-                Ok(Value::string(res, span))
->>>>>>> a14e9e0a
-            }
             _ => Err(ShellError::OperatorMismatch {
                 op_span: op,
                 lhs_ty: self.get_type().to_string(),
