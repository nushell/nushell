mod custom_value;
mod duration;
mod filesize;
mod from;
mod from_value;
mod glob;
mod lazy_record;
mod range;

pub mod record;
pub use custom_value::CustomValue;
pub use duration::*;
pub use filesize::*;
pub use from_value::FromValue;
pub use glob::*;
pub use lazy_record::LazyRecord;
pub use range::*;
pub use record::Record;

use crate::ast::{Bits, Boolean, CellPath, Comparison, Math, Operator, PathMember, RangeInclusion};
use crate::engine::{Closure, EngineState};
use crate::{did_you_mean, BlockId, Config, ShellError, Span, Type};

use chrono::{DateTime, Datelike, FixedOffset, Locale, TimeZone};
use chrono_humanize::HumanTime;
use fancy_regex::Regex;
use nu_utils::locale::LOCALE_OVERRIDE_ENV_VAR;
use nu_utils::{contains_emoji, locale::get_system_locale_string, IgnoreCaseExt};
use serde::{Deserialize, Serialize};
use std::fmt::Write;

use std::{
    borrow::Cow,
    fmt::Display,
    path::PathBuf,
    {cmp::Ordering, fmt::Debug},
};

/// Core structured values that pass through the pipeline in Nushell.
// NOTE: Please do not reorder these enum cases without thinking through the
// impact on the PartialOrd implementation and the global sort order
#[derive(Debug, Serialize, Deserialize)]
pub enum Value {
    Bool {
        val: bool,
        // note: spans are being refactored out of Value
        // please use .span() instead of matching this span value
        #[serde(rename = "span")]
        internal_span: Span,
    },
    Int {
        val: i64,
        // note: spans are being refactored out of Value
        // please use .span() instead of matching this span value
        #[serde(rename = "span")]
        internal_span: Span,
    },
    Float {
        val: f64,
        // note: spans are being refactored out of Value
        // please use .span() instead of matching this span value
        #[serde(rename = "span")]
        internal_span: Span,
    },
    Filesize {
        val: i64,
        // note: spans are being refactored out of Value
        // please use .span() instead of matching this span value
        #[serde(rename = "span")]
        internal_span: Span,
    },
    Duration {
        val: i64,
        // note: spans are being refactored out of Value
        // please use .span() instead of matching this span value
        #[serde(rename = "span")]
        internal_span: Span,
    },
    Date {
        val: DateTime<FixedOffset>,
        // note: spans are being refactored out of Value
        // please use .span() instead of matching this span value
        #[serde(rename = "span")]
        internal_span: Span,
    },
    Range {
        val: Box<Range>,
        // note: spans are being refactored out of Value
        // please use .span() instead of matching this span value
        #[serde(rename = "span")]
        internal_span: Span,
    },
    String {
        val: String,
        // note: spans are being refactored out of Value
        // please use .span() instead of matching this span value
        #[serde(rename = "span")]
        internal_span: Span,
    },
    Glob {
        val: String,
        no_expand: bool,
        // note: spans are being refactored out of Value
        // please use .span() instead of matching this span value
        #[serde(rename = "span")]
        internal_span: Span,
    },
    Record {
        val: Record,
        // note: spans are being refactored out of Value
        // please use .span() instead of matching this span value
        #[serde(rename = "span")]
        internal_span: Span,
    },
    List {
        vals: Vec<Value>,
        // note: spans are being refactored out of Value
        // please use .span() instead of matching this span value
        #[serde(rename = "span")]
        internal_span: Span,
    },
    Block {
        val: BlockId,
        // note: spans are being refactored out of Value
        // please use .span() instead of matching this span value
        #[serde(rename = "span")]
        internal_span: Span,
    },
    Closure {
        val: Closure,
        // note: spans are being refactored out of Value
        // please use .span() instead of matching this span value
        #[serde(rename = "span")]
        internal_span: Span,
    },
    Nothing {
        // note: spans are being refactored out of Value
        // please use .span() instead of matching this span value
        #[serde(rename = "span")]
        internal_span: Span,
    },
    Error {
        error: Box<ShellError>,
        // note: spans are being refactored out of Value
        // please use .span() instead of matching this span value
        #[serde(rename = "span")]
        internal_span: Span,
    },
    Binary {
        val: Vec<u8>,
        // note: spans are being refactored out of Value
        // please use .span() instead of matching this span value
        #[serde(rename = "span")]
        internal_span: Span,
    },
    CellPath {
        val: CellPath,
        // note: spans are being refactored out of Value
        // please use .span() instead of matching this span value
        #[serde(rename = "span")]
        internal_span: Span,
    },
    CustomValue {
        val: Box<dyn CustomValue>,
        // note: spans are being refactored out of Value
        // please use .span() instead of matching this span value
        #[serde(rename = "span")]
        internal_span: Span,
    },
    #[serde(skip)]
    LazyRecord {
        val: Box<dyn for<'a> LazyRecord<'a>>,
        // note: spans are being refactored out of Value
        // please use .span() instead of matching this span value
        internal_span: Span,
    },
}

impl Clone for Value {
    fn clone(&self) -> Self {
        match self {
            Value::Bool { val, internal_span } => Value::bool(*val, *internal_span),
            Value::Int { val, internal_span } => Value::int(*val, *internal_span),
            Value::Filesize { val, internal_span } => Value::Filesize {
                val: *val,
                internal_span: *internal_span,
            },
            Value::Duration { val, internal_span } => Value::Duration {
                val: *val,
                internal_span: *internal_span,
            },
            Value::Date { val, internal_span } => Value::Date {
                val: *val,
                internal_span: *internal_span,
            },
            Value::Range { val, internal_span } => Value::Range {
                val: val.clone(),
                internal_span: *internal_span,
            },
            Value::Float { val, internal_span } => Value::float(*val, *internal_span),
            Value::String { val, internal_span } => Value::String {
                val: val.clone(),
                internal_span: *internal_span,
            },
            Value::Glob {
                val,
                no_expand: quoted,
                internal_span,
            } => Value::Glob {
                val: val.clone(),
                no_expand: *quoted,
                internal_span: *internal_span,
            },
            Value::Record { val, internal_span } => Value::Record {
                val: val.clone(),
                internal_span: *internal_span,
            },
            Value::LazyRecord { val, internal_span } => val.clone_value(*internal_span),
            Value::List {
                vals,
                internal_span,
            } => Value::List {
                vals: vals.clone(),
                internal_span: *internal_span,
            },
            Value::Block { val, internal_span } => Value::Block {
                val: *val,
                internal_span: *internal_span,
            },
            Value::Closure { val, internal_span } => Value::Closure {
                val: val.clone(),
                internal_span: *internal_span,
            },
            Value::Nothing { internal_span } => Value::Nothing {
                internal_span: *internal_span,
            },
            Value::Error {
                error,
                internal_span,
            } => Value::Error {
                error: error.clone(),
                internal_span: *internal_span,
            },
            Value::Binary { val, internal_span } => Value::Binary {
                val: val.clone(),
                internal_span: *internal_span,
            },
            Value::CellPath { val, internal_span } => Value::CellPath {
                val: val.clone(),
                internal_span: *internal_span,
            },
            Value::CustomValue { val, internal_span } => val.clone_value(*internal_span),
        }
    }
}

impl Value {
    fn cant_convert_to<T>(&self, typ: &str) -> Result<T, ShellError> {
        Err(ShellError::CantConvert {
            to_type: typ.into(),
            from_type: self.get_type().to_string(),
            span: self.span(),
            help: None,
        })
    }

    /// Returns the inner `bool` value or an error if this `Value` is not a bool
    pub fn as_bool(&self) -> Result<bool, ShellError> {
        if let Value::Bool { val, .. } = self {
            Ok(*val)
        } else {
            self.cant_convert_to("boolean")
        }
    }

    /// Returns the inner `i64` value or an error if this `Value` is not an int
    pub fn as_int(&self) -> Result<i64, ShellError> {
        if let Value::Int { val, .. } = self {
            Ok(*val)
        } else {
            self.cant_convert_to("int")
        }
    }

    /// Returns the inner `f64` value or an error if this `Value` is not a float
    pub fn as_float(&self) -> Result<f64, ShellError> {
        if let Value::Float { val, .. } = self {
            Ok(*val)
        } else {
            self.cant_convert_to("float")
        }
    }

    /// Returns this `Value` converted to a `f64` or an error if it cannot be converted
    ///
    /// Only the following `Value` cases will return an `Ok` result:
    /// - `Int`
    /// - `Float`
    ///
    /// ```
    /// # use nu_protocol::Value;
    /// for val in Value::test_values() {
    ///     assert_eq!(
    ///         matches!(val, Value::Float { .. } | Value::Int { .. }),
    ///         val.coerce_float().is_ok(),
    ///     );
    /// }
    /// ```
    pub fn coerce_float(&self) -> Result<f64, ShellError> {
        match self {
            Value::Float { val, .. } => Ok(*val),
            Value::Int { val, .. } => Ok(*val as f64),
            val => val.cant_convert_to("float"),
        }
    }

    /// Returns the inner `i64` filesize value or an error if this `Value` is not a filesize
    pub fn as_filesize(&self) -> Result<i64, ShellError> {
        if let Value::Filesize { val, .. } = self {
            Ok(*val)
        } else {
            self.cant_convert_to("filesize")
        }
    }

    /// Returns the inner `i64` duration value or an error if this `Value` is not a duration
    pub fn as_duration(&self) -> Result<i64, ShellError> {
        if let Value::Duration { val, .. } = self {
            Ok(*val)
        } else {
            self.cant_convert_to("duration")
        }
    }

    /// Returns the inner [`DateTime`] value or an error if this `Value` is not a date
    pub fn as_date(&self) -> Result<DateTime<FixedOffset>, ShellError> {
        if let Value::Date { val, .. } = self {
            Ok(*val)
        } else {
            self.cant_convert_to("date")
        }
    }

    /// Returns a reference to the inner [`Range`] value or an error if this `Value` is not a range
    pub fn as_range(&self) -> Result<&Range, ShellError> {
        if let Value::Range { val, .. } = self {
            Ok(val.as_ref())
        } else {
            self.cant_convert_to("range")
        }
    }

    /// Unwraps the inner [`Range`] value or returns an error if this `Value` is not a range
    pub fn into_range(self) -> Result<Range, ShellError> {
        if let Value::Range { val, .. } = self {
            Ok(*val)
        } else {
            self.cant_convert_to("range")
        }
    }

    /// Returns a reference to the inner `str` value or an error if this `Value` is not a string
    pub fn as_str(&self) -> Result<&str, ShellError> {
        if let Value::String { val, .. } = self {
            Ok(val)
        } else {
            self.cant_convert_to("string")
        }
    }

    /// Unwraps the inner `String` value or returns an error if this `Value` is not a string
    pub fn into_string(self) -> Result<String, ShellError> {
        if let Value::String { val, .. } = self {
            Ok(val)
        } else {
            self.cant_convert_to("string")
        }
    }

    /// Returns this `Value` converted to a `str` or an error if it cannot be converted
    ///
    /// Only the following `Value` cases will return an `Ok` result:
    /// - `Int`
    /// - `Float`
    /// - `String`
    /// - `Binary` (only if valid utf-8)
    /// - `Date`
    ///
    /// ```
    /// # use nu_protocol::Value;
    /// for val in Value::test_values() {
    ///     assert_eq!(
    ///         matches!(
    ///             val,
    ///             Value::Int { .. }
    ///                 | Value::Float { .. }
    ///                 | Value::String { .. }
    ///                 | Value::Binary { .. }
    ///                 | Value::Date { .. }
    ///         ),
    ///         val.coerce_str().is_ok(),
    ///     );
    /// }
    /// ```
    pub fn coerce_str(&self) -> Result<Cow<str>, ShellError> {
        match self {
            Value::Int { val, .. } => Ok(Cow::Owned(val.to_string())),
            Value::Float { val, .. } => Ok(Cow::Owned(val.to_string())),
            Value::String { val, .. } => Ok(Cow::Borrowed(val)),
            Value::Binary { val, .. } => match std::str::from_utf8(val) {
                Ok(s) => Ok(Cow::Borrowed(s)),
                Err(_) => self.cant_convert_to("string"),
            },
            Value::Date { val, .. } => Ok(Cow::Owned(
                val.to_rfc3339_opts(chrono::SecondsFormat::Millis, true),
            )),
            val => val.cant_convert_to("string"),
        }
    }

    /// Returns this `Value` converted to a `String` or an error if it cannot be converted
    ///
    /// # Note
    /// This function is equivalent to `value.coerce_str().map(Cow::into_owned)`
    /// which might allocate a new `String`.
    ///
    /// To avoid this allocation, prefer [`coerce_str`](Self::coerce_str)
    /// if you do not need an owned `String`,
    /// or [`coerce_into_string`](Self::coerce_into_string)
    /// if you do not need to keep the original `Value` around.
    ///
    /// Only the following `Value` cases will return an `Ok` result:
    /// - `Int`
    /// - `Float`
    /// - `String`
    /// - `Binary` (only if valid utf-8)
    /// - `Date`
    ///
    /// ```
    /// # use nu_protocol::Value;
    /// for val in Value::test_values() {
    ///     assert_eq!(
    ///         matches!(
    ///             val,
    ///             Value::Int { .. }
    ///                 | Value::Float { .. }
    ///                 | Value::String { .. }
    ///                 | Value::Binary { .. }
    ///                 | Value::Date { .. }
    ///         ),
    ///         val.coerce_string().is_ok(),
    ///     );
    /// }
    /// ```
    pub fn coerce_string(&self) -> Result<String, ShellError> {
        self.coerce_str().map(Cow::into_owned)
    }

    /// Returns this `Value` converted to a `String` or an error if it cannot be converted
    ///
    /// Only the following `Value` cases will return an `Ok` result:
    /// - `Int`
    /// - `Float`
    /// - `String`
    /// - `Binary` (only if valid utf-8)
    /// - `Date`
    ///
    /// ```
    /// # use nu_protocol::Value;
    /// for val in Value::test_values() {
    ///     assert_eq!(
    ///         matches!(
    ///             val,
    ///             Value::Int { .. }
    ///                 | Value::Float { .. }
    ///                 | Value::String { .. }
    ///                 | Value::Binary { .. }
    ///                 | Value::Date { .. }
    ///         ),
    ///         val.coerce_into_string().is_ok(),
    ///     );
    /// }
    /// ```
    pub fn coerce_into_string(self) -> Result<String, ShellError> {
        let span = self.span();
        match self {
            Value::Int { val, .. } => Ok(val.to_string()),
            Value::Float { val, .. } => Ok(val.to_string()),
            Value::String { val, .. } => Ok(val),
            Value::Binary { val, .. } => match String::from_utf8(val) {
                Ok(s) => Ok(s),
                Err(err) => Value::binary(err.into_bytes(), span).cant_convert_to("string"),
            },
            Value::Date { val, .. } => Ok(val.to_rfc3339_opts(chrono::SecondsFormat::Millis, true)),
            val => val.cant_convert_to("string"),
        }
    }

    /// Returns this `Value` as a `char` or an error if it is not a single character string
    pub fn as_char(&self) -> Result<char, ShellError> {
        let span = self.span();
        if let Value::String { val, .. } = self {
            let mut chars = val.chars();
            match (chars.next(), chars.next()) {
                (Some(c), None) => Ok(c),
                _ => Err(ShellError::MissingParameter {
                    param_name: "single character separator".into(),
                    span,
                }),
            }
        } else {
            self.cant_convert_to("char")
        }
    }

    /// Converts this `Value` to a `PathBuf` or returns an error if it is not a string
    pub fn to_path(&self) -> Result<PathBuf, ShellError> {
        if let Value::String { val, .. } = self {
            Ok(PathBuf::from(val))
        } else {
            self.cant_convert_to("path")
        }
    }

    /// Returns a reference to the inner [`Record`] value or an error if this `Value` is not a record
    pub fn as_record(&self) -> Result<&Record, ShellError> {
        if let Value::Record { val, .. } = self {
            Ok(val)
        } else {
            self.cant_convert_to("record")
        }
    }

    /// Unwraps the inner [`Record`] value or returns an error if this `Value` is not a record
    pub fn into_record(self) -> Result<Record, ShellError> {
        if let Value::Record { val, .. } = self {
            Ok(val)
        } else {
            self.cant_convert_to("record")
        }
    }

    /// Returns a reference to the inner list slice or an error if this `Value` is not a list
    pub fn as_list(&self) -> Result<&[Value], ShellError> {
        if let Value::List { vals, .. } = self {
            Ok(vals)
        } else {
            self.cant_convert_to("list")
        }
    }

    /// Unwraps the inner list `Vec` or returns an error if this `Value` is not a list
    pub fn into_list(self) -> Result<Vec<Value>, ShellError> {
        if let Value::List { vals, .. } = self {
            Ok(vals)
        } else {
            self.cant_convert_to("list")
        }
    }

    /// Returns the inner [`BlockId`] or an error if this `Value` is not a block
    pub fn as_block(&self) -> Result<BlockId, ShellError> {
        if let Value::Block { val, .. } = self {
            Ok(*val)
        } else {
            self.cant_convert_to("block")
        }
    }

    /// Returns this `Value`'s [`BlockId`] or an error if it does not have one
    ///
    /// Only the following `Value` cases will return an `Ok` result:
    /// - `Block`
    /// - `Closure`
    ///
    /// ```
    /// # use nu_protocol::Value;
    /// for val in Value::test_values() {
    ///     assert_eq!(
    ///         matches!(val, Value::Block { .. } | Value::Closure { .. }),
    ///         val.coerce_block().is_ok(),
    ///     );
    /// }
    /// ```
    pub fn coerce_block(&self) -> Result<BlockId, ShellError> {
        match self {
            Value::Block { val, .. } => Ok(*val),
            Value::Closure { val, .. } => Ok(val.block_id),
            val => val.cant_convert_to("block"),
        }
    }

    /// Returns a reference to the inner [`Closure`] value or an error if this `Value` is not a closure
    pub fn as_closure(&self) -> Result<&Closure, ShellError> {
        if let Value::Closure { val, .. } = self {
            Ok(val)
        } else {
            self.cant_convert_to("closure")
        }
    }

    /// Unwraps the inner [`Closure`] value or returns an error if this `Value` is not a closure
    pub fn into_closure(self) -> Result<Closure, ShellError> {
        if let Value::Closure { val, .. } = self {
            Ok(val)
        } else {
            self.cant_convert_to("closure")
        }
    }

    /// Returns a reference to the inner binary slice or an error if this `Value` is not a binary value
    pub fn as_binary(&self) -> Result<&[u8], ShellError> {
        if let Value::Binary { val, .. } = self {
            Ok(val)
        } else {
            self.cant_convert_to("binary")
        }
    }

    /// Unwraps the inner binary `Vec` or returns an error if this `Value` is not a binary value
    pub fn into_binary(self) -> Result<Vec<u8>, ShellError> {
        if let Value::Binary { val, .. } = self {
            Ok(val)
        } else {
            self.cant_convert_to("binary")
        }
    }

    /// Returns this `Value` as a `u8` slice or an error if it cannot be converted
    ///
    /// Prefer [`coerce_into_binary`](Self::coerce_into_binary)
    /// if you do not need to keep the original `Value` around.
    ///
    /// Only the following `Value` cases will return an `Ok` result:
    /// - `Binary`
    /// - `String`
    ///
    /// ```
    /// # use nu_protocol::Value;
    /// for val in Value::test_values() {
    ///     assert_eq!(
    ///         matches!(val, Value::Binary { .. } | Value::String { .. }),
    ///         val.coerce_binary().is_ok(),
    ///     );
    /// }
    /// ```
    pub fn coerce_binary(&self) -> Result<&[u8], ShellError> {
        match self {
            Value::Binary { val, .. } => Ok(val),
            Value::String { val, .. } => Ok(val.as_bytes()),
            val => val.cant_convert_to("binary"),
        }
    }

    /// Returns this `Value` as a `Vec<u8>` or an error if it cannot be converted
    ///
    /// Only the following `Value` cases will return an `Ok` result:
    /// - `Binary`
    /// - `String`
    ///
    /// ```
    /// # use nu_protocol::Value;
    /// for val in Value::test_values() {
    ///     assert_eq!(
    ///         matches!(val, Value::Binary { .. } | Value::String { .. }),
    ///         val.coerce_into_binary().is_ok(),
    ///     );
    /// }
    /// ```
    pub fn coerce_into_binary(self) -> Result<Vec<u8>, ShellError> {
        match self {
            Value::Binary { val, .. } => Ok(val),
            Value::String { val, .. } => Ok(val.into_bytes()),
            val => val.cant_convert_to("binary"),
        }
    }

    /// Returns a reference to the inner [`CellPath`] value or an error if this `Value` is not a cell path
    pub fn as_cell_path(&self) -> Result<&CellPath, ShellError> {
        if let Value::CellPath { val, .. } = self {
            Ok(val)
        } else {
            self.cant_convert_to("cell path")
        }
    }

    /// Unwraps the inner [`CellPath`] value or returns an error if this `Value` is not a cell path
    pub fn into_cell_path(self) -> Result<CellPath, ShellError> {
        if let Value::CellPath { val, .. } = self {
            Ok(val)
        } else {
            self.cant_convert_to("cell path")
        }
    }

    /// Returns a reference to the inner [`CustomValue`] trait object or an error if this `Value` is not a custom value
    pub fn as_custom_value(&self) -> Result<&dyn CustomValue, ShellError> {
        if let Value::CustomValue { val, .. } = self {
            Ok(val.as_ref())
        } else {
            self.cant_convert_to("custom value")
        }
    }

    /// Unwraps the inner [`CustomValue`] trait object or returns an error if this `Value` is not a custom value
    pub fn into_custom_value(self) -> Result<Box<dyn CustomValue>, ShellError> {
        if let Value::CustomValue { val, .. } = self {
            Ok(val)
        } else {
            self.cant_convert_to("custom value")
        }
    }

    /// Returns a reference to the inner [`LazyRecord`] trait object or an error if this `Value` is not a lazy record
    pub fn as_lazy_record(&self) -> Result<&dyn for<'a> LazyRecord<'a>, ShellError> {
        if let Value::LazyRecord { val, .. } = self {
            Ok(val.as_ref())
        } else {
            self.cant_convert_to("lazy record")
        }
    }

    /// Unwraps the inner [`LazyRecord`] trait object or returns an error if this `Value` is not a lazy record
    pub fn into_lazy_record(self) -> Result<Box<dyn for<'a> LazyRecord<'a>>, ShellError> {
        if let Value::LazyRecord { val, .. } = self {
            Ok(val)
        } else {
            self.cant_convert_to("lazy record")
        }
    }

    /// Get the span for the current value
    pub fn span(&self) -> Span {
        match self {
            Value::Bool { internal_span, .. }
            | Value::Int { internal_span, .. }
            | Value::Float { internal_span, .. }
            | Value::Filesize { internal_span, .. }
            | Value::Duration { internal_span, .. }
            | Value::Date { internal_span, .. }
            | Value::Range { internal_span, .. }
            | Value::String { internal_span, .. }
            | Value::Glob { internal_span, .. }
            | Value::Record { internal_span, .. }
            | Value::List { internal_span, .. }
            | Value::Block { internal_span, .. }
            | Value::Closure { internal_span, .. }
            | Value::Nothing { internal_span, .. }
            | Value::Binary { internal_span, .. }
            | Value::CellPath { internal_span, .. }
            | Value::CustomValue { internal_span, .. }
            | Value::LazyRecord { internal_span, .. }
            | Value::Error { internal_span, .. } => *internal_span,
        }
    }

    /// Update the value with a new span
    pub fn with_span(mut self, new_span: Span) -> Value {
        match &mut self {
            Value::Bool { internal_span, .. }
            | Value::Int { internal_span, .. }
            | Value::Float { internal_span, .. }
            | Value::Filesize { internal_span, .. }
            | Value::Duration { internal_span, .. }
            | Value::Date { internal_span, .. }
            | Value::Range { internal_span, .. }
            | Value::String { internal_span, .. }
            | Value::Glob { internal_span, .. }
            | Value::Record { internal_span, .. }
            | Value::LazyRecord { internal_span, .. }
            | Value::List { internal_span, .. }
            | Value::Closure { internal_span, .. }
            | Value::Block { internal_span, .. }
            | Value::Nothing { internal_span, .. }
            | Value::Binary { internal_span, .. }
            | Value::CellPath { internal_span, .. }
            | Value::CustomValue { internal_span, .. } => *internal_span = new_span,
            Value::Error { .. } => (),
        }

        self
    }

    /// Get the type of the current Value
    pub fn get_type(&self) -> Type {
        match self {
            Value::Bool { .. } => Type::Bool,
            Value::Int { .. } => Type::Int,
            Value::Float { .. } => Type::Float,
            Value::Filesize { .. } => Type::Filesize,
            Value::Duration { .. } => Type::Duration,
            Value::Date { .. } => Type::Date,
            Value::Range { .. } => Type::Range,
            Value::String { .. } => Type::String,
            Value::Glob { .. } => Type::Glob,
            Value::Record { val, .. } => {
                Type::Record(val.iter().map(|(x, y)| (x.clone(), y.get_type())).collect())
            }
            Value::List { vals, .. } => {
                let mut ty = None;
                for val in vals {
                    let val_ty = val.get_type();
                    match &ty {
                        Some(x) => {
                            if &val_ty != x {
                                if x.is_numeric() && val_ty.is_numeric() {
                                    ty = Some(Type::Number)
                                } else {
                                    ty = Some(Type::Any);
                                    break;
                                }
                            }
                        }
                        None => ty = Some(val_ty),
                    }
                }

                match ty {
                    Some(Type::Record(columns)) => Type::Table(columns),
                    Some(ty) => Type::List(Box::new(ty)),
                    None => Type::List(Box::new(Type::Any)),
                }
            }
            Value::LazyRecord { val, .. } => match val.collect() {
                Ok(val) => val.get_type(),
                Err(..) => Type::Error,
            },
            Value::Nothing { .. } => Type::Nothing,
            Value::Block { .. } => Type::Block,
            Value::Closure { .. } => Type::Closure,
            Value::Error { .. } => Type::Error,
            Value::Binary { .. } => Type::Binary,
            Value::CellPath { .. } => Type::CellPath,
            Value::CustomValue { val, .. } => Type::Custom(val.typetag_name().into()),
        }
    }

    pub fn get_data_by_key(&self, name: &str) -> Option<Value> {
        let span = self.span();
        match self {
            Value::Record { val, .. } => val.get(name).cloned(),
            Value::List { vals, .. } => {
                let out = vals
                    .iter()
                    .map(|item| {
                        item.as_record()
                            .ok()
                            .and_then(|val| val.get(name).cloned())
                            .unwrap_or(Value::nothing(span))
                    })
                    .collect::<Vec<_>>();

                if !out.is_empty() {
                    Some(Value::list(out, span))
                } else {
                    None
                }
            }
            _ => None,
        }
    }

    fn format_datetime<Tz: TimeZone>(&self, date_time: &DateTime<Tz>, formatter: &str) -> String
    where
        Tz::Offset: Display,
    {
        let mut formatter_buf = String::new();
        let locale = if let Ok(l) =
            std::env::var(LOCALE_OVERRIDE_ENV_VAR).or_else(|_| std::env::var("LC_TIME"))
        {
            let locale_str = l.split('.').next().unwrap_or("en_US");
            locale_str.try_into().unwrap_or(Locale::en_US)
        } else {
            // LC_ALL > LC_CTYPE > LANG else en_US
            get_system_locale_string()
                .map(|l| l.replace('-', "_")) // `chrono::Locale` needs something like `xx_xx`, rather than `xx-xx`
                .unwrap_or_else(|| String::from("en_US"))
                .as_str()
                .try_into()
                .unwrap_or(Locale::en_US)
        };
        let format = date_time.format_localized(formatter, locale);

        match formatter_buf.write_fmt(format_args!("{format}")) {
            Ok(_) => (),
            Err(_) => formatter_buf = format!("Invalid format string {}", formatter),
        }
        formatter_buf
    }

    /// Converts this `Value` to a string according to the given [`Config`] and separator
    ///
    /// This functions recurses into records and lists,
    /// returning a string that contains the stringified form of all nested `Value`s.
    pub fn to_expanded_string(&self, separator: &str, config: &Config) -> String {
        let span = self.span();
        match self {
            Value::Bool { val, .. } => val.to_string(),
            Value::Int { val, .. } => val.to_string(),
            Value::Float { val, .. } => val.to_string(),
            Value::Filesize { val, .. } => format_filesize_from_conf(*val, config),
            Value::Duration { val, .. } => format_duration(*val),
            Value::Date { val, .. } => match &config.datetime_normal_format {
                Some(format) => self.format_datetime(val, format),
                None => {
                    format!(
                        "{} ({})",
                        if val.year() >= 0 {
                            val.to_rfc2822()
                        } else {
                            val.to_rfc3339()
                        },
                        HumanTime::from(*val),
                    )
                }
            },
            Value::Range { val, .. } => {
                format!(
                    "{}..{}",
                    val.from.to_expanded_string(", ", config),
                    val.to.to_expanded_string(", ", config)
                )
            }
            Value::String { val, .. } => val.clone(),
            Value::Glob { val, .. } => val.clone(),
            Value::List { vals: val, .. } => format!(
                "[{}]",
                val.iter()
                    .map(|x| x.to_expanded_string(", ", config))
                    .collect::<Vec<_>>()
                    .join(separator)
            ),
            Value::Record { val, .. } => format!(
                "{{{}}}",
                val.iter()
                    .map(|(x, y)| format!("{}: {}", x, y.to_expanded_string(", ", config)))
                    .collect::<Vec<_>>()
                    .join(separator)
            ),
            Value::LazyRecord { val, .. } => val
                .collect()
                .unwrap_or_else(|err| Value::error(err, span))
                .to_expanded_string(separator, config),
            Value::Block { val, .. } => format!("<Block {val}>"),
            Value::Closure { val, .. } => format!("<Closure {}>", val.block_id),
            Value::Nothing { .. } => String::new(),
            Value::Error { error, .. } => format!("{error:?}"),
            Value::Binary { val, .. } => format!("{val:?}"),
            Value::CellPath { val, .. } => val.to_string(),
            Value::CustomValue { val, .. } => val.value_string(),
        }
    }

    /// Converts this `Value` to a string according to the given [`Config`]
    ///
    /// This functions does not recurse into records and lists.
    /// Instead, it will shorten the first list or record it finds like so:
    /// - "[table {n} rows]"
    /// - "[list {n} items]"
    /// - "[record {n} fields]"
    pub fn to_abbreviated_string(&self, config: &Config) -> String {
        let span = self.span();
        match self {
            Value::Date { val, .. } => match &config.datetime_table_format {
                Some(format) => self.format_datetime(val, format),
                None => HumanTime::from(*val).to_string(),
            },
            Value::List { ref vals, .. } => {
                if !vals.is_empty() && vals.iter().all(|x| matches!(x, Value::Record { .. })) {
                    format!(
                        "[table {} row{}]",
                        vals.len(),
                        if vals.len() == 1 { "" } else { "s" }
                    )
                } else {
                    format!(
                        "[list {} item{}]",
                        vals.len(),
                        if vals.len() == 1 { "" } else { "s" }
                    )
                }
            }
            Value::Record { val, .. } => format!(
                "{{record {} field{}}}",
                val.len(),
                if val.len() == 1 { "" } else { "s" }
            ),
            Value::LazyRecord { val, .. } => val
                .collect()
                .unwrap_or_else(|err| Value::error(err, span))
                .to_abbreviated_string(config),
            val => val.to_expanded_string(", ", config),
        }
    }

    /// Converts this `Value` to a string according to the given [`Config`] and separator
    ///
    /// This function adds quotes around strings,
    /// so that the returned string can be parsed by nushell.
    /// The other `Value` cases are already parsable when converted strings
    /// or are not yet handled by this function.
    ///
    /// This functions behaves like [`to_expanded_string`](Self::to_expanded_string)
    /// and will recurse into records and lists.
    pub fn to_parsable_string(&self, separator: &str, config: &Config) -> String {
        match self {
            // give special treatment to the simple types to make them parsable
            Value::String { val, .. } => format!("'{}'", val),
            // recurse back into this function for recursive formatting
            Value::List { vals: val, .. } => format!(
                "[{}]",
                val.iter()
                    .map(|x| x.to_parsable_string(", ", config))
                    .collect::<Vec<_>>()
                    .join(separator)
            ),
            Value::Record { val, .. } => format!(
                "{{{}}}",
                val.iter()
                    .map(|(x, y)| format!("{}: {}", x, y.to_parsable_string(", ", config)))
                    .collect::<Vec<_>>()
                    .join(separator)
            ),
            // defer to standard handling for types where standard representation is parsable
            _ => self.to_expanded_string(separator, config),
        }
    }

    /// Convert this `Value` to a debug string
    ///
    /// In general, this function should only be used for debug purposes,
    /// and the resulting string should not be displayed to the user (not even in an error).
    pub fn to_debug_string(&self) -> String {
        match self {
            Value::String { val, .. } => {
                if contains_emoji(val) {
                    // This has to be an emoji, so let's display the code points that make it up.
                    format!(
                        "{:#?}",
                        Value::string(val.escape_unicode().to_string(), self.span())
                    )
                } else {
                    format!("{self:#?}")
                }
            }
            _ => format!("{self:#?}"),
        }
    }

    /// Follow a given cell path into the value: for example accessing select elements in a stream or list
    pub fn follow_cell_path(
        self,
        cell_path: &[PathMember],
        insensitive: bool,
    ) -> Result<Value, ShellError> {
        let mut current = self;

        for member in cell_path {
            match member {
                PathMember::Int {
                    val: count,
                    span: origin_span,
                    optional,
                } => {
                    // Treat a numeric path member as `select <val>`
                    match current {
                        Value::List { mut vals, .. } => {
                            if *count < vals.len() {
                                // `vals` is owned and will be dropped right after this,
                                // so we can `swap_remove` the value at index `count`
                                // without worrying about preserving order.
                                current = vals.swap_remove(*count);
                            } else if *optional {
                                return Ok(Value::nothing(*origin_span)); // short-circuit
                            } else if vals.is_empty() {
                                return Err(ShellError::AccessEmptyContent { span: *origin_span });
                            } else {
                                return Err(ShellError::AccessBeyondEnd {
                                    max_idx: vals.len() - 1,
                                    span: *origin_span,
                                });
                            }
                        }
                        Value::Binary { val, .. } => {
                            if let Some(item) = val.get(*count) {
                                current = Value::int(*item as i64, *origin_span);
                            } else if *optional {
                                return Ok(Value::nothing(*origin_span)); // short-circuit
                            } else if val.is_empty() {
                                return Err(ShellError::AccessEmptyContent { span: *origin_span });
                            } else {
                                return Err(ShellError::AccessBeyondEnd {
                                    max_idx: val.len() - 1,
                                    span: *origin_span,
                                });
                            }
                        }
                        Value::Range { val, .. } => {
                            if let Some(item) = val.into_range_iter(None)?.nth(*count) {
                                current = item;
                            } else if *optional {
                                return Ok(Value::nothing(*origin_span)); // short-circuit
                            } else {
                                return Err(ShellError::AccessBeyondEndOfStream {
                                    span: *origin_span,
                                });
                            }
                        }
                        Value::CustomValue { val, .. } => {
                            current = match val.follow_path_int(*count, *origin_span) {
                                Ok(val) => val,
                                Err(err) => {
                                    if *optional {
                                        return Ok(Value::nothing(*origin_span));
                                    // short-circuit
                                    } else {
                                        return Err(err);
                                    }
                                }
                            };
                        }
                        Value::Nothing { .. } if *optional => {
                            return Ok(Value::nothing(*origin_span)); // short-circuit
                        }
                        // Records (and tables) are the only built-in which support column names,
                        // so only use this message for them.
                        Value::Record { .. } | Value::LazyRecord { .. } => {
                            return Err(ShellError::TypeMismatch {
                                err_message:"Can't access record values with a row index. Try specifying a column name instead".into(),
                                span: *origin_span,
                            });
                        }
                        Value::Error { error, .. } => return Err(*error),
                        x => {
                            return Err(ShellError::IncompatiblePathAccess {
                                type_name: format!("{}", x.get_type()),
                                span: *origin_span,
                            });
                        }
                    }
                }
                PathMember::String {
                    val: column_name,
                    span: origin_span,
                    optional,
                } => {
                    let span = current.span();

                    match current {
                        Value::Record { val, .. } => {
                            // Make reverse iterate to avoid duplicate column leads to first value, actually last value is expected.
                            if let Some(found) = val.iter().rev().find(|x| {
                                if insensitive {
                                    x.0.eq_ignore_case(column_name)
                                } else {
                                    x.0 == column_name
                                }
                            }) {
                                current = found.1.clone(); // TODO: avoid clone here
                            } else if *optional {
                                return Ok(Value::nothing(*origin_span)); // short-circuit
                            } else if let Some(suggestion) =
                                did_you_mean(val.columns(), column_name)
                            {
                                return Err(ShellError::DidYouMean {
                                    suggestion,
                                    span: *origin_span,
                                });
                            } else {
                                return Err(ShellError::CantFindColumn {
                                    col_name: column_name.clone(),
                                    span: *origin_span,
                                    src_span: span,
                                });
                            }
                        }
                        Value::LazyRecord { val, .. } => {
                            let columns = val.column_names();

                            if let Some(col) = columns.iter().rev().find(|&col| {
                                if insensitive {
                                    col.eq_ignore_case(column_name)
                                } else {
                                    col == column_name
                                }
                            }) {
                                current = val.get_column_value(col)?;
                            } else if *optional {
                                return Ok(Value::nothing(*origin_span)); // short-circuit
                            } else if let Some(suggestion) = did_you_mean(&columns, column_name) {
                                return Err(ShellError::DidYouMean {
                                    suggestion,
                                    span: *origin_span,
                                });
                            } else {
                                return Err(ShellError::CantFindColumn {
                                    col_name: column_name.clone(),
                                    span: *origin_span,
                                    src_span: span,
                                });
                            }
                        }
                        // String access of Lists always means Table access.
                        // Create a List which contains each matching value for contained
                        // records in the source list.
                        Value::List { vals, .. } => {
                            let list = vals
                                .into_iter()
                                .map(|val| {
                                    let val_span = val.span();
                                    match val {
                                        Value::Record { val, .. } => {
                                            if let Some(found) = val.iter().rev().find(|x| {
                                                if insensitive {
                                                    x.0.eq_ignore_case(column_name)
                                                } else {
                                                    x.0 == column_name
                                                }
                                            }) {
                                                Ok(found.1.clone()) // TODO: avoid clone here
                                            } else if *optional {
                                                Ok(Value::nothing(*origin_span))
                                            } else if let Some(suggestion) =
                                                did_you_mean(val.columns(), column_name)
                                            {
                                                Err(ShellError::DidYouMean {
                                                    suggestion,
                                                    span: *origin_span,
                                                })
                                            } else {
                                                Err(ShellError::CantFindColumn {
                                                    col_name: column_name.clone(),
                                                    span: *origin_span,
                                                    src_span: val_span,
                                                })
                                            }
                                        }
                                        Value::Nothing { .. } if *optional => {
                                            Ok(Value::nothing(*origin_span))
                                        }
                                        _ => Err(ShellError::CantFindColumn {
                                            col_name: column_name.clone(),
                                            span: *origin_span,
                                            src_span: val_span,
                                        }),
                                    }
                                })
                                .collect::<Result<_, _>>()?;

                            current = Value::list(list, span);
                        }
                        Value::CustomValue { val, .. } => {
                            current = val.follow_path_string(column_name.clone(), *origin_span)?;
                        }
                        Value::Nothing { .. } if *optional => {
                            return Ok(Value::nothing(*origin_span)); // short-circuit
                        }
                        Value::Error { error, .. } => return Err(*error),
                        x => {
                            return Err(ShellError::IncompatiblePathAccess {
                                type_name: format!("{}", x.get_type()),
                                span: *origin_span,
                            });
                        }
                    }
                }
            }
        }
        // If a single Value::Error was produced by the above (which won't happen if nullify_errors is true), unwrap it now.
        // Note that Value::Errors inside Lists remain as they are, so that the rest of the list can still potentially be used.
        if let Value::Error { error, .. } = current {
            Err(*error)
        } else {
            Ok(current)
        }
    }

    /// Follow a given cell path into the value: for example accessing select elements in a stream or list
    pub fn upsert_cell_path(
        &mut self,
        cell_path: &[PathMember],
        callback: Box<dyn FnOnce(&Value) -> Value>,
    ) -> Result<(), ShellError> {
        let orig = self.clone();

        let new_val = callback(&orig.follow_cell_path(cell_path, false)?);

        match new_val {
            Value::Error { error, .. } => Err(*error),
            new_val => self.upsert_data_at_cell_path(cell_path, new_val),
        }
    }

    pub fn upsert_data_at_cell_path(
        &mut self,
        cell_path: &[PathMember],
        new_val: Value,
    ) -> Result<(), ShellError> {
        let v_span = self.span();
        if let Some((member, path)) = cell_path.split_first() {
            match member {
                PathMember::String {
                    val: col_name,
                    span,
                    ..
                } => match self {
                    Value::List { vals, .. } => {
                        for val in vals.iter_mut() {
                            match val {
                                Value::Record { val: record, .. } => {
                                    if let Some(val) = record.get_mut(col_name) {
                                        val.upsert_data_at_cell_path(path, new_val.clone())?;
                                    } else {
                                        let new_col = if path.is_empty() {
                                            new_val.clone()
                                        } else {
                                            let mut new_col =
                                                Value::record(Record::new(), new_val.span());
                                            new_col
                                                .upsert_data_at_cell_path(path, new_val.clone())?;
                                            new_col
                                        };
                                        record.push(col_name, new_col);
                                    }
                                }
                                Value::Error { error, .. } => return Err(*error.clone()),
                                v => {
                                    return Err(ShellError::CantFindColumn {
                                        col_name: col_name.clone(),
                                        span: *span,
                                        src_span: v.span(),
                                    });
                                }
                            }
                        }
                    }
                    Value::Record { val: record, .. } => {
                        if let Some(val) = record.get_mut(col_name) {
                            val.upsert_data_at_cell_path(path, new_val)?;
                        } else {
                            let new_col = if path.is_empty() {
                                new_val
                            } else {
                                let mut new_col = Value::record(Record::new(), new_val.span());
                                new_col.upsert_data_at_cell_path(path, new_val)?;
                                new_col
                            };
                            record.push(col_name, new_col);
                        }
                    }
                    Value::LazyRecord { val, .. } => {
                        // convert to Record first.
                        *self = val.collect()?;
                        self.upsert_data_at_cell_path(cell_path, new_val)?;
                    }
                    Value::Error { error, .. } => return Err(*error.clone()),
                    v => {
                        return Err(ShellError::CantFindColumn {
                            col_name: col_name.clone(),
                            span: *span,
                            src_span: v.span(),
                        });
                    }
                },
                PathMember::Int {
                    val: row_num, span, ..
                } => match self {
                    Value::List { vals, .. } => {
                        if let Some(v) = vals.get_mut(*row_num) {
                            v.upsert_data_at_cell_path(path, new_val)?;
                        } else if vals.len() != *row_num {
                            return Err(ShellError::InsertAfterNextFreeIndex {
                                available_idx: vals.len(),
                                span: *span,
                            });
                        } else if !path.is_empty() {
                            return Err(ShellError::AccessBeyondEnd {
                                max_idx: vals.len() - 1,
                                span: *span,
                            });
                        } else {
                            // If the upsert is at 1 + the end of the list, it's OK.
                            vals.push(new_val);
                        }
                    }
                    Value::Error { error, .. } => return Err(*error.clone()),
                    _ => {
                        return Err(ShellError::NotAList {
                            dst_span: *span,
                            src_span: v_span,
                        });
                    }
                },
            }
        } else {
            *self = new_val;
        }
        Ok(())
    }

    /// Follow a given cell path into the value: for example accessing select elements in a stream or list
    pub fn update_cell_path<'a>(
        &mut self,
        cell_path: &[PathMember],
        callback: Box<dyn FnOnce(&Value) -> Value + 'a>,
    ) -> Result<(), ShellError> {
        let orig = self.clone();

        let new_val = callback(&orig.follow_cell_path(cell_path, false)?);

        match new_val {
            Value::Error { error, .. } => Err(*error),
            new_val => self.update_data_at_cell_path(cell_path, new_val),
        }
    }

    pub fn update_data_at_cell_path(
        &mut self,
        cell_path: &[PathMember],
        new_val: Value,
    ) -> Result<(), ShellError> {
        let v_span = self.span();
        if let Some((member, path)) = cell_path.split_first() {
            match member {
                PathMember::String {
                    val: col_name,
                    span,
                    ..
                } => match self {
                    Value::List { vals, .. } => {
                        for val in vals.iter_mut() {
                            let v_span = val.span();
                            match val {
                                Value::Record { val: record, .. } => {
                                    if let Some(val) = record.get_mut(col_name) {
                                        val.update_data_at_cell_path(path, new_val.clone())?;
                                    } else {
                                        return Err(ShellError::CantFindColumn {
                                            col_name: col_name.clone(),
                                            span: *span,
                                            src_span: v_span,
                                        });
                                    }
                                }
                                Value::Error { error, .. } => return Err(*error.clone()),
                                v => {
                                    return Err(ShellError::CantFindColumn {
                                        col_name: col_name.clone(),
                                        span: *span,
                                        src_span: v.span(),
                                    });
                                }
                            }
                        }
                    }
                    Value::Record { val: record, .. } => {
                        if let Some(val) = record.get_mut(col_name) {
                            val.update_data_at_cell_path(path, new_val)?;
                        } else {
                            return Err(ShellError::CantFindColumn {
                                col_name: col_name.clone(),
                                span: *span,
                                src_span: v_span,
                            });
                        }
                    }
                    Value::LazyRecord { val, .. } => {
                        // convert to Record first.
                        *self = val.collect()?;
                        self.update_data_at_cell_path(cell_path, new_val)?;
                    }
                    Value::Error { error, .. } => return Err(*error.clone()),
                    v => {
                        return Err(ShellError::CantFindColumn {
                            col_name: col_name.clone(),
                            span: *span,
                            src_span: v.span(),
                        });
                    }
                },
                PathMember::Int {
                    val: row_num, span, ..
                } => match self {
                    Value::List { vals, .. } => {
                        if let Some(v) = vals.get_mut(*row_num) {
                            v.update_data_at_cell_path(path, new_val)?;
                        } else if vals.is_empty() {
                            return Err(ShellError::AccessEmptyContent { span: *span });
                        } else {
                            return Err(ShellError::AccessBeyondEnd {
                                max_idx: vals.len() - 1,
                                span: *span,
                            });
                        }
                    }
                    Value::Error { error, .. } => return Err(*error.clone()),
                    v => {
                        return Err(ShellError::NotAList {
                            dst_span: *span,
                            src_span: v.span(),
                        });
                    }
                },
            }
        } else {
            *self = new_val;
        }
        Ok(())
    }

    pub fn remove_data_at_cell_path(&mut self, cell_path: &[PathMember]) -> Result<(), ShellError> {
        match cell_path {
            [] => Ok(()),
            [member] => {
                let v_span = self.span();
                match member {
                    PathMember::String {
                        val: col_name,
                        span,
                        optional,
                    } => match self {
                        Value::List { vals, .. } => {
                            for val in vals.iter_mut() {
                                let v_span = val.span();
                                match val {
                                    Value::Record { val: record, .. } => {
                                        if record.remove(col_name).is_none() && !optional {
                                            return Err(ShellError::CantFindColumn {
                                                col_name: col_name.clone(),
                                                span: *span,
                                                src_span: v_span,
                                            });
                                        }
                                    }
                                    v => {
                                        return Err(ShellError::CantFindColumn {
                                            col_name: col_name.clone(),
                                            span: *span,
                                            src_span: v.span(),
                                        });
                                    }
                                }
                            }
                            Ok(())
                        }
                        Value::Record { val: record, .. } => {
                            if record.remove(col_name).is_none() && !optional {
                                return Err(ShellError::CantFindColumn {
                                    col_name: col_name.clone(),
                                    span: *span,
                                    src_span: v_span,
                                });
                            }
                            Ok(())
                        }
                        Value::LazyRecord { val, .. } => {
                            // convert to Record first.
                            *self = val.collect()?;
                            self.remove_data_at_cell_path(cell_path)
                        }
                        v => Err(ShellError::CantFindColumn {
                            col_name: col_name.clone(),
                            span: *span,
                            src_span: v.span(),
                        }),
                    },
                    PathMember::Int {
                        val: row_num,
                        span,
                        optional,
                    } => match self {
                        Value::List { vals, .. } => {
                            if vals.get_mut(*row_num).is_some() {
                                vals.remove(*row_num);
                                Ok(())
                            } else if *optional {
                                Ok(())
                            } else if vals.is_empty() {
                                Err(ShellError::AccessEmptyContent { span: *span })
                            } else {
                                Err(ShellError::AccessBeyondEnd {
                                    max_idx: vals.len() - 1,
                                    span: *span,
                                })
                            }
                        }
                        v => Err(ShellError::NotAList {
                            dst_span: *span,
                            src_span: v.span(),
                        }),
                    },
                }
            }
            [member, path @ ..] => {
                let v_span = self.span();
                match member {
                    PathMember::String {
                        val: col_name,
                        span,
                        optional,
                    } => match self {
                        Value::List { vals, .. } => {
                            for val in vals.iter_mut() {
                                let v_span = val.span();
                                match val {
                                    Value::Record { val: record, .. } => {
                                        if let Some(val) = record.get_mut(col_name) {
                                            val.remove_data_at_cell_path(path)?;
                                        } else if !optional {
                                            return Err(ShellError::CantFindColumn {
                                                col_name: col_name.clone(),
                                                span: *span,
                                                src_span: v_span,
                                            });
                                        }
                                    }
                                    v => {
                                        return Err(ShellError::CantFindColumn {
                                            col_name: col_name.clone(),
                                            span: *span,
                                            src_span: v.span(),
                                        });
                                    }
                                }
                            }
                            Ok(())
                        }
                        Value::Record { val: record, .. } => {
                            if let Some(val) = record.get_mut(col_name) {
                                val.remove_data_at_cell_path(path)?;
                            } else if !optional {
                                return Err(ShellError::CantFindColumn {
                                    col_name: col_name.clone(),
                                    span: *span,
                                    src_span: v_span,
                                });
                            }
                            Ok(())
                        }
                        Value::LazyRecord { val, .. } => {
                            // convert to Record first.
                            *self = val.collect()?;
                            self.remove_data_at_cell_path(cell_path)
                        }
                        v => Err(ShellError::CantFindColumn {
                            col_name: col_name.clone(),
                            span: *span,
                            src_span: v.span(),
                        }),
                    },
                    PathMember::Int {
                        val: row_num,
                        span,
                        optional,
                    } => match self {
                        Value::List { vals, .. } => {
                            if let Some(v) = vals.get_mut(*row_num) {
                                v.remove_data_at_cell_path(path)
                            } else if *optional {
                                Ok(())
                            } else if vals.is_empty() {
                                Err(ShellError::AccessEmptyContent { span: *span })
                            } else {
                                Err(ShellError::AccessBeyondEnd {
                                    max_idx: vals.len() - 1,
                                    span: *span,
                                })
                            }
                        }
                        v => Err(ShellError::NotAList {
                            dst_span: *span,
                            src_span: v.span(),
                        }),
                    },
                }
            }
        }
    }

    pub fn insert_data_at_cell_path(
        &mut self,
        cell_path: &[PathMember],
        new_val: Value,
        head_span: Span,
    ) -> Result<(), ShellError> {
        let v_span = self.span();
        if let Some((member, path)) = cell_path.split_first() {
            match member {
                PathMember::String {
                    val: col_name,
                    span,
                    ..
                } => match self {
                    Value::List { vals, .. } => {
                        for val in vals.iter_mut() {
                            let v_span = val.span();
                            match val {
                                Value::Record { val: record, .. } => {
                                    if let Some(val) = record.get_mut(col_name) {
                                        if path.is_empty() {
                                            return Err(ShellError::ColumnAlreadyExists {
                                                col_name: col_name.clone(),
                                                span: *span,
                                                src_span: v_span,
                                            });
                                        } else {
                                            val.insert_data_at_cell_path(
                                                path,
                                                new_val.clone(),
                                                head_span,
                                            )?;
                                        }
                                    } else {
                                        let new_col = if path.is_empty() {
                                            new_val.clone()
                                        } else {
                                            let mut new_col =
                                                Value::record(Record::new(), new_val.span());
                                            new_col.insert_data_at_cell_path(
                                                path,
                                                new_val.clone(),
                                                head_span,
                                            )?;
                                            new_col
                                        };
                                        record.push(col_name, new_col);
                                    }
                                }
                                Value::Error { error, .. } => return Err(*error.clone()),
                                _ => {
                                    return Err(ShellError::UnsupportedInput {
                                        msg: "expected table or record".into(),
                                        input: format!("input type: {:?}", val.get_type()),
                                        msg_span: head_span,
                                        input_span: *span,
                                    });
                                }
                            }
                        }
                    }
                    Value::Record { val: record, .. } => {
                        if let Some(val) = record.get_mut(col_name) {
                            if path.is_empty() {
                                return Err(ShellError::ColumnAlreadyExists {
                                    col_name: col_name.clone(),
                                    span: *span,
                                    src_span: v_span,
                                });
                            } else {
                                val.insert_data_at_cell_path(path, new_val, head_span)?;
                            }
                        } else {
                            let new_col = if path.is_empty() {
                                new_val.clone()
                            } else {
                                let mut new_col = Value::record(Record::new(), new_val.span());
                                new_col.insert_data_at_cell_path(
                                    path,
                                    new_val.clone(),
                                    head_span,
                                )?;
                                new_col
                            };
                            record.push(col_name, new_col);
                        }
                    }
                    Value::LazyRecord { val, .. } => {
                        // convert to Record first.
                        *self = val.collect()?;
                        self.insert_data_at_cell_path(cell_path, new_val, v_span)?;
                    }
                    other => {
                        return Err(ShellError::UnsupportedInput {
                            msg: "table or record".into(),
                            input: format!("input type: {:?}", other.get_type()),
                            msg_span: head_span,
                            input_span: *span,
                        });
                    }
                },
                PathMember::Int {
                    val: row_num, span, ..
                } => match self {
                    Value::List { vals, .. } => {
                        if let Some(v) = vals.get_mut(*row_num) {
                            if path.is_empty() {
                                vals.insert(*row_num, new_val);
                            } else {
                                v.insert_data_at_cell_path(path, new_val, head_span)?;
                            }
                        } else if vals.len() != *row_num {
                            return Err(ShellError::InsertAfterNextFreeIndex {
                                available_idx: vals.len(),
                                span: *span,
                            });
                        } else if !path.is_empty() {
                            return Err(ShellError::AccessBeyondEnd {
                                max_idx: vals.len() - 1,
                                span: *span,
                            });
                        } else {
                            // If the insert is at 1 + the end of the list, it's OK.
                            vals.push(new_val);
                        }
                    }
                    _ => {
                        return Err(ShellError::NotAList {
                            dst_span: *span,
                            src_span: v_span,
                        });
                    }
                },
            }
        } else {
            *self = new_val;
        }
        Ok(())
    }

    /// Check if the content is empty
    pub fn is_empty(&self) -> bool {
        match self {
            Value::String { val, .. } => val.is_empty(),
            Value::List { vals, .. } => vals.is_empty(),
            Value::Record { val, .. } => val.is_empty(),
            Value::Binary { val, .. } => val.is_empty(),
            Value::Nothing { .. } => true,
            _ => false,
        }
    }

    pub fn is_nothing(&self) -> bool {
        matches!(self, Value::Nothing { .. })
    }

    pub fn is_error(&self) -> bool {
        matches!(self, Value::Error { .. })
    }

    pub fn is_true(&self) -> bool {
        matches!(self, Value::Bool { val: true, .. })
    }

    pub fn is_false(&self) -> bool {
        matches!(self, Value::Bool { val: false, .. })
    }

    pub fn columns(&self) -> impl Iterator<Item = &String> {
        let opt = match self {
            Value::Record { val, .. } => Some(val.columns()),
            _ => None,
        };

        opt.into_iter().flatten()
    }

    pub fn bool(val: bool, span: Span) -> Value {
        Value::Bool {
            val,
            internal_span: span,
        }
    }

    pub fn int(val: i64, span: Span) -> Value {
        Value::Int {
            val,
            internal_span: span,
        }
    }

    pub fn float(val: f64, span: Span) -> Value {
        Value::Float {
            val,
            internal_span: span,
        }
    }

    pub fn filesize(val: i64, span: Span) -> Value {
        Value::Filesize {
            val,
            internal_span: span,
        }
    }

    pub fn duration(val: i64, span: Span) -> Value {
        Value::Duration {
            val,
            internal_span: span,
        }
    }

    pub fn date(val: DateTime<FixedOffset>, span: Span) -> Value {
        Value::Date {
            val,
            internal_span: span,
        }
    }

    pub fn range(val: Range, span: Span) -> Value {
        Value::Range {
            val: Box::new(val),
            internal_span: span,
        }
    }

    pub fn string(val: impl Into<String>, span: Span) -> Value {
        Value::String {
            val: val.into(),
            internal_span: span,
        }
    }

    pub fn glob(val: impl Into<String>, no_expand: bool, span: Span) -> Value {
        Value::Glob {
            val: val.into(),
            no_expand,
            internal_span: span,
        }
    }

    pub fn record(val: Record, span: Span) -> Value {
        Value::Record {
            val,
            internal_span: span,
        }
    }

    pub fn list(vals: Vec<Value>, span: Span) -> Value {
        Value::List {
            vals,
            internal_span: span,
        }
    }

    pub fn block(val: BlockId, span: Span) -> Value {
        Value::Block {
            val,
            internal_span: span,
        }
    }

    pub fn closure(val: Closure, span: Span) -> Value {
        Value::Closure {
            val,
            internal_span: span,
        }
    }

    /// Create a new `Nothing` value
    pub fn nothing(span: Span) -> Value {
        Value::Nothing {
            internal_span: span,
        }
    }

    pub fn error(error: ShellError, span: Span) -> Value {
        Value::Error {
            error: Box::new(error),
            internal_span: span,
        }
    }

    pub fn binary(val: impl Into<Vec<u8>>, span: Span) -> Value {
        Value::Binary {
            val: val.into(),
            internal_span: span,
        }
    }

    pub fn cell_path(val: CellPath, span: Span) -> Value {
        Value::CellPath {
            val,
            internal_span: span,
        }
    }

    pub fn custom_value(val: Box<dyn CustomValue>, span: Span) -> Value {
        Value::CustomValue {
            val,
            internal_span: span,
        }
    }

    pub fn lazy_record(val: Box<dyn for<'a> LazyRecord<'a>>, span: Span) -> Value {
        Value::LazyRecord {
            val,
            internal_span: span,
        }
    }

    /// Note: Only use this for test data, *not* live data, as it will point into unknown source
    /// when used in errors.
    pub fn test_bool(val: bool) -> Value {
        Value::bool(val, Span::test_data())
    }

    /// Note: Only use this for test data, *not* live data, as it will point into unknown source
    /// when used in errors.
    pub fn test_int(val: i64) -> Value {
        Value::int(val, Span::test_data())
    }

    /// Note: Only use this for test data, *not* live data, as it will point into unknown source
    /// when used in errors.
    pub fn test_float(val: f64) -> Value {
        Value::float(val, Span::test_data())
    }

    /// Note: Only use this for test data, *not* live data, as it will point into unknown source
    /// when used in errors.
    pub fn test_filesize(val: i64) -> Value {
        Value::filesize(val, Span::test_data())
    }

    /// Note: Only use this for test data, *not* live data, as it will point into unknown source
    /// when used in errors.
    pub fn test_duration(val: i64) -> Value {
        Value::duration(val, Span::test_data())
    }

    /// Note: Only use this for test data, *not* live data, as it will point into unknown source
    /// when used in errors.
    pub fn test_date(val: DateTime<FixedOffset>) -> Value {
        Value::date(val, Span::test_data())
    }

    /// Note: Only use this for test data, *not* live data, as it will point into unknown source
    /// when used in errors.
    pub fn test_range(val: Range) -> Value {
        Value::range(val, Span::test_data())
    }

    /// Note: Only use this for test data, *not* live data, as it will point into unknown source
    /// when used in errors.
    pub fn test_string(val: impl Into<String>) -> Value {
        Value::string(val, Span::test_data())
    }

    /// Note: Only use this for test data, *not* live data, as it will point into unknown source
    /// when used in errors.
    pub fn test_glob(val: impl Into<String>) -> Value {
        Value::glob(val, false, Span::test_data())
    }

    /// Note: Only use this for test data, *not* live data, as it will point into unknown source
    /// when used in errors.
    pub fn test_record(val: Record) -> Value {
        Value::record(val, Span::test_data())
    }

    /// Note: Only use this for test data, *not* live data, as it will point into unknown source
    /// when used in errors.
    pub fn test_list(vals: Vec<Value>) -> Value {
        Value::list(vals, Span::test_data())
    }

    /// Note: Only use this for test data, *not* live data, as it will point into unknown source
    /// when used in errors.
    pub fn test_block(val: BlockId) -> Value {
        Value::block(val, Span::test_data())
    }

    /// Note: Only use this for test data, *not* live data, as it will point into unknown source
    /// when used in errors.
    pub fn test_closure(val: Closure) -> Value {
        Value::closure(val, Span::test_data())
    }

    /// Note: Only use this for test data, *not* live data, as it will point into unknown source
    /// when used in errors.
    pub fn test_nothing() -> Value {
        Value::nothing(Span::test_data())
    }

    /// Note: Only use this for test data, *not* live data, as it will point into unknown source
    /// when used in errors.
    pub fn test_binary(val: impl Into<Vec<u8>>) -> Value {
        Value::binary(val, Span::test_data())
    }

    /// Note: Only use this for test data, *not* live data, as it will point into unknown source
    /// when used in errors.
    pub fn test_cell_path(val: CellPath) -> Value {
        Value::cell_path(val, Span::test_data())
    }

    /// Note: Only use this for test data, *not* live data, as it will point into unknown source
    /// when used in errors.
    pub fn test_custom_value(val: Box<dyn CustomValue>) -> Value {
        Value::custom_value(val, Span::test_data())
    }

    /// Note: Only use this for test data, *not* live data, as it will point into unknown source
    /// when used in errors.
    pub fn test_lazy_record(val: Box<dyn for<'a> LazyRecord<'a>>) -> Value {
        Value::lazy_record(val, Span::test_data())
    }

    /// Note: Only use this for test data, *not* live data,
    /// as it will point into unknown source when used in errors.
    ///
    /// Returns a `Vec` containing one of each value case (`Value::Int`, `Value::String`, etc.)
    /// except for `Value::LazyRecord` and `Value::CustomValue`.
    pub fn test_values() -> Vec<Value> {
        vec![
            Value::test_bool(false),
            Value::test_int(0),
            Value::test_filesize(0),
            Value::test_duration(0),
            Value::test_date(DateTime::UNIX_EPOCH.into()),
            Value::test_range(Range {
                from: Value::test_nothing(),
                incr: Value::test_nothing(),
                to: Value::test_nothing(),
                inclusion: RangeInclusion::Inclusive,
            }),
            Value::test_float(0.0),
            Value::test_string(String::new()),
            Value::test_record(Record::new()),
            // Value::test_lazy_record(Box::new(todo!())),
            Value::test_list(Vec::new()),
            Value::test_block(0),
            Value::test_closure(Closure {
                block_id: 0,
                captures: Vec::new(),
            }),
            Value::test_nothing(),
            Value::error(
                ShellError::NushellFailed { msg: String::new() },
                Span::test_data(),
            ),
            Value::test_binary(Vec::new()),
            Value::test_cell_path(CellPath {
                members: Vec::new(),
            }),
            // Value::test_custom_value(Box::new(todo!())),
        ]
    }
}

impl Default for Value {
    fn default() -> Self {
        Value::Nothing {
            internal_span: Span::unknown(),
        }
    }
}

impl PartialOrd for Value {
    fn partial_cmp(&self, other: &Self) -> Option<Ordering> {
        // Compare two floating point numbers. The decision interval for equality is dynamically
        // scaled as the value being compared increases in magnitude.
        fn compare_floats(val: f64, other: f64) -> Option<Ordering> {
            let prec = f64::EPSILON.max(val.abs() * f64::EPSILON);

            if (other - val).abs() < prec {
                return Some(Ordering::Equal);
            }

            val.partial_cmp(&other)
        }

        match (self, other) {
            (Value::Bool { val: lhs, .. }, rhs) => match rhs {
                Value::Bool { val: rhs, .. } => lhs.partial_cmp(rhs),
                Value::Int { .. } => Some(Ordering::Less),
                Value::Float { .. } => Some(Ordering::Less),
                Value::Filesize { .. } => Some(Ordering::Less),
                Value::Duration { .. } => Some(Ordering::Less),
                Value::Date { .. } => Some(Ordering::Less),
                Value::Range { .. } => Some(Ordering::Less),
                Value::String { .. } => Some(Ordering::Less),
                Value::Glob { .. } => Some(Ordering::Less),
                Value::Record { .. } => Some(Ordering::Less),
                Value::LazyRecord { .. } => Some(Ordering::Less),
                Value::List { .. } => Some(Ordering::Less),
                Value::Block { .. } => Some(Ordering::Less),
                Value::Closure { .. } => Some(Ordering::Less),
                Value::Nothing { .. } => Some(Ordering::Less),
                Value::Error { .. } => Some(Ordering::Less),
                Value::Binary { .. } => Some(Ordering::Less),
                Value::CellPath { .. } => Some(Ordering::Less),
                Value::CustomValue { .. } => Some(Ordering::Less),
            },
            (Value::Int { val: lhs, .. }, rhs) => match rhs {
                Value::Bool { .. } => Some(Ordering::Greater),
                Value::Int { val: rhs, .. } => lhs.partial_cmp(rhs),
                Value::Float { val: rhs, .. } => compare_floats(*lhs as f64, *rhs),
                Value::Filesize { .. } => Some(Ordering::Less),
                Value::Duration { .. } => Some(Ordering::Less),
                Value::Date { .. } => Some(Ordering::Less),
                Value::Range { .. } => Some(Ordering::Less),
                Value::String { .. } => Some(Ordering::Less),
                Value::Glob { .. } => Some(Ordering::Less),
                Value::Record { .. } => Some(Ordering::Less),
                Value::LazyRecord { .. } => Some(Ordering::Less),
                Value::List { .. } => Some(Ordering::Less),
                Value::Block { .. } => Some(Ordering::Less),
                Value::Closure { .. } => Some(Ordering::Less),
                Value::Nothing { .. } => Some(Ordering::Less),
                Value::Error { .. } => Some(Ordering::Less),
                Value::Binary { .. } => Some(Ordering::Less),
                Value::CellPath { .. } => Some(Ordering::Less),
                Value::CustomValue { .. } => Some(Ordering::Less),
            },
            (Value::Float { val: lhs, .. }, rhs) => match rhs {
                Value::Bool { .. } => Some(Ordering::Greater),
                Value::Int { val: rhs, .. } => compare_floats(*lhs, *rhs as f64),
                Value::Float { val: rhs, .. } => compare_floats(*lhs, *rhs),
                Value::Filesize { .. } => Some(Ordering::Less),
                Value::Duration { .. } => Some(Ordering::Less),
                Value::Date { .. } => Some(Ordering::Less),
                Value::Range { .. } => Some(Ordering::Less),
                Value::String { .. } => Some(Ordering::Less),
                Value::Glob { .. } => Some(Ordering::Less),
                Value::Record { .. } => Some(Ordering::Less),
                Value::LazyRecord { .. } => Some(Ordering::Less),
                Value::List { .. } => Some(Ordering::Less),
                Value::Block { .. } => Some(Ordering::Less),
                Value::Closure { .. } => Some(Ordering::Less),
                Value::Nothing { .. } => Some(Ordering::Less),
                Value::Error { .. } => Some(Ordering::Less),
                Value::Binary { .. } => Some(Ordering::Less),
                Value::CellPath { .. } => Some(Ordering::Less),
                Value::CustomValue { .. } => Some(Ordering::Less),
            },
            (Value::Filesize { val: lhs, .. }, rhs) => match rhs {
                Value::Bool { .. } => Some(Ordering::Greater),
                Value::Int { .. } => Some(Ordering::Greater),
                Value::Float { .. } => Some(Ordering::Greater),
                Value::Filesize { val: rhs, .. } => lhs.partial_cmp(rhs),
                Value::Duration { .. } => Some(Ordering::Less),
                Value::Date { .. } => Some(Ordering::Less),
                Value::Range { .. } => Some(Ordering::Less),
                Value::String { .. } => Some(Ordering::Less),
                Value::Glob { .. } => Some(Ordering::Less),
                Value::Record { .. } => Some(Ordering::Less),
                Value::LazyRecord { .. } => Some(Ordering::Less),
                Value::List { .. } => Some(Ordering::Less),
                Value::Block { .. } => Some(Ordering::Less),
                Value::Closure { .. } => Some(Ordering::Less),
                Value::Nothing { .. } => Some(Ordering::Less),
                Value::Error { .. } => Some(Ordering::Less),
                Value::Binary { .. } => Some(Ordering::Less),
                Value::CellPath { .. } => Some(Ordering::Less),
                Value::CustomValue { .. } => Some(Ordering::Less),
            },
            (Value::Duration { val: lhs, .. }, rhs) => match rhs {
                Value::Bool { .. } => Some(Ordering::Greater),
                Value::Int { .. } => Some(Ordering::Greater),
                Value::Float { .. } => Some(Ordering::Greater),
                Value::Filesize { .. } => Some(Ordering::Greater),
                Value::Duration { val: rhs, .. } => lhs.partial_cmp(rhs),
                Value::Date { .. } => Some(Ordering::Less),
                Value::Range { .. } => Some(Ordering::Less),
                Value::String { .. } => Some(Ordering::Less),
                Value::Glob { .. } => Some(Ordering::Less),
                Value::Record { .. } => Some(Ordering::Less),
                Value::LazyRecord { .. } => Some(Ordering::Less),
                Value::List { .. } => Some(Ordering::Less),
                Value::Block { .. } => Some(Ordering::Less),
                Value::Closure { .. } => Some(Ordering::Less),
                Value::Nothing { .. } => Some(Ordering::Less),
                Value::Error { .. } => Some(Ordering::Less),
                Value::Binary { .. } => Some(Ordering::Less),
                Value::CellPath { .. } => Some(Ordering::Less),
                Value::CustomValue { .. } => Some(Ordering::Less),
            },
            (Value::Date { val: lhs, .. }, rhs) => match rhs {
                Value::Bool { .. } => Some(Ordering::Greater),
                Value::Int { .. } => Some(Ordering::Greater),
                Value::Float { .. } => Some(Ordering::Greater),
                Value::Filesize { .. } => Some(Ordering::Greater),
                Value::Duration { .. } => Some(Ordering::Greater),
                Value::Date { val: rhs, .. } => lhs.partial_cmp(rhs),
                Value::Range { .. } => Some(Ordering::Less),
                Value::String { .. } => Some(Ordering::Less),
                Value::Glob { .. } => Some(Ordering::Less),
                Value::Record { .. } => Some(Ordering::Less),
                Value::LazyRecord { .. } => Some(Ordering::Less),
                Value::List { .. } => Some(Ordering::Less),
                Value::Block { .. } => Some(Ordering::Less),
                Value::Closure { .. } => Some(Ordering::Less),
                Value::Nothing { .. } => Some(Ordering::Less),
                Value::Error { .. } => Some(Ordering::Less),
                Value::Binary { .. } => Some(Ordering::Less),
                Value::CellPath { .. } => Some(Ordering::Less),
                Value::CustomValue { .. } => Some(Ordering::Less),
            },
            (Value::Range { val: lhs, .. }, rhs) => match rhs {
                Value::Bool { .. } => Some(Ordering::Greater),
                Value::Int { .. } => Some(Ordering::Greater),
                Value::Float { .. } => Some(Ordering::Greater),
                Value::Filesize { .. } => Some(Ordering::Greater),
                Value::Duration { .. } => Some(Ordering::Greater),
                Value::Date { .. } => Some(Ordering::Greater),
                Value::Range { val: rhs, .. } => lhs.partial_cmp(rhs),
                Value::String { .. } => Some(Ordering::Less),
                Value::Glob { .. } => Some(Ordering::Less),
                Value::Record { .. } => Some(Ordering::Less),
                Value::LazyRecord { .. } => Some(Ordering::Less),
                Value::List { .. } => Some(Ordering::Less),
                Value::Block { .. } => Some(Ordering::Less),
                Value::Closure { .. } => Some(Ordering::Less),
                Value::Nothing { .. } => Some(Ordering::Less),
                Value::Error { .. } => Some(Ordering::Less),
                Value::Binary { .. } => Some(Ordering::Less),
                Value::CellPath { .. } => Some(Ordering::Less),
                Value::CustomValue { .. } => Some(Ordering::Less),
            },
            (Value::String { val: lhs, .. }, rhs) => match rhs {
                Value::Bool { .. } => Some(Ordering::Greater),
                Value::Int { .. } => Some(Ordering::Greater),
                Value::Float { .. } => Some(Ordering::Greater),
                Value::Filesize { .. } => Some(Ordering::Greater),
                Value::Duration { .. } => Some(Ordering::Greater),
                Value::Date { .. } => Some(Ordering::Greater),
                Value::Range { .. } => Some(Ordering::Greater),
                Value::String { val: rhs, .. } => lhs.partial_cmp(rhs),
                Value::Glob { val: rhs, .. } => lhs.partial_cmp(rhs),
                Value::Record { .. } => Some(Ordering::Less),
                Value::LazyRecord { .. } => Some(Ordering::Less),
                Value::List { .. } => Some(Ordering::Less),
                Value::Block { .. } => Some(Ordering::Less),
                Value::Closure { .. } => Some(Ordering::Less),
                Value::Nothing { .. } => Some(Ordering::Less),
                Value::Error { .. } => Some(Ordering::Less),
                Value::Binary { .. } => Some(Ordering::Less),
                Value::CellPath { .. } => Some(Ordering::Less),
                Value::CustomValue { .. } => Some(Ordering::Less),
            },
            (Value::Glob { val: lhs, .. }, rhs) => match rhs {
                Value::Bool { .. } => Some(Ordering::Greater),
                Value::Int { .. } => Some(Ordering::Greater),
                Value::Float { .. } => Some(Ordering::Greater),
                Value::Filesize { .. } => Some(Ordering::Greater),
                Value::Duration { .. } => Some(Ordering::Greater),
                Value::Date { .. } => Some(Ordering::Greater),
                Value::Range { .. } => Some(Ordering::Greater),
                Value::String { val: rhs, .. } => lhs.partial_cmp(rhs),
                Value::Glob { val: rhs, .. } => lhs.partial_cmp(rhs),
                Value::Record { .. } => Some(Ordering::Less),
                Value::LazyRecord { .. } => Some(Ordering::Less),
                Value::List { .. } => Some(Ordering::Less),
                Value::Block { .. } => Some(Ordering::Less),
                Value::Closure { .. } => Some(Ordering::Less),
                Value::Nothing { .. } => Some(Ordering::Less),
                Value::Error { .. } => Some(Ordering::Less),
                Value::Binary { .. } => Some(Ordering::Less),
                Value::CellPath { .. } => Some(Ordering::Less),
                Value::CustomValue { .. } => Some(Ordering::Less),
            },
            (Value::Record { val: lhs, .. }, rhs) => match rhs {
                Value::Bool { .. } => Some(Ordering::Greater),
                Value::Int { .. } => Some(Ordering::Greater),
                Value::Float { .. } => Some(Ordering::Greater),
                Value::Filesize { .. } => Some(Ordering::Greater),
                Value::Duration { .. } => Some(Ordering::Greater),
                Value::Date { .. } => Some(Ordering::Greater),
                Value::Range { .. } => Some(Ordering::Greater),
                Value::String { .. } => Some(Ordering::Greater),
                Value::Glob { .. } => Some(Ordering::Greater),
                Value::Record { val: rhs, .. } => {
                    // reorder cols and vals to make more logically compare.
                    // more general, if two record have same col and values,
                    // the order of cols shouldn't affect the equal property.
                    let (lhs_cols_ordered, lhs_vals_ordered) = reorder_record_inner(lhs);
                    let (rhs_cols_ordered, rhs_vals_ordered) = reorder_record_inner(rhs);

                    let result = lhs_cols_ordered.partial_cmp(&rhs_cols_ordered);
                    if result == Some(Ordering::Equal) {
                        lhs_vals_ordered.partial_cmp(&rhs_vals_ordered)
                    } else {
                        result
                    }
                }
                Value::LazyRecord { val, .. } => {
                    if let Ok(rhs) = val.collect() {
                        self.partial_cmp(&rhs)
                    } else {
                        None
                    }
                }
                Value::List { .. } => Some(Ordering::Less),
                Value::Block { .. } => Some(Ordering::Less),
                Value::Closure { .. } => Some(Ordering::Less),
                Value::Nothing { .. } => Some(Ordering::Less),
                Value::Error { .. } => Some(Ordering::Less),
                Value::Binary { .. } => Some(Ordering::Less),
                Value::CellPath { .. } => Some(Ordering::Less),
                Value::CustomValue { .. } => Some(Ordering::Less),
            },
            (Value::List { vals: lhs, .. }, rhs) => match rhs {
                Value::Bool { .. } => Some(Ordering::Greater),
                Value::Int { .. } => Some(Ordering::Greater),
                Value::Float { .. } => Some(Ordering::Greater),
                Value::Filesize { .. } => Some(Ordering::Greater),
                Value::Duration { .. } => Some(Ordering::Greater),
                Value::Date { .. } => Some(Ordering::Greater),
                Value::Range { .. } => Some(Ordering::Greater),
                Value::String { .. } => Some(Ordering::Greater),
                Value::Glob { .. } => Some(Ordering::Greater),
                Value::Record { .. } => Some(Ordering::Greater),
                Value::LazyRecord { .. } => Some(Ordering::Greater),
                Value::List { vals: rhs, .. } => lhs.partial_cmp(rhs),
                Value::Block { .. } => Some(Ordering::Less),
                Value::Closure { .. } => Some(Ordering::Less),
                Value::Nothing { .. } => Some(Ordering::Less),
                Value::Error { .. } => Some(Ordering::Less),
                Value::Binary { .. } => Some(Ordering::Less),
                Value::CellPath { .. } => Some(Ordering::Less),
                Value::CustomValue { .. } => Some(Ordering::Less),
            },
            (Value::Block { val: lhs, .. }, rhs) => match rhs {
                Value::Bool { .. } => Some(Ordering::Greater),
                Value::Int { .. } => Some(Ordering::Greater),
                Value::Float { .. } => Some(Ordering::Greater),
                Value::Filesize { .. } => Some(Ordering::Greater),
                Value::Duration { .. } => Some(Ordering::Greater),
                Value::Date { .. } => Some(Ordering::Greater),
                Value::Range { .. } => Some(Ordering::Greater),
                Value::String { .. } => Some(Ordering::Greater),
                Value::Glob { .. } => Some(Ordering::Greater),
                Value::Record { .. } => Some(Ordering::Greater),
                Value::List { .. } => Some(Ordering::Greater),
                Value::LazyRecord { .. } => Some(Ordering::Greater),
                Value::Block { val: rhs, .. } => lhs.partial_cmp(rhs),
                Value::Closure { .. } => Some(Ordering::Less),
                Value::Nothing { .. } => Some(Ordering::Less),
                Value::Error { .. } => Some(Ordering::Less),
                Value::Binary { .. } => Some(Ordering::Less),
                Value::CellPath { .. } => Some(Ordering::Less),
                Value::CustomValue { .. } => Some(Ordering::Less),
            },
            (Value::Closure { val: lhs, .. }, rhs) => match rhs {
                Value::Bool { .. } => Some(Ordering::Greater),
                Value::Int { .. } => Some(Ordering::Greater),
                Value::Float { .. } => Some(Ordering::Greater),
                Value::Filesize { .. } => Some(Ordering::Greater),
                Value::Duration { .. } => Some(Ordering::Greater),
                Value::Date { .. } => Some(Ordering::Greater),
                Value::Range { .. } => Some(Ordering::Greater),
                Value::String { .. } => Some(Ordering::Greater),
                Value::Glob { .. } => Some(Ordering::Greater),
                Value::Record { .. } => Some(Ordering::Greater),
                Value::LazyRecord { .. } => Some(Ordering::Greater),
                Value::List { .. } => Some(Ordering::Greater),
                Value::Block { .. } => Some(Ordering::Greater),
                Value::Closure { val: rhs, .. } => lhs.block_id.partial_cmp(&rhs.block_id),
                Value::Nothing { .. } => Some(Ordering::Less),
                Value::Error { .. } => Some(Ordering::Less),
                Value::Binary { .. } => Some(Ordering::Less),
                Value::CellPath { .. } => Some(Ordering::Less),
                Value::CustomValue { .. } => Some(Ordering::Less),
            },
            (Value::Nothing { .. }, rhs) => match rhs {
                Value::Bool { .. } => Some(Ordering::Greater),
                Value::Int { .. } => Some(Ordering::Greater),
                Value::Float { .. } => Some(Ordering::Greater),
                Value::Filesize { .. } => Some(Ordering::Greater),
                Value::Duration { .. } => Some(Ordering::Greater),
                Value::Date { .. } => Some(Ordering::Greater),
                Value::Range { .. } => Some(Ordering::Greater),
                Value::String { .. } => Some(Ordering::Greater),
                Value::Glob { .. } => Some(Ordering::Greater),
                Value::Record { .. } => Some(Ordering::Greater),
                Value::LazyRecord { .. } => Some(Ordering::Greater),
                Value::List { .. } => Some(Ordering::Greater),
                Value::Block { .. } => Some(Ordering::Greater),
                Value::Closure { .. } => Some(Ordering::Greater),
                Value::Nothing { .. } => Some(Ordering::Equal),
                Value::Error { .. } => Some(Ordering::Less),
                Value::Binary { .. } => Some(Ordering::Less),
                Value::CellPath { .. } => Some(Ordering::Less),
                Value::CustomValue { .. } => Some(Ordering::Less),
            },
            (Value::Error { .. }, rhs) => match rhs {
                Value::Bool { .. } => Some(Ordering::Greater),
                Value::Int { .. } => Some(Ordering::Greater),
                Value::Float { .. } => Some(Ordering::Greater),
                Value::Filesize { .. } => Some(Ordering::Greater),
                Value::Duration { .. } => Some(Ordering::Greater),
                Value::Date { .. } => Some(Ordering::Greater),
                Value::Range { .. } => Some(Ordering::Greater),
                Value::String { .. } => Some(Ordering::Greater),
                Value::Glob { .. } => Some(Ordering::Greater),
                Value::Record { .. } => Some(Ordering::Greater),
                Value::LazyRecord { .. } => Some(Ordering::Greater),
                Value::List { .. } => Some(Ordering::Greater),
                Value::Block { .. } => Some(Ordering::Greater),
                Value::Closure { .. } => Some(Ordering::Greater),
                Value::Nothing { .. } => Some(Ordering::Greater),
                Value::Error { .. } => Some(Ordering::Equal),
                Value::Binary { .. } => Some(Ordering::Less),
                Value::CellPath { .. } => Some(Ordering::Less),
                Value::CustomValue { .. } => Some(Ordering::Less),
            },
            (Value::Binary { val: lhs, .. }, rhs) => match rhs {
                Value::Bool { .. } => Some(Ordering::Greater),
                Value::Int { .. } => Some(Ordering::Greater),
                Value::Float { .. } => Some(Ordering::Greater),
                Value::Filesize { .. } => Some(Ordering::Greater),
                Value::Duration { .. } => Some(Ordering::Greater),
                Value::Date { .. } => Some(Ordering::Greater),
                Value::Range { .. } => Some(Ordering::Greater),
                Value::String { .. } => Some(Ordering::Greater),
                Value::Glob { .. } => Some(Ordering::Greater),
                Value::Record { .. } => Some(Ordering::Greater),
                Value::LazyRecord { .. } => Some(Ordering::Greater),
                Value::List { .. } => Some(Ordering::Greater),
                Value::Block { .. } => Some(Ordering::Greater),
                Value::Closure { .. } => Some(Ordering::Greater),
                Value::Nothing { .. } => Some(Ordering::Greater),
                Value::Error { .. } => Some(Ordering::Greater),
                Value::Binary { val: rhs, .. } => lhs.partial_cmp(rhs),
                Value::CellPath { .. } => Some(Ordering::Less),
                Value::CustomValue { .. } => Some(Ordering::Less),
            },
            (Value::CellPath { val: lhs, .. }, rhs) => match rhs {
                Value::Bool { .. } => Some(Ordering::Greater),
                Value::Int { .. } => Some(Ordering::Greater),
                Value::Float { .. } => Some(Ordering::Greater),
                Value::Filesize { .. } => Some(Ordering::Greater),
                Value::Duration { .. } => Some(Ordering::Greater),
                Value::Date { .. } => Some(Ordering::Greater),
                Value::Range { .. } => Some(Ordering::Greater),
                Value::String { .. } => Some(Ordering::Greater),
                Value::Glob { .. } => Some(Ordering::Greater),
                Value::Record { .. } => Some(Ordering::Greater),
                Value::LazyRecord { .. } => Some(Ordering::Greater),
                Value::List { .. } => Some(Ordering::Greater),
                Value::Block { .. } => Some(Ordering::Greater),
                Value::Closure { .. } => Some(Ordering::Greater),
                Value::Nothing { .. } => Some(Ordering::Greater),
                Value::Error { .. } => Some(Ordering::Greater),
                Value::Binary { .. } => Some(Ordering::Greater),
                Value::CellPath { val: rhs, .. } => lhs.partial_cmp(rhs),
                Value::CustomValue { .. } => Some(Ordering::Less),
            },
            (Value::CustomValue { val: lhs, .. }, rhs) => lhs.partial_cmp(rhs),
            (Value::LazyRecord { val, .. }, rhs) => {
                if let Ok(val) = val.collect() {
                    val.partial_cmp(rhs)
                } else {
                    None
                }
            }
        }
    }
}

impl PartialEq for Value {
    fn eq(&self, other: &Self) -> bool {
        self.partial_cmp(other).map_or(false, Ordering::is_eq)
    }
}

impl Value {
    pub fn add(&self, op: Span, rhs: &Value, span: Span) -> Result<Value, ShellError> {
        match (self, rhs) {
            (Value::Int { val: lhs, .. }, Value::Int { val: rhs, .. }) => {
                if let Some(val) = lhs.checked_add(*rhs) {
                    Ok(Value::int(val, span))
                } else {
                    Err(ShellError::OperatorOverflow { msg: "add operation overflowed".into(), span, help: "Consider using floating point values for increased range by promoting operand with 'into float'. Note: float has reduced precision!".into() })
                }
            }
            (Value::Int { val: lhs, .. }, Value::Float { val: rhs, .. }) => {
                Ok(Value::float(*lhs as f64 + *rhs, span))
            }
            (Value::Float { val: lhs, .. }, Value::Int { val: rhs, .. }) => {
                Ok(Value::float(*lhs + *rhs as f64, span))
            }
            (Value::Float { val: lhs, .. }, Value::Float { val: rhs, .. }) => {
                Ok(Value::float(lhs + rhs, span))
            }
            (Value::String { val: lhs, .. }, Value::String { val: rhs, .. }) => {
                Ok(Value::string(lhs.to_string() + rhs, span))
            }

            (Value::Date { val: lhs, .. }, Value::Duration { val: rhs, .. }) => {
                if let Some(val) = lhs.checked_add_signed(chrono::Duration::nanoseconds(*rhs)) {
                    Ok(Value::date(val, span))
                } else {
                    Err(ShellError::OperatorOverflow {
                        msg: "addition operation overflowed".into(),
                        span,
                        help: "".into(),
                    })
                }
            }
            (Value::Duration { val: lhs, .. }, Value::Duration { val: rhs, .. }) => {
                if let Some(val) = lhs.checked_add(*rhs) {
                    Ok(Value::duration(val, span))
                } else {
                    Err(ShellError::OperatorOverflow {
                        msg: "add operation overflowed".into(),
                        span,
                        help: "".into(),
                    })
                }
            }
            (Value::Filesize { val: lhs, .. }, Value::Filesize { val: rhs, .. }) => {
                if let Some(val) = lhs.checked_add(*rhs) {
                    Ok(Value::filesize(val, span))
                } else {
                    Err(ShellError::OperatorOverflow {
                        msg: "add operation overflowed".into(),
                        span,
                        help: "".into(),
                    })
                }
            }

            (Value::CustomValue { val: lhs, .. }, rhs) => {
                lhs.operation(self.span(), Operator::Math(Math::Plus), op, rhs)
            }

            _ => Err(ShellError::OperatorMismatch {
                op_span: op,
                lhs_ty: self.get_type().to_string(),
                lhs_span: self.span(),
                rhs_ty: rhs.get_type().to_string(),
                rhs_span: rhs.span(),
            }),
        }
    }

    pub fn append(&self, op: Span, rhs: &Value, span: Span) -> Result<Value, ShellError> {
        match (self, rhs) {
            (Value::List { vals: lhs, .. }, Value::List { vals: rhs, .. }) => {
                let mut lhs = lhs.clone();
                let mut rhs = rhs.clone();
                lhs.append(&mut rhs);
                Ok(Value::list(lhs, span))
            }
            (Value::List { vals: lhs, .. }, val) => {
                let mut lhs = lhs.clone();
                lhs.push(val.clone());
                Ok(Value::list(lhs, span))
            }
            (val, Value::List { vals: rhs, .. }) => {
                let mut rhs = rhs.clone();
                rhs.insert(0, val.clone());
                Ok(Value::list(rhs, span))
            }
            (Value::String { val: lhs, .. }, Value::String { val: rhs, .. }) => {
                Ok(Value::string(lhs.to_string() + rhs, span))
            }
            (Value::Binary { val: lhs, .. }, Value::Binary { val: rhs, .. }) => {
                let mut val = lhs.clone();
                val.extend(rhs);
                Ok(Value::binary(val, span))
            }
            _ => Err(ShellError::OperatorMismatch {
                op_span: op,
                lhs_ty: self.get_type().to_string(),
                lhs_span: self.span(),
                rhs_ty: rhs.get_type().to_string(),
                rhs_span: rhs.span(),
            }),
        }
    }

    pub fn sub(&self, op: Span, rhs: &Value, span: Span) -> Result<Value, ShellError> {
        match (self, rhs) {
            (Value::Int { val: lhs, .. }, Value::Int { val: rhs, .. }) => {
                if let Some(val) = lhs.checked_sub(*rhs) {
                    Ok(Value::int(val, span))
                } else {
                    Err(ShellError::OperatorOverflow { msg: "subtraction operation overflowed".into(), span, help: "Consider using floating point values for increased range by promoting operand with 'into float'. Note: float has reduced precision!".into() })
                }
            }
            (Value::Int { val: lhs, .. }, Value::Float { val: rhs, .. }) => {
                Ok(Value::float(*lhs as f64 - *rhs, span))
            }
            (Value::Float { val: lhs, .. }, Value::Int { val: rhs, .. }) => {
                Ok(Value::float(*lhs - *rhs as f64, span))
            }
            (Value::Float { val: lhs, .. }, Value::Float { val: rhs, .. }) => {
                Ok(Value::float(lhs - rhs, span))
            }
            (Value::Date { val: lhs, .. }, Value::Date { val: rhs, .. }) => {
                let result = lhs.signed_duration_since(*rhs);

                if let Some(v) = result.num_nanoseconds() {
                    Ok(Value::duration(v, span))
                } else {
                    Err(ShellError::OperatorOverflow {
                        msg: "subtraction operation overflowed".into(),
                        span,
                        help: "".into(),
                    })
                }
            }
            (Value::Date { val: lhs, .. }, Value::Duration { val: rhs, .. }) => {
                match lhs.checked_sub_signed(chrono::Duration::nanoseconds(*rhs)) {
                    Some(val) => Ok(Value::date(val, span)),
                    _ => Err(ShellError::OperatorOverflow {
                        msg: "subtraction operation overflowed".into(),
                        span,
                        help: "".into(),
                    }),
                }
            }
            (Value::Duration { val: lhs, .. }, Value::Duration { val: rhs, .. }) => {
                if let Some(val) = lhs.checked_sub(*rhs) {
                    Ok(Value::duration(val, span))
                } else {
                    Err(ShellError::OperatorOverflow {
                        msg: "subtraction operation overflowed".into(),
                        span,
                        help: "".into(),
                    })
                }
            }
            (Value::Filesize { val: lhs, .. }, Value::Filesize { val: rhs, .. }) => {
                if let Some(val) = lhs.checked_sub(*rhs) {
                    Ok(Value::filesize(val, span))
                } else {
                    Err(ShellError::OperatorOverflow {
                        msg: "add operation overflowed".into(),
                        span,
                        help: "".into(),
                    })
                }
            }

            (Value::CustomValue { val: lhs, .. }, rhs) => {
                lhs.operation(self.span(), Operator::Math(Math::Minus), op, rhs)
            }

            _ => Err(ShellError::OperatorMismatch {
                op_span: op,
                lhs_ty: self.get_type().to_string(),
                lhs_span: self.span(),
                rhs_ty: rhs.get_type().to_string(),
                rhs_span: rhs.span(),
            }),
        }
    }

    pub fn mul(&self, op: Span, rhs: &Value, span: Span) -> Result<Value, ShellError> {
        match (self, rhs) {
            (Value::Int { val: lhs, .. }, Value::Int { val: rhs, .. }) => {
                if let Some(val) = lhs.checked_mul(*rhs) {
                    Ok(Value::int(val, span))
                } else {
                    Err(ShellError::OperatorOverflow { msg: "multiply operation overflowed".into(), span, help: "Consider using floating point values for increased range by promoting operand with 'into float'. Note: float has reduced precision!".into() })
                }
            }
            (Value::Int { val: lhs, .. }, Value::Float { val: rhs, .. }) => {
                Ok(Value::float(*lhs as f64 * *rhs, span))
            }
            (Value::Float { val: lhs, .. }, Value::Int { val: rhs, .. }) => {
                Ok(Value::float(*lhs * *rhs as f64, span))
            }
            (Value::Float { val: lhs, .. }, Value::Float { val: rhs, .. }) => {
                Ok(Value::float(lhs * rhs, span))
            }
            (Value::Int { val: lhs, .. }, Value::Filesize { val: rhs, .. }) => {
                Ok(Value::filesize(*lhs * *rhs, span))
            }
            (Value::Filesize { val: lhs, .. }, Value::Int { val: rhs, .. }) => {
                Ok(Value::filesize(*lhs * *rhs, span))
            }
            (Value::Float { val: lhs, .. }, Value::Filesize { val: rhs, .. }) => {
                Ok(Value::filesize((*lhs * *rhs as f64) as i64, span))
            }
            (Value::Filesize { val: lhs, .. }, Value::Float { val: rhs, .. }) => {
                Ok(Value::filesize((*lhs as f64 * *rhs) as i64, span))
            }
            (Value::Int { val: lhs, .. }, Value::Duration { val: rhs, .. }) => {
                Ok(Value::duration(*lhs * *rhs, span))
            }
            (Value::Duration { val: lhs, .. }, Value::Int { val: rhs, .. }) => {
                Ok(Value::duration(*lhs * *rhs, span))
            }
            (Value::Duration { val: lhs, .. }, Value::Float { val: rhs, .. }) => {
                Ok(Value::duration((*lhs as f64 * *rhs) as i64, span))
            }
            (Value::Float { val: lhs, .. }, Value::Duration { val: rhs, .. }) => {
                Ok(Value::duration((*lhs * *rhs as f64) as i64, span))
            }
            (Value::CustomValue { val: lhs, .. }, rhs) => {
                lhs.operation(self.span(), Operator::Math(Math::Multiply), op, rhs)
            }
            _ => Err(ShellError::OperatorMismatch {
                op_span: op,
                lhs_ty: self.get_type().to_string(),
                lhs_span: self.span(),
                rhs_ty: rhs.get_type().to_string(),
                rhs_span: rhs.span(),
            }),
        }
    }

    pub fn div(&self, op: Span, rhs: &Value, span: Span) -> Result<Value, ShellError> {
        match (self, rhs) {
            (Value::Int { val: lhs, .. }, Value::Int { val: rhs, .. }) => {
                if *rhs != 0 {
                    if lhs % rhs == 0 {
                        Ok(Value::int(lhs / rhs, span))
                    } else {
                        Ok(Value::float((*lhs as f64) / (*rhs as f64), span))
                    }
                } else {
                    Err(ShellError::DivisionByZero { span: op })
                }
            }
            (Value::Int { val: lhs, .. }, Value::Float { val: rhs, .. }) => {
                if *rhs != 0.0 {
                    Ok(Value::float(*lhs as f64 / *rhs, span))
                } else {
                    Err(ShellError::DivisionByZero { span: op })
                }
            }
            (Value::Float { val: lhs, .. }, Value::Int { val: rhs, .. }) => {
                if *rhs != 0 {
                    Ok(Value::float(*lhs / *rhs as f64, span))
                } else {
                    Err(ShellError::DivisionByZero { span: op })
                }
            }
            (Value::Float { val: lhs, .. }, Value::Float { val: rhs, .. }) => {
                if *rhs != 0.0 {
                    Ok(Value::float(lhs / rhs, span))
                } else {
                    Err(ShellError::DivisionByZero { span: op })
                }
            }
            (Value::Filesize { val: lhs, .. }, Value::Filesize { val: rhs, .. }) => {
                if *rhs != 0 {
                    if lhs % rhs == 0 {
                        Ok(Value::int(lhs / rhs, span))
                    } else {
                        Ok(Value::float((*lhs as f64) / (*rhs as f64), span))
                    }
                } else {
                    Err(ShellError::DivisionByZero { span: op })
                }
            }
            (Value::Filesize { val: lhs, .. }, Value::Int { val: rhs, .. }) => {
                if *rhs != 0 {
                    Ok(Value::filesize(
                        ((*lhs as f64) / (*rhs as f64)) as i64,
                        span,
                    ))
                } else {
                    Err(ShellError::DivisionByZero { span: op })
                }
            }
            (Value::Filesize { val: lhs, .. }, Value::Float { val: rhs, .. }) => {
                if *rhs != 0.0 {
                    Ok(Value::filesize((*lhs as f64 / rhs) as i64, span))
                } else {
                    Err(ShellError::DivisionByZero { span: op })
                }
            }
            (Value::Duration { val: lhs, .. }, Value::Duration { val: rhs, .. }) => {
                if *rhs != 0 {
                    if lhs % rhs == 0 {
                        Ok(Value::int(lhs / rhs, span))
                    } else {
                        Ok(Value::float((*lhs as f64) / (*rhs as f64), span))
                    }
                } else {
                    Err(ShellError::DivisionByZero { span: op })
                }
            }
            (Value::Duration { val: lhs, .. }, Value::Int { val: rhs, .. }) => {
                if *rhs != 0 {
                    Ok(Value::duration(
                        ((*lhs as f64) / (*rhs as f64)) as i64,
                        span,
                    ))
                } else {
                    Err(ShellError::DivisionByZero { span: op })
                }
            }
            (Value::Duration { val: lhs, .. }, Value::Float { val: rhs, .. }) => {
                if *rhs != 0.0 {
                    Ok(Value::duration(((*lhs as f64) / rhs) as i64, span))
                } else {
                    Err(ShellError::DivisionByZero { span: op })
                }
            }
            (Value::CustomValue { val: lhs, .. }, rhs) => {
                lhs.operation(self.span(), Operator::Math(Math::Divide), op, rhs)
            }

            _ => Err(ShellError::OperatorMismatch {
                op_span: op,
                lhs_ty: self.get_type().to_string(),
                lhs_span: self.span(),
                rhs_ty: rhs.get_type().to_string(),
                rhs_span: rhs.span(),
            }),
        }
    }

    pub fn floor_div(&self, op: Span, rhs: &Value, span: Span) -> Result<Value, ShellError> {
        match (self, rhs) {
            (Value::Int { val: lhs, .. }, Value::Int { val: rhs, .. }) => {
                if *rhs != 0 {
                    Ok(Value::int(
                        (*lhs as f64 / *rhs as f64)
                            .clamp(std::i64::MIN as f64, std::i64::MAX as f64)
                            .floor() as i64,
                        span,
                    ))
                } else {
                    Err(ShellError::DivisionByZero { span: op })
                }
            }
            (Value::Int { val: lhs, .. }, Value::Float { val: rhs, .. }) => {
                if *rhs != 0.0 {
                    Ok(Value::int(
                        (*lhs as f64 / *rhs)
                            .clamp(std::i64::MIN as f64, std::i64::MAX as f64)
                            .floor() as i64,
                        span,
                    ))
                } else {
                    Err(ShellError::DivisionByZero { span: op })
                }
            }
            (Value::Float { val: lhs, .. }, Value::Int { val: rhs, .. }) => {
                if *rhs != 0 {
                    Ok(Value::int(
                        (*lhs / *rhs as f64)
                            .clamp(std::i64::MIN as f64, std::i64::MAX as f64)
                            .floor() as i64,
                        span,
                    ))
                } else {
                    Err(ShellError::DivisionByZero { span: op })
                }
            }
            (Value::Float { val: lhs, .. }, Value::Float { val: rhs, .. }) => {
                if *rhs != 0.0 {
                    Ok(Value::int(
                        (lhs / rhs)
                            .clamp(std::i64::MIN as f64, std::i64::MAX as f64)
                            .floor() as i64,
                        span,
                    ))
                } else {
                    Err(ShellError::DivisionByZero { span: op })
                }
            }
            (Value::Filesize { val: lhs, .. }, Value::Filesize { val: rhs, .. }) => {
                if *rhs != 0 {
                    Ok(Value::int(
                        (*lhs as f64 / *rhs as f64)
                            .clamp(std::i64::MIN as f64, std::i64::MAX as f64)
                            .floor() as i64,
                        span,
                    ))
                } else {
                    Err(ShellError::DivisionByZero { span: op })
                }
            }
            (Value::Filesize { val: lhs, .. }, Value::Int { val: rhs, .. }) => {
                if *rhs != 0 {
                    Ok(Value::filesize(
                        ((*lhs as f64) / (*rhs as f64))
                            .clamp(std::i64::MIN as f64, std::i64::MAX as f64)
                            .floor() as i64,
                        span,
                    ))
                } else {
                    Err(ShellError::DivisionByZero { span: op })
                }
            }
            (Value::Filesize { val: lhs, .. }, Value::Float { val: rhs, .. }) => {
                if *rhs != 0.0 {
                    Ok(Value::filesize(
                        (*lhs as f64 / *rhs)
                            .clamp(std::i64::MIN as f64, std::i64::MAX as f64)
                            .floor() as i64,
                        span,
                    ))
                } else {
                    Err(ShellError::DivisionByZero { span: op })
                }
            }
            (Value::Duration { val: lhs, .. }, Value::Duration { val: rhs, .. }) => {
                if *rhs != 0 {
                    Ok(Value::int(
                        (*lhs as f64 / *rhs as f64)
                            .clamp(std::i64::MIN as f64, std::i64::MAX as f64)
                            .floor() as i64,
                        span,
                    ))
                } else {
                    Err(ShellError::DivisionByZero { span: op })
                }
            }
            (Value::Duration { val: lhs, .. }, Value::Int { val: rhs, .. }) => {
                if *rhs != 0 {
                    Ok(Value::duration(
                        (*lhs as f64 / *rhs as f64)
                            .clamp(std::i64::MIN as f64, std::i64::MAX as f64)
                            .floor() as i64,
                        span,
                    ))
                } else {
                    Err(ShellError::DivisionByZero { span: op })
                }
            }
            (Value::Duration { val: lhs, .. }, Value::Float { val: rhs, .. }) => {
                if *rhs != 0.0 {
                    Ok(Value::duration(
                        (*lhs as f64 / *rhs)
                            .clamp(std::i64::MIN as f64, std::i64::MAX as f64)
                            .floor() as i64,
                        span,
                    ))
                } else {
                    Err(ShellError::DivisionByZero { span: op })
                }
            }
            (Value::CustomValue { val: lhs, .. }, rhs) => {
                lhs.operation(self.span(), Operator::Math(Math::Divide), op, rhs)
            }

            _ => Err(ShellError::OperatorMismatch {
                op_span: op,
                lhs_ty: self.get_type().to_string(),
                lhs_span: self.span(),
                rhs_ty: rhs.get_type().to_string(),
                rhs_span: rhs.span(),
            }),
        }
    }

    pub fn lt(&self, op: Span, rhs: &Value, span: Span) -> Result<Value, ShellError> {
        if let (Value::CustomValue { val: lhs, .. }, rhs) = (self, rhs) {
            return lhs.operation(
                self.span(),
                Operator::Comparison(Comparison::LessThan),
                op,
                rhs,
            );
        }

        if matches!(self, Value::Nothing { .. }) || matches!(rhs, Value::Nothing { .. }) {
            return Ok(Value::nothing(span));
        }

        if !type_compatible(self.get_type(), rhs.get_type())
            && (self.get_type() != Type::Any)
            && (rhs.get_type() != Type::Any)
        {
            return Err(ShellError::OperatorMismatch {
                op_span: op,
                lhs_ty: self.get_type().to_string(),
                lhs_span: self.span(),
                rhs_ty: rhs.get_type().to_string(),
                rhs_span: rhs.span(),
            });
        }

        if let Some(ordering) = self.partial_cmp(rhs) {
            Ok(Value::bool(matches!(ordering, Ordering::Less), span))
        } else {
            Err(ShellError::OperatorMismatch {
                op_span: op,
                lhs_ty: self.get_type().to_string(),
                lhs_span: self.span(),
                rhs_ty: rhs.get_type().to_string(),
                rhs_span: rhs.span(),
            })
        }
    }

    pub fn lte(&self, op: Span, rhs: &Value, span: Span) -> Result<Value, ShellError> {
        if let (Value::CustomValue { val: lhs, .. }, rhs) = (self, rhs) {
            return lhs.operation(
                self.span(),
                Operator::Comparison(Comparison::LessThanOrEqual),
                op,
                rhs,
            );
        }

        if matches!(self, Value::Nothing { .. }) || matches!(rhs, Value::Nothing { .. }) {
            return Ok(Value::nothing(span));
        }

        if !type_compatible(self.get_type(), rhs.get_type())
            && (self.get_type() != Type::Any)
            && (rhs.get_type() != Type::Any)
        {
            return Err(ShellError::OperatorMismatch {
                op_span: op,
                lhs_ty: self.get_type().to_string(),
                lhs_span: self.span(),
                rhs_ty: rhs.get_type().to_string(),
                rhs_span: rhs.span(),
            });
        }

        self.partial_cmp(rhs)
            .map(|ordering| Value::bool(matches!(ordering, Ordering::Less | Ordering::Equal), span))
            .ok_or(ShellError::OperatorMismatch {
                op_span: op,
                lhs_ty: self.get_type().to_string(),
                lhs_span: self.span(),
                rhs_ty: rhs.get_type().to_string(),
                rhs_span: rhs.span(),
            })
    }

    pub fn gt(&self, op: Span, rhs: &Value, span: Span) -> Result<Value, ShellError> {
        if let (Value::CustomValue { val: lhs, .. }, rhs) = (self, rhs) {
            return lhs.operation(
                self.span(),
                Operator::Comparison(Comparison::GreaterThan),
                op,
                rhs,
            );
        }

        if matches!(self, Value::Nothing { .. }) || matches!(rhs, Value::Nothing { .. }) {
            return Ok(Value::nothing(span));
        }

        if !type_compatible(self.get_type(), rhs.get_type())
            && (self.get_type() != Type::Any)
            && (rhs.get_type() != Type::Any)
        {
            return Err(ShellError::OperatorMismatch {
                op_span: op,
                lhs_ty: self.get_type().to_string(),
                lhs_span: self.span(),
                rhs_ty: rhs.get_type().to_string(),
                rhs_span: rhs.span(),
            });
        }

        self.partial_cmp(rhs)
            .map(|ordering| Value::bool(matches!(ordering, Ordering::Greater), span))
            .ok_or(ShellError::OperatorMismatch {
                op_span: op,
                lhs_ty: self.get_type().to_string(),
                lhs_span: self.span(),
                rhs_ty: rhs.get_type().to_string(),
                rhs_span: rhs.span(),
            })
    }

    pub fn gte(&self, op: Span, rhs: &Value, span: Span) -> Result<Value, ShellError> {
        if let (Value::CustomValue { val: lhs, .. }, rhs) = (self, rhs) {
            return lhs.operation(
                self.span(),
                Operator::Comparison(Comparison::GreaterThanOrEqual),
                op,
                rhs,
            );
        }

        if matches!(self, Value::Nothing { .. }) || matches!(rhs, Value::Nothing { .. }) {
            return Ok(Value::nothing(span));
        }

        if !type_compatible(self.get_type(), rhs.get_type())
            && (self.get_type() != Type::Any)
            && (rhs.get_type() != Type::Any)
        {
            return Err(ShellError::OperatorMismatch {
                op_span: op,
                lhs_ty: self.get_type().to_string(),
                lhs_span: self.span(),
                rhs_ty: rhs.get_type().to_string(),
                rhs_span: rhs.span(),
            });
        }

        match self.partial_cmp(rhs) {
            Some(ordering) => Ok(Value::bool(
                matches!(ordering, Ordering::Greater | Ordering::Equal),
                span,
            )),
            None => Err(ShellError::OperatorMismatch {
                op_span: op,
                lhs_ty: self.get_type().to_string(),
                lhs_span: self.span(),
                rhs_ty: rhs.get_type().to_string(),
                rhs_span: rhs.span(),
            }),
        }
    }

    pub fn eq(&self, op: Span, rhs: &Value, span: Span) -> Result<Value, ShellError> {
        if let (Value::CustomValue { val: lhs, .. }, rhs) = (self, rhs) {
            return lhs.operation(
                self.span(),
                Operator::Comparison(Comparison::Equal),
                op,
                rhs,
            );
        }

        if let Some(ordering) = self.partial_cmp(rhs) {
            Ok(Value::bool(matches!(ordering, Ordering::Equal), span))
        } else {
            match (self, rhs) {
                (Value::Nothing { .. }, _) | (_, Value::Nothing { .. }) => {
                    Ok(Value::bool(false, span))
                }
                _ => Err(ShellError::OperatorMismatch {
                    op_span: op,
                    lhs_ty: self.get_type().to_string(),
                    lhs_span: self.span(),
                    rhs_ty: rhs.get_type().to_string(),
                    rhs_span: rhs.span(),
                }),
            }
        }
    }

    pub fn ne(&self, op: Span, rhs: &Value, span: Span) -> Result<Value, ShellError> {
        if let (Value::CustomValue { val: lhs, .. }, rhs) = (self, rhs) {
            return lhs.operation(
                self.span(),
                Operator::Comparison(Comparison::NotEqual),
                op,
                rhs,
            );
        }

        if let Some(ordering) = self.partial_cmp(rhs) {
            Ok(Value::bool(!matches!(ordering, Ordering::Equal), span))
        } else {
            match (self, rhs) {
                (Value::Nothing { .. }, _) | (_, Value::Nothing { .. }) => {
                    Ok(Value::bool(true, span))
                }
                _ => Err(ShellError::OperatorMismatch {
                    op_span: op,
                    lhs_ty: self.get_type().to_string(),
                    lhs_span: self.span(),
                    rhs_ty: rhs.get_type().to_string(),
                    rhs_span: rhs.span(),
                }),
            }
        }
    }

    pub fn r#in(&self, op: Span, rhs: &Value, span: Span) -> Result<Value, ShellError> {
        match (self, rhs) {
            (lhs, Value::Range { val: rhs, .. }) => Ok(Value::bool(rhs.contains(lhs), span)),
            (Value::String { val: lhs, .. }, Value::String { val: rhs, .. }) => {
                Ok(Value::bool(rhs.contains(lhs), span))
            }
            (lhs, Value::List { vals: rhs, .. }) => Ok(Value::bool(rhs.contains(lhs), span)),
            (Value::String { val: lhs, .. }, Value::Record { val: rhs, .. }) => {
                Ok(Value::bool(rhs.contains(lhs), span))
            }
            (Value::String { .. } | Value::Int { .. }, Value::CellPath { val: rhs, .. }) => {
                let val = rhs.members.iter().any(|member| match (self, member) {
                    (Value::Int { val: lhs, .. }, PathMember::Int { val: rhs, .. }) => {
                        *lhs == *rhs as i64
                    }
                    (Value::String { val: lhs, .. }, PathMember::String { val: rhs, .. }) => {
                        lhs == rhs
                    }
                    (Value::String { .. }, PathMember::Int { .. })
                    | (Value::Int { .. }, PathMember::String { .. }) => false,
                    _ => unreachable!(
                        "outer match arm ensures `self` is either a `String` or `Int` variant"
                    ),
                });

                Ok(Value::bool(val, span))
            }
            (Value::CellPath { val: lhs, .. }, Value::CellPath { val: rhs, .. }) => {
                Ok(Value::bool(
                    rhs.members
                        .windows(lhs.members.len())
                        .any(|member_window| member_window == rhs.members),
                    span,
                ))
            }
            (Value::CustomValue { val: lhs, .. }, rhs) => {
                lhs.operation(self.span(), Operator::Comparison(Comparison::In), op, rhs)
            }
            _ => Err(ShellError::OperatorMismatch {
                op_span: op,
                lhs_ty: self.get_type().to_string(),
                lhs_span: self.span(),
                rhs_ty: rhs.get_type().to_string(),
                rhs_span: rhs.span(),
            }),
        }
    }

    pub fn not_in(&self, op: Span, rhs: &Value, span: Span) -> Result<Value, ShellError> {
        match (self, rhs) {
            (lhs, Value::Range { val: rhs, .. }) => Ok(Value::bool(!rhs.contains(lhs), span)),
            (Value::String { val: lhs, .. }, Value::String { val: rhs, .. }) => {
                Ok(Value::bool(!rhs.contains(lhs), span))
            }
            (lhs, Value::List { vals: rhs, .. }) => Ok(Value::bool(!rhs.contains(lhs), span)),
            (Value::String { val: lhs, .. }, Value::Record { val: rhs, .. }) => {
                Ok(Value::bool(!rhs.contains(lhs), span))
            }
            (Value::String { .. } | Value::Int { .. }, Value::CellPath { val: rhs, .. }) => {
                let val = rhs.members.iter().any(|member| match (self, member) {
                    (Value::Int { val: lhs, .. }, PathMember::Int { val: rhs, .. }) => {
                        *lhs != *rhs as i64
                    }
                    (Value::String { val: lhs, .. }, PathMember::String { val: rhs, .. }) => {
                        lhs != rhs
                    }
                    (Value::String { .. }, PathMember::Int { .. })
                    | (Value::Int { .. }, PathMember::String { .. }) => true,
                    _ => unreachable!(
                        "outer match arm ensures `self` is either a `String` or `Int` variant"
                    ),
                });

                Ok(Value::bool(val, span))
            }
            (Value::CellPath { val: lhs, .. }, Value::CellPath { val: rhs, .. }) => {
                Ok(Value::bool(
                    rhs.members
                        .windows(lhs.members.len())
                        .all(|member_window| member_window != rhs.members),
                    span,
                ))
            }
            (Value::CustomValue { val: lhs, .. }, rhs) => lhs.operation(
                self.span(),
                Operator::Comparison(Comparison::NotIn),
                op,
                rhs,
            ),
            _ => Err(ShellError::OperatorMismatch {
                op_span: op,
                lhs_ty: self.get_type().to_string(),
                lhs_span: self.span(),
                rhs_ty: rhs.get_type().to_string(),
                rhs_span: rhs.span(),
            }),
        }
    }

    pub fn regex_match(
        &self,
        engine_state: &EngineState,
        op: Span,
        rhs: &Value,
        invert: bool,
        span: Span,
    ) -> Result<Value, ShellError> {
        let rhs_span = rhs.span();
        match (self, rhs) {
            (Value::String { val: lhs, .. }, Value::String { val: rhs, .. }) => {
                let is_match = match engine_state.regex_cache.try_lock() {
                    Ok(mut cache) => {
                        if let Some(regex) = cache.get(rhs) {
                            regex.is_match(lhs)
                        } else {
                            let regex =
                                Regex::new(rhs).map_err(|e| ShellError::UnsupportedInput {
                                    msg: format!("{e}"),
                                    input: "value originated from here".into(),
                                    msg_span: span,
                                    input_span: rhs_span,
                                })?;
                            let ret = regex.is_match(lhs);
                            cache.put(rhs.clone(), regex);
                            ret
                        }
                    }
                    Err(_) => {
                        let regex = Regex::new(rhs).map_err(|e| ShellError::UnsupportedInput {
                            msg: format!("{e}"),
                            input: "value originated from here".into(),
                            msg_span: span,
                            input_span: rhs_span,
                        })?;
                        regex.is_match(lhs)
                    }
                };

                Ok(Value::bool(
                    if invert {
                        !is_match.unwrap_or(false)
                    } else {
                        is_match.unwrap_or(true)
                    },
                    span,
                ))
            }
            (Value::CustomValue { val: lhs, .. }, rhs) => lhs.operation(
                span,
                if invert {
                    Operator::Comparison(Comparison::NotRegexMatch)
                } else {
                    Operator::Comparison(Comparison::RegexMatch)
                },
                op,
                rhs,
            ),
            _ => Err(ShellError::OperatorMismatch {
                op_span: op,
                lhs_ty: self.get_type().to_string(),
                lhs_span: self.span(),
                rhs_ty: rhs.get_type().to_string(),
                rhs_span: rhs.span(),
            }),
        }
    }

    pub fn starts_with(&self, op: Span, rhs: &Value, span: Span) -> Result<Value, ShellError> {
        match (self, rhs) {
            (Value::String { val: lhs, .. }, Value::String { val: rhs, .. }) => {
                Ok(Value::bool(lhs.starts_with(rhs), span))
            }
            (Value::CustomValue { val: lhs, .. }, rhs) => lhs.operation(
                self.span(),
                Operator::Comparison(Comparison::StartsWith),
                op,
                rhs,
            ),
            _ => Err(ShellError::OperatorMismatch {
                op_span: op,
                lhs_ty: self.get_type().to_string(),
                lhs_span: self.span(),
                rhs_ty: rhs.get_type().to_string(),
                rhs_span: rhs.span(),
            }),
        }
    }

    pub fn ends_with(&self, op: Span, rhs: &Value, span: Span) -> Result<Value, ShellError> {
        match (self, rhs) {
            (Value::String { val: lhs, .. }, Value::String { val: rhs, .. }) => {
                Ok(Value::bool(lhs.ends_with(rhs), span))
            }
            (Value::CustomValue { val: lhs, .. }, rhs) => lhs.operation(
                self.span(),
                Operator::Comparison(Comparison::EndsWith),
                op,
                rhs,
            ),
            _ => Err(ShellError::OperatorMismatch {
                op_span: op,
                lhs_ty: self.get_type().to_string(),
                lhs_span: self.span(),
                rhs_ty: rhs.get_type().to_string(),
                rhs_span: rhs.span(),
            }),
        }
    }

    pub fn bit_shl(&self, op: Span, rhs: &Value, span: Span) -> Result<Value, ShellError> {
        match (self, rhs) {
            (Value::Int { val: lhs, .. }, Value::Int { val: rhs, .. }) => {
                Ok(Value::int(*lhs << rhs, span))
            }
            (Value::CustomValue { val: lhs, .. }, rhs) => {
                lhs.operation(span, Operator::Bits(Bits::ShiftLeft), op, rhs)
            }
            _ => Err(ShellError::OperatorMismatch {
                op_span: op,
                lhs_ty: self.get_type().to_string(),
                lhs_span: self.span(),
                rhs_ty: rhs.get_type().to_string(),
                rhs_span: rhs.span(),
            }),
        }
    }

    pub fn bit_shr(&self, op: Span, rhs: &Value, span: Span) -> Result<Value, ShellError> {
        match (self, rhs) {
            (Value::Int { val: lhs, .. }, Value::Int { val: rhs, .. }) => {
                Ok(Value::int(*lhs >> rhs, span))
            }
            (Value::CustomValue { val: lhs, .. }, rhs) => {
                lhs.operation(span, Operator::Bits(Bits::ShiftRight), op, rhs)
            }
            _ => Err(ShellError::OperatorMismatch {
                op_span: op,
                lhs_ty: self.get_type().to_string(),
                lhs_span: self.span(),
                rhs_ty: rhs.get_type().to_string(),
                rhs_span: rhs.span(),
            }),
        }
    }

    pub fn bit_or(&self, op: Span, rhs: &Value, span: Span) -> Result<Value, ShellError> {
        match (self, rhs) {
            (Value::Int { val: lhs, .. }, Value::Int { val: rhs, .. }) => {
                Ok(Value::int(*lhs | rhs, span))
            }
            (Value::CustomValue { val: lhs, .. }, rhs) => {
                lhs.operation(span, Operator::Bits(Bits::BitOr), op, rhs)
            }
            _ => Err(ShellError::OperatorMismatch {
                op_span: op,
                lhs_ty: self.get_type().to_string(),
                lhs_span: self.span(),
                rhs_ty: rhs.get_type().to_string(),
                rhs_span: rhs.span(),
            }),
        }
    }

    pub fn bit_xor(&self, op: Span, rhs: &Value, span: Span) -> Result<Value, ShellError> {
        match (self, rhs) {
            (Value::Int { val: lhs, .. }, Value::Int { val: rhs, .. }) => {
                Ok(Value::int(*lhs ^ rhs, span))
            }
            (Value::CustomValue { val: lhs, .. }, rhs) => {
                lhs.operation(span, Operator::Bits(Bits::BitXor), op, rhs)
            }
            _ => Err(ShellError::OperatorMismatch {
                op_span: op,
                lhs_ty: self.get_type().to_string(),
                lhs_span: self.span(),
                rhs_ty: rhs.get_type().to_string(),
                rhs_span: rhs.span(),
            }),
        }
    }

    pub fn bit_and(&self, op: Span, rhs: &Value, span: Span) -> Result<Value, ShellError> {
        match (self, rhs) {
            (Value::Int { val: lhs, .. }, Value::Int { val: rhs, .. }) => {
                Ok(Value::int(*lhs & rhs, span))
            }
            (Value::CustomValue { val: lhs, .. }, rhs) => {
                lhs.operation(span, Operator::Bits(Bits::BitAnd), op, rhs)
            }
            _ => Err(ShellError::OperatorMismatch {
                op_span: op,
                lhs_ty: self.get_type().to_string(),
                lhs_span: self.span(),
                rhs_ty: rhs.get_type().to_string(),
                rhs_span: rhs.span(),
            }),
        }
    }

    pub fn modulo(&self, op: Span, rhs: &Value, span: Span) -> Result<Value, ShellError> {
        match (self, rhs) {
            (Value::Int { val: lhs, .. }, Value::Int { val: rhs, .. }) => {
                if *rhs != 0 {
                    Ok(Value::int(lhs % rhs, span))
                } else {
                    Err(ShellError::DivisionByZero { span: op })
                }
            }
            (Value::Int { val: lhs, .. }, Value::Float { val: rhs, .. }) => {
                if *rhs != 0.0 {
                    Ok(Value::float(*lhs as f64 % *rhs, span))
                } else {
                    Err(ShellError::DivisionByZero { span: op })
                }
            }
            (Value::Float { val: lhs, .. }, Value::Int { val: rhs, .. }) => {
                if *rhs != 0 {
                    Ok(Value::float(*lhs % *rhs as f64, span))
                } else {
                    Err(ShellError::DivisionByZero { span: op })
                }
            }
            (Value::Float { val: lhs, .. }, Value::Float { val: rhs, .. }) => {
                if *rhs != 0.0 {
                    Ok(Value::float(lhs % rhs, span))
                } else {
                    Err(ShellError::DivisionByZero { span: op })
                }
            }
            (Value::Duration { val: lhs, .. }, Value::Duration { val: rhs, .. }) => {
                if *rhs != 0 {
                    Ok(Value::duration(lhs % rhs, span))
                } else {
                    Err(ShellError::DivisionByZero { span: op })
                }
            }
            (Value::CustomValue { val: lhs, .. }, rhs) => {
                lhs.operation(span, Operator::Math(Math::Modulo), op, rhs)
            }

            _ => Err(ShellError::OperatorMismatch {
                op_span: op,
                lhs_ty: self.get_type().to_string(),
                lhs_span: self.span(),
                rhs_ty: rhs.get_type().to_string(),
                rhs_span: rhs.span(),
            }),
        }
    }

    pub fn and(&self, op: Span, rhs: &Value, span: Span) -> Result<Value, ShellError> {
        match (self, rhs) {
            (Value::Bool { val: lhs, .. }, Value::Bool { val: rhs, .. }) => {
                Ok(Value::bool(*lhs && *rhs, span))
            }
            (Value::CustomValue { val: lhs, .. }, rhs) => {
                lhs.operation(span, Operator::Boolean(Boolean::And), op, rhs)
            }
            _ => Err(ShellError::OperatorMismatch {
                op_span: op,
                lhs_ty: self.get_type().to_string(),
                lhs_span: self.span(),
                rhs_ty: rhs.get_type().to_string(),
                rhs_span: rhs.span(),
            }),
        }
    }

    pub fn or(&self, op: Span, rhs: &Value, span: Span) -> Result<Value, ShellError> {
        match (self, rhs) {
            (Value::Bool { val: lhs, .. }, Value::Bool { val: rhs, .. }) => {
                Ok(Value::bool(*lhs || *rhs, span))
            }
            (Value::CustomValue { val: lhs, .. }, rhs) => {
                lhs.operation(span, Operator::Boolean(Boolean::Or), op, rhs)
            }
            _ => Err(ShellError::OperatorMismatch {
                op_span: op,
                lhs_ty: self.get_type().to_string(),
                lhs_span: self.span(),
                rhs_ty: rhs.get_type().to_string(),
                rhs_span: rhs.span(),
            }),
        }
    }

    pub fn xor(&self, op: Span, rhs: &Value, span: Span) -> Result<Value, ShellError> {
        match (self, rhs) {
            (Value::Bool { val: lhs, .. }, Value::Bool { val: rhs, .. }) => {
                Ok(Value::bool((*lhs && !*rhs) || (!*lhs && *rhs), span))
            }
            (Value::CustomValue { val: lhs, .. }, rhs) => {
                lhs.operation(span, Operator::Boolean(Boolean::Xor), op, rhs)
            }
            _ => Err(ShellError::OperatorMismatch {
                op_span: op,
                lhs_ty: self.get_type().to_string(),
                lhs_span: self.span(),
                rhs_ty: rhs.get_type().to_string(),
                rhs_span: rhs.span(),
            }),
        }
    }

    pub fn pow(&self, op: Span, rhs: &Value, span: Span) -> Result<Value, ShellError> {
        match (self, rhs) {
            (Value::Int { val: lhs, .. }, Value::Int { val: rhs, .. }) => {
                if let Some(val) = lhs.checked_pow(*rhs as u32) {
                    Ok(Value::int(val, span))
                } else {
                    Err(ShellError::OperatorOverflow { msg: "pow operation overflowed".into(), span, help: "Consider using floating point values for increased range by promoting operand with 'into float'. Note: float has reduced precision!".into() })
                }
            }
            (Value::Int { val: lhs, .. }, Value::Float { val: rhs, .. }) => {
                Ok(Value::float((*lhs as f64).powf(*rhs), span))
            }
            (Value::Float { val: lhs, .. }, Value::Int { val: rhs, .. }) => {
                Ok(Value::float(lhs.powf(*rhs as f64), span))
            }
            (Value::Float { val: lhs, .. }, Value::Float { val: rhs, .. }) => {
                Ok(Value::float(lhs.powf(*rhs), span))
            }
            (Value::CustomValue { val: lhs, .. }, rhs) => {
                lhs.operation(span, Operator::Math(Math::Pow), op, rhs)
            }

            _ => Err(ShellError::OperatorMismatch {
                op_span: op,
                lhs_ty: self.get_type().to_string(),
                lhs_span: self.span(),
                rhs_ty: rhs.get_type().to_string(),
                rhs_span: rhs.span(),
            }),
        }
    }
}

fn reorder_record_inner(record: &Record) -> (Vec<&String>, Vec<&Value>) {
    let mut kv_pairs = record.iter().collect::<Vec<_>>();
    kv_pairs.sort_by_key(|(col, _)| *col);
    kv_pairs.into_iter().unzip()
}

// TODO: The name of this function is overly broad with partial compatibility
// Should be replaced by an explicitly named helper on `Type` (take `Any` into account)
fn type_compatible(a: Type, b: Type) -> bool {
    if a == b {
        return true;
    }

    matches!((a, b), (Type::Int, Type::Float) | (Type::Float, Type::Int))
}

<<<<<<< HEAD
#[derive(Clone, Copy)]
pub enum TimePeriod {
    Nanos(i64),
    Micros(i64),
    Millis(i64),
    Seconds(i64),
    Minutes(i64),
    Hours(i64),
    Days(i64),
    Weeks(i64),
    Months(i64),
    Years(i64),
}

impl TimePeriod {
    pub fn to_text(self) -> Cow<'static, str> {
        match self {
            Self::Nanos(n) => format!("{n} ns").into(),
            Self::Micros(n) => format!("{n} µs").into(),
            Self::Millis(n) => format!("{n} ms").into(),
            Self::Seconds(n) => format!("{n} sec").into(),
            Self::Minutes(n) => format!("{n} min").into(),
            Self::Hours(n) => format!("{n} hr").into(),
            Self::Days(n) => format!("{n} day").into(),
            Self::Weeks(n) => format!("{n} wk").into(),
            Self::Months(n) => format!("{n} month").into(),
            Self::Years(n) => format!("{n} yr").into(),
        }
    }
}

impl Display for TimePeriod {
    fn fmt(&self, f: &mut Formatter<'_>) -> FmtResult {
        write!(f, "{}", self.to_text())
    }
}

pub fn format_duration(duration: i64) -> String {
    let (sign, periods) = format_duration_as_timeperiod(duration);

    let text = periods
        .into_iter()
        .map(|p| p.to_text().to_string().replace(' ', ""))
        .collect::<Vec<String>>();

    format!(
        "{}{}",
        if sign == -1 { "-" } else { "" },
        text.join(" ").trim()
    )
}

pub fn format_duration_as_timeperiod(duration: i64) -> (i32, Vec<TimePeriod>) {
    // Attribution: most of this is taken from chrono-humanize-rs. Thanks!
    // https://gitlab.com/imp/chrono-humanize-rs/-/blob/master/src/humantime.rs
    // Current duration doesn't know a date it's based on, weeks is the max time unit it can normalize into.
    // Don't guess or estimate how many years or months it might contain.

    let (sign, duration) = if duration >= 0 {
        (1, duration)
    } else {
        (-1, -duration)
    };

    let dur = Duration::nanoseconds(duration);

    /// Split this a duration into number of whole weeks and the remainder
    fn split_weeks(duration: Duration) -> (Option<i64>, Duration) {
        let weeks = duration.num_weeks();
        normalize_split(weeks, Duration::try_weeks(weeks), duration)
    }

    /// Split this a duration into number of whole days and the remainder
    fn split_days(duration: Duration) -> (Option<i64>, Duration) {
        let days = duration.num_days();
        normalize_split(days, Duration::try_days(days), duration)
    }

    /// Split this a duration into number of whole hours and the remainder
    fn split_hours(duration: Duration) -> (Option<i64>, Duration) {
        let hours = duration.num_hours();
        normalize_split(hours, Duration::try_hours(hours), duration)
    }

    /// Split this a duration into number of whole minutes and the remainder
    fn split_minutes(duration: Duration) -> (Option<i64>, Duration) {
        let minutes = duration.num_minutes();
        normalize_split(minutes, Duration::try_minutes(minutes), duration)
    }

    /// Split this a duration into number of whole seconds and the remainder
    fn split_seconds(duration: Duration) -> (Option<i64>, Duration) {
        let seconds = duration.num_seconds();
        normalize_split(seconds, Duration::try_seconds(seconds), duration)
    }

    /// Split this a duration into number of whole milliseconds and the remainder
    fn split_milliseconds(duration: Duration) -> (Option<i64>, Duration) {
        let millis = duration.num_milliseconds();
        normalize_split(millis, Duration::try_milliseconds(millis), duration)
    }

    /// Split this a duration into number of whole seconds and the remainder
    fn split_microseconds(duration: Duration) -> (Option<i64>, Duration) {
        let micros = duration.num_microseconds().unwrap_or_default();
        normalize_split(micros, Duration::microseconds(micros), duration)
    }

    /// Split this a duration into number of whole seconds and the remainder
    fn split_nanoseconds(duration: Duration) -> (Option<i64>, Duration) {
        let nanos = duration.num_nanoseconds().unwrap_or_default();
        normalize_split(nanos, Duration::nanoseconds(nanos), duration)
    }

    fn normalize_split(
        wholes: i64,
        wholes_duration: impl Into<Option<Duration>>,
        total_duration: Duration,
    ) -> (Option<i64>, Duration) {
        match wholes_duration.into() {
            Some(wholes_duration) if wholes != 0 => {
                (Some(wholes), total_duration - wholes_duration)
            }
            _ => (None, total_duration),
        }
    }

    let mut periods = vec![];

    let (weeks, remainder) = split_weeks(dur);
    if let Some(weeks) = weeks {
        periods.push(TimePeriod::Weeks(weeks));
    }

    let (days, remainder) = split_days(remainder);
    if let Some(days) = days {
        periods.push(TimePeriod::Days(days));
    }

    let (hours, remainder) = split_hours(remainder);
    if let Some(hours) = hours {
        periods.push(TimePeriod::Hours(hours));
    }

    let (minutes, remainder) = split_minutes(remainder);
    if let Some(minutes) = minutes {
        periods.push(TimePeriod::Minutes(minutes));
    }

    let (seconds, remainder) = split_seconds(remainder);
    if let Some(seconds) = seconds {
        periods.push(TimePeriod::Seconds(seconds));
    }

    let (millis, remainder) = split_milliseconds(remainder);
    if let Some(millis) = millis {
        periods.push(TimePeriod::Millis(millis));
    }

    let (micros, remainder) = split_microseconds(remainder);
    if let Some(micros) = micros {
        periods.push(TimePeriod::Micros(micros));
    }

    let (nanos, _remainder) = split_nanoseconds(remainder);
    if let Some(nanos) = nanos {
        periods.push(TimePeriod::Nanos(nanos));
    }

    if periods.is_empty() {
        periods.push(TimePeriod::Seconds(0));
    }

    (sign, periods)
}

pub fn format_filesize_from_conf(num_bytes: i64, config: &Config) -> String {
    // We need to take into account config.filesize_metric so, if someone asks for KB
    // and filesize_metric is false, return KiB
    format_filesize(
        num_bytes,
        config.filesize_format.as_str(),
        Some(config.filesize_metric),
    )
}

// filesize_metric is explicit when printed a value according to user config;
// other places (such as `format filesize`) don't.
pub fn format_filesize(
    num_bytes: i64,
    format_value: &str,
    filesize_metric: Option<bool>,
) -> String {
    // Allow the user to specify how they want their numbers formatted

    // When format_value is "auto" or an invalid value, the returned ByteUnit doesn't matter
    // and is always B.
    let filesize_unit = get_filesize_format(format_value, filesize_metric);
    let byte = byte_unit::Byte::from_u64(num_bytes.unsigned_abs());
    let adj_byte = if let Some(unit) = filesize_unit {
        byte.get_adjusted_unit(unit)
    } else {
        // When filesize_metric is None, format_value should never be "auto", so this
        // unwrap_or() should always work.
        byte.get_appropriate_unit(if filesize_metric.unwrap_or(false) {
            UnitType::Decimal
        } else {
            UnitType::Binary
        })
    };

    match adj_byte.get_unit() {
        byte_unit::Unit::B => {
            let locale = get_system_locale();
            let locale_byte = adj_byte.get_value() as u64;
            let locale_byte_string = locale_byte.to_formatted_string(&locale);
            let locale_signed_byte_string = if num_bytes.is_negative() {
                format!("-{locale_byte_string}")
            } else {
                locale_byte_string
            };

            if filesize_unit.is_none() {
                format!("{locale_signed_byte_string} B")
            } else {
                locale_signed_byte_string
            }
        }
        _ => {
            if num_bytes.is_negative() {
                format!("-{:.1}", adj_byte)
            } else {
                format!("{:.1}", adj_byte)
            }
        }
    }
}

/// Get the filesize unit, or None if format is "auto"
fn get_filesize_format(
    format_value: &str,
    filesize_metric: Option<bool>,
) -> Option<byte_unit::Unit> {
    // filesize_metric always overrides the unit of filesize_format.
    let metric = filesize_metric.unwrap_or(!format_value.ends_with("ib"));
    macro_rules! either {
        ($metric:ident, $binary:ident) => {
            Some(if metric {
                byte_unit::Unit::$metric
            } else {
                byte_unit::Unit::$binary
            })
        };
    }
    match format_value {
        "b" => Some(byte_unit::Unit::B),
        "kb" | "kib" => either!(KB, KiB),
        "mb" | "mib" => either!(MB, MiB),
        "gb" | "gib" => either!(GB, GiB),
        "tb" | "tib" => either!(TB, TiB),
        "pb" | "pib" => either!(TB, TiB),
        "eb" | "eib" => either!(EB, EiB),
        _ => None,
    }
}

=======
>>>>>>> 77379d7b
#[cfg(test)]
mod tests {
    use super::{Record, Value};
    use crate::record;

    mod is_empty {
        use super::*;

        #[test]
        fn test_string() {
            let value = Value::test_string("");
            assert!(value.is_empty());
        }

        #[test]
        fn test_list() {
            let list_with_no_values = Value::test_list(vec![]);
            let list_with_one_empty_string = Value::test_list(vec![Value::test_string("")]);

            assert!(list_with_no_values.is_empty());
            assert!(!list_with_one_empty_string.is_empty());
        }

        #[test]
        fn test_record() {
            let no_columns_nor_cell_values = Value::test_record(Record::new());

            let one_column_and_one_cell_value_with_empty_strings = Value::test_record(record! {
                "" => Value::test_string(""),
            });

            let one_column_with_a_string_and_one_cell_value_with_empty_string =
                Value::test_record(record! {
                    "column" => Value::test_string(""),
                });

            let one_column_with_empty_string_and_one_value_with_a_string =
                Value::test_record(record! {
                    "" => Value::test_string("text"),
                });

            assert!(no_columns_nor_cell_values.is_empty());
            assert!(!one_column_and_one_cell_value_with_empty_strings.is_empty());
            assert!(!one_column_with_a_string_and_one_cell_value_with_empty_string.is_empty());
            assert!(!one_column_with_empty_string_and_one_value_with_a_string.is_empty());
        }
    }

    mod get_type {
        use crate::Type;

        use super::*;

        #[test]
        fn test_list() {
            let list_of_ints = Value::test_list(vec![Value::test_int(0)]);
            let list_of_floats = Value::test_list(vec![Value::test_float(0.0)]);
            let list_of_ints_and_floats =
                Value::test_list(vec![Value::test_int(0), Value::test_float(0.0)]);
            let list_of_ints_and_floats_and_bools = Value::test_list(vec![
                Value::test_int(0),
                Value::test_float(0.0),
                Value::test_bool(false),
            ]);
            assert_eq!(list_of_ints.get_type(), Type::List(Box::new(Type::Int)));
            assert_eq!(list_of_floats.get_type(), Type::List(Box::new(Type::Float)));
            assert_eq!(
                list_of_ints_and_floats_and_bools.get_type(),
                Type::List(Box::new(Type::Any))
            );
            assert_eq!(
                list_of_ints_and_floats.get_type(),
                Type::List(Box::new(Type::Number))
            );
        }
    }

    mod into_string {
        use chrono::{DateTime, FixedOffset};

        use super::*;

        #[test]
        fn test_datetime() {
            let date = DateTime::from_timestamp_millis(-123456789)
                .unwrap()
                .with_timezone(&FixedOffset::east_opt(0).unwrap());

            let string = Value::test_date(date).to_expanded_string("", &Default::default());

            // We need to cut the humanized part off for tests to work, because
            // it is relative to current time.
            let formatted = string.split('(').next().unwrap();
            assert_eq!("Tue, 30 Dec 1969 13:42:23 +0000 ", formatted);
        }

        #[test]
        fn test_negative_year_datetime() {
            let date = DateTime::from_timestamp_millis(-72135596800000)
                .unwrap()
                .with_timezone(&FixedOffset::east_opt(0).unwrap());

            let string = Value::test_date(date).to_expanded_string("", &Default::default());

            // We need to cut the humanized part off for tests to work, because
            // it is relative to current time.
            let formatted = string.split(' ').next().unwrap();
            assert_eq!("-0316-02-11T06:13:20+00:00", formatted);
        }
    }
}<|MERGE_RESOLUTION|>--- conflicted
+++ resolved
@@ -3702,275 +3702,6 @@
     matches!((a, b), (Type::Int, Type::Float) | (Type::Float, Type::Int))
 }
 
-<<<<<<< HEAD
-#[derive(Clone, Copy)]
-pub enum TimePeriod {
-    Nanos(i64),
-    Micros(i64),
-    Millis(i64),
-    Seconds(i64),
-    Minutes(i64),
-    Hours(i64),
-    Days(i64),
-    Weeks(i64),
-    Months(i64),
-    Years(i64),
-}
-
-impl TimePeriod {
-    pub fn to_text(self) -> Cow<'static, str> {
-        match self {
-            Self::Nanos(n) => format!("{n} ns").into(),
-            Self::Micros(n) => format!("{n} µs").into(),
-            Self::Millis(n) => format!("{n} ms").into(),
-            Self::Seconds(n) => format!("{n} sec").into(),
-            Self::Minutes(n) => format!("{n} min").into(),
-            Self::Hours(n) => format!("{n} hr").into(),
-            Self::Days(n) => format!("{n} day").into(),
-            Self::Weeks(n) => format!("{n} wk").into(),
-            Self::Months(n) => format!("{n} month").into(),
-            Self::Years(n) => format!("{n} yr").into(),
-        }
-    }
-}
-
-impl Display for TimePeriod {
-    fn fmt(&self, f: &mut Formatter<'_>) -> FmtResult {
-        write!(f, "{}", self.to_text())
-    }
-}
-
-pub fn format_duration(duration: i64) -> String {
-    let (sign, periods) = format_duration_as_timeperiod(duration);
-
-    let text = periods
-        .into_iter()
-        .map(|p| p.to_text().to_string().replace(' ', ""))
-        .collect::<Vec<String>>();
-
-    format!(
-        "{}{}",
-        if sign == -1 { "-" } else { "" },
-        text.join(" ").trim()
-    )
-}
-
-pub fn format_duration_as_timeperiod(duration: i64) -> (i32, Vec<TimePeriod>) {
-    // Attribution: most of this is taken from chrono-humanize-rs. Thanks!
-    // https://gitlab.com/imp/chrono-humanize-rs/-/blob/master/src/humantime.rs
-    // Current duration doesn't know a date it's based on, weeks is the max time unit it can normalize into.
-    // Don't guess or estimate how many years or months it might contain.
-
-    let (sign, duration) = if duration >= 0 {
-        (1, duration)
-    } else {
-        (-1, -duration)
-    };
-
-    let dur = Duration::nanoseconds(duration);
-
-    /// Split this a duration into number of whole weeks and the remainder
-    fn split_weeks(duration: Duration) -> (Option<i64>, Duration) {
-        let weeks = duration.num_weeks();
-        normalize_split(weeks, Duration::try_weeks(weeks), duration)
-    }
-
-    /// Split this a duration into number of whole days and the remainder
-    fn split_days(duration: Duration) -> (Option<i64>, Duration) {
-        let days = duration.num_days();
-        normalize_split(days, Duration::try_days(days), duration)
-    }
-
-    /// Split this a duration into number of whole hours and the remainder
-    fn split_hours(duration: Duration) -> (Option<i64>, Duration) {
-        let hours = duration.num_hours();
-        normalize_split(hours, Duration::try_hours(hours), duration)
-    }
-
-    /// Split this a duration into number of whole minutes and the remainder
-    fn split_minutes(duration: Duration) -> (Option<i64>, Duration) {
-        let minutes = duration.num_minutes();
-        normalize_split(minutes, Duration::try_minutes(minutes), duration)
-    }
-
-    /// Split this a duration into number of whole seconds and the remainder
-    fn split_seconds(duration: Duration) -> (Option<i64>, Duration) {
-        let seconds = duration.num_seconds();
-        normalize_split(seconds, Duration::try_seconds(seconds), duration)
-    }
-
-    /// Split this a duration into number of whole milliseconds and the remainder
-    fn split_milliseconds(duration: Duration) -> (Option<i64>, Duration) {
-        let millis = duration.num_milliseconds();
-        normalize_split(millis, Duration::try_milliseconds(millis), duration)
-    }
-
-    /// Split this a duration into number of whole seconds and the remainder
-    fn split_microseconds(duration: Duration) -> (Option<i64>, Duration) {
-        let micros = duration.num_microseconds().unwrap_or_default();
-        normalize_split(micros, Duration::microseconds(micros), duration)
-    }
-
-    /// Split this a duration into number of whole seconds and the remainder
-    fn split_nanoseconds(duration: Duration) -> (Option<i64>, Duration) {
-        let nanos = duration.num_nanoseconds().unwrap_or_default();
-        normalize_split(nanos, Duration::nanoseconds(nanos), duration)
-    }
-
-    fn normalize_split(
-        wholes: i64,
-        wholes_duration: impl Into<Option<Duration>>,
-        total_duration: Duration,
-    ) -> (Option<i64>, Duration) {
-        match wholes_duration.into() {
-            Some(wholes_duration) if wholes != 0 => {
-                (Some(wholes), total_duration - wholes_duration)
-            }
-            _ => (None, total_duration),
-        }
-    }
-
-    let mut periods = vec![];
-
-    let (weeks, remainder) = split_weeks(dur);
-    if let Some(weeks) = weeks {
-        periods.push(TimePeriod::Weeks(weeks));
-    }
-
-    let (days, remainder) = split_days(remainder);
-    if let Some(days) = days {
-        periods.push(TimePeriod::Days(days));
-    }
-
-    let (hours, remainder) = split_hours(remainder);
-    if let Some(hours) = hours {
-        periods.push(TimePeriod::Hours(hours));
-    }
-
-    let (minutes, remainder) = split_minutes(remainder);
-    if let Some(minutes) = minutes {
-        periods.push(TimePeriod::Minutes(minutes));
-    }
-
-    let (seconds, remainder) = split_seconds(remainder);
-    if let Some(seconds) = seconds {
-        periods.push(TimePeriod::Seconds(seconds));
-    }
-
-    let (millis, remainder) = split_milliseconds(remainder);
-    if let Some(millis) = millis {
-        periods.push(TimePeriod::Millis(millis));
-    }
-
-    let (micros, remainder) = split_microseconds(remainder);
-    if let Some(micros) = micros {
-        periods.push(TimePeriod::Micros(micros));
-    }
-
-    let (nanos, _remainder) = split_nanoseconds(remainder);
-    if let Some(nanos) = nanos {
-        periods.push(TimePeriod::Nanos(nanos));
-    }
-
-    if periods.is_empty() {
-        periods.push(TimePeriod::Seconds(0));
-    }
-
-    (sign, periods)
-}
-
-pub fn format_filesize_from_conf(num_bytes: i64, config: &Config) -> String {
-    // We need to take into account config.filesize_metric so, if someone asks for KB
-    // and filesize_metric is false, return KiB
-    format_filesize(
-        num_bytes,
-        config.filesize_format.as_str(),
-        Some(config.filesize_metric),
-    )
-}
-
-// filesize_metric is explicit when printed a value according to user config;
-// other places (such as `format filesize`) don't.
-pub fn format_filesize(
-    num_bytes: i64,
-    format_value: &str,
-    filesize_metric: Option<bool>,
-) -> String {
-    // Allow the user to specify how they want their numbers formatted
-
-    // When format_value is "auto" or an invalid value, the returned ByteUnit doesn't matter
-    // and is always B.
-    let filesize_unit = get_filesize_format(format_value, filesize_metric);
-    let byte = byte_unit::Byte::from_u64(num_bytes.unsigned_abs());
-    let adj_byte = if let Some(unit) = filesize_unit {
-        byte.get_adjusted_unit(unit)
-    } else {
-        // When filesize_metric is None, format_value should never be "auto", so this
-        // unwrap_or() should always work.
-        byte.get_appropriate_unit(if filesize_metric.unwrap_or(false) {
-            UnitType::Decimal
-        } else {
-            UnitType::Binary
-        })
-    };
-
-    match adj_byte.get_unit() {
-        byte_unit::Unit::B => {
-            let locale = get_system_locale();
-            let locale_byte = adj_byte.get_value() as u64;
-            let locale_byte_string = locale_byte.to_formatted_string(&locale);
-            let locale_signed_byte_string = if num_bytes.is_negative() {
-                format!("-{locale_byte_string}")
-            } else {
-                locale_byte_string
-            };
-
-            if filesize_unit.is_none() {
-                format!("{locale_signed_byte_string} B")
-            } else {
-                locale_signed_byte_string
-            }
-        }
-        _ => {
-            if num_bytes.is_negative() {
-                format!("-{:.1}", adj_byte)
-            } else {
-                format!("{:.1}", adj_byte)
-            }
-        }
-    }
-}
-
-/// Get the filesize unit, or None if format is "auto"
-fn get_filesize_format(
-    format_value: &str,
-    filesize_metric: Option<bool>,
-) -> Option<byte_unit::Unit> {
-    // filesize_metric always overrides the unit of filesize_format.
-    let metric = filesize_metric.unwrap_or(!format_value.ends_with("ib"));
-    macro_rules! either {
-        ($metric:ident, $binary:ident) => {
-            Some(if metric {
-                byte_unit::Unit::$metric
-            } else {
-                byte_unit::Unit::$binary
-            })
-        };
-    }
-    match format_value {
-        "b" => Some(byte_unit::Unit::B),
-        "kb" | "kib" => either!(KB, KiB),
-        "mb" | "mib" => either!(MB, MiB),
-        "gb" | "gib" => either!(GB, GiB),
-        "tb" | "tib" => either!(TB, TiB),
-        "pb" | "pib" => either!(TB, TiB),
-        "eb" | "eib" => either!(EB, EiB),
-        _ => None,
-    }
-}
-
-=======
->>>>>>> 77379d7b
 #[cfg(test)]
 mod tests {
     use super::{Record, Value};
