use std::{cmp::Ordering, fmt, path::Path};

<<<<<<< HEAD
use crate::{ShellError, Span, Spanned, Type, Value, ast::Operator};
=======
use crate::{ShellError, Span, Type, Value, ast::Operator, casing::Casing};
>>>>>>> 2c8bcc8b

/// Trait definition for a custom [`Value`](crate::Value) type
#[typetag::serde(tag = "type")]
pub trait CustomValue: fmt::Debug + Send + Sync {
    /// Custom `Clone` implementation
    ///
    /// This can reemit a `Value::Custom(Self, span)` or materialize another representation
    /// if necessary.
    fn clone_value(&self, span: Span) -> Value;

    //fn category(&self) -> Category;

    /// The friendly type name to show for the custom value, e.g. in `describe` and in error
    /// messages. This does not have to be the same as the name of the struct or enum, but
    /// conventionally often is.
    fn type_name(&self) -> String;

    /// Converts the custom value to a base nushell value.
    ///
    /// This imposes the requirement that you can represent the custom value in some form using the
    /// Value representations that already exist in nushell
    fn to_base_value(&self, span: Span) -> Result<Value, ShellError>;

    /// Any representation used to downcast object to its original type
    fn as_any(&self) -> &dyn std::any::Any;

    /// Any representation used to downcast object to its original type (mutable reference)
    fn as_mut_any(&mut self) -> &mut dyn std::any::Any;

    /// Follow cell path by numeric index (e.g. rows).
    ///
    /// Let `$val` be the custom value then these are the fields passed to this method:
    /// ```text
    ///      ╭── index [path_span]
    ///      ┴
    /// $val.0?
    /// ──┬─  ┬
    ///   │   ╰── optional, `true` if present
    ///   ╰── self [self_span]
    /// ```
    fn follow_path_int(
        &self,
        self_span: Span,
        index: usize,
        path_span: Span,
        optional: bool,
    ) -> Result<Value, ShellError> {
        let _ = (self_span, index, optional);
        Err(ShellError::IncompatiblePathAccess {
            type_name: self.type_name(),
            span: path_span,
        })
    }

    /// Follow cell path by string key (e.g. columns).
    ///
    /// Let `$val` be the custom value then these are the fields passed to this method:
    /// ```text
    ///         ╭── column_name [path_span]
    ///         │   ╭── casing, `Casing::Insensitive` if present
    ///      ───┴── ┴
    /// $val.column?!
    /// ──┬─       ┬
    ///   │        ╰── optional, `true` if present
    ///   ╰── self [self_span]
    /// ```
    fn follow_path_string(
        &self,
        self_span: Span,
        column_name: String,
        path_span: Span,
        optional: bool,
        casing: Casing,
    ) -> Result<Value, ShellError> {
        let _ = (self_span, column_name, optional, casing);
        Err(ShellError::IncompatiblePathAccess {
            type_name: self.type_name(),
            span: path_span,
        })
    }

    /// ordering with other value (see [`std::cmp::PartialOrd`])
    fn partial_cmp(&self, _other: &Value) -> Option<Ordering> {
        None
    }

    /// Definition of an operation between the object that implements the trait
    /// and another Value.
    ///
    /// The Operator enum is used to indicate the expected operation.
    ///
    /// Default impl raises [`ShellError::OperatorUnsupportedType`].
    fn operation(
        &self,
        lhs_span: Span,
        operator: Operator,
        op: Span,
        right: &Value,
    ) -> Result<Value, ShellError> {
        let _ = (lhs_span, right);
        Err(ShellError::OperatorUnsupportedType {
            op: operator,
            unsupported: Type::Custom(self.type_name().into()),
            op_span: op,
            unsupported_span: lhs_span,
            help: None,
        })
    }

    /// Save custom value to disk.
    ///
    /// This method is used in `save` to save a custom value to disk.
    /// This is done before opening any file, so saving can be handled differently.
    ///
    /// The default impl just returns an error.
    fn save(
        &self,
        path: Spanned<&Path>,
        value_span: Span,
        save_span: Span,
    ) -> Result<(), ShellError> {
        let _ = path;
        Err(ShellError::GenericError {
            error: "Cannot save custom value".into(),
            msg: format!("Saving custom value {} failed", self.type_name()),
            span: Some(save_span),
            help: None,
            inner: vec![
                ShellError::GenericError {
                error: "Custom value does not implement `save`".into(),
                msg: format!("{} doesn't implement saving to disk", self.type_name()),
                span: Some(value_span),
                help: Some("Check the plugin's documentation for this value type. It might use a different way to save.".into()),
                inner: vec![],
            }],
        })
    }

    /// For custom values in plugins: return `true` here if you would like to be notified when all
    /// copies of this custom value are dropped in the engine.
    ///
    /// The notification will take place via `custom_value_dropped()` on the plugin type.
    ///
    /// The default is `false`.
    fn notify_plugin_on_drop(&self) -> bool {
        false
    }
}<|MERGE_RESOLUTION|>--- conflicted
+++ resolved
@@ -1,10 +1,6 @@
 use std::{cmp::Ordering, fmt, path::Path};
 
-<<<<<<< HEAD
-use crate::{ShellError, Span, Spanned, Type, Value, ast::Operator};
-=======
-use crate::{ShellError, Span, Type, Value, ast::Operator, casing::Casing};
->>>>>>> 2c8bcc8b
+use crate::{ShellError, Span, Spanned, Type, Value, ast::Operator, casing::Casing};
 
 /// Trait definition for a custom [`Value`](crate::Value) type
 #[typetag::serde(tag = "type")]
