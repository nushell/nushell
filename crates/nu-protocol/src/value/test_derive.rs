--- conflicted
+++ resolved
@@ -442,27 +442,6 @@
     UpperFlat: "UPPERFLATCASE" => ["ALPHAONE", "BETATWO", "CHARLIETHREE"]
 }
 
-<<<<<<< HEAD
-#[test]
-fn struct_type_name_attr() {
-    #[derive(FromValue, Debug)]
-    #[nu_value(type_name = "struct")]
-    struct TypeNameStruct;
-
-    assert_eq!(
-        TypeNameStruct::expected_type().to_string().as_str(),
-        "struct"
-    );
-}
-
-#[test]
-fn enum_type_name_attr() {
-    #[derive(FromValue, Debug)]
-    #[nu_value(type_name = "enum")]
-    struct TypeNameEnum;
-
-    assert_eq!(TypeNameEnum::expected_type().to_string().as_str(), "enum");
-=======
 #[derive(IntoValue, FromValue, Debug, PartialEq)]
 struct ByteContainer {
     vec: Vec<u8>,
@@ -514,5 +493,25 @@
         .unwrap()
         .into_test_value();
     assert_eq!(expected, actual);
->>>>>>> 712fec16
+}
+
+#[test]
+fn struct_type_name_attr() {
+    #[derive(FromValue, Debug)]
+    #[nu_value(type_name = "struct")]
+    struct TypeNameStruct;
+
+    assert_eq!(
+        TypeNameStruct::expected_type().to_string().as_str(),
+        "struct"
+    );
+}
+
+#[test]
+fn enum_type_name_attr() {
+    #[derive(FromValue, Debug)]
+    #[nu_value(type_name = "enum")]
+    struct TypeNameEnum;
+
+    assert_eq!(TypeNameEnum::expected_type().to_string().as_str(), "enum");
 }