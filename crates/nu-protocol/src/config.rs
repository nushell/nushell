--- conflicted
+++ resolved
@@ -47,11 +47,8 @@
     pub menus: Vec<ParsedMenu>,
     pub rm_always_trash: bool,
     pub shell_integration: bool,
-<<<<<<< HEAD
     pub buffer_editor: String,
-=======
     pub disable_table_indexes: bool,
->>>>>>> 5999506f
 }
 
 impl Default for Config {
@@ -78,11 +75,8 @@
             menus: Vec::new(),
             rm_always_trash: false,
             shell_integration: false,
-<<<<<<< HEAD
             buffer_editor: String::new(),
-=======
             disable_table_indexes: false,
->>>>>>> 5999506f
         }
     }
 }
@@ -264,7 +258,6 @@
                             eprintln!("$config.shell_integration is not a bool")
                         }
                     }
-<<<<<<< HEAD
                     "buffer_editor" => {
                         if let Ok(v) = value.as_string() {
                             config.buffer_editor = v.to_lowercase();
@@ -273,7 +266,6 @@
                         }
                     }
 
-=======
                     "disable_table_indexes" => {
                         if let Ok(b) = value.as_bool() {
                             config.disable_table_indexes = b;
@@ -281,7 +273,6 @@
                             eprintln!("$config.disable_table_indexes is not a bool")
                         }
                     }
->>>>>>> 5999506f
                     x => {
                         eprintln!("$config.{} is an unknown config setting", x)
                     }
