use crate::{record, Record, ShellError, Span, Value};
use serde::{Deserialize, Serialize};
use std::collections::HashMap;

const TRIM_STRATEGY_DEFAULT: TrimStrategy = TrimStrategy::Wrap {
    try_to_keep_words: true,
};

/// Definition of a parsed keybinding from the config object
#[derive(Serialize, Deserialize, Clone, Debug)]
pub struct ParsedKeybinding {
    pub modifier: Value,
    pub keycode: Value,
    pub event: Value,
    pub mode: Value,
}

/// Definition of a parsed menu from the config object
#[derive(Serialize, Deserialize, Clone, Debug)]
pub struct ParsedMenu {
    pub name: Value,
    pub marker: Value,
    pub only_buffer_difference: Value,
    pub style: Value,
    pub menu_type: Value,
    pub source: Value,
}

/// Definition of a parsed hook from the config object
#[derive(Serialize, Deserialize, Clone, Debug)]
pub struct Hooks {
    pub pre_prompt: Option<Value>,
    pub pre_execution: Option<Value>,
    pub env_change: Option<Value>,
    pub display_output: Option<Value>,
    pub command_not_found: Option<Value>,
}

impl Hooks {
    pub fn new() -> Self {
        Self {
            pre_prompt: None,
            pre_execution: None,
            env_change: None,
            display_output: Some(Value::string(
                "if (term size).columns >= 100 { table -e } else { table }",
                Span::unknown(),
            )),
            command_not_found: None,
        }
    }
}

impl Default for Hooks {
    fn default() -> Self {
        Self::new()
    }
}

/// Definition of a Nushell CursorShape (to be mapped to crossterm::cursor::CursorShape)
#[derive(Serialize, Deserialize, Clone, Debug, Copy)]
pub enum NuCursorShape {
    UnderScore,
    Line,
    Block,
    BlinkUnderScore,
    BlinkLine,
    BlinkBlock,
}

#[derive(Serialize, Deserialize, Clone, Debug)]
pub struct Config {
    pub external_completer: Option<usize>,
    pub filesize_metric: bool,
    pub table_mode: String,
    pub table_move_header: bool,
    pub table_show_empty: bool,
    pub table_indent: TableIndent,
    pub use_ls_colors: bool,
    pub color_config: HashMap<String, Value>,
    pub use_grid_icons: bool,
    pub footer_mode: FooterMode,
    pub float_precision: i64,
    pub max_external_completion_results: i64,
    pub filesize_format: String,
    pub use_ansi_coloring: bool,
    pub quick_completions: bool,
    pub partial_completions: bool,
    pub completion_algorithm: String,
    pub edit_mode: String,
    pub max_history_size: i64,
    pub sync_history_on_enter: bool,
    pub history_file_format: HistoryFileFormat,
    pub history_isolation: bool,
    pub keybindings: Vec<ParsedKeybinding>,
    pub menus: Vec<ParsedMenu>,
    pub hooks: Hooks,
    pub rm_always_trash: bool,
    pub shell_integration: bool,
    pub buffer_editor: String,
    pub table_index_mode: TableIndexMode,
    pub cd_with_abbreviations: bool,
    pub case_sensitive_completions: bool,
    pub enable_external_completion: bool,
    pub trim_strategy: TrimStrategy,
    pub show_banner: bool,
    pub bracketed_paste: bool,
    pub show_clickable_links_in_ls: bool,
    pub render_right_prompt_on_last_line: bool,
    pub explore: HashMap<String, Value>,
<<<<<<< HEAD
    pub cursor_shape_vi_insert: NuCursorShape,
    pub cursor_shape_vi_normal: NuCursorShape,
    pub cursor_shape_emacs: NuCursorShape,
    pub datetime_normal_format: Option<String>,
    pub datetime_table_format: Option<String>,
=======
    pub cursor_shape_vi_insert: Option<NuCursorShape>,
    pub cursor_shape_vi_normal: Option<NuCursorShape>,
    pub cursor_shape_emacs: Option<NuCursorShape>,
    pub datetime_normal_format: Option<String>,
    pub datetime_table_format: Option<String>,
    pub error_style: String,
>>>>>>> a9a82de5
}

impl Default for Config {
    fn default() -> Config {
        Config {
            show_banner: true,

            use_ls_colors: true,
            show_clickable_links_in_ls: true,

            rm_always_trash: false,

            cd_with_abbreviations: false,

            table_mode: "rounded".into(),
            table_index_mode: TableIndexMode::Always,
            table_show_empty: true,
            trim_strategy: TRIM_STRATEGY_DEFAULT,
            table_move_header: false,
            table_indent: TableIndent { left: 1, right: 1 },

            datetime_normal_format: None,
            datetime_table_format: None,

            explore: HashMap::new(),

            max_history_size: 100_000,
            sync_history_on_enter: true,
            history_file_format: HistoryFileFormat::PlainText,
            history_isolation: false,

            case_sensitive_completions: false,
            quick_completions: true,
            partial_completions: true,
            completion_algorithm: "prefix".into(),
            enable_external_completion: true,
            max_external_completion_results: 100,
            external_completer: None,

            filesize_metric: false,
            filesize_format: "auto".into(),

<<<<<<< HEAD
            cursor_shape_emacs: NuCursorShape::Line,
            cursor_shape_vi_insert: NuCursorShape::Block,
            cursor_shape_vi_normal: NuCursorShape::UnderScore,
=======
            cursor_shape_emacs: None,
            cursor_shape_vi_insert: None,
            cursor_shape_vi_normal: None,
>>>>>>> a9a82de5

            color_config: HashMap::new(),
            use_grid_icons: true,
            footer_mode: FooterMode::RowCount(25),
            float_precision: 2,
            buffer_editor: String::new(),
            use_ansi_coloring: true,
            bracketed_paste: true,
            edit_mode: "emacs".into(),
            shell_integration: false,
            render_right_prompt_on_last_line: false,

            hooks: Hooks::new(),

            menus: Vec::new(),

            keybindings: Vec::new(),
<<<<<<< HEAD
=======

            error_style: "fancy".into(),
>>>>>>> a9a82de5
        }
    }
}

#[derive(Serialize, Deserialize, Clone, Debug)]
pub enum FooterMode {
    /// Never show the footer
    Never,
    /// Always show the footer
    Always,
    /// Only show the footer if there are more than RowCount rows
    RowCount(u64),
    /// Calculate the screen height, calculate row count, if display will be bigger than screen, add the footer
    Auto,
}

#[derive(Serialize, Deserialize, Clone, Debug, Copy)]
pub enum HistoryFileFormat {
    /// Store history as an SQLite database with additional context
    Sqlite,
    /// store history as a plain text file where every line is one command (without any context such as timestamps)
    PlainText,
}

#[derive(Serialize, Deserialize, Clone, Debug)]
pub enum TableIndexMode {
    /// Always show indexes
    Always,
    /// Never show indexes
    Never,
    /// Show indexes when a table has "index" column
    Auto,
}

/// A Table view configuration, for a situation where
/// we need to limit cell width in order to adjust for a terminal size.
#[derive(Serialize, Deserialize, Clone, Debug)]
pub enum TrimStrategy {
    /// Wrapping strategy.
    ///
    /// It it's similar to original nu_table, strategy.
    Wrap {
        /// A flag which indicates whether is it necessary to try
        /// to keep word boundaries.
        try_to_keep_words: bool,
    },
    /// Truncating strategy, where we just cut the string.
    /// And append the suffix if applicable.
    Truncate {
        /// Suffix which can be appended to a truncated string after being cut.
        ///
        /// It will be applied only when there's enough room for it.
        /// For example in case where a cell width must be 12 chars, but
        /// the suffix takes 13 chars it won't be used.
        suffix: Option<String>,
    },
}

impl TrimStrategy {
    pub fn wrap(dont_split_words: bool) -> Self {
        Self::Wrap {
            try_to_keep_words: dont_split_words,
        }
    }

    pub fn truncate(suffix: Option<String>) -> Self {
        Self::Truncate { suffix }
    }
}

#[derive(Serialize, Deserialize, Clone, Debug)]
pub struct TableIndent {
    pub left: usize,
    pub right: usize,
}

impl Value {
    pub fn into_config(&mut self, config: &Config) -> (Config, Option<ShellError>) {
        // Clone the passed-in config rather than mutating it.
        let mut config = config.clone();

        // Vec for storing errors.
        // Current Nushell behaviour (Dec 2022) is that having some typo like "always_trash": tru in your config.nu's
        // set-env config record shouldn't abort all config parsing there and then.
        // Thus, errors are simply collected one-by-one and wrapped in a GenericError at the end.
        let mut errors = vec![];

        // When an unsupported config value is found, ignore it.
        macro_rules! invalid {
            ($span:expr, $msg:literal) => {
                errors.push(ShellError::GenericError(
                    "Error while applying config changes".into(),
                    format!($msg),
                    $span,
                    Some("This value will be ignored.".into()),
                    vec![],
                ));
            };
        }
        // Some extra helpers
        macro_rules! try_bool {
            ($cols:ident, $vals:ident, $index:ident, $span:expr, $setting:ident) => {
                if let Ok(b) = &$vals[$index].as_bool() {
                    config.$setting = *b;
                } else {
                    invalid!(Some($span), "should be a bool");
                    // Reconstruct
                    $vals[$index] = Value::bool(config.$setting, $span);
                }
            };
        }
        macro_rules! try_int {
            ($cols:ident, $vals:ident, $index:ident, $span:expr, $setting:ident) => {
                if let Ok(b) = &$vals[$index].as_int() {
                    config.$setting = *b;
                } else {
                    invalid!(Some($span), "should be an int");
                    // Reconstruct
                    $vals[$index] = Value::int(config.$setting, $span);
                }
            };
        }
        // When an unsupported config value is found, remove it from this record.
        macro_rules! invalid_key {
            // Because Value::Record discards all of the spans of its
            // column names (by storing them as Strings), the key name cannot be provided
            // as a value, even in key errors.
            ($cols:ident, $vals:ident, $index:ident, $span:expr, $msg:literal) => {
                errors.push(ShellError::GenericError(
                    "Error while applying config changes".into(),
                    format!($msg),
                    $span,
                    Some("This value will not appear in your $env.config record.".into()),
                    vec![],
                ));
                $cols.remove($index);
                $vals.remove($index);
            };
        }

        // Config record (self) mutation rules:
        // * When parsing a config Record, if a config key error occurs, remove the key.
        // * When parsing a config Record, if a config value error occurs, replace the value
        // with a reconstructed Nu value for the current (unaltered) configuration for that setting.
        // For instance:
        // $env.config.ls.use_ls_colors = 2 results in an error, so
        // the current use_ls_colors config setting is converted to a Value::Boolean and inserted in the
        // record in place of the 2.
<<<<<<< HEAD
        if let Value::Record { cols, vals, span } = self {
            let span = *span;
=======

        if let Value::Record { val, .. } = self {
            let Record { cols, vals } = val;
>>>>>>> a9a82de5
            // Because this whole algorithm removes while iterating, this must iterate in reverse.
            for index in (0..cols.len()).rev() {
                let value = &vals[index];
                let key = cols[index].as_str();
                let span = vals[index].span();
                match key {
                    // Grouped options
                    "ls" => {
<<<<<<< HEAD
                        if let Value::Record { cols, vals, span } = &mut vals[index] {
                            let span = *span;
=======
                        if let Value::Record { val, .. } = &mut vals[index] {
                            let Record { cols, vals } = val;
>>>>>>> a9a82de5
                            for index in (0..cols.len()).rev() {
                                let value = &vals[index];
                                let key2 = cols[index].as_str();
                                match key2 {
                                    "use_ls_colors" => {
                                        try_bool!(cols, vals, index, span, use_ls_colors)
                                    }
                                    "clickable_links" => try_bool!(
                                        cols,
                                        vals,
                                        index,
                                        span,
                                        show_clickable_links_in_ls
                                    ),
                                    x => {
                                        invalid_key!(
                                            cols,
                                            vals,
                                            index,
                                            Some(value.span()),
                                            "$env.config.{key}.{x} is an unknown config setting"
                                        );
                                    }
                                }
                            }
                        } else {
                            invalid!(Some(vals[index].span()), "should be a record");
                            // Reconstruct
                            vals[index] = Value::record(
<<<<<<< HEAD
                                vec!["use_ls_colors".into(), "clickable_links".into()],
                                vec![
                                    Value::bool(config.use_ls_colors, span),
                                    Value::bool(config.show_clickable_links_in_ls, span),
                                ],
=======
                                record! {
                                    "use_ls_colors" => Value::bool(config.use_ls_colors, span),
                                    "clickable_links" => Value::bool(config.show_clickable_links_in_ls, span),
                                },
>>>>>>> a9a82de5
                                span,
                            );
                        }
                    }
                    "cd" => {
                        if let Value::Record { val, .. } = &mut vals[index] {
                            let Record { cols, vals } = val;
                            for index in (0..cols.len()).rev() {
                                let value = &vals[index];
                                let key2 = cols[index].as_str();
                                match key2 {
                                    "abbreviations" => {
                                        try_bool!(cols, vals, index, *span, cd_with_abbreviations)
                                    }
                                    x => {
                                        invalid_key!(
                                            cols,
                                            vals,
                                            index,
                                            Some(value.span()),
                                            "$env.config.{key}.{x} is an unknown config setting"
                                        );
                                    }
                                }
                            }
                        } else {
                            invalid!(Some(vals[index].span()), "should be a record");
                            // Reconstruct
                            vals[index] = Value::record(
<<<<<<< HEAD
                                vec!["use_ls_colors".into(), "clickable_links".into()],
                                vec![
                                    Value::bool(config.use_ls_colors, span),
                                    Value::bool(config.show_clickable_links_in_ls, span),
                                ],
=======
                                record! {
                                    "use_ls_colors" => Value::bool(config.use_ls_colors, span),
                                    "clickable_links" => Value::bool(config.show_clickable_links_in_ls, span),
                                },
>>>>>>> a9a82de5
                                span,
                            );
                        }
                    }
                    "rm" => {
                        if let Value::Record { val, .. } = &mut vals[index] {
                            let Record { cols, vals } = val;
                            for index in (0..cols.len()).rev() {
                                let value = &vals[index];
                                let key2 = cols[index].as_str();
                                match key2 {
                                    "always_trash" => {
                                        try_bool!(cols, vals, index, *span, rm_always_trash)
                                    }
                                    x => {
                                        invalid_key!(
                                            cols,
                                            vals,
                                            index,
                                            Some(value.span()),
                                            "$env.config.{key}.{x} is an unknown config setting"
                                        );
                                    }
                                }
                            }
                        } else {
                            invalid!(Some(vals[index].span()), "should be a record");
                            // Reconstruct
                            vals[index] = Value::record(
<<<<<<< HEAD
                                vec!["always_trash".into()],
                                vec![Value::bool(config.rm_always_trash, span)],
=======
                                record! {
                                    "always_trash" => Value::bool(config.rm_always_trash, span),
                                },
>>>>>>> a9a82de5
                                span,
                            );
                        }
                    }
                    "history" => {
                        macro_rules! reconstruct_history_file_format {
                            ($span:expr) => {
                                Value::string(
                                    match config.history_file_format {
                                        HistoryFileFormat::Sqlite => "sqlite",
                                        HistoryFileFormat::PlainText => "plaintext",
                                    },
                                    $span,
                                )
                            };
                        }
<<<<<<< HEAD
                        if let Value::Record { cols, vals, span } = &mut vals[index] {
                            let span = *span;
=======
                        if let Value::Record { val, .. } = &mut vals[index] {
                            let Record { cols, vals } = val;
>>>>>>> a9a82de5
                            for index in (0..cols.len()).rev() {
                                let value = &vals[index];
                                let key2 = cols[index].as_str();
                                match key2 {
                                    "isolation" => {
                                        try_bool!(cols, vals, index, span, history_isolation)
                                    }
                                    "sync_on_enter" => {
                                        try_bool!(cols, vals, index, span, sync_history_on_enter)
                                    }
                                    "max_size" => {
                                        try_int!(cols, vals, index, span, max_history_size)
                                    }
                                    "file_format" => {
                                        if let Ok(v) = value.as_string() {
                                            let val_str = v.to_lowercase();
                                            match val_str.as_ref() {
                                                "sqlite" => {
                                                    config.history_file_format =
                                                        HistoryFileFormat::Sqlite
                                                }
                                                "plaintext" => {
                                                    config.history_file_format =
                                                        HistoryFileFormat::PlainText
                                                }
                                                _ => {
                                                    invalid!(Some(span),
                                                        "unrecognized $env.config.{key}.{key2} '{val_str}'; expected either 'sqlite' or 'plaintext'"
                                                    );
                                                    // Reconstruct
                                                    vals[index] =
                                                        reconstruct_history_file_format!(span);
                                                }
                                            };
                                        } else {
                                            invalid!(Some(span), "should be a string");
                                            // Reconstruct
                                            vals[index] = reconstruct_history_file_format!(span);
                                        }
                                    }
                                    x => {
                                        invalid_key!(
                                            cols,
                                            vals,
                                            index,
                                            Some(value.span()),
                                            "$env.config.{key}.{x} is an unknown config setting"
                                        );
                                    }
                                }
                            }
                        } else {
                            invalid!(Some(vals[index].span()), "should be a record");
                            // Reconstruct
                            vals[index] = Value::record(
<<<<<<< HEAD
                                vec![
                                    "sync_on_enter".into(),
                                    "max_size".into(),
                                    "file_format".into(),
                                    "isolation".into(),
                                ],
                                vec![
                                    Value::bool(config.sync_history_on_enter, span),
                                    Value::int(config.max_history_size, span),
                                    reconstruct_history_file_format!(span),
                                    Value::bool(config.history_isolation, span),
                                ],
=======
                                record! {
                                    "sync_on_enter" => Value::bool(config.sync_history_on_enter, span),
                                    "max_size" => Value::int(config.max_history_size, span),
                                    "file_format" => reconstruct_history_file_format!(span),
                                    "isolation" => Value::bool(config.history_isolation, span),
                                },
>>>>>>> a9a82de5
                                span,
                            );
                        }
                    }
                    "completions" => {
                        macro_rules! reconstruct_external_completer {
                            ($span: expr) => {
                                if let Some(block) = config.external_completer {
<<<<<<< HEAD
                                    Value::Block {
                                        val: block,
                                        span: $span,
                                    }
                                } else {
                                    Value::Nothing { span: $span }
=======
                                    Value::block(block, $span)
                                } else {
                                    Value::nothing($span)
>>>>>>> a9a82de5
                                }
                            };
                        }
                        macro_rules! reconstruct_external {
                            ($span: expr) => {
                                Value::record(
<<<<<<< HEAD
                                    vec!["max_results".into(), "completer".into(), "enable".into()],
                                    vec![
                                        Value::int(config.max_external_completion_results, $span),
                                        reconstruct_external_completer!($span),
                                        Value::bool(config.enable_external_completion, $span),
                                    ],
=======
                                    record! {
                                        "max_results" => Value::int(config.max_external_completion_results, $span),
                                        "completer" => reconstruct_external_completer!($span),
                                        "enable" => Value::bool(config.enable_external_completion, $span),
                                    },
>>>>>>> a9a82de5
                                    $span,
                                )
                            };
                        }
<<<<<<< HEAD
                        if let Value::Record { cols, vals, span } = &mut vals[index] {
                            let span = *span;
=======
                        if let Value::Record { val, .. } = &mut vals[index] {
                            let Record { cols, vals } = val;
>>>>>>> a9a82de5
                            for index in (0..cols.len()).rev() {
                                let value = &vals[index];
                                let key2 = cols[index].as_str();
                                match key2 {
                                    "quick" => {
                                        try_bool!(cols, vals, index, span, quick_completions)
                                    }
                                    "partial" => {
                                        try_bool!(cols, vals, index, span, partial_completions)
                                    }
                                    "algorithm" => {
                                        if let Ok(v) = value.as_string() {
                                            let val_str = v.to_lowercase();
                                            match val_str.as_ref() {
                                                // This should match the MatchAlgorithm enum in completions::completion_options
                                                "prefix" | "fuzzy" => {
                                                    config.completion_algorithm = val_str
                                                }
                                                _ => {
                                                    invalid!( Some(span),
                                                        "unrecognized $env.config.{key}.{key2} '{val_str}'; expected either 'prefix' or 'fuzzy'"
                                                    );
                                                    // Reconstruct
                                                    vals[index] = Value::string(
                                                        config.completion_algorithm.clone(),
                                                        span,
                                                    );
                                                }
                                            };
                                        } else {
                                            invalid!(Some(span), "should be a string");
                                            // Reconstruct
                                            vals[index] = Value::string(
                                                config.completion_algorithm.clone(),
                                                span,
                                            );
                                        }
                                    }
                                    "case_sensitive" => {
                                        try_bool!(
                                            cols,
                                            vals,
                                            index,
                                            span,
                                            case_sensitive_completions
                                        )
                                    }
                                    "external" => {
<<<<<<< HEAD
                                        if let Value::Record { cols, vals, span } = &mut vals[index]
                                        {
                                            let span = *span;
=======
                                        if let Value::Record { val, .. } = &mut vals[index] {
                                            let Record { cols, vals } = val;
>>>>>>> a9a82de5
                                            for index in (0..cols.len()).rev() {
                                                let value = &vals[index];
                                                let key3 = cols[index].as_str();
                                                match key3 {
                                                    "max_results" => {
                                                        try_int!(
                                                            cols,
                                                            vals,
                                                            index,
                                                            span,
                                                            max_external_completion_results
                                                        )
                                                    }
                                                    "completer" => {
                                                        if let Ok(v) = value.as_block() {
                                                            config.external_completer = Some(v)
                                                        } else {
                                                            match value {
                                                                Value::Nothing { .. } => {}
                                                                _ => {
                                                                    invalid!(
                                                                        Some(span),
                                                                        "should be a block or null"
                                                                    );
                                                                    // Reconstruct
                                                                    vals[index] = reconstruct_external_completer!(
                                                                        span
                                                                    );
                                                                }
                                                            }
                                                        }
                                                    }
                                                    "enable" => {
                                                        try_bool!(
                                                            cols,
                                                            vals,
                                                            index,
                                                            span,
                                                            enable_external_completion
                                                        )
                                                    }
                                                    x => {
                                                        invalid_key!(
                                                            cols,
                                                            vals,
                                                            index,
                                                            Some(value.span()),
                                                            "$env.config.{key}.{key2}.{x} is an unknown config setting"
                                                    );
                                                    }
                                                }
                                            }
                                        } else {
                                            invalid!(Some(span), "should be a record");
                                            // Reconstruct
                                            vals[index] = reconstruct_external!(span);
                                        }
                                    }
                                    x => {
                                        invalid_key!(
                                            cols,
                                            vals,
                                            index,
                                            Some(value.span()),
                                            "$env.config.{key}.{x} is an unknown config setting"
                                        );
                                    }
                                }
                            }
                        } else {
                            invalid!(Some(vals[index].span()), "should be a record");
                            // Reconstruct record
                            vals[index] = Value::record(
<<<<<<< HEAD
                                vec![
                                    "quick".into(),
                                    "partial".into(),
                                    "algorithm".into(),
                                    "case_sensitive".into(),
                                    "external".into(),
                                ],
                                vec![
                                    Value::bool(config.quick_completions, span),
                                    Value::bool(config.partial_completions, span),
                                    Value::string(config.completion_algorithm.clone(), span),
                                    Value::bool(config.case_sensitive_completions, span),
                                    reconstruct_external!(span),
                                ],
=======
                                record! {
                                    "quick" => Value::bool(config.quick_completions, span),
                                    "partial" => Value::bool(config.partial_completions, span),
                                    "algorithm" => Value::string(config.completion_algorithm.clone(), span),
                                    "case_sensitive" => Value::bool(config.case_sensitive_completions, span),
                                    "external" => reconstruct_external!(span),
                                },
>>>>>>> a9a82de5
                                span,
                            );
                        }
                    }
                    "cursor_shape" => {
                        macro_rules! reconstruct_cursor_shape {
                            ($name:expr, $span:expr) => {
                                Value::string(
                                    match $name {
                                        Some(NuCursorShape::Line) => "line",
                                        Some(NuCursorShape::Block) => "block",
                                        Some(NuCursorShape::UnderScore) => "underscore",
                                        Some(NuCursorShape::BlinkLine) => "blink_line",
                                        Some(NuCursorShape::BlinkBlock) => "blink_block",
                                        Some(NuCursorShape::BlinkUnderScore) => "blink_underscore",
                                        None => "inherit",
                                    },
                                    $span,
                                )
                            };
                        }
<<<<<<< HEAD
                        if let Value::Record { cols, vals, span } = &mut vals[index] {
                            let span = *span;
=======
                        if let Value::Record { val, .. } = &mut vals[index] {
                            let Record { cols, vals } = val;
>>>>>>> a9a82de5
                            for index in (0..cols.len()).rev() {
                                let value = &vals[index];
                                let key2 = cols[index].as_str();
                                match key2 {
                                    "vi_insert" => {
                                        if let Ok(v) = value.as_string() {
                                            let val_str = v.to_lowercase();
                                            match val_str.as_ref() {
                                                "line" => {
                                                    config.cursor_shape_vi_insert =
                                                        Some(NuCursorShape::Line);
                                                }
                                                "block" => {
                                                    config.cursor_shape_vi_insert =
                                                        Some(NuCursorShape::Block);
                                                }
                                                "underscore" => {
                                                    config.cursor_shape_vi_insert =
                                                        Some(NuCursorShape::UnderScore);
                                                }
                                                "blink_line" => {
                                                    config.cursor_shape_vi_insert =
                                                        Some(NuCursorShape::BlinkLine);
                                                }
                                                "blink_block" => {
                                                    config.cursor_shape_vi_insert =
                                                        Some(NuCursorShape::BlinkBlock);
                                                }
                                                "blink_underscore" => {
                                                    config.cursor_shape_vi_insert =
                                                        Some(NuCursorShape::BlinkUnderScore);
                                                }
                                                "inherit" => {
                                                    config.cursor_shape_vi_insert = None;
                                                }
                                                _ => {
                                                    invalid!(Some(span),
<<<<<<< HEAD
                                                        "unrecognized $env.config.{key}.{key2} '{val_str}'; expected either 'line', 'block', 'underscore', 'blink_line', 'blink_block', or 'blink_underscore'"
=======
                                                        "unrecognized $env.config.{key}.{key2} '{val_str}'; expected either 'line', 'block', 'underscore', 'blink_line', 'blink_block', 'blink_underscore' or 'inherit'"
>>>>>>> a9a82de5
                                                    );
                                                    // Reconstruct
                                                    vals[index] = reconstruct_cursor_shape!(
                                                        config.cursor_shape_vi_insert,
                                                        span
                                                    );
                                                }
                                            };
                                        } else {
                                            invalid!(Some(span), "should be a string");
                                            // Reconstruct
                                            vals[index] = reconstruct_cursor_shape!(
                                                config.cursor_shape_vi_insert,
                                                span
                                            );
                                        }
                                    }
                                    "vi_normal" => {
                                        if let Ok(v) = value.as_string() {
                                            let val_str = v.to_lowercase();
                                            match val_str.as_ref() {
                                                "line" => {
                                                    config.cursor_shape_vi_normal =
                                                        Some(NuCursorShape::Line);
                                                }
                                                "block" => {
                                                    config.cursor_shape_vi_normal =
                                                        Some(NuCursorShape::Block);
                                                }
                                                "underscore" => {
                                                    config.cursor_shape_vi_normal =
                                                        Some(NuCursorShape::UnderScore);
                                                }
                                                "blink_line" => {
                                                    config.cursor_shape_vi_normal =
                                                        Some(NuCursorShape::BlinkLine);
                                                }
                                                "blink_block" => {
                                                    config.cursor_shape_vi_normal =
                                                        Some(NuCursorShape::BlinkBlock);
                                                }
                                                "blink_underscore" => {
                                                    config.cursor_shape_vi_normal =
                                                        Some(NuCursorShape::BlinkUnderScore);
                                                }
                                                "inherit" => {
                                                    config.cursor_shape_vi_normal = None;
                                                }
                                                _ => {
                                                    invalid!(Some(span),
<<<<<<< HEAD
                                                        "unrecognized $env.config.{key}.{key2} '{val_str}'; expected either 'line', 'block', 'underscore', 'blink_line', 'blink_block', or 'blink_underscore'"
=======
                                                        "unrecognized $env.config.{key}.{key2} '{val_str}'; expected either 'line', 'block', 'underscore', 'blink_line', 'blink_block', 'blink_underscore' or 'inherit'"
>>>>>>> a9a82de5
                                                    );
                                                    // Reconstruct
                                                    vals[index] = reconstruct_cursor_shape!(
                                                        config.cursor_shape_vi_normal,
                                                        span
                                                    );
                                                }
                                            };
                                        } else {
                                            invalid!(Some(span), "should be a string");
                                            // Reconstruct
                                            vals[index] = reconstruct_cursor_shape!(
                                                config.cursor_shape_vi_normal,
                                                span
                                            );
                                        }
                                    }
                                    "emacs" => {
                                        if let Ok(v) = value.as_string() {
                                            let val_str = v.to_lowercase();
                                            match val_str.as_ref() {
                                                "line" => {
                                                    config.cursor_shape_emacs =
                                                        Some(NuCursorShape::Line);
                                                }
                                                "block" => {
                                                    config.cursor_shape_emacs =
                                                        Some(NuCursorShape::Block);
                                                }
                                                "underscore" => {
                                                    config.cursor_shape_emacs =
                                                        Some(NuCursorShape::UnderScore);
                                                }
                                                "blink_line" => {
                                                    config.cursor_shape_emacs =
                                                        Some(NuCursorShape::BlinkLine);
                                                }
                                                "blink_block" => {
                                                    config.cursor_shape_emacs =
                                                        Some(NuCursorShape::BlinkBlock);
                                                }
                                                "blink_underscore" => {
                                                    config.cursor_shape_emacs =
                                                        Some(NuCursorShape::BlinkUnderScore);
                                                }
                                                "inherit" => {
                                                    config.cursor_shape_emacs = None;
                                                }
                                                _ => {
                                                    invalid!(Some(span),
<<<<<<< HEAD
                                                        "unrecognized $env.config.{key}.{key2} '{val_str}'; expected either 'line', 'block', 'underscore', 'blink_line', 'blink_block', or 'blink_underscore'"
=======
                                                        "unrecognized $env.config.{key}.{key2} '{val_str}'; expected either 'line', 'block', 'underscore', 'blink_line', 'blink_block', 'blink_underscore' or 'inherit'"
>>>>>>> a9a82de5
                                                    );
                                                    // Reconstruct
                                                    vals[index] = reconstruct_cursor_shape!(
                                                        config.cursor_shape_emacs,
                                                        span
                                                    );
                                                }
                                            };
                                        } else {
                                            invalid!(Some(span), "should be a string");
                                            // Reconstruct
                                            vals[index] = reconstruct_cursor_shape!(
                                                config.cursor_shape_emacs,
                                                span
                                            );
                                        }
                                    }
                                    x => {
                                        invalid_key!(
                                            cols,
                                            vals,
                                            index,
                                            Some(value.span()),
                                            "$env.config.{key}.{x} is an unknown config setting"
                                        );
                                    }
                                }
                            }
                        } else {
                            invalid!(Some(vals[index].span()), "should be a record");
                            // Reconstruct
                            vals[index] = Value::record(
<<<<<<< HEAD
                                vec!["vi_insert".into(), "vi_normal".into(), "emacs".into()],
                                vec![
                                    reconstruct_cursor_shape!(config.cursor_shape_vi_insert, span),
                                    reconstruct_cursor_shape!(config.cursor_shape_vi_normal, span),
                                    reconstruct_cursor_shape!(config.cursor_shape_emacs, span),
                                ],
=======
                                record! {
                                    "vi_insert" => reconstruct_cursor_shape!(config.cursor_shape_vi_insert, span),
                                    "vi_normal" => reconstruct_cursor_shape!(config.cursor_shape_vi_normal, span),
                                    "emacs" => reconstruct_cursor_shape!(config.cursor_shape_emacs, span),
                                },
>>>>>>> a9a82de5
                                span,
                            );
                        }
                    }
                    "table" => {
                        macro_rules! reconstruct_index_mode {
                            ($span:expr) => {
                                Value::string(
                                    match config.table_index_mode {
                                        TableIndexMode::Always => "always",
                                        TableIndexMode::Never => "never",
                                        TableIndexMode::Auto => "auto",
                                    },
                                    $span,
                                )
                            };
                        }
                        macro_rules! reconstruct_trim_strategy {
                            ($span:expr) => {
                                match &config.trim_strategy {
                                    TrimStrategy::Wrap { try_to_keep_words } => Value::record(
<<<<<<< HEAD
                                        vec![
                                            "methodology".into(),
                                            "wrapping_try_keep_words".into(),
                                        ],
                                        vec![
                                            Value::string("wrapping", $span),
                                            Value::bool(*try_to_keep_words, $span),
                                        ],
=======
                                        record! {
                                            "methodology" => Value::string("wrapping", $span),
                                            "wrapping_try_keep_words" => Value::bool(*try_to_keep_words, $span),
                                        },
>>>>>>> a9a82de5
                                        $span,
                                    ),
                                    TrimStrategy::Truncate { suffix } => Value::record(
                                        match suffix {
<<<<<<< HEAD
                                            Some(s) => vec![
                                                Value::string("truncating", $span),
                                                Value::string(s.clone(), $span),
                                            ],
                                            None => vec![
                                                Value::string("truncating", $span),
                                                Value::Nothing { span: $span },
                                            ],
=======
                                            Some(s) => record! {
                                                "methodology" => Value::string("truncating", $span),
                                                "truncating_suffix" => Value::string(s.clone(), $span),
                                            },
                                            None => record! {
                                                "methodology" => Value::string("truncating", $span),
                                                "truncating_suffix" => Value::nothing($span),
                                            },
>>>>>>> a9a82de5
                                        },
                                        $span,
                                    ),
                                }
                            };
                        }
<<<<<<< HEAD
                        if let Value::Record { cols, vals, span } = &mut vals[index] {
                            let span = *span;
=======
                        if let Value::Record { val, .. } = &mut vals[index] {
                            let Record { cols, vals } = val;
>>>>>>> a9a82de5
                            for index in (0..cols.len()).rev() {
                                let value = &vals[index];
                                let key2 = cols[index].as_str();
                                match key2 {
                                    "mode" => {
                                        if let Ok(v) = value.as_string() {
                                            config.table_mode = v;
                                        } else {
                                            invalid!(Some(span), "should be a string");
                                            vals[index] =
                                                Value::string(config.table_mode.clone(), span);
                                        }
                                    }
                                    "header_on_separator" => {
                                        try_bool!(cols, vals, index, span, table_move_header)
                                    }
                                    "padding" => match value {
                                        Value::Int { val, .. } => {
                                            if *val < 0 {
                                                invalid!(Some(span), "unexpected $env.config.{key}.{key2} '{val}'; expected a unsigned integer");
                                            }

                                            config.table_indent.left = *val as usize;
                                            config.table_indent.right = *val as usize;
                                        }
<<<<<<< HEAD
                                        Value::Record { vals, cols, .. } => {
=======
                                        Value::Record { val, .. } => {
                                            let Record { cols, vals } = val;
>>>>>>> a9a82de5
                                            let left = cols.iter().position(|e| e == "left");
                                            let right = cols.iter().position(|e| e == "right");

                                            if let Some(i) = left {
                                                let value = vals[i].as_int();
                                                match value {
                                                    Ok(val) => {
                                                        if val < 0 {
                                                            invalid!(Some(span), "unexpected $env.config.{key}.{key2} '{val}'; expected a unsigned integer");
                                                        }

                                                        config.table_indent.left = val as usize;
                                                    }
                                                    Err(_) => {
                                                        invalid!(Some(span), "unexpected $env.config.{key}.{key2} value; expected a unsigned integer or a record");
                                                    }
                                                }
                                            }

                                            if let Some(i) = right {
                                                let value = vals[i].as_int();
                                                match value {
                                                    Ok(val) => {
                                                        if val < 0 {
                                                            invalid!(Some(span), "unexpected $env.config.{key}.{key2} '{val}'; expected a unsigned integer");
                                                        }

                                                        config.table_indent.right = val as usize;
                                                    }
                                                    Err(_) => {
                                                        invalid!(Some(span), "unexpected $env.config.{key}.{key2} value; expected a unsigned integer or a record");
                                                    }
                                                }
                                            }
                                        }
                                        _ => {
                                            invalid!(Some(span), "unexpected $env.config.{key}.{key2} value; expected a unsigned integer or a record");
                                        }
                                    },
                                    "index_mode" => {
                                        if let Ok(b) = value.as_string() {
                                            let val_str = b.to_lowercase();
                                            match val_str.as_ref() {
                                                "always" => {
                                                    config.table_index_mode = TableIndexMode::Always
                                                }
                                                "never" => {
                                                    config.table_index_mode = TableIndexMode::Never
                                                }
                                                "auto" => {
                                                    config.table_index_mode = TableIndexMode::Auto
                                                }
                                                _ => {
                                                    invalid!( Some(span),
                                                        "unrecognized $env.config.{key}.{key2} '{val_str}'; expected either 'never', 'always' or 'auto'"
                                                    );
                                                    vals[index] = reconstruct_index_mode!(span);
                                                }
                                            }
                                        } else {
                                            invalid!(Some(span), "should be a string");
                                            vals[index] = reconstruct_index_mode!(span);
                                        }
                                    }
                                    "trim" => {
                                        match try_parse_trim_strategy(value, &mut errors) {
                                            Ok(v) => config.trim_strategy = v,
                                            Err(e) => {
                                                // try_parse_trim_strategy() already adds its own errors
                                                errors.push(e);
                                                vals[index] = reconstruct_trim_strategy!(span);
                                            }
                                        }
                                    }
                                    "show_empty" => {
                                        try_bool!(cols, vals, index, span, table_show_empty)
                                    }
                                    x => {
                                        invalid_key!(
                                            cols,
                                            vals,
                                            index,
                                            Some(value.span()),
                                            "$env.config.{key}.{x} is an unknown config setting"
                                        );
                                    }
                                }
                            }
                        } else {
                            invalid!(Some(vals[index].span()), "should be a record");
                            // Reconstruct
                            vals[index] = Value::record(
<<<<<<< HEAD
                                vec![
                                    "mode".into(),
                                    "index_mode".into(),
                                    "trim".into(),
                                    "show_empty".into(),
                                ],
                                vec![
                                    Value::string(config.table_mode.clone(), span),
                                    reconstruct_index_mode!(span),
                                    reconstruct_trim_strategy!(span),
                                    Value::bool(config.table_show_empty, span),
                                ],
=======
                                record! {
                                    "mode" => Value::string(config.table_mode.clone(), span),
                                    "index_mode" => reconstruct_index_mode!(span),
                                    "trim" => reconstruct_trim_strategy!(span),
                                    "show_empty" => Value::bool(config.table_show_empty, span),
                                },
>>>>>>> a9a82de5
                                span,
                            )
                        }
                    }
                    "filesize" => {
<<<<<<< HEAD
                        if let Value::Record { cols, vals, span } = &mut vals[index] {
                            let span = *span;
=======
                        if let Value::Record { val, .. } = &mut vals[index] {
                            let Record { cols, vals } = val;
>>>>>>> a9a82de5
                            for index in (0..cols.len()).rev() {
                                let value = &vals[index];
                                let key2 = cols[index].as_str();
                                match key2 {
                                    "metric" => {
                                        try_bool!(cols, vals, index, span, filesize_metric)
                                    }
                                    "format" => {
                                        if let Ok(v) = value.as_string() {
                                            config.filesize_format = v.to_lowercase();
                                        } else {
                                            invalid!(Some(span), "should be a string");
                                            // Reconstruct
                                            vals[index] =
                                                Value::string(config.filesize_format.clone(), span);
                                        }
                                    }
                                    x => {
                                        invalid_key!(
                                            cols,
                                            vals,
                                            index,
                                            Some(value.span()),
                                            "$env.config.{key}.{x} is an unknown config setting"
                                        );
                                    }
                                }
                            }
                        } else {
                            invalid!(Some(vals[index].span()), "should be a record");
                            // Reconstruct
                            vals[index] = Value::record(
<<<<<<< HEAD
                                vec!["metric".into(), "format".into()],
                                vec![
                                    Value::bool(config.filesize_metric, span),
                                    Value::string(config.filesize_format.clone(), span),
                                ],
=======
                                record! {
                                    "metric" => Value::bool(config.filesize_metric, span),
                                    "format" => Value::string(config.filesize_format.clone(), span),
                                },
>>>>>>> a9a82de5
                                span,
                            );
                        }
                    }
                    "explore" => {
                        if let Ok(map) = create_map(value) {
                            config.explore = map;
                        } else {
                            invalid!(Some(vals[index].span()), "should be a record");
                            // Reconstruct
<<<<<<< HEAD
                            vals[index] = Value::record_from_hashmap(&config.explore, span);
=======
                            vals[index] = Value::record(
                                config
                                    .explore
                                    .iter()
                                    .map(|(k, v)| (k.clone(), v.clone()))
                                    .collect(),
                                span,
                            );
>>>>>>> a9a82de5
                        }
                    }
                    // Misc. options
                    "color_config" => {
                        if let Ok(map) = create_map(value) {
                            config.color_config = map;
                        } else {
                            invalid!(Some(vals[index].span()), "should be a record");
                            // Reconstruct
<<<<<<< HEAD
                            vals[index] = Value::record_from_hashmap(&config.color_config, span);
=======
                            vals[index] = Value::record(
                                config
                                    .color_config
                                    .iter()
                                    .map(|(k, v)| (k.clone(), v.clone()))
                                    .collect(),
                                span,
                            );
>>>>>>> a9a82de5
                        }
                    }
                    "use_grid_icons" => {
                        try_bool!(cols, vals, index, span, use_grid_icons);
                    }
                    "footer_mode" => {
                        if let Ok(b) = value.as_string() {
                            let val_str = b.to_lowercase();
                            config.footer_mode = match val_str.as_ref() {
                                "auto" => FooterMode::Auto,
                                "never" => FooterMode::Never,
                                "always" => FooterMode::Always,
                                _ => match &val_str.parse::<u64>() {
                                    Ok(number) => FooterMode::RowCount(*number),
                                    _ => FooterMode::Never,
                                },
                            };
                        } else {
                            invalid!(Some(span), "should be a string");
                            // Reconstruct
                            vals[index] = Value::string(
                                match config.footer_mode {
                                    FooterMode::Auto => "auto".into(),
                                    FooterMode::Never => "never".into(),
                                    FooterMode::Always => "always".into(),
                                    FooterMode::RowCount(number) => number.to_string(),
                                },
                                span,
<<<<<<< HEAD
                            };
=======
                            );
>>>>>>> a9a82de5
                        }
                    }
                    "float_precision" => {
                        try_int!(cols, vals, index, span, float_precision);
                    }
                    "use_ansi_coloring" => {
                        try_bool!(cols, vals, index, span, use_ansi_coloring);
                    }
                    "edit_mode" => {
                        if let Ok(v) = value.as_string() {
                            config.edit_mode = v.to_lowercase();
                        } else {
                            invalid!(Some(span), "should be a string");
                            // Reconstruct
                            vals[index] = Value::string(config.edit_mode.clone(), span);
                        }
                    }
                    "shell_integration" => {
                        try_bool!(cols, vals, index, span, shell_integration);
                    }
                    "buffer_editor" => {
                        if let Ok(v) = value.as_string() {
                            config.buffer_editor = v.to_lowercase();
                        } else {
                            invalid!(Some(span), "should be a string");
                        }
                    }
                    "show_banner" => {
                        try_bool!(cols, vals, index, span, show_banner);
                    }
                    "render_right_prompt_on_last_line" => {
                        try_bool!(cols, vals, index, span, render_right_prompt_on_last_line);
                    }
                    "bracketed_paste" => {
                        try_bool!(cols, vals, index, span, bracketed_paste);
                    }
                    // Menus
                    "menus" => match create_menus(value) {
                        Ok(map) => config.menus = map,
                        Err(e) => {
                            invalid!(Some(span), "should be a valid list of menus");
                            errors.push(e);
                            // Reconstruct
                            vals[index] = Value::list(config
                                    .menus
                                    .iter()
                                    .map(
                                        |ParsedMenu {
                                             name,
                                             only_buffer_difference,
                                             marker,
                                             style,
                                             menu_type, // WARNING: this is not the same name as what is used in Config.nu! ("type")
                                             source,
                                         }| {
<<<<<<< HEAD
                                            Value::Record {
                                                cols: vec![
                                                    "name".into(),
                                                    "only_buffer_difference".into(),
                                                    "marker".into(),
                                                    "style".into(),
                                                    "type".into(),
                                                    "source".into(),
                                                ],
                                                vals: vec![
                                                    name.clone(),
                                                    only_buffer_difference.clone(),
                                                    marker.clone(),
                                                    style.clone(),
                                                    menu_type.clone(),
                                                    source.clone(),
                                                ],
                                                span,
                                            }
=======
                                            Value::record(
                                                record! {
                                                    "name" => name.clone(),
                                                    "only_buffer_difference" => only_buffer_difference.clone(),
                                                    "marker" => marker.clone(),
                                                    "style" => style.clone(),
                                                    "type" => menu_type.clone(),
                                                    "source" => source.clone(),
                                                },
                                                span,
                                            )
>>>>>>> a9a82de5
                                        },
                                    )
                                    .collect(),
                                span,
<<<<<<< HEAD
                            }
=======
                            )
>>>>>>> a9a82de5
                        }
                    },
                    // Keybindings
                    "keybindings" => match create_keybindings(value) {
                        Ok(keybindings) => config.keybindings = keybindings,
                        Err(e) => {
                            invalid!(Some(span), "should be a valid keybindings list");
                            errors.push(e);
                            // Reconstruct
                            vals[index] = Value::list(
                                config
                                    .keybindings
                                    .iter()
                                    .map(
                                        |ParsedKeybinding {
                                             modifier,
                                             keycode,
                                             mode,
                                             event,
                                         }| {
<<<<<<< HEAD
                                            Value::Record {
                                                cols: vec![
                                                    "modifier".into(),
                                                    "keycode".into(),
                                                    "mode".into(),
                                                    "event".into(),
                                                ],
                                                vals: vec![
                                                    modifier.clone(),
                                                    keycode.clone(),
                                                    mode.clone(),
                                                    event.clone(),
                                                ],
                                                span,
                                            }
=======
                                            Value::record(
                                                record! {
                                                    "modifier" => modifier.clone(),
                                                    "keycode" => keycode.clone(),
                                                    "mode" => mode.clone(),
                                                    "event" => event.clone(),
                                                },
                                                span,
                                            )
>>>>>>> a9a82de5
                                        },
                                    )
                                    .collect(),
                                span,
<<<<<<< HEAD
                            }
=======
                            )
>>>>>>> a9a82de5
                        }
                    },
                    // Hooks
                    "hooks" => match create_hooks(value) {
                        Ok(hooks) => config.hooks = hooks,
                        Err(e) => {
                            invalid!(Some(span), "should be a valid hooks list");
                            errors.push(e);
                            // Reconstruct
                            let mut hook = Record::new();
                            if let Some(ref value) = config.hooks.pre_prompt {
                                hook.push("pre_prompt", value.clone());
                            }
                            if let Some(ref value) = config.hooks.pre_execution {
                                hook.push("pre_execution", value.clone());
                            }
                            if let Some(ref value) = config.hooks.env_change {
                                hook.push("env_change", value.clone());
                            }
                            if let Some(ref value) = config.hooks.display_output {
                                hook.push("display_output", value.clone());
                            }
<<<<<<< HEAD
                            vals.push(Value::Record {
                                cols: hook_cols,
                                vals: hook_vals,
                                span,
                            });
                        }
                    },
                    "datetime_format" => {
                        if let Value::Record { cols, vals, span } = &mut vals[index] {
=======
                            vals.push(Value::record(hook, span));
                        }
                    },
                    "datetime_format" => {
                        if let Value::Record { val, .. } = &mut vals[index] {
                            let Record { cols, vals } = val;
>>>>>>> a9a82de5
                            for index in (0..cols.len()).rev() {
                                let value = &vals[index];
                                let key2 = cols[index].as_str();
                                match key2 {
                                    "normal" => {
                                        if let Ok(v) = value.as_string() {
                                            config.datetime_normal_format = Some(v);
                                        } else {
<<<<<<< HEAD
                                            invalid!(Some(*span), "should be a string");
=======
                                            invalid!(Some(span), "should be a string");
>>>>>>> a9a82de5
                                        }
                                    }
                                    "table" => {
                                        if let Ok(v) = value.as_string() {
                                            config.datetime_table_format = Some(v);
                                        } else {
<<<<<<< HEAD
                                            invalid!(Some(*span), "should be a string");
=======
                                            invalid!(Some(span), "should be a string");
>>>>>>> a9a82de5
                                        }
                                    }
                                    x => {
                                        invalid_key!(
                                            cols,
                                            vals,
                                            index,
<<<<<<< HEAD
                                            value.span().ok(),
=======
                                            Some(value.span()),
>>>>>>> a9a82de5
                                            "$env.config.{key}.{x} is an unknown config setting"
                                        );
                                    }
                                }
                            }
                        } else {
<<<<<<< HEAD
                            invalid!(vals[index].span().ok(), "should be a record");
                            // Reconstruct
                            vals[index] = Value::record(
                                vec!["metric".into(), "format".into()],
                                vec![
                                    Value::bool(config.filesize_metric, span),
                                    Value::string(config.filesize_format.clone(), span),
                                ],
                                span,
                            );
=======
                            invalid!(Some(vals[index].span()), "should be a record");
                            // Reconstruct
                            vals[index] = Value::record(
                                record! {
                                    "metric" => Value::bool(config.filesize_metric, span),
                                    "format" => Value::string(config.filesize_format.clone(), span),
                                },
                                span,
                            );
                        }
                    }
                    "error_style" => {
                        if let Ok(style) = value.as_string() {
                            config.error_style = style;
                        } else {
                            invalid!(Some(span), "should be a string");
                            vals[index] = Value::string(config.error_style.clone(), span);
>>>>>>> a9a82de5
                        }
                    }
                    // Catch all
                    x => {
                        invalid_key!(
                            cols,
                            vals,
                            index,
                            Some(value.span()),
                            "$env.config.{x} is an unknown config setting"
                        );
                    }
                }
            }
        } else {
            return (
                config,
                Some(ShellError::GenericError(
                    "Error while applying config changes".into(),
                    "$env.config is not a record".into(),
                    Some(self.span()),
                    None,
                    vec![],
                )),
            );
        }

        // Return the config and the vec of errors.
        (
            config,
            if !errors.is_empty() {
                // Because the config was iterated in reverse, these errors
                // need to be reversed, too.
                errors.reverse();
                Some(ShellError::GenericError(
                    "Config record contains invalid values or unknown settings".into(),
                    // Without a span, this second string is ignored.
                    "".into(),
                    None,
                    None,
                    errors,
                ))
            } else {
                None
            },
        )
    }
}

fn try_parse_trim_strategy(
    value: &Value,
    errors: &mut Vec<ShellError>,
) -> Result<TrimStrategy, ShellError> {
    let map = create_map(value).map_err(|e| {
        ShellError::GenericError(
            "Error while applying config changes".into(),
            "$env.config.table.trim is not a record".into(),
            Some(value.span()),
            Some("Please consult the documentation for configuring Nushell.".into()),
            vec![e],
        )
    })?;

    let mut methodology = match map.get("methodology") {
        Some(value) => match try_parse_trim_methodology(value) {
            Some(methodology) => methodology,
            None => return Ok(TRIM_STRATEGY_DEFAULT),
        },
        None => {
            errors.push(ShellError::GenericError(
                "Error while applying config changes".into(),
                "$env.config.table.trim.methodology was not provided".into(),
                Some(value.span()),
                Some("Please consult the documentation for configuring Nushell.".into()),
                vec![],
            ));
            return Ok(TRIM_STRATEGY_DEFAULT);
        }
    };

    match &mut methodology {
        TrimStrategy::Wrap { try_to_keep_words } => {
            if let Some(value) = map.get("wrapping_try_keep_words") {
                if let Ok(b) = value.as_bool() {
                    *try_to_keep_words = b;
                } else {
                    errors.push(ShellError::GenericError(
                        "Error while applying config changes".into(),
                        "$env.config.table.trim.wrapping_try_keep_words is not a bool".into(),
                        Some(value.span()),
                        Some("Please consult the documentation for configuring Nushell.".into()),
                        vec![],
                    ));
                }
            }
        }
        TrimStrategy::Truncate { suffix } => {
            if let Some(value) = map.get("truncating_suffix") {
                if let Ok(v) = value.as_string() {
                    *suffix = Some(v);
                } else {
                    errors.push(ShellError::GenericError(
                        "Error while applying config changes".into(),
                        "$env.config.table.trim.truncating_suffix is not a string".into(),
                        Some(value.span()),
                        Some("Please consult the documentation for configuring Nushell.".into()),
                        vec![],
                    ));
                }
            }
        }
    }

    Ok(methodology)
}

fn try_parse_trim_methodology(value: &Value) -> Option<TrimStrategy> {
    if let Ok(value) = value.as_string() {
        match value.to_lowercase().as_str() {
            "wrapping" => {
                return Some(TrimStrategy::Wrap {
                    try_to_keep_words: false,
                });
            }
            "truncating" => return Some(TrimStrategy::Truncate { suffix: None }),
            _ => eprintln!("unrecognized $config.table.trim.methodology value; expected either 'truncating' or 'wrapping'"),
        }
    } else {
        eprintln!("$env.config.table.trim.methodology is not a string")
    }

    None
}

fn create_map(value: &Value) -> Result<HashMap<String, Value>, ShellError> {
    Ok(value
        .as_record()?
        .iter()
        .map(|(k, v)| (k.clone(), v.clone()))
        .collect())
}

// Parse the hooks to find the blocks to run when the hooks fire
fn create_hooks(value: &Value) -> Result<Hooks, ShellError> {
    let span = value.span();
    match value {
        Value::Record { val, .. } => {
            let mut hooks = Hooks::new();

            for (col, val) in val {
                match col.as_str() {
                    "pre_prompt" => hooks.pre_prompt = Some(val.clone()),
                    "pre_execution" => hooks.pre_execution = Some(val.clone()),
                    "env_change" => hooks.env_change = Some(val.clone()),
                    "display_output" => hooks.display_output = Some(val.clone()),
                    "command_not_found" => hooks.command_not_found = Some(val.clone()),
                    x => {
                        return Err(ShellError::UnsupportedConfigValue(
                            "'pre_prompt', 'pre_execution', 'env_change', 'display_output', 'command_not_found'"
                                .to_string(),
                            x.to_string(),
                            span,
                        ));
                    }
                }
            }

            Ok(hooks)
        }
        _ => Err(ShellError::UnsupportedConfigValue(
            "record for 'hooks' config".into(),
            "non-record value".into(),
            span,
        )),
    }
}

// Parses the config object to extract the strings that will compose a keybinding for reedline
fn create_keybindings(value: &Value) -> Result<Vec<ParsedKeybinding>, ShellError> {
    let span = value.span();
    match value {
<<<<<<< HEAD
        Value::Record { cols, vals, span } => {
            let span = *span;
=======
        Value::Record { val, .. } => {
>>>>>>> a9a82de5
            // Finding the modifier value in the record
            let modifier = extract_value("modifier", val, span)?.clone();
            let keycode = extract_value("keycode", val, span)?.clone();
            let mode = extract_value("mode", val, span)?.clone();
            let event = extract_value("event", val, span)?.clone();

            let keybinding = ParsedKeybinding {
                modifier,
                keycode,
                mode,
                event,
            };

            // We return a menu to be able to do recursion on the same function
            Ok(vec![keybinding])
        }
        Value::List { vals, .. } => {
            let res = vals
                .iter()
                .map(create_keybindings)
                .collect::<Result<Vec<Vec<ParsedKeybinding>>, ShellError>>();

            let res = res?
                .into_iter()
                .flatten()
                .collect::<Vec<ParsedKeybinding>>();

            Ok(res)
        }
        _ => Ok(Vec::new()),
    }
}

// Parses the config object to extract the strings that will compose a keybinding for reedline
pub fn create_menus(value: &Value) -> Result<Vec<ParsedMenu>, ShellError> {
    let span = value.span();
    match value {
<<<<<<< HEAD
        Value::Record { cols, vals, span } => {
            let span = *span;
=======
        Value::Record { val, .. } => {
>>>>>>> a9a82de5
            // Finding the modifier value in the record
            let name = extract_value("name", val, span)?.clone();
            let marker = extract_value("marker", val, span)?.clone();
            let only_buffer_difference =
                extract_value("only_buffer_difference", val, span)?.clone();
            let style = extract_value("style", val, span)?.clone();
            let menu_type = extract_value("type", val, span)?.clone();

            // Source is an optional value
            let source = match extract_value("source", val, span) {
                Ok(source) => source.clone(),
<<<<<<< HEAD
                Err(_) => Value::Nothing { span },
=======
                Err(_) => Value::nothing(span),
>>>>>>> a9a82de5
            };

            let menu = ParsedMenu {
                name,
                only_buffer_difference,
                marker,
                style,
                menu_type,
                source,
            };

            Ok(vec![menu])
        }
        Value::List { vals, .. } => {
            let res = vals
                .iter()
                .map(create_menus)
                .collect::<Result<Vec<Vec<ParsedMenu>>, ShellError>>();

            let res = res?.into_iter().flatten().collect::<Vec<ParsedMenu>>();

            Ok(res)
        }
        _ => Ok(Vec::new()),
    }
}

pub fn extract_value<'record>(
    name: &str,
<<<<<<< HEAD
    cols: &'record [String],
    vals: &'record [Value],
    span: Span,
) -> Result<&'record Value, ShellError> {
    cols.iter()
        .position(|col| col.as_str() == name)
        .and_then(|index| vals.get(index))
=======
    record: &'record Record,
    span: Span,
) -> Result<&'record Value, ShellError> {
    record
        .iter()
        .find_map(|(col, val)| if col == name { Some(val) } else { None })
>>>>>>> a9a82de5
        .ok_or_else(|| ShellError::MissingConfigValue(name.to_string(), span))
}<|MERGE_RESOLUTION|>--- conflicted
+++ resolved
@@ -108,20 +108,12 @@
     pub show_clickable_links_in_ls: bool,
     pub render_right_prompt_on_last_line: bool,
     pub explore: HashMap<String, Value>,
-<<<<<<< HEAD
-    pub cursor_shape_vi_insert: NuCursorShape,
-    pub cursor_shape_vi_normal: NuCursorShape,
-    pub cursor_shape_emacs: NuCursorShape,
-    pub datetime_normal_format: Option<String>,
-    pub datetime_table_format: Option<String>,
-=======
     pub cursor_shape_vi_insert: Option<NuCursorShape>,
     pub cursor_shape_vi_normal: Option<NuCursorShape>,
     pub cursor_shape_emacs: Option<NuCursorShape>,
     pub datetime_normal_format: Option<String>,
     pub datetime_table_format: Option<String>,
     pub error_style: String,
->>>>>>> a9a82de5
 }
 
 impl Default for Config {
@@ -164,15 +156,9 @@
             filesize_metric: false,
             filesize_format: "auto".into(),
 
-<<<<<<< HEAD
-            cursor_shape_emacs: NuCursorShape::Line,
-            cursor_shape_vi_insert: NuCursorShape::Block,
-            cursor_shape_vi_normal: NuCursorShape::UnderScore,
-=======
             cursor_shape_emacs: None,
             cursor_shape_vi_insert: None,
             cursor_shape_vi_normal: None,
->>>>>>> a9a82de5
 
             color_config: HashMap::new(),
             use_grid_icons: true,
@@ -190,11 +176,8 @@
             menus: Vec::new(),
 
             keybindings: Vec::new(),
-<<<<<<< HEAD
-=======
 
             error_style: "fancy".into(),
->>>>>>> a9a82de5
         }
     }
 }
@@ -343,14 +326,9 @@
         // $env.config.ls.use_ls_colors = 2 results in an error, so
         // the current use_ls_colors config setting is converted to a Value::Boolean and inserted in the
         // record in place of the 2.
-<<<<<<< HEAD
-        if let Value::Record { cols, vals, span } = self {
-            let span = *span;
-=======
 
         if let Value::Record { val, .. } = self {
             let Record { cols, vals } = val;
->>>>>>> a9a82de5
             // Because this whole algorithm removes while iterating, this must iterate in reverse.
             for index in (0..cols.len()).rev() {
                 let value = &vals[index];
@@ -359,13 +337,8 @@
                 match key {
                     // Grouped options
                     "ls" => {
-<<<<<<< HEAD
-                        if let Value::Record { cols, vals, span } = &mut vals[index] {
-                            let span = *span;
-=======
                         if let Value::Record { val, .. } = &mut vals[index] {
                             let Record { cols, vals } = val;
->>>>>>> a9a82de5
                             for index in (0..cols.len()).rev() {
                                 let value = &vals[index];
                                 let key2 = cols[index].as_str();
@@ -395,18 +368,10 @@
                             invalid!(Some(vals[index].span()), "should be a record");
                             // Reconstruct
                             vals[index] = Value::record(
-<<<<<<< HEAD
-                                vec!["use_ls_colors".into(), "clickable_links".into()],
-                                vec![
-                                    Value::bool(config.use_ls_colors, span),
-                                    Value::bool(config.show_clickable_links_in_ls, span),
-                                ],
-=======
                                 record! {
                                     "use_ls_colors" => Value::bool(config.use_ls_colors, span),
                                     "clickable_links" => Value::bool(config.show_clickable_links_in_ls, span),
                                 },
->>>>>>> a9a82de5
                                 span,
                             );
                         }
@@ -436,18 +401,10 @@
                             invalid!(Some(vals[index].span()), "should be a record");
                             // Reconstruct
                             vals[index] = Value::record(
-<<<<<<< HEAD
-                                vec!["use_ls_colors".into(), "clickable_links".into()],
-                                vec![
-                                    Value::bool(config.use_ls_colors, span),
-                                    Value::bool(config.show_clickable_links_in_ls, span),
-                                ],
-=======
                                 record! {
                                     "use_ls_colors" => Value::bool(config.use_ls_colors, span),
                                     "clickable_links" => Value::bool(config.show_clickable_links_in_ls, span),
                                 },
->>>>>>> a9a82de5
                                 span,
                             );
                         }
@@ -477,14 +434,9 @@
                             invalid!(Some(vals[index].span()), "should be a record");
                             // Reconstruct
                             vals[index] = Value::record(
-<<<<<<< HEAD
-                                vec!["always_trash".into()],
-                                vec![Value::bool(config.rm_always_trash, span)],
-=======
                                 record! {
                                     "always_trash" => Value::bool(config.rm_always_trash, span),
                                 },
->>>>>>> a9a82de5
                                 span,
                             );
                         }
@@ -501,13 +453,8 @@
                                 )
                             };
                         }
-<<<<<<< HEAD
-                        if let Value::Record { cols, vals, span } = &mut vals[index] {
-                            let span = *span;
-=======
                         if let Value::Record { val, .. } = &mut vals[index] {
                             let Record { cols, vals } = val;
->>>>>>> a9a82de5
                             for index in (0..cols.len()).rev() {
                                 let value = &vals[index];
                                 let key2 = cols[index].as_str();
@@ -563,27 +510,12 @@
                             invalid!(Some(vals[index].span()), "should be a record");
                             // Reconstruct
                             vals[index] = Value::record(
-<<<<<<< HEAD
-                                vec![
-                                    "sync_on_enter".into(),
-                                    "max_size".into(),
-                                    "file_format".into(),
-                                    "isolation".into(),
-                                ],
-                                vec![
-                                    Value::bool(config.sync_history_on_enter, span),
-                                    Value::int(config.max_history_size, span),
-                                    reconstruct_history_file_format!(span),
-                                    Value::bool(config.history_isolation, span),
-                                ],
-=======
                                 record! {
                                     "sync_on_enter" => Value::bool(config.sync_history_on_enter, span),
                                     "max_size" => Value::int(config.max_history_size, span),
                                     "file_format" => reconstruct_history_file_format!(span),
                                     "isolation" => Value::bool(config.history_isolation, span),
                                 },
->>>>>>> a9a82de5
                                 span,
                             );
                         }
@@ -592,49 +524,26 @@
                         macro_rules! reconstruct_external_completer {
                             ($span: expr) => {
                                 if let Some(block) = config.external_completer {
-<<<<<<< HEAD
-                                    Value::Block {
-                                        val: block,
-                                        span: $span,
-                                    }
-                                } else {
-                                    Value::Nothing { span: $span }
-=======
                                     Value::block(block, $span)
                                 } else {
                                     Value::nothing($span)
->>>>>>> a9a82de5
                                 }
                             };
                         }
                         macro_rules! reconstruct_external {
                             ($span: expr) => {
                                 Value::record(
-<<<<<<< HEAD
-                                    vec!["max_results".into(), "completer".into(), "enable".into()],
-                                    vec![
-                                        Value::int(config.max_external_completion_results, $span),
-                                        reconstruct_external_completer!($span),
-                                        Value::bool(config.enable_external_completion, $span),
-                                    ],
-=======
                                     record! {
                                         "max_results" => Value::int(config.max_external_completion_results, $span),
                                         "completer" => reconstruct_external_completer!($span),
                                         "enable" => Value::bool(config.enable_external_completion, $span),
                                     },
->>>>>>> a9a82de5
                                     $span,
                                 )
                             };
                         }
-<<<<<<< HEAD
-                        if let Value::Record { cols, vals, span } = &mut vals[index] {
-                            let span = *span;
-=======
                         if let Value::Record { val, .. } = &mut vals[index] {
                             let Record { cols, vals } = val;
->>>>>>> a9a82de5
                             for index in (0..cols.len()).rev() {
                                 let value = &vals[index];
                                 let key2 = cols[index].as_str();
@@ -683,14 +592,8 @@
                                         )
                                     }
                                     "external" => {
-<<<<<<< HEAD
-                                        if let Value::Record { cols, vals, span } = &mut vals[index]
-                                        {
-                                            let span = *span;
-=======
                                         if let Value::Record { val, .. } = &mut vals[index] {
                                             let Record { cols, vals } = val;
->>>>>>> a9a82de5
                                             for index in (0..cols.len()).rev() {
                                                 let value = &vals[index];
                                                 let key3 = cols[index].as_str();
@@ -764,22 +667,6 @@
                             invalid!(Some(vals[index].span()), "should be a record");
                             // Reconstruct record
                             vals[index] = Value::record(
-<<<<<<< HEAD
-                                vec![
-                                    "quick".into(),
-                                    "partial".into(),
-                                    "algorithm".into(),
-                                    "case_sensitive".into(),
-                                    "external".into(),
-                                ],
-                                vec![
-                                    Value::bool(config.quick_completions, span),
-                                    Value::bool(config.partial_completions, span),
-                                    Value::string(config.completion_algorithm.clone(), span),
-                                    Value::bool(config.case_sensitive_completions, span),
-                                    reconstruct_external!(span),
-                                ],
-=======
                                 record! {
                                     "quick" => Value::bool(config.quick_completions, span),
                                     "partial" => Value::bool(config.partial_completions, span),
@@ -787,7 +674,6 @@
                                     "case_sensitive" => Value::bool(config.case_sensitive_completions, span),
                                     "external" => reconstruct_external!(span),
                                 },
->>>>>>> a9a82de5
                                 span,
                             );
                         }
@@ -809,13 +695,8 @@
                                 )
                             };
                         }
-<<<<<<< HEAD
-                        if let Value::Record { cols, vals, span } = &mut vals[index] {
-                            let span = *span;
-=======
                         if let Value::Record { val, .. } = &mut vals[index] {
                             let Record { cols, vals } = val;
->>>>>>> a9a82de5
                             for index in (0..cols.len()).rev() {
                                 let value = &vals[index];
                                 let key2 = cols[index].as_str();
@@ -853,11 +734,7 @@
                                                 }
                                                 _ => {
                                                     invalid!(Some(span),
-<<<<<<< HEAD
-                                                        "unrecognized $env.config.{key}.{key2} '{val_str}'; expected either 'line', 'block', 'underscore', 'blink_line', 'blink_block', or 'blink_underscore'"
-=======
                                                         "unrecognized $env.config.{key}.{key2} '{val_str}'; expected either 'line', 'block', 'underscore', 'blink_line', 'blink_block', 'blink_underscore' or 'inherit'"
->>>>>>> a9a82de5
                                                     );
                                                     // Reconstruct
                                                     vals[index] = reconstruct_cursor_shape!(
@@ -908,11 +785,7 @@
                                                 }
                                                 _ => {
                                                     invalid!(Some(span),
-<<<<<<< HEAD
-                                                        "unrecognized $env.config.{key}.{key2} '{val_str}'; expected either 'line', 'block', 'underscore', 'blink_line', 'blink_block', or 'blink_underscore'"
-=======
                                                         "unrecognized $env.config.{key}.{key2} '{val_str}'; expected either 'line', 'block', 'underscore', 'blink_line', 'blink_block', 'blink_underscore' or 'inherit'"
->>>>>>> a9a82de5
                                                     );
                                                     // Reconstruct
                                                     vals[index] = reconstruct_cursor_shape!(
@@ -963,11 +836,7 @@
                                                 }
                                                 _ => {
                                                     invalid!(Some(span),
-<<<<<<< HEAD
-                                                        "unrecognized $env.config.{key}.{key2} '{val_str}'; expected either 'line', 'block', 'underscore', 'blink_line', 'blink_block', or 'blink_underscore'"
-=======
                                                         "unrecognized $env.config.{key}.{key2} '{val_str}'; expected either 'line', 'block', 'underscore', 'blink_line', 'blink_block', 'blink_underscore' or 'inherit'"
->>>>>>> a9a82de5
                                                     );
                                                     // Reconstruct
                                                     vals[index] = reconstruct_cursor_shape!(
@@ -1000,20 +869,11 @@
                             invalid!(Some(vals[index].span()), "should be a record");
                             // Reconstruct
                             vals[index] = Value::record(
-<<<<<<< HEAD
-                                vec!["vi_insert".into(), "vi_normal".into(), "emacs".into()],
-                                vec![
-                                    reconstruct_cursor_shape!(config.cursor_shape_vi_insert, span),
-                                    reconstruct_cursor_shape!(config.cursor_shape_vi_normal, span),
-                                    reconstruct_cursor_shape!(config.cursor_shape_emacs, span),
-                                ],
-=======
                                 record! {
                                     "vi_insert" => reconstruct_cursor_shape!(config.cursor_shape_vi_insert, span),
                                     "vi_normal" => reconstruct_cursor_shape!(config.cursor_shape_vi_normal, span),
                                     "emacs" => reconstruct_cursor_shape!(config.cursor_shape_emacs, span),
                                 },
->>>>>>> a9a82de5
                                 span,
                             );
                         }
@@ -1035,35 +895,14 @@
                             ($span:expr) => {
                                 match &config.trim_strategy {
                                     TrimStrategy::Wrap { try_to_keep_words } => Value::record(
-<<<<<<< HEAD
-                                        vec![
-                                            "methodology".into(),
-                                            "wrapping_try_keep_words".into(),
-                                        ],
-                                        vec![
-                                            Value::string("wrapping", $span),
-                                            Value::bool(*try_to_keep_words, $span),
-                                        ],
-=======
                                         record! {
                                             "methodology" => Value::string("wrapping", $span),
                                             "wrapping_try_keep_words" => Value::bool(*try_to_keep_words, $span),
                                         },
->>>>>>> a9a82de5
                                         $span,
                                     ),
                                     TrimStrategy::Truncate { suffix } => Value::record(
                                         match suffix {
-<<<<<<< HEAD
-                                            Some(s) => vec![
-                                                Value::string("truncating", $span),
-                                                Value::string(s.clone(), $span),
-                                            ],
-                                            None => vec![
-                                                Value::string("truncating", $span),
-                                                Value::Nothing { span: $span },
-                                            ],
-=======
                                             Some(s) => record! {
                                                 "methodology" => Value::string("truncating", $span),
                                                 "truncating_suffix" => Value::string(s.clone(), $span),
@@ -1072,20 +911,14 @@
                                                 "methodology" => Value::string("truncating", $span),
                                                 "truncating_suffix" => Value::nothing($span),
                                             },
->>>>>>> a9a82de5
                                         },
                                         $span,
                                     ),
                                 }
                             };
                         }
-<<<<<<< HEAD
-                        if let Value::Record { cols, vals, span } = &mut vals[index] {
-                            let span = *span;
-=======
                         if let Value::Record { val, .. } = &mut vals[index] {
                             let Record { cols, vals } = val;
->>>>>>> a9a82de5
                             for index in (0..cols.len()).rev() {
                                 let value = &vals[index];
                                 let key2 = cols[index].as_str();
@@ -1111,12 +944,8 @@
                                             config.table_indent.left = *val as usize;
                                             config.table_indent.right = *val as usize;
                                         }
-<<<<<<< HEAD
-                                        Value::Record { vals, cols, .. } => {
-=======
                                         Value::Record { val, .. } => {
                                             let Record { cols, vals } = val;
->>>>>>> a9a82de5
                                             let left = cols.iter().position(|e| e == "left");
                                             let right = cols.iter().position(|e| e == "right");
 
@@ -1209,39 +1038,19 @@
                             invalid!(Some(vals[index].span()), "should be a record");
                             // Reconstruct
                             vals[index] = Value::record(
-<<<<<<< HEAD
-                                vec![
-                                    "mode".into(),
-                                    "index_mode".into(),
-                                    "trim".into(),
-                                    "show_empty".into(),
-                                ],
-                                vec![
-                                    Value::string(config.table_mode.clone(), span),
-                                    reconstruct_index_mode!(span),
-                                    reconstruct_trim_strategy!(span),
-                                    Value::bool(config.table_show_empty, span),
-                                ],
-=======
                                 record! {
                                     "mode" => Value::string(config.table_mode.clone(), span),
                                     "index_mode" => reconstruct_index_mode!(span),
                                     "trim" => reconstruct_trim_strategy!(span),
                                     "show_empty" => Value::bool(config.table_show_empty, span),
                                 },
->>>>>>> a9a82de5
                                 span,
                             )
                         }
                     }
                     "filesize" => {
-<<<<<<< HEAD
-                        if let Value::Record { cols, vals, span } = &mut vals[index] {
-                            let span = *span;
-=======
                         if let Value::Record { val, .. } = &mut vals[index] {
                             let Record { cols, vals } = val;
->>>>>>> a9a82de5
                             for index in (0..cols.len()).rev() {
                                 let value = &vals[index];
                                 let key2 = cols[index].as_str();
@@ -1274,18 +1083,10 @@
                             invalid!(Some(vals[index].span()), "should be a record");
                             // Reconstruct
                             vals[index] = Value::record(
-<<<<<<< HEAD
-                                vec!["metric".into(), "format".into()],
-                                vec![
-                                    Value::bool(config.filesize_metric, span),
-                                    Value::string(config.filesize_format.clone(), span),
-                                ],
-=======
                                 record! {
                                     "metric" => Value::bool(config.filesize_metric, span),
                                     "format" => Value::string(config.filesize_format.clone(), span),
                                 },
->>>>>>> a9a82de5
                                 span,
                             );
                         }
@@ -1296,9 +1097,6 @@
                         } else {
                             invalid!(Some(vals[index].span()), "should be a record");
                             // Reconstruct
-<<<<<<< HEAD
-                            vals[index] = Value::record_from_hashmap(&config.explore, span);
-=======
                             vals[index] = Value::record(
                                 config
                                     .explore
@@ -1307,7 +1105,6 @@
                                     .collect(),
                                 span,
                             );
->>>>>>> a9a82de5
                         }
                     }
                     // Misc. options
@@ -1317,9 +1114,6 @@
                         } else {
                             invalid!(Some(vals[index].span()), "should be a record");
                             // Reconstruct
-<<<<<<< HEAD
-                            vals[index] = Value::record_from_hashmap(&config.color_config, span);
-=======
                             vals[index] = Value::record(
                                 config
                                     .color_config
@@ -1328,7 +1122,6 @@
                                     .collect(),
                                 span,
                             );
->>>>>>> a9a82de5
                         }
                     }
                     "use_grid_icons" => {
@@ -1357,11 +1150,7 @@
                                     FooterMode::RowCount(number) => number.to_string(),
                                 },
                                 span,
-<<<<<<< HEAD
-                            };
-=======
                             );
->>>>>>> a9a82de5
                         }
                     }
                     "float_precision" => {
@@ -1417,27 +1206,6 @@
                                              menu_type, // WARNING: this is not the same name as what is used in Config.nu! ("type")
                                              source,
                                          }| {
-<<<<<<< HEAD
-                                            Value::Record {
-                                                cols: vec![
-                                                    "name".into(),
-                                                    "only_buffer_difference".into(),
-                                                    "marker".into(),
-                                                    "style".into(),
-                                                    "type".into(),
-                                                    "source".into(),
-                                                ],
-                                                vals: vec![
-                                                    name.clone(),
-                                                    only_buffer_difference.clone(),
-                                                    marker.clone(),
-                                                    style.clone(),
-                                                    menu_type.clone(),
-                                                    source.clone(),
-                                                ],
-                                                span,
-                                            }
-=======
                                             Value::record(
                                                 record! {
                                                     "name" => name.clone(),
@@ -1449,16 +1217,11 @@
                                                 },
                                                 span,
                                             )
->>>>>>> a9a82de5
                                         },
                                     )
                                     .collect(),
                                 span,
-<<<<<<< HEAD
-                            }
-=======
                             )
->>>>>>> a9a82de5
                         }
                     },
                     // Keybindings
@@ -1479,23 +1242,6 @@
                                              mode,
                                              event,
                                          }| {
-<<<<<<< HEAD
-                                            Value::Record {
-                                                cols: vec![
-                                                    "modifier".into(),
-                                                    "keycode".into(),
-                                                    "mode".into(),
-                                                    "event".into(),
-                                                ],
-                                                vals: vec![
-                                                    modifier.clone(),
-                                                    keycode.clone(),
-                                                    mode.clone(),
-                                                    event.clone(),
-                                                ],
-                                                span,
-                                            }
-=======
                                             Value::record(
                                                 record! {
                                                     "modifier" => modifier.clone(),
@@ -1505,16 +1251,11 @@
                                                 },
                                                 span,
                                             )
->>>>>>> a9a82de5
                                         },
                                     )
                                     .collect(),
                                 span,
-<<<<<<< HEAD
-                            }
-=======
                             )
->>>>>>> a9a82de5
                         }
                     },
                     // Hooks
@@ -1537,24 +1278,12 @@
                             if let Some(ref value) = config.hooks.display_output {
                                 hook.push("display_output", value.clone());
                             }
-<<<<<<< HEAD
-                            vals.push(Value::Record {
-                                cols: hook_cols,
-                                vals: hook_vals,
-                                span,
-                            });
-                        }
-                    },
-                    "datetime_format" => {
-                        if let Value::Record { cols, vals, span } = &mut vals[index] {
-=======
                             vals.push(Value::record(hook, span));
                         }
                     },
                     "datetime_format" => {
                         if let Value::Record { val, .. } = &mut vals[index] {
                             let Record { cols, vals } = val;
->>>>>>> a9a82de5
                             for index in (0..cols.len()).rev() {
                                 let value = &vals[index];
                                 let key2 = cols[index].as_str();
@@ -1563,22 +1292,14 @@
                                         if let Ok(v) = value.as_string() {
                                             config.datetime_normal_format = Some(v);
                                         } else {
-<<<<<<< HEAD
-                                            invalid!(Some(*span), "should be a string");
-=======
                                             invalid!(Some(span), "should be a string");
->>>>>>> a9a82de5
                                         }
                                     }
                                     "table" => {
                                         if let Ok(v) = value.as_string() {
                                             config.datetime_table_format = Some(v);
                                         } else {
-<<<<<<< HEAD
-                                            invalid!(Some(*span), "should be a string");
-=======
                                             invalid!(Some(span), "should be a string");
->>>>>>> a9a82de5
                                         }
                                     }
                                     x => {
@@ -1586,29 +1307,13 @@
                                             cols,
                                             vals,
                                             index,
-<<<<<<< HEAD
-                                            value.span().ok(),
-=======
                                             Some(value.span()),
->>>>>>> a9a82de5
                                             "$env.config.{key}.{x} is an unknown config setting"
                                         );
                                     }
                                 }
                             }
                         } else {
-<<<<<<< HEAD
-                            invalid!(vals[index].span().ok(), "should be a record");
-                            // Reconstruct
-                            vals[index] = Value::record(
-                                vec!["metric".into(), "format".into()],
-                                vec![
-                                    Value::bool(config.filesize_metric, span),
-                                    Value::string(config.filesize_format.clone(), span),
-                                ],
-                                span,
-                            );
-=======
                             invalid!(Some(vals[index].span()), "should be a record");
                             // Reconstruct
                             vals[index] = Value::record(
@@ -1626,7 +1331,6 @@
                         } else {
                             invalid!(Some(span), "should be a string");
                             vals[index] = Value::string(config.error_style.clone(), span);
->>>>>>> a9a82de5
                         }
                     }
                     // Catch all
@@ -1808,12 +1512,7 @@
 fn create_keybindings(value: &Value) -> Result<Vec<ParsedKeybinding>, ShellError> {
     let span = value.span();
     match value {
-<<<<<<< HEAD
-        Value::Record { cols, vals, span } => {
-            let span = *span;
-=======
         Value::Record { val, .. } => {
->>>>>>> a9a82de5
             // Finding the modifier value in the record
             let modifier = extract_value("modifier", val, span)?.clone();
             let keycode = extract_value("keycode", val, span)?.clone();
@@ -1851,12 +1550,7 @@
 pub fn create_menus(value: &Value) -> Result<Vec<ParsedMenu>, ShellError> {
     let span = value.span();
     match value {
-<<<<<<< HEAD
-        Value::Record { cols, vals, span } => {
-            let span = *span;
-=======
         Value::Record { val, .. } => {
->>>>>>> a9a82de5
             // Finding the modifier value in the record
             let name = extract_value("name", val, span)?.clone();
             let marker = extract_value("marker", val, span)?.clone();
@@ -1868,11 +1562,7 @@
             // Source is an optional value
             let source = match extract_value("source", val, span) {
                 Ok(source) => source.clone(),
-<<<<<<< HEAD
-                Err(_) => Value::Nothing { span },
-=======
                 Err(_) => Value::nothing(span),
->>>>>>> a9a82de5
             };
 
             let menu = ParsedMenu {
@@ -1902,21 +1592,11 @@
 
 pub fn extract_value<'record>(
     name: &str,
-<<<<<<< HEAD
-    cols: &'record [String],
-    vals: &'record [Value],
-    span: Span,
-) -> Result<&'record Value, ShellError> {
-    cols.iter()
-        .position(|col| col.as_str() == name)
-        .and_then(|index| vals.get(index))
-=======
     record: &'record Record,
     span: Span,
 ) -> Result<&'record Value, ShellError> {
     record
         .iter()
         .find_map(|(col, val)| if col == name { Some(val) } else { None })
->>>>>>> a9a82de5
         .ok_or_else(|| ShellError::MissingConfigValue(name.to_string(), span))
 }