--- conflicted
+++ resolved
@@ -813,7 +813,6 @@
                             eprintln!("$env.config.filesize_format is not a string")
                         }
                     }
-<<<<<<< HEAD
                     "scroll_config" => {
                         if let Ok(map) = create_map(value, &config) {
                             config.scroll_config = map;
@@ -821,9 +820,7 @@
                             eprintln!("$env.config.scroll_config is not a map")
                         }
                     }
-=======
                     // End legacy options
->>>>>>> 3f960012
                     x => {
                         eprintln!("$env.config.{} is an unknown config setting", x)
                     }
