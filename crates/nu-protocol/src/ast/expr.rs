--- conflicted
+++ resolved
@@ -50,11 +50,8 @@
     Overlay(Option<BlockId>), // block ID of the overlay's origin module
     Signature(Box<Signature>),
     StringInterpolation(Vec<Expression>),
-<<<<<<< HEAD
     BarewordInterpolation(Vec<Expression>),
     Spread(Box<Expression>),
-=======
->>>>>>> 6ccd547d
     Nothing,
     Garbage,
 }
