--- conflicted
+++ resolved
@@ -5,14 +5,10 @@
     Call, CellPath, Expression, ExternalArgument, FullCellPath, MatchPattern, Operator,
     RangeOperator,
 };
-<<<<<<< HEAD
 use crate::{
-    ast::ImportPattern, engine::EngineState, BlockId, IoStream, Signature, Span, Spanned, Unit,
-    VarId,
+    ast::ImportPattern, ast::Unit, engine::EngineState, BlockId, IoStream, Signature, Span,
+    Spanned, VarId,
 };
-=======
-use crate::{ast::ImportPattern, ast::Unit, BlockId, Signature, Span, Spanned, VarId};
->>>>>>> 77379d7b
 
 #[derive(Debug, Clone, PartialEq, Serialize, Deserialize)]
 pub enum Expr {
