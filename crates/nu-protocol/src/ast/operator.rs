use super::{Expr, Expression};
use crate::{ShellError, Span};
use serde::{Deserialize, Serialize};
use std::fmt;

#[derive(Debug, Clone, Copy, PartialEq, Eq, Serialize, Deserialize)]
pub enum Comparison {
    Equal,
    NotEqual,
    LessThan,
    GreaterThan,
    LessThanOrEqual,
    GreaterThanOrEqual,
    RegexMatch,
    NotRegexMatch,
    In,
    NotIn,
    Has,
    NotHas,
    StartsWith,
    EndsWith,
}

impl Comparison {
    pub const fn as_str(&self) -> &'static str {
        match self {
            Self::Equal => "==",
            Self::NotEqual => "!=",
            Self::LessThan => "<",
            Self::GreaterThan => ">",
            Self::LessThanOrEqual => "<=",
            Self::GreaterThanOrEqual => ">=",
            Self::RegexMatch => "=~",
            Self::NotRegexMatch => "!~",
            Self::In => "in",
            Self::NotIn => "not-in",
            Self::StartsWith => "starts-with",
            Self::EndsWith => "ends-with",
        }
    }
}

impl fmt::Display for Comparison {
    fn fmt(&self, f: &mut fmt::Formatter<'_>) -> fmt::Result {
        f.write_str(self.as_str())
    }
}

#[derive(Debug, Clone, Copy, PartialEq, Eq, Serialize, Deserialize)]
pub enum Math {
    Add,
    Subtract,
    Multiply,
    Divide,
    FloorDivide,
    Modulo,
    Pow,
    Concatenate,
}

impl Math {
    pub const fn as_str(&self) -> &'static str {
        match self {
            Self::Add => "+",
            Self::Subtract => "-",
            Self::Multiply => "*",
            Self::Divide => "/",
            Self::FloorDivide => "//",
            Self::Modulo => "mod",
            Self::Pow => "**",
            Self::Concatenate => "++",
        }
    }
}

impl fmt::Display for Math {
    fn fmt(&self, f: &mut fmt::Formatter<'_>) -> fmt::Result {
        f.write_str(self.as_str())
    }
}

#[derive(Debug, Clone, Copy, PartialEq, Eq, Serialize, Deserialize)]
pub enum Boolean {
    Or,
    Xor,
    And,
}

impl Boolean {
    pub const fn as_str(&self) -> &'static str {
        match self {
            Self::Or => "or",
            Self::Xor => "xor",
            Self::And => "and",
        }
    }
}

impl fmt::Display for Boolean {
    fn fmt(&self, f: &mut fmt::Formatter<'_>) -> fmt::Result {
        f.write_str(self.as_str())
    }
}

#[derive(Debug, Clone, Copy, PartialEq, Eq, Serialize, Deserialize)]
pub enum Bits {
    BitOr,
    BitXor,
    BitAnd,
    ShiftLeft,
    ShiftRight,
}

impl Bits {
    pub const fn as_str(&self) -> &'static str {
        match self {
            Self::BitOr => "bit-or",
            Self::BitXor => "bit-xor",
            Self::BitAnd => "bit-and",
            Self::ShiftLeft => "bit-shl",
            Self::ShiftRight => "bit-shr",
        }
    }
}

impl fmt::Display for Bits {
    fn fmt(&self, f: &mut fmt::Formatter<'_>) -> fmt::Result {
        f.write_str(self.as_str())
    }
}

#[derive(Debug, Clone, Copy, PartialEq, Eq, Serialize, Deserialize)]
pub enum Assignment {
    Assign,
    AddAssign,
    SubtractAssign,
    MultiplyAssign,
    DivideAssign,
    ConcatenateAssign,
}

impl Assignment {
    pub const fn as_str(&self) -> &'static str {
        match self {
            Self::Assign => "=",
            Self::AddAssign => "+=",
            Self::SubtractAssign => "-=",
            Self::MultiplyAssign => "*=",
            Self::DivideAssign => "/=",
            Self::ConcatenateAssign => "++=",
        }
    }
}

impl fmt::Display for Assignment {
    fn fmt(&self, f: &mut fmt::Formatter<'_>) -> fmt::Result {
        f.write_str(self.as_str())
    }
}

#[derive(Debug, Clone, Copy, PartialEq, Eq, Serialize, Deserialize)]
pub enum Operator {
    Comparison(Comparison),
    Math(Math),
    Boolean(Boolean),
    Bits(Bits),
    Assignment(Assignment),
}

impl Operator {
    pub const fn as_str(&self) -> &'static str {
        match self {
            Self::Comparison(comparison) => comparison.as_str(),
            Self::Math(math) => math.as_str(),
            Self::Boolean(boolean) => boolean.as_str(),
            Self::Bits(bits) => bits.as_str(),
            Self::Assignment(assignment) => assignment.as_str(),
        }
    }

    pub const fn precedence(&self) -> u8 {
        match self {
            Self::Math(Math::Pow) => 100,
            Self::Math(Math::Multiply)
            | Self::Math(Math::Divide)
            | Self::Math(Math::Modulo)
            | Self::Math(Math::FloorDivide) => 95,
            Self::Math(Math::Add) | Self::Math(Math::Subtract) => 90,
            Self::Bits(Bits::ShiftLeft) | Self::Bits(Bits::ShiftRight) => 85,
            Self::Comparison(Comparison::NotRegexMatch)
            | Self::Comparison(Comparison::RegexMatch)
            | Self::Comparison(Comparison::StartsWith)
            | Self::Comparison(Comparison::EndsWith)
            | Self::Comparison(Comparison::LessThan)
            | Self::Comparison(Comparison::LessThanOrEqual)
            | Self::Comparison(Comparison::GreaterThan)
            | Self::Comparison(Comparison::GreaterThanOrEqual)
            | Self::Comparison(Comparison::Equal)
            | Self::Comparison(Comparison::NotEqual)
            | Self::Comparison(Comparison::In)
            | Self::Comparison(Comparison::NotIn)
<<<<<<< HEAD
            | Self::Math(Math::Concatenate) => 80,
=======
            | Self::Comparison(Comparison::Has)
            | Self::Comparison(Comparison::NotHas)
            | Self::Math(Math::Concat) => 80,
>>>>>>> cdb082e9
            Self::Bits(Bits::BitAnd) => 75,
            Self::Bits(Bits::BitXor) => 70,
            Self::Bits(Bits::BitOr) => 60,
            Self::Boolean(Boolean::And) => 50,
            Self::Boolean(Boolean::Xor) => 45,
            Self::Boolean(Boolean::Or) => 40,
            Self::Assignment(_) => 10,
        }
    }
}

impl fmt::Display for Operator {
    fn fmt(&self, f: &mut std::fmt::Formatter<'_>) -> std::fmt::Result {
<<<<<<< HEAD
        f.write_str(self.as_str())
=======
        match self {
            Operator::Assignment(Assignment::Assign) => write!(f, "="),
            Operator::Assignment(Assignment::PlusAssign) => write!(f, "+="),
            Operator::Assignment(Assignment::ConcatAssign) => write!(f, "++="),
            Operator::Assignment(Assignment::MinusAssign) => write!(f, "-="),
            Operator::Assignment(Assignment::MultiplyAssign) => write!(f, "*="),
            Operator::Assignment(Assignment::DivideAssign) => write!(f, "/="),
            Operator::Comparison(Comparison::Equal) => write!(f, "=="),
            Operator::Comparison(Comparison::NotEqual) => write!(f, "!="),
            Operator::Comparison(Comparison::LessThan) => write!(f, "<"),
            Operator::Comparison(Comparison::GreaterThan) => write!(f, ">"),
            Operator::Comparison(Comparison::RegexMatch) => write!(f, "=~ or like"),
            Operator::Comparison(Comparison::NotRegexMatch) => write!(f, "!~ or not-like"),
            Operator::Comparison(Comparison::LessThanOrEqual) => write!(f, "<="),
            Operator::Comparison(Comparison::GreaterThanOrEqual) => write!(f, ">="),
            Operator::Comparison(Comparison::StartsWith) => write!(f, "starts-with"),
            Operator::Comparison(Comparison::EndsWith) => write!(f, "ends-with"),
            Operator::Comparison(Comparison::In) => write!(f, "in"),
            Operator::Comparison(Comparison::NotIn) => write!(f, "not-in"),
            Operator::Comparison(Comparison::Has) => write!(f, "has"),
            Operator::Comparison(Comparison::NotHas) => write!(f, "not-has"),
            Operator::Math(Math::Plus) => write!(f, "+"),
            Operator::Math(Math::Concat) => write!(f, "++"),
            Operator::Math(Math::Minus) => write!(f, "-"),
            Operator::Math(Math::Multiply) => write!(f, "*"),
            Operator::Math(Math::Divide) => write!(f, "/"),
            Operator::Math(Math::Modulo) => write!(f, "mod"),
            Operator::Math(Math::FloorDivision) => write!(f, "//"),
            Operator::Math(Math::Pow) => write!(f, "**"),
            Operator::Boolean(Boolean::And) => write!(f, "and"),
            Operator::Boolean(Boolean::Or) => write!(f, "or"),
            Operator::Boolean(Boolean::Xor) => write!(f, "xor"),
            Operator::Bits(Bits::BitOr) => write!(f, "bit-or"),
            Operator::Bits(Bits::BitXor) => write!(f, "bit-xor"),
            Operator::Bits(Bits::BitAnd) => write!(f, "bit-and"),
            Operator::Bits(Bits::ShiftLeft) => write!(f, "bit-shl"),
            Operator::Bits(Bits::ShiftRight) => write!(f, "bit-shr"),
        }
>>>>>>> cdb082e9
    }
}

#[derive(Debug, Copy, Clone, PartialEq, Eq, PartialOrd, Ord, Serialize, Deserialize)]
pub enum RangeInclusion {
    Inclusive,
    RightExclusive,
}

#[derive(Debug, Copy, Clone, PartialEq, Eq, Serialize, Deserialize)]
pub struct RangeOperator {
    pub inclusion: RangeInclusion,
    pub span: Span,
    pub next_op_span: Span,
}

impl fmt::Display for RangeOperator {
    fn fmt(&self, f: &mut std::fmt::Formatter<'_>) -> std::fmt::Result {
        match self.inclusion {
            RangeInclusion::Inclusive => write!(f, ".."),
            RangeInclusion::RightExclusive => write!(f, "..<"),
        }
    }
}

pub fn eval_operator(op: &Expression) -> Result<Operator, ShellError> {
    match op {
        Expression {
            expr: Expr::Operator(operator),
            ..
        } => Ok(*operator),
        Expression { span, expr, .. } => Err(ShellError::UnknownOperator {
            op_token: format!("{expr:?}"),
            span: *span,
        }),
    }
}<|MERGE_RESOLUTION|>--- conflicted
+++ resolved
@@ -34,6 +34,8 @@
             Self::NotRegexMatch => "!~",
             Self::In => "in",
             Self::NotIn => "not-in",
+            Self::Has => "has",
+            Self::NotHas => "not-has",
             Self::StartsWith => "starts-with",
             Self::EndsWith => "ends-with",
         }
@@ -199,13 +201,9 @@
             | Self::Comparison(Comparison::NotEqual)
             | Self::Comparison(Comparison::In)
             | Self::Comparison(Comparison::NotIn)
-<<<<<<< HEAD
-            | Self::Math(Math::Concatenate) => 80,
-=======
             | Self::Comparison(Comparison::Has)
             | Self::Comparison(Comparison::NotHas)
-            | Self::Math(Math::Concat) => 80,
->>>>>>> cdb082e9
+            | Self::Math(Math::Concatenate) => 80,
             Self::Bits(Bits::BitAnd) => 75,
             Self::Bits(Bits::BitXor) => 70,
             Self::Bits(Bits::BitOr) => 60,
@@ -219,48 +217,7 @@
 
 impl fmt::Display for Operator {
     fn fmt(&self, f: &mut std::fmt::Formatter<'_>) -> std::fmt::Result {
-<<<<<<< HEAD
-        f.write_str(self.as_str())
-=======
-        match self {
-            Operator::Assignment(Assignment::Assign) => write!(f, "="),
-            Operator::Assignment(Assignment::PlusAssign) => write!(f, "+="),
-            Operator::Assignment(Assignment::ConcatAssign) => write!(f, "++="),
-            Operator::Assignment(Assignment::MinusAssign) => write!(f, "-="),
-            Operator::Assignment(Assignment::MultiplyAssign) => write!(f, "*="),
-            Operator::Assignment(Assignment::DivideAssign) => write!(f, "/="),
-            Operator::Comparison(Comparison::Equal) => write!(f, "=="),
-            Operator::Comparison(Comparison::NotEqual) => write!(f, "!="),
-            Operator::Comparison(Comparison::LessThan) => write!(f, "<"),
-            Operator::Comparison(Comparison::GreaterThan) => write!(f, ">"),
-            Operator::Comparison(Comparison::RegexMatch) => write!(f, "=~ or like"),
-            Operator::Comparison(Comparison::NotRegexMatch) => write!(f, "!~ or not-like"),
-            Operator::Comparison(Comparison::LessThanOrEqual) => write!(f, "<="),
-            Operator::Comparison(Comparison::GreaterThanOrEqual) => write!(f, ">="),
-            Operator::Comparison(Comparison::StartsWith) => write!(f, "starts-with"),
-            Operator::Comparison(Comparison::EndsWith) => write!(f, "ends-with"),
-            Operator::Comparison(Comparison::In) => write!(f, "in"),
-            Operator::Comparison(Comparison::NotIn) => write!(f, "not-in"),
-            Operator::Comparison(Comparison::Has) => write!(f, "has"),
-            Operator::Comparison(Comparison::NotHas) => write!(f, "not-has"),
-            Operator::Math(Math::Plus) => write!(f, "+"),
-            Operator::Math(Math::Concat) => write!(f, "++"),
-            Operator::Math(Math::Minus) => write!(f, "-"),
-            Operator::Math(Math::Multiply) => write!(f, "*"),
-            Operator::Math(Math::Divide) => write!(f, "/"),
-            Operator::Math(Math::Modulo) => write!(f, "mod"),
-            Operator::Math(Math::FloorDivision) => write!(f, "//"),
-            Operator::Math(Math::Pow) => write!(f, "**"),
-            Operator::Boolean(Boolean::And) => write!(f, "and"),
-            Operator::Boolean(Boolean::Or) => write!(f, "or"),
-            Operator::Boolean(Boolean::Xor) => write!(f, "xor"),
-            Operator::Bits(Bits::BitOr) => write!(f, "bit-or"),
-            Operator::Bits(Bits::BitXor) => write!(f, "bit-xor"),
-            Operator::Bits(Bits::BitAnd) => write!(f, "bit-and"),
-            Operator::Bits(Bits::ShiftLeft) => write!(f, "bit-shl"),
-            Operator::Bits(Bits::ShiftRight) => write!(f, "bit-shr"),
-        }
->>>>>>> cdb082e9
+        f.write_str(self.as_str())
     }
 }
 
