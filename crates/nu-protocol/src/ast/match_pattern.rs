use super::Expression;
use crate::{Span, VarId};
use serde::{Deserialize, Serialize};

/// AST Node for match arm with optional match guard
#[derive(Debug, Clone, PartialEq, Serialize, Deserialize)]
pub struct MatchPattern {
    pub pattern: Pattern,
    pub guard: Option<Box<Expression>>,
    pub span: Span,
}

impl MatchPattern {
    pub fn variables(&self) -> Vec<VarId> {
        self.pattern.variables()
    }
}

/// AST Node for pattern matching rules
#[derive(Debug, Clone, PartialEq, Serialize, Deserialize)]
pub enum Pattern {
    /// Destructuring of records
    Record(Vec<(String, MatchPattern)>),
    /// List destructuring
    List(Vec<MatchPattern>),
<<<<<<< HEAD
    /// Matching against a literal
    Value(Expression),
    /// binding to a variable
=======
    // TODO: it would be nice if this didn't depend on AST
    // maybe const evaluation can get us to a Value instead?
    Value(Box<Expression>),
>>>>>>> 9de7f931
    Variable(VarId),
    /// the `pattern1 \ pattern2` or-pattern
    Or(Vec<MatchPattern>),
    /// the `..$foo` pattern
    Rest(VarId),
    /// the `..` pattern
    IgnoreRest,
    /// the `_` pattern
    IgnoreValue,
    /// Failed parsing of a pattern
    Garbage,
}

impl Pattern {
    pub fn variables(&self) -> Vec<VarId> {
        let mut output = vec![];
        match self {
            Pattern::Record(items) => {
                for item in items {
                    output.append(&mut item.1.variables());
                }
            }
            Pattern::List(items) => {
                for item in items {
                    output.append(&mut item.variables());
                }
            }
            Pattern::Variable(var_id) => output.push(*var_id),
            Pattern::Or(patterns) => {
                for pattern in patterns {
                    output.append(&mut pattern.variables());
                }
            }
            Pattern::Rest(var_id) => output.push(*var_id),
            Pattern::Value(_) | Pattern::IgnoreValue | Pattern::Garbage | Pattern::IgnoreRest => {}
        }

        output
    }
}<|MERGE_RESOLUTION|>--- conflicted
+++ resolved
@@ -23,15 +23,11 @@
     Record(Vec<(String, MatchPattern)>),
     /// List destructuring
     List(Vec<MatchPattern>),
-<<<<<<< HEAD
     /// Matching against a literal
-    Value(Expression),
-    /// binding to a variable
-=======
     // TODO: it would be nice if this didn't depend on AST
     // maybe const evaluation can get us to a Value instead?
     Value(Box<Expression>),
->>>>>>> 9de7f931
+    /// binding to a variable
     Variable(VarId),
     /// the `pattern1 \ pattern2` or-pattern
     Or(Vec<MatchPattern>),
