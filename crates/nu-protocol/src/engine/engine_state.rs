use fancy_regex::Regex;
use lru::LruCache;

use super::{usage::build_usage, usage::Usage, StateDelta};
use super::{Command, EnvVars, OverlayFrame, ScopeFrame, Stack, Visibility, DEFAULT_OVERLAY_NAME};
use crate::ast::Block;
use crate::debugger::{Debugger, NoopDebugger};
use crate::{
    BlockId, Config, DeclId, Example, FileId, HistoryConfig, Module, ModuleId, OverlayId,
    ShellError, Signature, Span, Type, VarId, Variable, VirtualPathId,
};
use crate::{Category, Value};
use std::borrow::Borrow;
use std::collections::HashMap;
use std::num::NonZeroUsize;
use std::path::Path;
use std::path::PathBuf;
use std::sync::atomic::Ordering;
use std::sync::{
    atomic::{AtomicBool, AtomicU32},
    Arc, Mutex, MutexGuard, PoisonError,
};

type PoisonDebuggerError<'a> = PoisonError<MutexGuard<'a, Box<dyn Debugger>>>;

pub static PWD_ENV: &str = "PWD";

#[derive(Clone, Debug)]
pub enum VirtualPath {
    File(FileId),
    Dir(Vec<VirtualPathId>),
}

pub struct ReplState {
    pub buffer: String,
    // A byte position, as `EditCommand::MoveToPosition` is also a byte position
    pub cursor_pos: usize,
}

pub struct IsDebugging(AtomicBool);

impl IsDebugging {
    pub fn new(val: bool) -> Self {
        IsDebugging(AtomicBool::new(val))
    }
}

impl Clone for IsDebugging {
    fn clone(&self) -> Self {
        IsDebugging(AtomicBool::new(self.0.load(Ordering::Relaxed)))
    }
}

/// The core global engine state. This includes all global definitions as well as any global state that
/// will persist for the whole session.
///
/// Declarations, variables, blocks, and other forms of data are held in the global state and referenced
/// elsewhere using their IDs. These IDs are simply their index into the global state. This allows us to
/// more easily handle creating blocks, binding variables and callsites, and more, because each of these
/// will refer to the corresponding IDs rather than their definitions directly. At runtime, this means
/// less copying and smaller structures.
///
/// Note that the runtime stack is not part of this global state. Runtime stacks are handled differently,
/// but they also rely on using IDs rather than full definitions.
///
/// A note on implementation:
///
/// Much of the global definitions are built on the Bodil's 'im' crate. This gives us a way of working with
/// lists of definitions in a way that is very cheap to access, while also allowing us to update them at
/// key points in time (often, the transition between parsing and evaluation).
///
/// Over the last two years we tried a few different approaches to global state like this. I'll list them
/// here for posterity, so we can more easily know how we got here:
///
/// * `Rc` - Rc is cheap, but not thread-safe. The moment we wanted to work with external processes, we
/// needed a way send to stdin/stdout. In Rust, the current practice is to spawn a thread to handle both.
/// These threads would need access to the global state, as they'll need to process data as it streams out
/// of the data pipeline. Because Rc isn't thread-safe, this breaks.
///
/// * `Arc` - Arc is the thread-safe version of the above. Often Arc is used in combination with a Mutex or
/// RwLock, but you can use Arc by itself. We did this a few places in the original Nushell. This *can* work
/// but because of Arc's nature of not allowing mutation if there's a second copy of the Arc around, this
/// ultimately becomes limiting.
///
/// * `Arc` + `Mutex/RwLock` - the standard practice for thread-safe containers. Unfortunately, this would
/// have meant we would incur a lock penalty every time we needed to access any declaration or block. As we
/// would be reading far more often than writing, it made sense to explore solutions that favor large amounts
/// of reads.
///
/// * `im` - the `im` crate was ultimately chosen because it has some very nice properties: it gives the
/// ability to cheaply clone these structures, which is nice as EngineState may need to be cloned a fair bit
/// to follow ownership rules for closures and iterators. It also is cheap to access. Favoring reads here fits
/// more closely to what we need with Nushell. And, of course, it's still thread-safe, so we get the same
/// benefits as above.
///
#[derive(Clone)]
pub struct EngineState {
    files: Vec<(String, usize, usize)>,
    file_contents: Vec<(Vec<u8>, usize, usize)>,
    pub(super) virtual_paths: Vec<(String, VirtualPath)>,
    vars: Vec<Variable>,
    decls: Vec<Box<dyn Command + 'static>>,
    pub(super) blocks: Vec<Block>,
    pub(super) modules: Vec<Module>,
    usage: Usage,
    pub scope: ScopeFrame,
    pub ctrlc: Option<Arc<AtomicBool>>,
    pub env_vars: EnvVars,
    pub previous_env_vars: HashMap<String, Value>,
    pub config: Config,
    pub pipeline_externals_state: Arc<(AtomicU32, AtomicU32)>,
    pub repl_state: Arc<Mutex<ReplState>>,
    pub table_decl_id: Option<usize>,
    #[cfg(feature = "plugin")]
    pub plugin_signatures: Option<PathBuf>,
    config_path: HashMap<String, PathBuf>,
    pub history_enabled: bool,
    pub history_session_id: i64,
    // If Nushell was started, e.g., with `nu spam.nu`, the file's parent is stored here
    pub(super) currently_parsed_cwd: Option<PathBuf>,
    pub regex_cache: Arc<Mutex<LruCache<String, Regex>>>,
    pub is_interactive: bool,
    pub is_login: bool,
    startup_time: i64,
    is_debugging: IsDebugging,
    pub debugger: Arc<Mutex<Box<dyn Debugger>>>,
}

// The max number of compiled regexes to keep around in a LRU cache, arbitrarily chosen
const REGEX_CACHE_SIZE: usize = 100; // must be nonzero, otherwise will panic

pub const NU_VARIABLE_ID: usize = 0;
pub const IN_VARIABLE_ID: usize = 1;
pub const ENV_VARIABLE_ID: usize = 2;
// NOTE: If you add more to this list, make sure to update the > checks based on the last in the list

impl EngineState {
    pub fn new() -> Self {
        Self {
            files: vec![],
            file_contents: vec![],
            virtual_paths: vec![],
            vars: vec![
                Variable::new(Span::new(0, 0), Type::Any, false),
                Variable::new(Span::new(0, 0), Type::Any, false),
                Variable::new(Span::new(0, 0), Type::Any, false),
                Variable::new(Span::new(0, 0), Type::Any, false),
                Variable::new(Span::new(0, 0), Type::Any, false),
            ],
            decls: vec![],
            blocks: vec![],
            modules: vec![Module::new(DEFAULT_OVERLAY_NAME.as_bytes().to_vec())],
            usage: Usage::new(),
            // make sure we have some default overlay:
            scope: ScopeFrame::with_empty_overlay(
                DEFAULT_OVERLAY_NAME.as_bytes().to_vec(),
                0,
                false,
            ),
            ctrlc: None,
            env_vars: [(DEFAULT_OVERLAY_NAME.to_string(), HashMap::new())]
                .into_iter()
                .collect(),
            previous_env_vars: HashMap::new(),
            config: Config::default(),
            pipeline_externals_state: Arc::new((AtomicU32::new(0), AtomicU32::new(0))),
            repl_state: Arc::new(Mutex::new(ReplState {
                buffer: "".to_string(),
                cursor_pos: 0,
            })),
            table_decl_id: None,
            #[cfg(feature = "plugin")]
            plugin_signatures: None,
            config_path: HashMap::new(),
            history_enabled: true,
            history_session_id: 0,
            currently_parsed_cwd: None,
            regex_cache: Arc::new(Mutex::new(LruCache::new(
                NonZeroUsize::new(REGEX_CACHE_SIZE).expect("tried to create cache of size zero"),
            ))),
            is_interactive: false,
            is_login: false,
            startup_time: -1,
            is_debugging: IsDebugging::new(false),
            debugger: Arc::new(Mutex::new(Box::new(NoopDebugger))),
        }
    }

    /// Merges a `StateDelta` onto the current state. These deltas come from a system, like the parser, that
    /// creates a new set of definitions and visible symbols in the current scope. We make this transactional
    /// as there are times when we want to run the parser and immediately throw away the results (namely:
    /// syntax highlighting and completions).
    ///
    /// When we want to preserve what the parser has created, we can take its output (the `StateDelta`) and
    /// use this function to merge it into the global state.
    pub fn merge_delta(&mut self, mut delta: StateDelta) -> Result<(), ShellError> {
        // Take the mutable reference and extend the permanent state from the working set
        self.files.extend(delta.files);
        self.file_contents.extend(delta.file_contents);
        self.virtual_paths.extend(delta.virtual_paths);
        self.decls.extend(delta.decls);
        self.vars.extend(delta.vars);
        self.blocks.extend(delta.blocks);
        self.modules.extend(delta.modules);
        self.usage.merge_with(delta.usage);

        let first = delta.scope.remove(0);

        for (delta_name, delta_overlay) in first.clone().overlays {
            if let Some((_, existing_overlay)) = self
                .scope
                .overlays
                .iter_mut()
                .find(|(name, _)| name == &delta_name)
            {
                // Updating existing overlay
                for item in delta_overlay.decls.into_iter() {
                    existing_overlay.decls.insert(item.0, item.1);
                }
                for item in delta_overlay.vars.into_iter() {
                    existing_overlay.vars.insert(item.0, item.1);
                }
                for item in delta_overlay.modules.into_iter() {
                    existing_overlay.modules.insert(item.0, item.1);
                }

                existing_overlay
                    .visibility
                    .merge_with(delta_overlay.visibility);
            } else {
                // New overlay was added to the delta
                self.scope.overlays.push((delta_name, delta_overlay));
            }
        }

        let mut activated_ids = self.translate_overlay_ids(&first);

        let mut removed_ids = vec![];

        for name in &first.removed_overlays {
            if let Some(overlay_id) = self.find_overlay(name) {
                removed_ids.push(overlay_id);
            }
        }

        // Remove overlays removed in delta
        self.scope
            .active_overlays
            .retain(|id| !removed_ids.contains(id));

        // Move overlays activated in the delta to be first
        self.scope
            .active_overlays
            .retain(|id| !activated_ids.contains(id));
        self.scope.active_overlays.append(&mut activated_ids);

        #[cfg(feature = "plugin")]
        if delta.plugins_changed {
            let result = self.update_plugin_file();

            if result.is_ok() {
                delta.plugins_changed = false;
            }

            return result;
        }

        Ok(())
    }

    /// Merge the environment from the runtime Stack into the engine state
    pub fn merge_env(
        &mut self,
        stack: &mut Stack,
        cwd: impl AsRef<Path>,
    ) -> Result<(), ShellError> {
        for mut scope in stack.env_vars.drain(..) {
            for (overlay_name, mut env) in scope.drain() {
                if let Some(env_vars) = self.env_vars.get_mut(&overlay_name) {
                    // Updating existing overlay
                    for (k, v) in env.drain() {
                        if k == "config" {
                            // Don't insert the record as the "config" env var as-is.
                            // Instead, mutate a clone of it with into_config(), and put THAT in env_vars.
                            let mut new_record = v.clone();
                            let (config, error) = new_record.into_config(&self.config);
                            self.config = config;
                            env_vars.insert(k, new_record);
                            if let Some(e) = error {
                                return Err(e);
                            }
                        } else {
                            env_vars.insert(k, v);
                        }
                    }
                } else {
                    // Pushing a new overlay
                    self.env_vars.insert(overlay_name, env);
                }
            }
        }

        // TODO: better error
        std::env::set_current_dir(cwd)?;

        Ok(())
    }

    /// Mark a starting point if it is a script (e.g., nu spam.nu)
    pub fn start_in_file(&mut self, file_path: Option<&str>) {
        self.currently_parsed_cwd = if let Some(path) = file_path {
            Path::new(path).parent().map(PathBuf::from)
        } else {
            None
        };
    }

    pub fn has_overlay(&self, name: &[u8]) -> bool {
        self.scope
            .overlays
            .iter()
            .any(|(overlay_name, _)| name == overlay_name)
    }

    pub fn active_overlay_ids<'a, 'b>(
        &'b self,
        removed_overlays: &'a [Vec<u8>],
    ) -> impl DoubleEndedIterator<Item = &OverlayId> + 'a
    where
        'b: 'a,
    {
        self.scope.active_overlays.iter().filter(|id| {
            !removed_overlays
                .iter()
                .any(|name| name == self.get_overlay_name(**id))
        })
    }

    pub fn active_overlays<'a, 'b>(
        &'b self,
        removed_overlays: &'a [Vec<u8>],
    ) -> impl DoubleEndedIterator<Item = &OverlayFrame> + 'a
    where
        'b: 'a,
    {
        self.active_overlay_ids(removed_overlays)
            .map(|id| self.get_overlay(*id))
    }

    pub fn active_overlay_names<'a, 'b>(
        &'b self,
        removed_overlays: &'a [Vec<u8>],
    ) -> impl DoubleEndedIterator<Item = &[u8]> + 'a
    where
        'b: 'a,
    {
        self.active_overlay_ids(removed_overlays)
            .map(|id| self.get_overlay_name(*id))
    }

    /// Translate overlay IDs from other to IDs in self
    pub fn translate_overlay_ids(&self, other: &ScopeFrame) -> Vec<OverlayId> {
        let other_names = other.active_overlays.iter().map(|other_id| {
            &other
                .overlays
                .get(*other_id)
                .expect("internal error: missing overlay")
                .0
        });

        other_names
            .map(|other_name| {
                self.find_overlay(other_name)
                    .expect("internal error: missing overlay")
            })
            .collect()
    }

    pub fn last_overlay_name(&self, removed_overlays: &[Vec<u8>]) -> &[u8] {
        self.active_overlay_names(removed_overlays)
            .last()
            .expect("internal error: no active overlays")
    }

    pub fn last_overlay(&self, removed_overlays: &[Vec<u8>]) -> &OverlayFrame {
        self.active_overlay_ids(removed_overlays)
            .last()
            .map(|id| self.get_overlay(*id))
            .expect("internal error: no active overlays")
    }

    pub fn get_overlay_name(&self, overlay_id: OverlayId) -> &[u8] {
        &self
            .scope
            .overlays
            .get(overlay_id)
            .expect("internal error: missing overlay")
            .0
    }

    pub fn get_overlay(&self, overlay_id: OverlayId) -> &OverlayFrame {
        &self
            .scope
            .overlays
            .get(overlay_id)
            .expect("internal error: missing overlay")
            .1
    }

    pub fn render_env_vars(&self) -> HashMap<&String, &Value> {
        let mut result = HashMap::new();

        for overlay_name in self.active_overlay_names(&[]) {
            let name = String::from_utf8_lossy(overlay_name);
            if let Some(env_vars) = self.env_vars.get(name.as_ref()) {
                result.extend(env_vars);
            }
        }

        result
    }

    pub fn add_env_var(&mut self, name: String, val: Value) {
        let overlay_name = String::from_utf8_lossy(self.last_overlay_name(&[])).to_string();

        if let Some(env_vars) = self.env_vars.get_mut(&overlay_name) {
            env_vars.insert(name, val);
        } else {
            self.env_vars
                .insert(overlay_name, [(name, val)].into_iter().collect());
        }
    }

    pub fn get_env_var(&self, name: &str) -> Option<&Value> {
        for overlay_id in self.scope.active_overlays.iter().rev() {
            let overlay_name = String::from_utf8_lossy(self.get_overlay_name(*overlay_id));
            if let Some(env_vars) = self.env_vars.get(overlay_name.as_ref()) {
                if let Some(val) = env_vars.get(name) {
                    return Some(val);
                }
            }
        }

        None
    }

    // Get the path environment variable in a platform agnostic way
    pub fn get_path_env_var(&self) -> Option<&Value> {
        let env_path_name_windows: &str = "Path";
        let env_path_name_nix: &str = "PATH";

        for overlay_id in self.scope.active_overlays.iter().rev() {
            let overlay_name = String::from_utf8_lossy(self.get_overlay_name(*overlay_id));
            if let Some(env_vars) = self.env_vars.get(overlay_name.as_ref()) {
                if let Some(val) = env_vars.get(env_path_name_nix) {
                    return Some(val);
                } else if let Some(val) = env_vars.get(env_path_name_windows) {
                    return Some(val);
                } else {
                    return None;
                }
            }
        }

        None
    }

    #[cfg(feature = "plugin")]
    pub fn update_plugin_file(&self) -> Result<(), ShellError> {
        use std::io::Write;

        use crate::{PluginExample, PluginSignature};

        // Updating the signatures plugin file with the added signatures
        self.plugin_signatures
            .as_ref()
            .ok_or_else(|| ShellError::PluginFailedToLoad {
                msg: "Plugin file not found".into(),
            })
            .and_then(|plugin_path| {
                // Always create the file, which will erase previous signatures
                std::fs::File::create(plugin_path.as_path()).map_err(|err| {
                    ShellError::PluginFailedToLoad {
                        msg: err.to_string(),
                    }
                })
            })
            .and_then(|mut plugin_file| {
                // Plugin definitions with parsed signature
                self.plugin_decls().try_for_each(|decl| {
                    // A successful plugin registration already includes the plugin filename
                    // No need to check the None option
                    let (path, shell) = decl.is_plugin().expect("plugin should have file name");
                    let mut file_name = path
                        .to_str()
                        .expect("path was checked during registration as a str")
                        .to_string();

                    // Fix files or folders with quotes
                    if file_name.contains('\'')
                        || file_name.contains('"')
                        || file_name.contains(' ')
                    {
                        file_name = format!("`{file_name}`");
                    }

                    let sig = decl.signature();
                    let examples = decl
                        .examples()
                        .into_iter()
                        .map(|eg| PluginExample {
                            example: eg.example.into(),
                            description: eg.description.into(),
                            result: eg.result,
                        })
                        .collect();
                    let sig_with_examples = PluginSignature::new(sig, examples);
                    serde_json::to_string_pretty(&sig_with_examples)
                        .map(|signature| {
                            // Extracting the possible path to the shell used to load the plugin
                            let shell_str = shell
                                .as_ref()
                                .map(|path| {
                                    format!(
                                        "-s {}",
                                        path.to_str().expect(
                                            "shell path was checked during registration as a str"
                                        )
                                    )
                                })
                                .unwrap_or_default();

                            // Each signature is stored in the plugin file with the shell and signature
                            // This information will be used when loading the plugin
                            // information when nushell starts
                            format!("register {file_name} {shell_str} {signature}\n\n")
                        })
                        .map_err(|err| ShellError::PluginFailedToLoad {
                            msg: err.to_string(),
                        })
                        .and_then(|line| {
                            plugin_file.write_all(line.as_bytes()).map_err(|err| {
                                ShellError::PluginFailedToLoad {
                                    msg: err.to_string(),
                                }
                            })
                        })
                        .and_then(|_| {
                            plugin_file.flush().map_err(|err| ShellError::GenericError {
                                error: "Error flushing plugin file".into(),
                                msg: format! {"{err}"},
                                span: None,
                                help: None,
                                inner: vec![],
                            })
                        })
                })
            })
    }

    pub fn num_files(&self) -> usize {
        self.files.len()
    }

    pub fn num_virtual_paths(&self) -> usize {
        self.virtual_paths.len()
    }

    pub fn num_vars(&self) -> usize {
        self.vars.len()
    }

    pub fn num_decls(&self) -> usize {
        self.decls.len()
    }

    pub fn num_blocks(&self) -> usize {
        self.blocks.len()
    }

    pub fn num_modules(&self) -> usize {
        self.modules.len()
    }

    pub fn print_vars(&self) {
        for var in self.vars.iter().enumerate() {
            println!("var{}: {:?}", var.0, var.1);
        }
    }

    pub fn print_decls(&self) {
        for decl in self.decls.iter().enumerate() {
            println!("decl{}: {:?}", decl.0, decl.1.signature());
        }
    }

    pub fn print_blocks(&self) {
        for block in self.blocks.iter().enumerate() {
            println!("block{}: {:?}", block.0, block.1);
        }
    }

    pub fn print_contents(&self) {
        for (contents, _, _) in self.file_contents.iter() {
            let string = String::from_utf8_lossy(contents);
            println!("{string}");
        }
    }

    pub fn find_decl(&self, name: &[u8], removed_overlays: &[Vec<u8>]) -> Option<DeclId> {
        let mut visibility: Visibility = Visibility::new();

        for overlay_frame in self.active_overlays(removed_overlays).rev() {
            visibility.append(&overlay_frame.visibility);

            if let Some(decl_id) = overlay_frame.get_decl(name) {
                if visibility.is_decl_id_visible(&decl_id) {
                    return Some(decl_id);
                }
            }
        }

        None
    }

    pub fn find_decl_name(&self, decl_id: DeclId, removed_overlays: &[Vec<u8>]) -> Option<&[u8]> {
        let mut visibility: Visibility = Visibility::new();

        for overlay_frame in self.active_overlays(removed_overlays).rev() {
            visibility.append(&overlay_frame.visibility);

            if visibility.is_decl_id_visible(&decl_id) {
                for (name, id) in overlay_frame.decls.iter() {
                    if id == &decl_id {
                        return Some(name);
                    }
                }
            }
        }

        None
    }

    pub fn get_module_comments(&self, module_id: ModuleId) -> Option<&[Span]> {
        self.usage.get_module_comments(module_id)
    }

    #[cfg(feature = "plugin")]
    pub fn plugin_decls(&self) -> impl Iterator<Item = &Box<dyn Command + 'static>> {
        let mut unique_plugin_decls = HashMap::new();

        // Make sure there are no duplicate decls: Newer one overwrites the older one
        for decl in self.decls.iter().filter(|d| d.is_plugin().is_some()) {
            unique_plugin_decls.insert(decl.name(), decl);
        }

        let mut plugin_decls: Vec<(&str, &Box<dyn Command>)> =
            unique_plugin_decls.into_iter().collect();

        // Sort the plugins by name so we don't end up with a random plugin file each time
        plugin_decls.sort_by(|a, b| a.0.cmp(b.0));
        plugin_decls.into_iter().map(|(_, decl)| decl)
    }

    pub fn find_module(&self, name: &[u8], removed_overlays: &[Vec<u8>]) -> Option<ModuleId> {
        for overlay_frame in self.active_overlays(removed_overlays).rev() {
            if let Some(module_id) = overlay_frame.modules.get(name) {
                return Some(*module_id);
            }
        }

        None
    }

    pub fn which_module_has_decl(
        &self,
        decl_name: &[u8],
        removed_overlays: &[Vec<u8>],
    ) -> Option<&[u8]> {
        for overlay_frame in self.active_overlays(removed_overlays).rev() {
            for (module_name, module_id) in overlay_frame.modules.iter() {
                let module = self.get_module(*module_id);
                if module.has_decl(decl_name) {
                    return Some(module_name);
                }
            }
        }

        None
    }

    pub fn find_overlay(&self, name: &[u8]) -> Option<OverlayId> {
        self.scope.find_overlay(name)
    }

    pub fn find_active_overlay(&self, name: &[u8]) -> Option<OverlayId> {
        self.scope.find_active_overlay(name)
    }

    pub fn find_commands_by_predicate(
        &self,
        predicate: impl Fn(&[u8]) -> bool,
        ignore_deprecated: bool,
    ) -> Vec<(Vec<u8>, Option<String>)> {
        let mut output = vec![];

        for overlay_frame in self.active_overlays(&[]).rev() {
            for decl in &overlay_frame.decls {
                if overlay_frame.visibility.is_decl_id_visible(decl.1) && predicate(decl.0) {
                    let command = self.get_decl(*decl.1);
                    if ignore_deprecated && command.signature().category == Category::Removed {
                        continue;
                    }
                    output.push((decl.0.clone(), Some(command.usage().to_string())));
                }
            }
        }

        output
    }

    pub fn get_span_contents(&self, span: Span) -> &[u8] {
        for (contents, start, finish) in &self.file_contents {
            if span.start >= *start && span.end <= *finish {
                return &contents[(span.start - start)..(span.end - start)];
            }
        }
        &[0u8; 0]
    }

    pub fn get_config(&self) -> &Config {
        &self.config
    }

    pub fn set_config(&mut self, conf: Config) {
        self.config = conf;
    }

    /// Fetch the configuration for a plugin
    ///
    /// The `plugin` must match the registered name of a plugin.  For `register nu_plugin_example`
    /// the plugin name to use will be `"example"`
    pub fn get_plugin_config(&self, plugin: &str) -> Option<&Value> {
        self.config.plugins.get(plugin)
    }

    /// Returns the configuration settings for command history or `None` if history is disabled
    pub fn history_config(&self) -> Option<HistoryConfig> {
        if self.history_enabled {
            Some(self.config.history)
        } else {
            None
        }
    }

    pub fn get_var(&self, var_id: VarId) -> &Variable {
        self.vars
            .get(var_id)
            .expect("internal error: missing variable")
    }

    pub fn get_constant(&self, var_id: VarId) -> Option<&Value> {
        let var = self.get_var(var_id);
        var.const_val.as_ref()
    }

    pub fn set_variable_const_val(&mut self, var_id: VarId, val: Value) {
        self.vars[var_id].const_val = Some(val);
    }

    #[allow(clippy::borrowed_box)]
    pub fn get_decl(&self, decl_id: DeclId) -> &Box<dyn Command> {
        self.decls
            .get(decl_id)
            .expect("internal error: missing declaration")
    }

    /// Get all commands within scope, sorted by the commands' names
    pub fn get_decls_sorted(
        &self,
        include_hidden: bool,
    ) -> impl Iterator<Item = (Vec<u8>, DeclId)> {
        let mut decls_map = HashMap::new();

        for overlay_frame in self.active_overlays(&[]) {
            let new_decls = if include_hidden {
                overlay_frame.decls.clone()
            } else {
                overlay_frame
                    .decls
                    .clone()
                    .into_iter()
                    .filter(|(_, id)| overlay_frame.visibility.is_decl_id_visible(id))
                    .collect()
            };

            decls_map.extend(new_decls);
        }

        let mut decls: Vec<(Vec<u8>, DeclId)> = decls_map.into_iter().collect();

        decls.sort_by(|a, b| a.0.cmp(&b.0));
        decls.into_iter()
    }

    #[allow(clippy::borrowed_box)]
    pub fn get_signature(&self, decl: &Box<dyn Command>) -> Signature {
        if let Some(block_id) = decl.get_block_id() {
            *self.blocks[block_id].signature.clone()
        } else {
            decl.signature()
        }
    }

    /// Get signatures of all commands within scope.
    pub fn get_signatures(&self, include_hidden: bool) -> Vec<Signature> {
        self.get_decls_sorted(include_hidden)
            .map(|(_, id)| {
                let decl = self.get_decl(id);

                self.get_signature(decl).update_from_command(decl.borrow())
            })
            .collect()
    }

    /// Get signatures of all commands within scope.
    ///
    /// In addition to signatures, it returns whether each command is:
    ///     a) a plugin
    ///     b) custom
    pub fn get_signatures_with_examples(
        &self,
        include_hidden: bool,
    ) -> Vec<(Signature, Vec<Example>, bool, bool, bool)> {
        self.get_decls_sorted(include_hidden)
            .map(|(_, id)| {
                let decl = self.get_decl(id);

                let signature = self.get_signature(decl).update_from_command(decl.borrow());

                (
                    signature,
                    decl.examples(),
                    decl.is_plugin().is_some(),
                    decl.get_block_id().is_some(),
                    decl.is_parser_keyword(),
                )
            })
            .collect()
    }

    pub fn get_block(&self, block_id: BlockId) -> &Block {
        self.blocks
            .get(block_id)
            .expect("internal error: missing block")
    }

    pub fn get_module(&self, module_id: ModuleId) -> &Module {
        self.modules
            .get(module_id)
            .expect("internal error: missing module")
    }

    pub fn get_virtual_path(&self, virtual_path_id: VirtualPathId) -> &(String, VirtualPath) {
        self.virtual_paths
            .get(virtual_path_id)
            .expect("internal error: missing virtual path")
    }

    pub fn next_span_start(&self) -> usize {
        if let Some((_, _, last)) = self.file_contents.last() {
            *last
        } else {
            0
        }
    }

    pub fn files(&self) -> impl Iterator<Item = &(String, usize, usize)> {
        self.files.iter()
    }

    pub fn add_file(&mut self, filename: String, contents: Vec<u8>) -> usize {
        let next_span_start = self.next_span_start();
        let next_span_end = next_span_start + contents.len();

        self.file_contents
            .push((contents, next_span_start, next_span_end));

        self.files.push((filename, next_span_start, next_span_end));

        self.num_files() - 1
    }

    pub fn get_cwd(&self) -> Option<String> {
        if let Some(pwd_value) = self.get_env_var(PWD_ENV) {
            pwd_value.coerce_string().ok()
        } else {
            None
        }
    }

    pub fn set_config_path(&mut self, key: &str, val: PathBuf) {
        self.config_path.insert(key.to_string(), val);
    }

    pub fn get_config_path(&self, key: &str) -> Option<&PathBuf> {
        self.config_path.get(key)
    }

    pub fn build_usage(&self, spans: &[Span]) -> (String, String) {
        let comment_lines: Vec<&[u8]> = spans
            .iter()
            .map(|span| self.get_span_contents(*span))
            .collect();
        build_usage(&comment_lines)
    }

    pub fn build_module_usage(&self, module_id: ModuleId) -> Option<(String, String)> {
        self.get_module_comments(module_id)
            .map(|comment_spans| self.build_usage(comment_spans))
    }

    pub fn current_work_dir(&self) -> String {
        self.get_env_var("PWD")
            .map(|d| d.coerce_string().unwrap_or_default())
            .unwrap_or_default()
    }

    pub fn get_file_contents(&self) -> &[(Vec<u8>, usize, usize)] {
        &self.file_contents
    }

    pub fn get_startup_time(&self) -> i64 {
        self.startup_time
    }

    pub fn set_startup_time(&mut self, startup_time: i64) {
        self.startup_time = startup_time;
    }

<<<<<<< HEAD
    pub fn activate_debugger(
        &self,
        debugger: Box<dyn Debugger>,
    ) -> Result<(), PoisonDebuggerError> {
        let mut locked_debugger = self.debugger.lock()?;
        *locked_debugger = debugger;
        locked_debugger.activate();
        self.is_debugging.0.store(true, Ordering::Relaxed);
        Ok(())
    }

    pub fn deactivate_debugger(&self) -> Result<Box<dyn Debugger>, PoisonDebuggerError> {
        let mut locked_debugger = self.debugger.lock()?;
        locked_debugger.deactivate();
        let ret = std::mem::replace(&mut *locked_debugger, Box::new(NoopDebugger));
        self.is_debugging.0.store(false, Ordering::Relaxed);
        Ok(ret)
    }

    pub fn is_debugging(&self) -> bool {
        self.is_debugging.0.load(Ordering::Relaxed)
=======
    pub fn recover_from_panic(&mut self) {
        if Mutex::is_poisoned(&self.repl_state) {
            self.repl_state = Arc::new(Mutex::new(ReplState {
                buffer: "".to_string(),
                cursor_pos: 0,
            }));
        }
        if Mutex::is_poisoned(&self.regex_cache) {
            self.regex_cache = Arc::new(Mutex::new(LruCache::new(
                NonZeroUsize::new(REGEX_CACHE_SIZE).expect("tried to create cache of size zero"),
            )));
        }
>>>>>>> 3016d7a6
    }
}

impl Default for EngineState {
    fn default() -> Self {
        Self::new()
    }
}

#[cfg(test)]
mod engine_state_tests {
    use crate::engine::StateWorkingSet;
    use std::str::{from_utf8, Utf8Error};

    use super::*;

    #[test]
    fn add_file_gives_id() {
        let engine_state = EngineState::new();
        let mut engine_state = StateWorkingSet::new(&engine_state);
        let id = engine_state.add_file("test.nu".into(), &[]);

        assert_eq!(id, 0);
    }

    #[test]
    fn add_file_gives_id_including_parent() {
        let mut engine_state = EngineState::new();
        let parent_id = engine_state.add_file("test.nu".into(), vec![]);

        let mut working_set = StateWorkingSet::new(&engine_state);
        let working_set_id = working_set.add_file("child.nu".into(), &[]);

        assert_eq!(parent_id, 0);
        assert_eq!(working_set_id, 1);
    }

    #[test]
    fn merge_states() -> Result<(), ShellError> {
        let mut engine_state = EngineState::new();
        engine_state.add_file("test.nu".into(), vec![]);

        let delta = {
            let mut working_set = StateWorkingSet::new(&engine_state);
            let _ = working_set.add_file("child.nu".into(), &[]);
            working_set.render()
        };

        engine_state.merge_delta(delta)?;

        assert_eq!(engine_state.num_files(), 2);
        assert_eq!(&engine_state.files[0].0, "test.nu");
        assert_eq!(&engine_state.files[1].0, "child.nu");

        Ok(())
    }

    #[test]
    fn list_variables() -> Result<(), Utf8Error> {
        let varname = "something";
        let varname_with_sigil = "$".to_owned() + varname;
        let engine_state = EngineState::new();
        let mut working_set = StateWorkingSet::new(&engine_state);
        working_set.add_variable(
            varname.as_bytes().into(),
            Span { start: 0, end: 1 },
            Type::Int,
            false,
        );
        let variables = working_set
            .list_variables()
            .into_iter()
            .map(from_utf8)
            .collect::<Result<Vec<&str>, Utf8Error>>()?;
        assert_eq!(variables, vec![varname_with_sigil]);
        Ok(())
    }

    #[test]
    fn get_plugin_config() {
        let mut engine_state = EngineState::new();

        assert!(
            engine_state.get_plugin_config("example").is_none(),
            "Unexpected plugin configuration"
        );

        let mut plugins = HashMap::new();
        plugins.insert("example".into(), Value::string("value", Span::test_data()));

        let mut config = engine_state.get_config().clone();
        config.plugins = plugins;

        engine_state.set_config(config);

        assert!(
            engine_state.get_plugin_config("example").is_some(),
            "Plugin configuration not found"
        );
    }
}<|MERGE_RESOLUTION|>--- conflicted
+++ resolved
@@ -938,7 +938,6 @@
         self.startup_time = startup_time;
     }
 
-<<<<<<< HEAD
     pub fn activate_debugger(
         &self,
         debugger: Box<dyn Debugger>,
@@ -960,7 +959,8 @@
 
     pub fn is_debugging(&self) -> bool {
         self.is_debugging.0.load(Ordering::Relaxed)
-=======
+    }
+
     pub fn recover_from_panic(&mut self) {
         if Mutex::is_poisoned(&self.repl_state) {
             self.repl_state = Arc::new(Mutex::new(ReplState {
@@ -973,7 +973,6 @@
                 NonZeroUsize::new(REGEX_CACHE_SIZE).expect("tried to create cache of size zero"),
             )));
         }
->>>>>>> 3016d7a6
     }
 }
 
