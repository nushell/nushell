--- conflicted
+++ resolved
@@ -458,19 +458,11 @@
             .active_overlays
             .retain(|id| !activated_ids.contains(id));
         self.scope.active_overlays.append(&mut activated_ids);
-<<<<<<< HEAD
 
         #[cfg(feature = "plugin")]
         if delta.plugins_changed {
             let result = self.update_plugin_file();
 
-=======
-
-        #[cfg(feature = "plugin")]
-        if delta.plugins_changed {
-            let result = self.update_plugin_file();
-
->>>>>>> 2fd218ec
             if result.is_ok() {
                 delta.plugins_changed = false;
             }
@@ -505,8 +497,6 @@
         Ok(())
     }
 
-<<<<<<< HEAD
-=======
     pub fn has_overlay(&self, name: &[u8]) -> bool {
         self.scope
             .overlays
@@ -514,7 +504,6 @@
             .any(|(overlay_name, _)| name == overlay_name)
     }
 
->>>>>>> 2fd218ec
     pub fn active_overlay_ids(&self, removed_overlays: &[Vec<u8>]) -> Vec<OverlayId> {
         self.scope
             .active_overlays
@@ -1167,10 +1156,7 @@
 
     pub fn last_overlay_mut(&mut self) -> &mut OverlayFrame {
         if self.delta.last_overlay_mut().is_none() {
-<<<<<<< HEAD
-=======
             // If there is no overlay, automatically activate the last one
->>>>>>> 2fd218ec
             let last_overlay_name = self.last_overlay_name().to_vec();
             self.add_overlay(last_overlay_name, vec![], vec![]);
         }
@@ -1902,8 +1888,6 @@
         }
     }
 
-<<<<<<< HEAD
-=======
     pub fn has_overlay(&self, name: &[u8]) -> bool {
         for scope_frame in self.delta.scope.iter().rev() {
             if scope_frame
@@ -1918,7 +1902,6 @@
         self.permanent_state.has_overlay(name)
     }
 
->>>>>>> 2fd218ec
     pub fn last_overlay_name(&self) -> &Vec<u8> {
         let mut removed_overlays = vec![];
 
@@ -1968,11 +1951,7 @@
         self.use_aliases(aliases);
     }
 
-<<<<<<< HEAD
-    pub fn remove_overlay(&mut self, name: &[u8], original_module: Option<Module>) {
-=======
     pub fn remove_overlay(&mut self, name: &[u8]) {
->>>>>>> 2fd218ec
         trace!("Remove overlay: {:?}", name);
 
         let last_scope_frame = self.delta.last_scope_frame_mut();
@@ -1994,17 +1973,6 @@
             last_scope_frame.removed_overlays.push(name.to_owned());
         }
 
-<<<<<<< HEAD
-        if let Some(module) = original_module {
-            trace!("  merging diff");
-            let last_overlay_name = self.last_overlay_name().to_owned();
-
-            if let Some(overlay) = removed_overlay {
-                let (diff_decls, diff_aliases) = overlay.diff(&module);
-                self.add_overlay(last_overlay_name, diff_decls, diff_aliases);
-            }
-        }
-=======
         // if let Some(module) = original_module {
         //     trace!("  merging diff");
         //     let last_overlay_name = self.last_overlay_name().to_owned();
@@ -2014,7 +1982,6 @@
         //         self.add_overlay(last_overlay_name, diff_decls, diff_aliases);
         //     }
         // }
->>>>>>> 2fd218ec
     }
 
     pub fn render(self) -> StateDelta {
