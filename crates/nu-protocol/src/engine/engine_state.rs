--- conflicted
+++ resolved
@@ -1128,13 +1128,8 @@
         self.delta.num_modules() + self.permanent_state.num_modules()
     }
 
-<<<<<<< HEAD
-    pub fn unique_overlay_names(&self) -> HashSet<&Vec<u8>> {
-        let mut names: HashSet<&Vec<u8>> = self.permanent_state.active_overlay_names(&[]).collect();
-=======
     pub fn unique_overlay_names(&self) -> HashSet<&[u8]> {
         let mut names: HashSet<&[u8]> = self.permanent_state.active_overlay_names(&[]).collect();
->>>>>>> a9a82de5
 
         for scope_frame in self.delta.scope.iter().rev() {
             for overlay_id in scope_frame.active_overlays.iter().rev() {
