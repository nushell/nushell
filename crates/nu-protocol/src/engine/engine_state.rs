use crate::{
    ast::Block,
    cli_error::ReportLog,
    debugger::{Debugger, NoopDebugger},
    engine::{
        description::{build_desc, Doccomments},
        CachedFile, Command, CommandType, EnvVars, OverlayFrame, ScopeFrame, Stack, StateDelta,
        Variable, Visibility, DEFAULT_OVERLAY_NAME,
    },
    eval_const::create_nu_constant,
    shell_error::io::IoError,
    BlockId, Category, Config, DeclId, FileId, GetSpan, Handlers, HistoryConfig, JobId, Module,
    ModuleId, OverlayId, ShellError, SignalAction, Signals, Signature, Span, SpanId, Type, Value,
    VarId, VirtualPathId,
};
use fancy_regex::Regex;
use lru::LruCache;
use nu_path::AbsolutePathBuf;
use nu_utils::IgnoreCaseExt;
use reedline::ReedlineEvent;
use std::sync::mpsc::Sender;
use std::{
    collections::HashMap,
    num::NonZeroUsize,
    path::PathBuf,
    sync::{
        atomic::{AtomicBool, AtomicU32, Ordering},
        mpsc::channel,
        mpsc::Sender,
        Arc, Mutex, MutexGuard, PoisonError,
    },
};

type PoisonDebuggerError<'a> = PoisonError<MutexGuard<'a, Box<dyn Debugger>>>;

#[cfg(feature = "plugin")]
use crate::{PluginRegistryFile, PluginRegistryItem, RegisteredPlugin};

use super::{CurrentJob, Jobs, Mail, Mailbox, ThreadJob};

#[derive(Clone, Debug)]
pub enum VirtualPath {
    File(FileId),
    Dir(Vec<VirtualPathId>),
}

pub struct ReplState {
    pub buffer: String,
    // A byte position, as `EditCommand::MoveToPosition` is also a byte position
    pub cursor_pos: usize,
}

pub struct IsDebugging(AtomicBool);

impl IsDebugging {
    pub fn new(val: bool) -> Self {
        IsDebugging(AtomicBool::new(val))
    }
}

impl Clone for IsDebugging {
    fn clone(&self) -> Self {
        IsDebugging(AtomicBool::new(self.0.load(Ordering::Relaxed)))
    }
}

/// The core global engine state. This includes all global definitions as well as any global state that
/// will persist for the whole session.
///
/// Declarations, variables, blocks, and other forms of data are held in the global state and referenced
/// elsewhere using their IDs. These IDs are simply their index into the global state. This allows us to
/// more easily handle creating blocks, binding variables and callsites, and more, because each of these
/// will refer to the corresponding IDs rather than their definitions directly. At runtime, this means
/// less copying and smaller structures.
///
/// Many of the larger objects in this structure are stored within `Arc` to decrease the cost of
/// cloning `EngineState`. While `Arc`s are generally immutable, they can be modified using
/// `Arc::make_mut`, which automatically clones to a new allocation if there are other copies of
/// the `Arc` already in use, but will let us modify the `Arc` directly if we have the only
/// reference to it.
///
/// Note that the runtime stack is not part of this global state. Runtime stacks are handled differently,
/// but they also rely on using IDs rather than full definitions.
#[derive(Clone)]
pub struct EngineState {
    files: Vec<CachedFile>,
    pub(super) virtual_paths: Vec<(String, VirtualPath)>,
    vars: Vec<Variable>,
    decls: Arc<Vec<Box<dyn Command + 'static>>>,
    // The Vec is wrapped in Arc so that if we don't need to modify the list, we can just clone
    // the reference and not have to clone each individual Arc inside. These lists can be
    // especially long, so it helps
    pub(super) blocks: Arc<Vec<Arc<Block>>>,
    pub(super) modules: Arc<Vec<Arc<Module>>>,
    pub spans: Vec<Span>,
    doccomments: Doccomments,
    pub scope: ScopeFrame,
    signals: Signals,
    pub signal_handlers: Option<Handlers>,
    pub env_vars: Arc<EnvVars>,
    pub previous_env_vars: Arc<HashMap<String, Value>>,
    pub config: Arc<Config>,
    pub pipeline_externals_state: Arc<(AtomicU32, AtomicU32)>,
    pub repl_state: Arc<Mutex<ReplState>>,
    pub immediately_execute: Arc<Mutex<bool>>,
    pub table_decl_id: Option<DeclId>,
    #[cfg(feature = "plugin")]
    pub plugin_path: Option<PathBuf>,
    #[cfg(feature = "plugin")]
    plugins: Vec<Arc<dyn RegisteredPlugin>>,
    config_path: HashMap<String, PathBuf>,
    pub history_enabled: bool,
    pub history_session_id: i64,
    // Path to the file Nushell is currently evaluating, or None if we're in an interactive session.
    pub file: Option<PathBuf>,
    pub regex_cache: Arc<Mutex<LruCache<String, Regex>>>,
    pub is_interactive: bool,
    pub is_login: bool,
    startup_time: i64,
    is_debugging: IsDebugging,
    pub debugger: Arc<Mutex<Box<dyn Debugger>>>,
    pub reedline_event_sender: Option<Sender<ReedlineEvent>>,
    pub report_log: Arc<Mutex<ReportLog>>,

    pub jobs: Arc<Mutex<Jobs>>,

    // The job being executed with this engine state, or None if main thread
    pub current_job: CurrentJob,

    pub root_job_sender: Sender<Mail>,

    // When there are background jobs running, the interactive behavior of `exit` changes depending on
    // the value of this flag:
    // - if this is false, then a warning about running jobs is shown and `exit` enables this flag
    // - if this is true, then `exit` will `std::process::exit`
    //
    // This ensures that running exit twice will terminate the program correctly
    pub exit_warning_given: Arc<AtomicBool>,
}

// The max number of compiled regexes to keep around in a LRU cache, arbitrarily chosen
const REGEX_CACHE_SIZE: usize = 100; // must be nonzero, otherwise will panic

pub const NU_VARIABLE_ID: VarId = VarId::new(0);
pub const IN_VARIABLE_ID: VarId = VarId::new(1);
pub const ENV_VARIABLE_ID: VarId = VarId::new(2);
// NOTE: If you add more to this list, make sure to update the > checks based on the last in the list

// The first span is unknown span
pub const UNKNOWN_SPAN_ID: SpanId = SpanId::new(0);

impl EngineState {
    pub fn new() -> Self {
        let (send, recv) = channel::<Mail>();

        Self {
            files: vec![],
            virtual_paths: vec![],
            vars: vec![
                Variable::new(Span::new(0, 0), Type::Any, false),
                Variable::new(Span::new(0, 0), Type::Any, false),
                Variable::new(Span::new(0, 0), Type::Any, false),
                Variable::new(Span::new(0, 0), Type::Any, false),
                Variable::new(Span::new(0, 0), Type::Any, false),
            ],
            decls: Arc::new(vec![]),
            blocks: Arc::new(vec![]),
            modules: Arc::new(vec![Arc::new(Module::new(
                DEFAULT_OVERLAY_NAME.as_bytes().to_vec(),
            ))]),
            spans: vec![Span::unknown()],
            doccomments: Doccomments::new(),
            // make sure we have some default overlay:
            scope: ScopeFrame::with_empty_overlay(
                DEFAULT_OVERLAY_NAME.as_bytes().to_vec(),
                ModuleId::new(0),
                false,
            ),
            signal_handlers: None,
            signals: Signals::empty(),
            env_vars: Arc::new(
                [(DEFAULT_OVERLAY_NAME.to_string(), HashMap::new())]
                    .into_iter()
                    .collect(),
            ),
            previous_env_vars: Arc::new(HashMap::new()),
            config: Arc::new(Config::default()),
            pipeline_externals_state: Arc::new((AtomicU32::new(0), AtomicU32::new(0))),
            repl_state: Arc::new(Mutex::new(ReplState {
                buffer: "".to_string(),
                cursor_pos: 0,
            })),
            table_decl_id: None,
            #[cfg(feature = "plugin")]
            plugin_path: None,
            #[cfg(feature = "plugin")]
            plugins: vec![],
            config_path: HashMap::new(),
            history_enabled: true,
            history_session_id: 0,
            file: None,
            regex_cache: Arc::new(Mutex::new(LruCache::new(
                NonZeroUsize::new(REGEX_CACHE_SIZE).expect("tried to create cache of size zero"),
            ))),
            is_interactive: false,
            is_login: false,
            startup_time: -1,
            is_debugging: IsDebugging::new(false),
            debugger: Arc::new(Mutex::new(Box::new(NoopDebugger))),
<<<<<<< HEAD
            immediately_execute: Arc::new(Mutex::new(false)),
=======
            reedline_event_sender: None,
            report_log: Arc::default(),
            jobs: Arc::new(Mutex::new(Jobs::default())),
            current_job: CurrentJob {
                id: JobId::new(0),
                background_thread_job: None,
                mailbox: Arc::new(Mutex::new(Mailbox::new(recv))),
            },
            root_job_sender: send,
            exit_warning_given: Arc::new(AtomicBool::new(false)),
>>>>>>> 4f845dd2
        }
    }

    pub fn signals(&self) -> &Signals {
        &self.signals
    }

    pub fn reset_signals(&mut self) {
        self.signals.reset();
        if let Some(ref handlers) = self.signal_handlers {
            handlers.run(SignalAction::Reset);
        }
    }

    pub fn set_signals(&mut self, signals: Signals) {
        self.signals = signals;
    }

    /// Merges a `StateDelta` onto the current state. These deltas come from a system, like the parser, that
    /// creates a new set of definitions and visible symbols in the current scope. We make this transactional
    /// as there are times when we want to run the parser and immediately throw away the results (namely:
    /// syntax highlighting and completions).
    ///
    /// When we want to preserve what the parser has created, we can take its output (the `StateDelta`) and
    /// use this function to merge it into the global state.
    pub fn merge_delta(&mut self, mut delta: StateDelta) -> Result<(), ShellError> {
        // Take the mutable reference and extend the permanent state from the working set
        self.files.extend(delta.files);
        self.virtual_paths.extend(delta.virtual_paths);
        self.vars.extend(delta.vars);
        self.spans.extend(delta.spans);
        self.doccomments.merge_with(delta.doccomments);

        // Avoid potentially cloning the Arcs if we aren't adding anything
        if !delta.decls.is_empty() {
            Arc::make_mut(&mut self.decls).extend(delta.decls);
        }
        if !delta.blocks.is_empty() {
            Arc::make_mut(&mut self.blocks).extend(delta.blocks);
        }
        if !delta.modules.is_empty() {
            Arc::make_mut(&mut self.modules).extend(delta.modules);
        }

        let first = delta.scope.remove(0);

        for (delta_name, delta_overlay) in first.clone().overlays {
            if let Some((_, existing_overlay)) = self
                .scope
                .overlays
                .iter_mut()
                .find(|(name, _)| name == &delta_name)
            {
                // Updating existing overlay
                for item in delta_overlay.decls.into_iter() {
                    existing_overlay.decls.insert(item.0, item.1);
                }
                for item in delta_overlay.vars.into_iter() {
                    existing_overlay.vars.insert(item.0, item.1);
                }
                for item in delta_overlay.modules.into_iter() {
                    existing_overlay.modules.insert(item.0, item.1);
                }

                existing_overlay
                    .visibility
                    .merge_with(delta_overlay.visibility);
            } else {
                // New overlay was added to the delta
                self.scope.overlays.push((delta_name, delta_overlay));
            }
        }

        let mut activated_ids = self.translate_overlay_ids(&first);

        let mut removed_ids = vec![];

        for name in &first.removed_overlays {
            if let Some(overlay_id) = self.find_overlay(name) {
                removed_ids.push(overlay_id);
            }
        }

        // Remove overlays removed in delta
        self.scope
            .active_overlays
            .retain(|id| !removed_ids.contains(id));

        // Move overlays activated in the delta to be first
        self.scope
            .active_overlays
            .retain(|id| !activated_ids.contains(id));
        self.scope.active_overlays.append(&mut activated_ids);

        #[cfg(feature = "plugin")]
        if !delta.plugins.is_empty() {
            for plugin in std::mem::take(&mut delta.plugins) {
                // Connect plugins to the signal handlers
                if let Some(handlers) = &self.signal_handlers {
                    plugin.clone().configure_signal_handler(handlers)?;
                }

                // Replace plugins that overlap in identity.
                if let Some(existing) = self
                    .plugins
                    .iter_mut()
                    .find(|p| p.identity().name() == plugin.identity().name())
                {
                    // Stop the existing plugin, so that the new plugin definitely takes over
                    existing.stop()?;
                    *existing = plugin;
                } else {
                    self.plugins.push(plugin);
                }
            }
        }

        #[cfg(feature = "plugin")]
        if !delta.plugin_registry_items.is_empty() {
            // Update the plugin file with the new signatures.
            if self.plugin_path.is_some() {
                self.update_plugin_file(std::mem::take(&mut delta.plugin_registry_items))?;
            }
        }

        Ok(())
    }

    /// Merge the environment from the runtime Stack into the engine state
    pub fn merge_env(&mut self, stack: &mut Stack) -> Result<(), ShellError> {
        for mut scope in stack.env_vars.drain(..) {
            for (overlay_name, mut env) in Arc::make_mut(&mut scope).drain() {
                if let Some(env_vars) = Arc::make_mut(&mut self.env_vars).get_mut(&overlay_name) {
                    // Updating existing overlay
                    env_vars.extend(env.drain());
                } else {
                    // Pushing a new overlay
                    Arc::make_mut(&mut self.env_vars).insert(overlay_name, env);
                }
            }
        }

        let cwd = self.cwd(Some(stack))?;
        std::env::set_current_dir(cwd).map_err(|err| {
            IoError::new_internal(err, "Could not set current dir", crate::location!())
        })?;

        if let Some(config) = stack.config.take() {
            // If config was updated in the stack, replace it.
            self.config = config;

            // Make plugin GC config changes take effect immediately.
            #[cfg(feature = "plugin")]
            self.update_plugin_gc_configs(&self.config.plugin_gc);
        }

        Ok(())
    }

    pub fn active_overlay_ids<'a, 'b>(
        &'b self,
        removed_overlays: &'a [Vec<u8>],
    ) -> impl DoubleEndedIterator<Item = &'b OverlayId> + 'a
    where
        'b: 'a,
    {
        self.scope.active_overlays.iter().filter(|id| {
            !removed_overlays
                .iter()
                .any(|name| name == self.get_overlay_name(**id))
        })
    }

    pub fn active_overlays<'a, 'b>(
        &'b self,
        removed_overlays: &'a [Vec<u8>],
    ) -> impl DoubleEndedIterator<Item = &'b OverlayFrame> + 'a
    where
        'b: 'a,
    {
        self.active_overlay_ids(removed_overlays)
            .map(|id| self.get_overlay(*id))
    }

    pub fn active_overlay_names<'a, 'b>(
        &'b self,
        removed_overlays: &'a [Vec<u8>],
    ) -> impl DoubleEndedIterator<Item = &'b [u8]> + 'a
    where
        'b: 'a,
    {
        self.active_overlay_ids(removed_overlays)
            .map(|id| self.get_overlay_name(*id))
    }

    /// Translate overlay IDs from other to IDs in self
    fn translate_overlay_ids(&self, other: &ScopeFrame) -> Vec<OverlayId> {
        let other_names = other.active_overlays.iter().map(|other_id| {
            &other
                .overlays
                .get(other_id.get())
                .expect("internal error: missing overlay")
                .0
        });

        other_names
            .map(|other_name| {
                self.find_overlay(other_name)
                    .expect("internal error: missing overlay")
            })
            .collect()
    }

    pub fn last_overlay_name(&self, removed_overlays: &[Vec<u8>]) -> &[u8] {
        self.active_overlay_names(removed_overlays)
            .last()
            .expect("internal error: no active overlays")
    }

    pub fn last_overlay(&self, removed_overlays: &[Vec<u8>]) -> &OverlayFrame {
        self.active_overlay_ids(removed_overlays)
            .last()
            .map(|id| self.get_overlay(*id))
            .expect("internal error: no active overlays")
    }

    pub fn get_overlay_name(&self, overlay_id: OverlayId) -> &[u8] {
        &self
            .scope
            .overlays
            .get(overlay_id.get())
            .expect("internal error: missing overlay")
            .0
    }

    pub fn get_overlay(&self, overlay_id: OverlayId) -> &OverlayFrame {
        &self
            .scope
            .overlays
            .get(overlay_id.get())
            .expect("internal error: missing overlay")
            .1
    }

    pub fn render_env_vars(&self) -> HashMap<&str, &Value> {
        let mut result: HashMap<&str, &Value> = HashMap::new();

        for overlay_name in self.active_overlay_names(&[]) {
            let name = String::from_utf8_lossy(overlay_name);
            if let Some(env_vars) = self.env_vars.get(name.as_ref()) {
                result.extend(env_vars.iter().map(|(k, v)| (k.as_str(), v)));
            }
        }

        result
    }

    pub fn add_env_var(&mut self, name: String, val: Value) {
        let overlay_name = String::from_utf8_lossy(self.last_overlay_name(&[])).to_string();

        if let Some(env_vars) = Arc::make_mut(&mut self.env_vars).get_mut(&overlay_name) {
            env_vars.insert(name, val);
        } else {
            Arc::make_mut(&mut self.env_vars)
                .insert(overlay_name, [(name, val)].into_iter().collect());
        }
    }

    pub fn get_env_var(&self, name: &str) -> Option<&Value> {
        for overlay_id in self.scope.active_overlays.iter().rev() {
            let overlay_name = String::from_utf8_lossy(self.get_overlay_name(*overlay_id));
            if let Some(env_vars) = self.env_vars.get(overlay_name.as_ref()) {
                if let Some(val) = env_vars.get(name) {
                    return Some(val);
                }
            }
        }

        None
    }

    // Returns Some((name, value)) if found, None otherwise.
    // When updating environment variables, make sure to use
    // the same case (the returned "name") as the original
    // environment variable name.
    pub fn get_env_var_insensitive(&self, name: &str) -> Option<(&String, &Value)> {
        for overlay_id in self.scope.active_overlays.iter().rev() {
            let overlay_name = String::from_utf8_lossy(self.get_overlay_name(*overlay_id));
            if let Some(env_vars) = self.env_vars.get(overlay_name.as_ref()) {
                if let Some(v) = env_vars.iter().find(|(k, _)| k.eq_ignore_case(name)) {
                    return Some((v.0, v.1));
                }
            }
        }

        None
    }

    #[cfg(feature = "plugin")]
    pub fn plugins(&self) -> &[Arc<dyn RegisteredPlugin>] {
        &self.plugins
    }

    #[cfg(feature = "plugin")]
    fn update_plugin_file(&self, updated_items: Vec<PluginRegistryItem>) -> Result<(), ShellError> {
        // Updating the signatures plugin file with the added signatures
        use std::fs::File;

        let plugin_path = self
            .plugin_path
            .as_ref()
            .ok_or_else(|| ShellError::GenericError {
                error: "Plugin file path not set".into(),
                msg: "".into(),
                span: None,
                help: Some("you may be running nu with --no-config-file".into()),
                inner: vec![],
            })?;

        // Read the current contents of the plugin file if it exists
        let mut contents = match File::open(plugin_path.as_path()) {
            Ok(mut plugin_file) => PluginRegistryFile::read_from(&mut plugin_file, None),
            Err(err) => {
                if err.kind() == std::io::ErrorKind::NotFound {
                    Ok(PluginRegistryFile::default())
                } else {
                    Err(ShellError::Io(IoError::new_internal_with_path(
                        err,
                        "Failed to open plugin file",
                        crate::location!(),
                        PathBuf::from(plugin_path),
                    )))
                }
            }
        }?;

        // Update the given signatures
        for item in updated_items {
            contents.upsert_plugin(item);
        }

        // Write it to the same path
        let plugin_file = File::create(plugin_path.as_path()).map_err(|err| {
            IoError::new_internal_with_path(
                err,
                "Failed to write plugin file",
                crate::location!(),
                PathBuf::from(plugin_path),
            )
        })?;

        contents.write_to(plugin_file, None)
    }

    /// Update plugins with new garbage collection config
    #[cfg(feature = "plugin")]
    fn update_plugin_gc_configs(&self, plugin_gc: &crate::PluginGcConfigs) {
        for plugin in &self.plugins {
            plugin.set_gc_config(plugin_gc.get(plugin.identity().name()));
        }
    }

    pub fn num_files(&self) -> usize {
        self.files.len()
    }

    pub fn num_virtual_paths(&self) -> usize {
        self.virtual_paths.len()
    }

    pub fn num_vars(&self) -> usize {
        self.vars.len()
    }

    pub fn num_decls(&self) -> usize {
        self.decls.len()
    }

    pub fn num_blocks(&self) -> usize {
        self.blocks.len()
    }

    pub fn num_modules(&self) -> usize {
        self.modules.len()
    }

    pub fn num_spans(&self) -> usize {
        self.spans.len()
    }
    pub fn print_vars(&self) {
        for var in self.vars.iter().enumerate() {
            println!("var{}: {:?}", var.0, var.1);
        }
    }

    pub fn print_decls(&self) {
        for decl in self.decls.iter().enumerate() {
            println!("decl{}: {:?}", decl.0, decl.1.signature());
        }
    }

    pub fn print_blocks(&self) {
        for block in self.blocks.iter().enumerate() {
            println!("block{}: {:?}", block.0, block.1);
        }
    }

    pub fn print_contents(&self) {
        for cached_file in self.files.iter() {
            let string = String::from_utf8_lossy(&cached_file.content);
            println!("{string}");
        }
    }

    /// Find the [`DeclId`](crate::DeclId) corresponding to a declaration with `name`.
    ///
    /// Searches within active overlays, and filtering out overlays in `removed_overlays`.
    pub fn find_decl(&self, name: &[u8], removed_overlays: &[Vec<u8>]) -> Option<DeclId> {
        let mut visibility: Visibility = Visibility::new();

        for overlay_frame in self.active_overlays(removed_overlays).rev() {
            visibility.append(&overlay_frame.visibility);

            if let Some(decl_id) = overlay_frame.get_decl(name) {
                if visibility.is_decl_id_visible(&decl_id) {
                    return Some(decl_id);
                }
            }
        }

        None
    }

    /// Find the name of the declaration corresponding to `decl_id`.
    ///
    /// Searches within active overlays, and filtering out overlays in `removed_overlays`.
    pub fn find_decl_name(&self, decl_id: DeclId, removed_overlays: &[Vec<u8>]) -> Option<&[u8]> {
        let mut visibility: Visibility = Visibility::new();

        for overlay_frame in self.active_overlays(removed_overlays).rev() {
            visibility.append(&overlay_frame.visibility);

            if visibility.is_decl_id_visible(&decl_id) {
                for (name, id) in overlay_frame.decls.iter() {
                    if id == &decl_id {
                        return Some(name);
                    }
                }
            }
        }

        None
    }

    /// Find the [`OverlayId`](crate::OverlayId) corresponding to `name`.
    ///
    /// Searches all overlays, not just active overlays. To search only in active overlays, use [`find_active_overlay`](EngineState::find_active_overlay)
    pub fn find_overlay(&self, name: &[u8]) -> Option<OverlayId> {
        self.scope.find_overlay(name)
    }

    /// Find the [`OverlayId`](crate::OverlayId) of the active overlay corresponding to `name`.
    ///
    /// Searches only active overlays. To search in all overlays, use [`find_overlay`](EngineState::find_active_overlay)
    pub fn find_active_overlay(&self, name: &[u8]) -> Option<OverlayId> {
        self.scope.find_active_overlay(name)
    }

    /// Find the [`ModuleId`](crate::ModuleId) corresponding to `name`.
    ///
    /// Searches within active overlays, and filtering out overlays in `removed_overlays`.
    pub fn find_module(&self, name: &[u8], removed_overlays: &[Vec<u8>]) -> Option<ModuleId> {
        for overlay_frame in self.active_overlays(removed_overlays).rev() {
            if let Some(module_id) = overlay_frame.modules.get(name) {
                return Some(*module_id);
            }
        }

        None
    }

    pub fn get_module_comments(&self, module_id: ModuleId) -> Option<&[Span]> {
        self.doccomments.get_module_comments(module_id)
    }

    #[cfg(feature = "plugin")]
    pub fn plugin_decls(&self) -> impl Iterator<Item = &Box<dyn Command + 'static>> {
        let mut unique_plugin_decls = HashMap::new();

        // Make sure there are no duplicate decls: Newer one overwrites the older one
        for decl in self.decls.iter().filter(|d| d.is_plugin()) {
            unique_plugin_decls.insert(decl.name(), decl);
        }

        let mut plugin_decls: Vec<(&str, &Box<dyn Command>)> =
            unique_plugin_decls.into_iter().collect();

        // Sort the plugins by name so we don't end up with a random plugin file each time
        plugin_decls.sort_by(|a, b| a.0.cmp(b.0));
        plugin_decls.into_iter().map(|(_, decl)| decl)
    }

    pub fn which_module_has_decl(
        &self,
        decl_name: &[u8],
        removed_overlays: &[Vec<u8>],
    ) -> Option<&[u8]> {
        for overlay_frame in self.active_overlays(removed_overlays).rev() {
            for (module_name, module_id) in overlay_frame.modules.iter() {
                let module = self.get_module(*module_id);
                if module.has_decl(decl_name) {
                    return Some(module_name);
                }
            }
        }

        None
    }

    pub fn find_commands_by_predicate(
        &self,
        mut predicate: impl FnMut(&[u8]) -> bool,
        ignore_deprecated: bool,
    ) -> Vec<(DeclId, Vec<u8>, Option<String>, CommandType)> {
        let mut output = vec![];

        for overlay_frame in self.active_overlays(&[]).rev() {
            for (name, decl_id) in &overlay_frame.decls {
                if overlay_frame.visibility.is_decl_id_visible(decl_id) && predicate(name) {
                    let command = self.get_decl(*decl_id);
                    if ignore_deprecated && command.signature().category == Category::Removed {
                        continue;
                    }
                    output.push((
                        *decl_id,
                        name.clone(),
                        Some(command.description().to_string()),
                        command.command_type(),
                    ));
                }
            }
        }

        output
    }

    pub fn get_span_contents(&self, span: Span) -> &[u8] {
        for file in &self.files {
            if file.covered_span.contains_span(span) {
                return &file.content
                    [(span.start - file.covered_span.start)..(span.end - file.covered_span.start)];
            }
        }
        &[0u8; 0]
    }

    /// Get the global config from the engine state.
    ///
    /// Use [`Stack::get_config()`] instead whenever the `Stack` is available, as it takes into
    /// account local changes to `$env.config`.
    pub fn get_config(&self) -> &Arc<Config> {
        &self.config
    }

    pub fn set_config(&mut self, conf: impl Into<Arc<Config>>) {
        let conf = conf.into();

        #[cfg(feature = "plugin")]
        if conf.plugin_gc != self.config.plugin_gc {
            // Make plugin GC config changes take effect immediately.
            self.update_plugin_gc_configs(&conf.plugin_gc);
        }

        self.config = conf;
    }

    /// Fetch the configuration for a plugin
    ///
    /// The `plugin` must match the registered name of a plugin.  For `plugin add
    /// nu_plugin_example` the plugin name to use will be `"example"`
    pub fn get_plugin_config(&self, plugin: &str) -> Option<&Value> {
        self.config.plugins.get(plugin)
    }

    /// Returns the configuration settings for command history or `None` if history is disabled
    pub fn history_config(&self) -> Option<HistoryConfig> {
        self.history_enabled.then(|| self.config.history)
    }

    pub fn get_var(&self, var_id: VarId) -> &Variable {
        self.vars
            .get(var_id.get())
            .expect("internal error: missing variable")
    }

    pub fn get_constant(&self, var_id: VarId) -> Option<&Value> {
        let var = self.get_var(var_id);
        var.const_val.as_ref()
    }

    pub fn generate_nu_constant(&mut self) {
        self.vars[NU_VARIABLE_ID.get()].const_val = Some(create_nu_constant(self, Span::unknown()));
    }

    pub fn get_decl(&self, decl_id: DeclId) -> &dyn Command {
        self.decls
            .get(decl_id.get())
            .expect("internal error: missing declaration")
            .as_ref()
    }

    /// Get all commands within scope, sorted by the commands' names
    pub fn get_decls_sorted(&self, include_hidden: bool) -> Vec<(Vec<u8>, DeclId)> {
        let mut decls_map = HashMap::new();

        for overlay_frame in self.active_overlays(&[]) {
            let new_decls = if include_hidden {
                overlay_frame.decls.clone()
            } else {
                overlay_frame
                    .decls
                    .clone()
                    .into_iter()
                    .filter(|(_, id)| overlay_frame.visibility.is_decl_id_visible(id))
                    .collect()
            };

            decls_map.extend(new_decls);
        }

        let mut decls: Vec<(Vec<u8>, DeclId)> = decls_map.into_iter().collect();

        decls.sort_by(|a, b| a.0.cmp(&b.0));
        decls
    }

    pub fn get_signature(&self, decl: &dyn Command) -> Signature {
        if let Some(block_id) = decl.block_id() {
            *self.blocks[block_id.get()].signature.clone()
        } else {
            decl.signature()
        }
    }

    /// Get signatures of all commands within scope with their decl ids.
    pub fn get_signatures_and_declids(&self, include_hidden: bool) -> Vec<(Signature, DeclId)> {
        self.get_decls_sorted(include_hidden)
            .into_iter()
            .map(|(_, id)| {
                let decl = self.get_decl(id);

                (self.get_signature(decl).update_from_command(decl), id)
            })
            .collect()
    }

    pub fn get_block(&self, block_id: BlockId) -> &Arc<Block> {
        self.blocks
            .get(block_id.get())
            .expect("internal error: missing block")
    }

    /// Optionally get a block by id, if it exists
    ///
    /// Prefer to use [`.get_block()`](Self::get_block) in most cases - `BlockId`s that don't exist
    /// are normally a compiler error. This only exists to stop plugins from crashing the engine if
    /// they send us something invalid.
    pub fn try_get_block(&self, block_id: BlockId) -> Option<&Arc<Block>> {
        self.blocks.get(block_id.get())
    }

    pub fn get_module(&self, module_id: ModuleId) -> &Module {
        self.modules
            .get(module_id.get())
            .expect("internal error: missing module")
    }

    pub fn get_virtual_path(&self, virtual_path_id: VirtualPathId) -> &(String, VirtualPath) {
        self.virtual_paths
            .get(virtual_path_id.get())
            .expect("internal error: missing virtual path")
    }

    pub fn next_span_start(&self) -> usize {
        if let Some(cached_file) = self.files.last() {
            cached_file.covered_span.end
        } else {
            0
        }
    }

    pub fn files(
        &self,
    ) -> impl DoubleEndedIterator<Item = &CachedFile> + ExactSizeIterator<Item = &CachedFile> {
        self.files.iter()
    }

    pub fn add_file(&mut self, filename: Arc<str>, content: Arc<[u8]>) -> FileId {
        let next_span_start = self.next_span_start();
        let next_span_end = next_span_start + content.len();

        let covered_span = Span::new(next_span_start, next_span_end);

        self.files.push(CachedFile {
            name: filename,
            content,
            covered_span,
        });

        FileId::new(self.num_files() - 1)
    }

    pub fn set_config_path(&mut self, key: &str, val: PathBuf) {
        self.config_path.insert(key.to_string(), val);
    }

    pub fn get_config_path(&self, key: &str) -> Option<&PathBuf> {
        self.config_path.get(key)
    }

    pub fn build_desc(&self, spans: &[Span]) -> (String, String) {
        let comment_lines: Vec<&[u8]> = spans
            .iter()
            .map(|span| self.get_span_contents(*span))
            .collect();
        build_desc(&comment_lines)
    }

    pub fn build_module_desc(&self, module_id: ModuleId) -> Option<(String, String)> {
        self.get_module_comments(module_id)
            .map(|comment_spans| self.build_desc(comment_spans))
    }

    /// Returns the current working directory, which is guaranteed to be canonicalized.
    ///
    /// Returns an empty String if $env.PWD doesn't exist.
    #[deprecated(since = "0.92.3", note = "please use `EngineState::cwd()` instead")]
    pub fn current_work_dir(&self) -> String {
        self.cwd(None)
            .map(|path| path.to_string_lossy().to_string())
            .unwrap_or_default()
    }

    /// Returns the current working directory, which is guaranteed to be an
    /// absolute path without trailing slashes (unless it's the root path), but
    /// might contain symlink components.
    ///
    /// If `stack` is supplied, also considers modifications to the working
    /// directory on the stack that have yet to be merged into the engine state.
    pub fn cwd(&self, stack: Option<&Stack>) -> Result<AbsolutePathBuf, ShellError> {
        // Helper function to create a simple generic error.
        fn error(msg: &str, cwd: impl AsRef<nu_path::Path>) -> ShellError {
            ShellError::GenericError {
                error: msg.into(),
                msg: format!("$env.PWD = {}", cwd.as_ref().display()),
                span: None,
                help: Some("Use `cd` to reset $env.PWD into a good state".into()),
                inner: vec![],
            }
        }

        // Retrieve $env.PWD from the stack or the engine state.
        let pwd = if let Some(stack) = stack {
            stack.get_env_var(self, "PWD")
        } else {
            self.get_env_var("PWD")
        };

        let pwd = pwd.ok_or_else(|| error("$env.PWD not found", ""))?;

        if let Ok(pwd) = pwd.as_str() {
            let path = AbsolutePathBuf::try_from(pwd)
                .map_err(|_| error("$env.PWD is not an absolute path", pwd))?;

            // Technically, a root path counts as "having trailing slashes", but
            // for the purpose of PWD, a root path is acceptable.
            if path.parent().is_some() && nu_path::has_trailing_slash(path.as_ref()) {
                Err(error("$env.PWD contains trailing slashes", &path))
            } else if !path.exists() {
                Err(error("$env.PWD points to a non-existent directory", &path))
            } else if !path.is_dir() {
                Err(error("$env.PWD points to a non-directory", &path))
            } else {
                Ok(path)
            }
        } else {
            Err(error("$env.PWD is not a string", format!("{pwd:?}")))
        }
    }

    /// Like `EngineState::cwd()`, but returns a String instead of a PathBuf for convenience.
    pub fn cwd_as_string(&self, stack: Option<&Stack>) -> Result<String, ShellError> {
        let cwd = self.cwd(stack)?;
        cwd.into_os_string()
            .into_string()
            .map_err(|err| ShellError::NonUtf8Custom {
                msg: format!(
                    "The current working directory is not a valid utf-8 string: {:?}",
                    err
                ),
                span: Span::unknown(),
            })
    }

    // TODO: see if we can completely get rid of this
    pub fn get_file_contents(&self) -> &[CachedFile] {
        &self.files
    }

    pub fn get_startup_time(&self) -> i64 {
        self.startup_time
    }

    pub fn set_startup_time(&mut self, startup_time: i64) {
        self.startup_time = startup_time;
    }

    pub fn activate_debugger(
        &self,
        debugger: Box<dyn Debugger>,
    ) -> Result<(), PoisonDebuggerError> {
        let mut locked_debugger = self.debugger.lock()?;
        *locked_debugger = debugger;
        locked_debugger.activate();
        self.is_debugging.0.store(true, Ordering::Relaxed);
        Ok(())
    }

    pub fn deactivate_debugger(&self) -> Result<Box<dyn Debugger>, PoisonDebuggerError> {
        let mut locked_debugger = self.debugger.lock()?;
        locked_debugger.deactivate();
        let ret = std::mem::replace(&mut *locked_debugger, Box::new(NoopDebugger));
        self.is_debugging.0.store(false, Ordering::Relaxed);
        Ok(ret)
    }

    pub fn is_debugging(&self) -> bool {
        self.is_debugging.0.load(Ordering::Relaxed)
    }

    pub fn recover_from_panic(&mut self) {
        if Mutex::is_poisoned(&self.repl_state) {
            self.repl_state = Arc::new(Mutex::new(ReplState {
                buffer: "".to_string(),
                cursor_pos: 0,
            }));
        }
        if Mutex::is_poisoned(&self.jobs) {
            self.jobs = Arc::new(Mutex::new(Jobs::default()));
        }
        if Mutex::is_poisoned(&self.regex_cache) {
            self.regex_cache = Arc::new(Mutex::new(LruCache::new(
                NonZeroUsize::new(REGEX_CACHE_SIZE).expect("tried to create cache of size zero"),
            )));
        }
    }

    /// Add new span and return its ID
    pub fn add_span(&mut self, span: Span) -> SpanId {
        self.spans.push(span);
        SpanId::new(self.num_spans() - 1)
    }

    /// Find ID of a span (should be avoided if possible)
    pub fn find_span_id(&self, span: Span) -> Option<SpanId> {
        self.spans
            .iter()
            .position(|sp| sp == &span)
            .map(SpanId::new)
    }

    // Determines whether the current state is being held by a background job
    pub fn is_background_job(&self) -> bool {
        self.current_job.background_thread_job.is_some()
    }

    // Gets the thread job entry
    pub fn current_thread_job(&self) -> Option<&ThreadJob> {
        self.current_job.background_thread_job.as_ref()
    }
}

impl GetSpan for &EngineState {
    /// Get existing span
    fn get_span(&self, span_id: SpanId) -> Span {
        *self
            .spans
            .get(span_id.get())
            .expect("internal error: missing span")
    }
}

impl Default for EngineState {
    fn default() -> Self {
        Self::new()
    }
}

#[cfg(test)]
mod engine_state_tests {
    use crate::engine::StateWorkingSet;
    use std::str::{from_utf8, Utf8Error};

    use super::*;

    #[test]
    fn add_file_gives_id() {
        let engine_state = EngineState::new();
        let mut engine_state = StateWorkingSet::new(&engine_state);
        let id = engine_state.add_file("test.nu".into(), &[]);

        assert_eq!(id, FileId::new(0));
    }

    #[test]
    fn add_file_gives_id_including_parent() {
        let mut engine_state = EngineState::new();
        let parent_id = engine_state.add_file("test.nu".into(), Arc::new([]));

        let mut working_set = StateWorkingSet::new(&engine_state);
        let working_set_id = working_set.add_file("child.nu".into(), &[]);

        assert_eq!(parent_id, FileId::new(0));
        assert_eq!(working_set_id, FileId::new(1));
    }

    #[test]
    fn merge_states() -> Result<(), ShellError> {
        let mut engine_state = EngineState::new();
        engine_state.add_file("test.nu".into(), Arc::new([]));

        let delta = {
            let mut working_set = StateWorkingSet::new(&engine_state);
            let _ = working_set.add_file("child.nu".into(), &[]);
            working_set.render()
        };

        engine_state.merge_delta(delta)?;

        assert_eq!(engine_state.num_files(), 2);
        assert_eq!(&*engine_state.files[0].name, "test.nu");
        assert_eq!(&*engine_state.files[1].name, "child.nu");

        Ok(())
    }

    #[test]
    fn list_variables() -> Result<(), Utf8Error> {
        let varname = "something";
        let varname_with_sigil = "$".to_owned() + varname;
        let engine_state = EngineState::new();
        let mut working_set = StateWorkingSet::new(&engine_state);
        working_set.add_variable(
            varname.as_bytes().into(),
            Span { start: 0, end: 1 },
            Type::Int,
            false,
        );
        let variables = working_set
            .list_variables()
            .into_iter()
            .map(from_utf8)
            .collect::<Result<Vec<&str>, Utf8Error>>()?;
        assert_eq!(variables, vec![varname_with_sigil]);
        Ok(())
    }

    #[test]
    fn get_plugin_config() {
        let mut engine_state = EngineState::new();

        assert!(
            engine_state.get_plugin_config("example").is_none(),
            "Unexpected plugin configuration"
        );

        let mut plugins = HashMap::new();
        plugins.insert("example".into(), Value::string("value", Span::test_data()));

        let mut config = Config::clone(engine_state.get_config());
        config.plugins = plugins;

        engine_state.set_config(config);

        assert!(
            engine_state.get_plugin_config("example").is_some(),
            "Plugin configuration not found"
        );
    }
}

#[cfg(test)]
mod test_cwd {
    //! Here're the test cases we need to cover:
    //!
    //! `EngineState::cwd()` computes the result from `self.env_vars["PWD"]` and
    //! optionally `stack.env_vars["PWD"]`.
    //!
    //! PWD may be unset in either `env_vars`.
    //! PWD should NOT be an empty string.
    //! PWD should NOT be a non-string value.
    //! PWD should NOT be a relative path.
    //! PWD should NOT contain trailing slashes.
    //! PWD may point to a directory or a symlink to directory.
    //! PWD should NOT point to a file or a symlink to file.
    //! PWD should NOT point to non-existent entities in the filesystem.

    use crate::{
        engine::{EngineState, Stack},
        Value,
    };
    use nu_path::{assert_path_eq, AbsolutePath, Path};
    use tempfile::{NamedTempFile, TempDir};

    /// Creates a symlink. Works on both Unix and Windows.
    #[cfg(any(unix, windows))]
    fn symlink(
        original: impl AsRef<AbsolutePath>,
        link: impl AsRef<AbsolutePath>,
    ) -> std::io::Result<()> {
        let original = original.as_ref();
        let link = link.as_ref();

        #[cfg(unix)]
        {
            std::os::unix::fs::symlink(original, link)
        }
        #[cfg(windows)]
        {
            if original.is_dir() {
                std::os::windows::fs::symlink_dir(original, link)
            } else {
                std::os::windows::fs::symlink_file(original, link)
            }
        }
    }

    /// Create an engine state initialized with the given PWD.
    fn engine_state_with_pwd(path: impl AsRef<Path>) -> EngineState {
        let mut engine_state = EngineState::new();
        engine_state.add_env_var(
            "PWD".into(),
            Value::test_string(path.as_ref().to_str().unwrap()),
        );
        engine_state
    }

    /// Create a stack initialized with the given PWD.
    fn stack_with_pwd(path: impl AsRef<Path>) -> Stack {
        let mut stack = Stack::new();
        stack.add_env_var(
            "PWD".into(),
            Value::test_string(path.as_ref().to_str().unwrap()),
        );
        stack
    }

    #[test]
    fn pwd_not_set() {
        let engine_state = EngineState::new();
        engine_state.cwd(None).unwrap_err();
    }

    #[test]
    fn pwd_is_empty_string() {
        let engine_state = engine_state_with_pwd("");
        engine_state.cwd(None).unwrap_err();
    }

    #[test]
    fn pwd_is_non_string_value() {
        let mut engine_state = EngineState::new();
        engine_state.add_env_var("PWD".into(), Value::test_glob("*"));
        engine_state.cwd(None).unwrap_err();
    }

    #[test]
    fn pwd_is_relative_path() {
        let engine_state = engine_state_with_pwd("./foo");

        engine_state.cwd(None).unwrap_err();
    }

    #[test]
    fn pwd_has_trailing_slash() {
        let dir = TempDir::new().unwrap();
        let engine_state = engine_state_with_pwd(dir.path().join(""));

        engine_state.cwd(None).unwrap_err();
    }

    #[test]
    fn pwd_points_to_root() {
        #[cfg(windows)]
        let root = Path::new(r"C:\");
        #[cfg(not(windows))]
        let root = Path::new("/");

        let engine_state = engine_state_with_pwd(root);
        let cwd = engine_state.cwd(None).unwrap();
        assert_path_eq!(cwd, root);
    }

    #[test]
    fn pwd_points_to_normal_file() {
        let file = NamedTempFile::new().unwrap();
        let engine_state = engine_state_with_pwd(file.path());

        engine_state.cwd(None).unwrap_err();
    }

    #[test]
    fn pwd_points_to_normal_directory() {
        let dir = TempDir::new().unwrap();
        let engine_state = engine_state_with_pwd(dir.path());

        let cwd = engine_state.cwd(None).unwrap();
        assert_path_eq!(cwd, dir.path());
    }

    #[test]
    fn pwd_points_to_symlink_to_file() {
        let file = NamedTempFile::new().unwrap();
        let temp_file = AbsolutePath::try_new(file.path()).unwrap();
        let dir = TempDir::new().unwrap();
        let temp = AbsolutePath::try_new(dir.path()).unwrap();

        let link = temp.join("link");
        symlink(temp_file, &link).unwrap();
        let engine_state = engine_state_with_pwd(&link);

        engine_state.cwd(None).unwrap_err();
    }

    #[test]
    fn pwd_points_to_symlink_to_directory() {
        let dir = TempDir::new().unwrap();
        let temp = AbsolutePath::try_new(dir.path()).unwrap();

        let link = temp.join("link");
        symlink(temp, &link).unwrap();
        let engine_state = engine_state_with_pwd(&link);

        let cwd = engine_state.cwd(None).unwrap();
        assert_path_eq!(cwd, link);
    }

    #[test]
    fn pwd_points_to_broken_symlink() {
        let dir = TempDir::new().unwrap();
        let temp = AbsolutePath::try_new(dir.path()).unwrap();
        let other_dir = TempDir::new().unwrap();
        let other_temp = AbsolutePath::try_new(other_dir.path()).unwrap();

        let link = temp.join("link");
        symlink(other_temp, &link).unwrap();
        let engine_state = engine_state_with_pwd(&link);

        drop(other_dir);
        engine_state.cwd(None).unwrap_err();
    }

    #[test]
    fn pwd_points_to_nonexistent_entity() {
        let engine_state = engine_state_with_pwd(TempDir::new().unwrap().path());

        engine_state.cwd(None).unwrap_err();
    }

    #[test]
    fn stack_pwd_not_set() {
        let dir = TempDir::new().unwrap();
        let engine_state = engine_state_with_pwd(dir.path());
        let stack = Stack::new();

        let cwd = engine_state.cwd(Some(&stack)).unwrap();
        assert_eq!(cwd, dir.path());
    }

    #[test]
    fn stack_pwd_is_empty_string() {
        let dir = TempDir::new().unwrap();
        let engine_state = engine_state_with_pwd(dir.path());
        let stack = stack_with_pwd("");

        engine_state.cwd(Some(&stack)).unwrap_err();
    }

    #[test]
    fn stack_pwd_points_to_normal_directory() {
        let dir1 = TempDir::new().unwrap();
        let dir2 = TempDir::new().unwrap();
        let engine_state = engine_state_with_pwd(dir1.path());
        let stack = stack_with_pwd(dir2.path());

        let cwd = engine_state.cwd(Some(&stack)).unwrap();
        assert_path_eq!(cwd, dir2.path());
    }

    #[test]
    fn stack_pwd_points_to_normal_directory_with_symlink_components() {
        let dir = TempDir::new().unwrap();
        let temp = AbsolutePath::try_new(dir.path()).unwrap();

        // `/tmp/dir/link` points to `/tmp/dir`, then we set PWD to `/tmp/dir/link/foo`
        let link = temp.join("link");
        symlink(temp, &link).unwrap();
        let foo = link.join("foo");
        std::fs::create_dir(temp.join("foo")).unwrap();
        let engine_state = EngineState::new();
        let stack = stack_with_pwd(&foo);

        let cwd = engine_state.cwd(Some(&stack)).unwrap();
        assert_path_eq!(cwd, foo);
    }
}<|MERGE_RESOLUTION|>--- conflicted
+++ resolved
@@ -119,7 +119,6 @@
     startup_time: i64,
     is_debugging: IsDebugging,
     pub debugger: Arc<Mutex<Box<dyn Debugger>>>,
-    pub reedline_event_sender: Option<Sender<ReedlineEvent>>,
     pub report_log: Arc<Mutex<ReportLog>>,
 
     pub jobs: Arc<Mutex<Jobs>>,
@@ -207,10 +206,7 @@
             startup_time: -1,
             is_debugging: IsDebugging::new(false),
             debugger: Arc::new(Mutex::new(Box::new(NoopDebugger))),
-<<<<<<< HEAD
             immediately_execute: Arc::new(Mutex::new(false)),
-=======
-            reedline_event_sender: None,
             report_log: Arc::default(),
             jobs: Arc::new(Mutex::new(Jobs::default())),
             current_job: CurrentJob {
@@ -220,7 +216,6 @@
             },
             root_job_sender: send,
             exit_warning_given: Arc::new(AtomicBool::new(false)),
->>>>>>> 4f845dd2
         }
     }
 
