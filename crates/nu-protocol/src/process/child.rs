--- conflicted
+++ resolved
@@ -1,10 +1,8 @@
-<<<<<<< HEAD
-use crate::{byte_stream::convert_file, ErrSpan, IntoSpanned, ShellError, Span};
+use crate::{
+    byte_stream::convert_file, shell_error::io::IoError, ErrSpan, IntoSpanned, ShellError, Span,
+};
 use nu_system::{ExitStatus, ForegroundChild, ForegroundWaitStatus, UnfreezeHandle};
-=======
-use crate::{byte_stream::convert_file, shell_error::io::IoError, ShellError, Span};
-use nu_system::{ExitStatus, ForegroundChild};
->>>>>>> 03bb1441
+
 use os_pipe::PipeReader;
 use std::{
     fmt::Debug,
@@ -204,7 +202,6 @@
 
         thread::Builder::new()
             .name("exit status waiter".into())
-<<<<<<< HEAD
             .spawn(move || {
                 let matched = match child.wait() {
                     Ok(ForegroundWaitStatus::Finished(status)) => Ok(status),
@@ -220,9 +217,6 @@
 
                 exit_status_sender.send(matched)
             })
-            .err_span(span)?;
-=======
-            .spawn(move || exit_status_sender.send(child.wait()))
             .map_err(|err| {
                 IoError::new_with_additional_context(
                     err.kind(),
@@ -231,7 +225,6 @@
                     "Could now spawn exit status waiter",
                 )
             })?;
->>>>>>> 03bb1441
 
         Ok(Self::from_raw(stdout, stderr, Some(exit_status), span))
     }
