use crate::{
    ast::{
        eval_operator, Assignment, Bits, Boolean, Call, Comparison, Expr, Expression,
        ExternalArgument, ListItem, Math, Operator, RecordItem,
    },
    debugger::DebugContext,
<<<<<<< HEAD
    Config, Range, Record, ShellError, Span, Type, Value, VarId, ENV_VARIABLE_ID,
=======
    Config, GetSpan, Range, Record, ShellError, Span, Value, VarId, ENV_VARIABLE_ID,
>>>>>>> 44aa0a2d
};
use std::{borrow::Cow, collections::HashMap};

/// To share implementations for regular eval and const eval
pub trait Eval {
    /// State that doesn't need to be mutated.
    /// EngineState for regular eval and StateWorkingSet for const eval
    type State<'a>: Copy + GetSpan;

    /// State that needs to be mutated.
    /// This is the stack for regular eval, and unused by const eval
    type MutState;

    fn eval<D: DebugContext>(
        state: Self::State<'_>,
        mut_state: &mut Self::MutState,
        expr: &Expression,
    ) -> Result<Value, ShellError> {
        let expr_span = expr.span(&state);

        match &expr.expr {
            Expr::Bool(b) => Ok(Value::bool(*b, expr_span)),
            Expr::Int(i) => Ok(Value::int(*i, expr_span)),
            Expr::Float(f) => Ok(Value::float(*f, expr_span)),
            Expr::Binary(b) => Ok(Value::binary(b.clone(), expr_span)),
            Expr::Filepath(path, quoted) => Self::eval_filepath(state, mut_state, path.clone(), *quoted, expr_span),
            Expr::Directory(path, quoted) => {
                Self::eval_directory(state, mut_state, path.clone(), *quoted, expr_span)
            }
            Expr::Var(var_id) => Self::eval_var(state, mut_state, *var_id, expr_span),
            Expr::CellPath(cell_path) => Ok(Value::cell_path(cell_path.clone(), expr_span)),
            Expr::FullCellPath(cell_path) => {
                let value = Self::eval::<D>(state, mut_state, &cell_path.head)?;

                // Cell paths are usually case-sensitive, but we give $env
                // special treatment.
                if cell_path.head.expr == Expr::Var(ENV_VARIABLE_ID) {
                    value.follow_cell_path(&cell_path.tail, true)
                } else {
                    value.follow_cell_path(&cell_path.tail, false)
                }
            }
            Expr::DateTime(dt) => Ok(Value::date(*dt, expr_span)),
            Expr::List(list) => {
                let mut output = vec![];
                for item in list {
                    match item {
                        ListItem::Item(expr) => output.push(Self::eval::<D>(state, mut_state, expr)?),
                        ListItem::Spread(_, expr) => match Self::eval::<D>(state, mut_state, expr)? {
                            Value::List { vals, .. } => output.extend(vals),
                            _ => return Err(ShellError::CannotSpreadAsList { span: expr_span }),
                        },
                    }
                }
                Ok(Value::list(output, expr_span))
            }
            Expr::Record(items) => {
                let mut record = Record::new();
                let mut col_names = HashMap::new();
                for item in items {
                    match item {
                        RecordItem::Pair(col, val) => {
                            // avoid duplicate cols
                            let col_name = Self::eval::<D>(state, mut_state, col)?.coerce_into_string()?;
                            let col_span = col.span(&state);
                            if let Some(orig_span) = col_names.get(&col_name) {
                                return Err(ShellError::ColumnDefinedTwice {
                                    col_name,
                                    second_use: col_span,
                                    first_use: *orig_span,
                                });
                            } else {
                                col_names.insert(col_name.clone(), col_span);
                                record.push(col_name, Self::eval::<D>(state, mut_state, val)?);
                            }
                        }
                        RecordItem::Spread(_, inner) => {
                            let inner_span = inner.span(&state);
                            match Self::eval::<D>(state, mut_state, inner)? {
                                Value::Record { val: inner_val, .. } => {
                                    for (col_name, val) in inner_val.into_owned() {
                                        if let Some(orig_span) = col_names.get(&col_name) {
                                            return Err(ShellError::ColumnDefinedTwice {
                                                col_name,
                                                second_use: inner_span,
                                                first_use: *orig_span,
                                            });
                                        } else {
                                            col_names.insert(col_name.clone(), inner_span);
                                            record.push(col_name, val);
                                        }
                                    }
                                }
                                _ => {
                                    return Err(ShellError::CannotSpreadAsRecord {
                                        span: inner_span,
                                    })
                                }
                            }
                        }
                    }
                }

                Ok(Value::record(record, expr_span))
            }
            Expr::Table(table) => {
                let mut output_headers = vec![];
                for expr in table.columns.as_ref() {
                    let header = Self::eval::<D>(state, mut_state, expr)?.coerce_into_string()?;
                    if let Some(idx) = output_headers
                        .iter()
                        .position(|existing| existing == &header)
                    {
                        let first_use = table.columns[idx].span(&state);
                        return Err(ShellError::ColumnDefinedTwice {
                            col_name: header,
                            second_use: expr_span,
                            first_use,
                        });
                    } else {
                        output_headers.push(header);
                    }
                }

                let mut output_rows = vec![];
                for val in table.rows.as_ref() {
                    let record = output_headers.iter().zip(val.as_ref()).map(|(col, expr)| {
                        Self::eval::<D>(state, mut_state, expr).map(|val| (col.clone(), val))
                    }).collect::<Result<_,_>>()?;

                    output_rows.push(Value::record(
                        record,
                        expr_span,
                    ));
                }
                Ok(Value::list(output_rows, expr_span))
            }
            Expr::Keyword(kw) => Self::eval::<D>(state, mut_state, &kw.expr),
            Expr::String(s) | Expr::RawString(s) => Ok(Value::string(s.clone(), expr_span)),
            Expr::Nothing => Ok(Value::nothing(expr_span)),
            Expr::ValueWithUnit(value) => match Self::eval::<D>(state, mut_state, &value.expr)? {
                Value::Int { val, .. } => value.unit.item.build_value(val, value.unit.span),
                x => Err(ShellError::CantConvert {
                    to_type: "unit value".into(),
                    from_type: x.get_type().to_string(),
                    span: value.expr.span(&state),
                    help: None,
                }),
            },
            Expr::Call(call) => Self::eval_call::<D>(state, mut_state, call, expr_span),
            Expr::ExternalCall(head, args) => {
                Self::eval_external_call(state, mut_state, head, args, expr_span)
            }
            Expr::Subexpression(block_id) => {
                Self::eval_subexpression::<D>(state, mut_state, *block_id, expr_span)
            }
            Expr::Range(range) => {
                let from = if let Some(f) = &range.from {
                    Self::eval::<D>(state, mut_state, f)?
                } else {
                    Value::nothing(expr_span)
                };

                let next = if let Some(s) = &range.next {
                    Self::eval::<D>(state, mut_state, s)?
                } else {
                    Value::nothing(expr_span)
                };

                let to = if let Some(t) = &range.to {
                    Self::eval::<D>(state, mut_state, t)?
                } else {
                    Value::nothing(expr_span)
                };

                Ok(Value::range(
                    Range::new(from, next, to, range.operator.inclusion, expr_span)?,
                    expr_span,
                ))
            }
            Expr::UnaryNot(expr) => {
                let lhs = Self::eval::<D>(state, mut_state, expr)?;
                match lhs {
                    Value::Bool { val, .. } => Ok(Value::bool(!val, expr_span)),
                    other => Err(ShellError::TypeMismatch {
                        err_message: format!("expected bool, found {}", other.get_type()),
                        span: expr_span,
                    }),
                }
            }
            Expr::BinaryOp(lhs, op, rhs) => {
                let op_span = op.span(&state);
                let op = eval_operator(op)?;

                match op {
                    Operator::Boolean(boolean) => {
                        let lhs = Self::eval::<D>(state, mut_state, lhs)?;
                        match boolean {
                            Boolean::And => {
                                if lhs.is_false() {
                                    Ok(Value::bool(false, expr_span))
                                } else {
                                    let rhs = Self::eval::<D>(state, mut_state, rhs)?;
                                    lhs.and(op_span, &rhs, expr_span)
                                }
                            }
                            Boolean::Or => {
                                if lhs.is_true() {
                                    Ok(Value::bool(true, expr_span))
                                } else {
                                    let rhs = Self::eval::<D>(state, mut_state, rhs)?;
                                    lhs.or(op_span, &rhs, expr_span)
                                }
                            }
                            Boolean::Xor => {
                                let rhs = Self::eval::<D>(state, mut_state, rhs)?;
                                lhs.xor(op_span, &rhs, expr_span)
                            }
                        }
                    }
                    Operator::Math(math) => {
                        let lhs = Self::eval::<D>(state, mut_state, lhs)?;
                        let rhs = Self::eval::<D>(state, mut_state, rhs)?;

                        match math {
                            Math::Plus => lhs.add(op_span, &rhs, expr_span),
                            Math::Minus => lhs.sub(op_span, &rhs, expr_span),
                            Math::Multiply => lhs.mul(op_span, &rhs, expr_span),
                            Math::Divide => lhs.div(op_span, &rhs, expr_span),
                            Math::Append => lhs.append(op_span, &rhs, expr_span),
                            Math::Modulo => lhs.modulo(op_span, &rhs, expr_span),
                            Math::FloorDivision => lhs.floor_div(op_span, &rhs, expr_span),
                            Math::Pow => lhs.pow(op_span, &rhs, expr_span),
                        }
                    }
                    Operator::Comparison(comparison) => {
                        let lhs = Self::eval::<D>(state, mut_state, lhs)?;
                        let rhs = Self::eval::<D>(state, mut_state, rhs)?;
                        match comparison {
                            Comparison::LessThan => lhs.lt(op_span, &rhs, expr_span),
                            Comparison::LessThanOrEqual => lhs.lte(op_span, &rhs, expr_span),
                            Comparison::GreaterThan => lhs.gt(op_span, &rhs, expr_span),
                            Comparison::GreaterThanOrEqual => lhs.gte(op_span, &rhs, expr_span),
                            Comparison::Equal => lhs.eq(op_span, &rhs, expr_span),
                            Comparison::NotEqual => lhs.ne(op_span, &rhs, expr_span),
                            Comparison::In => lhs.r#in(op_span, &rhs, expr_span),
                            Comparison::NotIn => lhs.not_in(op_span, &rhs, expr_span),
                            Comparison::StartsWith => lhs.starts_with(op_span, &rhs, expr_span),
                            Comparison::EndsWith => lhs.ends_with(op_span, &rhs, expr_span),
                            Comparison::RegexMatch => {
                                Self::regex_match(state, op_span, &lhs, &rhs, false, expr_span)
                            }
                            Comparison::NotRegexMatch => {
                                Self::regex_match(state, op_span, &lhs, &rhs, true, expr_span)
                            }
                        }
                    }
                    Operator::Bits(bits) => {
                        let lhs = Self::eval::<D>(state, mut_state, lhs)?;
                        let rhs = Self::eval::<D>(state, mut_state, rhs)?;
                        match bits {
                            Bits::BitAnd => lhs.bit_and(op_span, &rhs, expr_span),
                            Bits::BitOr => lhs.bit_or(op_span, &rhs, expr_span),
                            Bits::BitXor => lhs.bit_xor(op_span, &rhs, expr_span),
                            Bits::ShiftLeft => lhs.bit_shl(op_span, &rhs, expr_span),
                            Bits::ShiftRight => lhs.bit_shr(op_span, &rhs, expr_span),
                        }
                    }
                    Operator::Assignment(assignment) => Self::eval_assignment::<D>(
                        state, mut_state, lhs, rhs, assignment, op_span, expr_span
                    ),
                }
            }
            Expr::RowCondition(block_id) | Expr::Closure(block_id) => {
                Self::eval_row_condition_or_closure(state, mut_state, *block_id, expr_span)
            }
            Expr::StringInterpolation(exprs, quoted) => {
                let config = Self::get_config(state, mut_state);
                let str = exprs
                    .iter()
                    .map(|expr| Self::eval::<D>(state, mut_state, expr).map(|v| v.to_expanded_string(", ", &config)))
                    .collect::<Result<String, _>>()?;

<<<<<<< HEAD
                // For supporting bare string interpolation to create globs, currently only
                // implemented for external calls
                if expr.ty == Type::Glob {
                    Ok(Value::glob(str, *quoted, expr.span))
                } else {
                    Ok(Value::string(str, expr.span))
                }
=======
                Ok(Value::string(str, expr_span))
>>>>>>> 44aa0a2d
            }
            Expr::Overlay(_) => Self::eval_overlay(state, expr_span),
            Expr::GlobPattern(pattern, quoted) => {
                // GlobPattern is similar to Filepath
                // But we don't want to expand path during eval time, it's required for `nu_engine::glob_from` to run correctly
                Ok(Value::glob(pattern, *quoted, expr_span))
            }
            Expr::MatchBlock(_) // match blocks are handled by `match`
            | Expr::Block(_) // blocks are handled directly by core commands
            | Expr::VarDecl(_)
            | Expr::ImportPattern(_)
            | Expr::Signature(_)
            | Expr::Operator(_)
            | Expr::Garbage => Self::unreachable(state, expr),
        }
    }

    fn get_config<'a>(state: Self::State<'a>, mut_state: &mut Self::MutState) -> Cow<'a, Config>;

    fn eval_filepath(
        state: Self::State<'_>,
        mut_state: &mut Self::MutState,
        path: String,
        quoted: bool,
        span: Span,
    ) -> Result<Value, ShellError>;

    fn eval_directory(
        state: Self::State<'_>,
        mut_state: &mut Self::MutState,
        path: String,
        quoted: bool,
        span: Span,
    ) -> Result<Value, ShellError>;

    fn eval_var(
        state: Self::State<'_>,
        mut_state: &mut Self::MutState,
        var_id: VarId,
        span: Span,
    ) -> Result<Value, ShellError>;

    fn eval_call<D: DebugContext>(
        state: Self::State<'_>,
        mut_state: &mut Self::MutState,
        call: &Call,
        span: Span,
    ) -> Result<Value, ShellError>;

    fn eval_external_call(
        state: Self::State<'_>,
        mut_state: &mut Self::MutState,
        head: &Expression,
        args: &[ExternalArgument],
        span: Span,
    ) -> Result<Value, ShellError>;

    fn eval_subexpression<D: DebugContext>(
        state: Self::State<'_>,
        mut_state: &mut Self::MutState,
        block_id: usize,
        span: Span,
    ) -> Result<Value, ShellError>;

    fn regex_match(
        state: Self::State<'_>,
        op_span: Span,
        lhs: &Value,
        rhs: &Value,
        invert: bool,
        expr_span: Span,
    ) -> Result<Value, ShellError>;

    #[allow(clippy::too_many_arguments)]
    fn eval_assignment<D: DebugContext>(
        state: Self::State<'_>,
        mut_state: &mut Self::MutState,
        lhs: &Expression,
        rhs: &Expression,
        assignment: Assignment,
        op_span: Span,
        expr_span: Span,
    ) -> Result<Value, ShellError>;

    fn eval_row_condition_or_closure(
        state: Self::State<'_>,
        mut_state: &mut Self::MutState,
        block_id: usize,
        span: Span,
    ) -> Result<Value, ShellError>;

    fn eval_overlay(state: Self::State<'_>, span: Span) -> Result<Value, ShellError>;

    /// For expressions that should never actually be evaluated
    fn unreachable(state: Self::State<'_>, expr: &Expression) -> Result<Value, ShellError>;
}<|MERGE_RESOLUTION|>--- conflicted
+++ resolved
@@ -4,11 +4,7 @@
         ExternalArgument, ListItem, Math, Operator, RecordItem,
     },
     debugger::DebugContext,
-<<<<<<< HEAD
-    Config, Range, Record, ShellError, Span, Type, Value, VarId, ENV_VARIABLE_ID,
-=======
-    Config, GetSpan, Range, Record, ShellError, Span, Value, VarId, ENV_VARIABLE_ID,
->>>>>>> 44aa0a2d
+    Config, GetSpan, Range, Record, ShellError, Span, Type, Value, VarId, ENV_VARIABLE_ID,
 };
 use std::{borrow::Cow, collections::HashMap};
 
@@ -292,17 +288,13 @@
                     .map(|expr| Self::eval::<D>(state, mut_state, expr).map(|v| v.to_expanded_string(", ", &config)))
                     .collect::<Result<String, _>>()?;
 
-<<<<<<< HEAD
                 // For supporting bare string interpolation to create globs, currently only
                 // implemented for external calls
                 if expr.ty == Type::Glob {
-                    Ok(Value::glob(str, *quoted, expr.span))
-                } else {
-                    Ok(Value::string(str, expr.span))
-                }
-=======
-                Ok(Value::string(str, expr_span))
->>>>>>> 44aa0a2d
+                    Ok(Value::glob(str, *quoted, expr_span))
+                } else {
+                    Ok(Value::string(str, expr_span))
+                }
             }
             Expr::Overlay(_) => Self::eval_overlay(state, expr_span),
             Expr::GlobPattern(pattern, quoted) => {
