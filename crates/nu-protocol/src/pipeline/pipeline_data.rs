use crate::{
    ByteStream, ByteStreamType, Config, ListStream, OutDest, PipelineMetadata, Range, ShellError,
    Signals, Span, Type, Value,
    ast::{Call, PathMember},
    engine::{EngineState, Stack},
    location,
    shell_error::{io::IoError, location::Location},
};
use std::{borrow::Cow, io::Write};

const LINE_ENDING_PATTERN: &[char] = &['\r', '\n'];

#[derive(Debug)]
pub struct PipelineData {
    body: PipelineDataBody,
}

/// The foundational abstraction for input and output to commands
///
/// This represents either a single Value or a stream of values coming into the command or leaving a command.
///
/// A note on implementation:
///
/// We've tried a few variations of this structure. Listing these below so we have a record.
///
/// * We tried always assuming a stream in Nushell. This was a great 80% solution, but it had some rough edges.
///   Namely, how do you know the difference between a single string and a list of one string. How do you know
///   when to flatten the data given to you from a data source into the stream or to keep it as an unflattened
///   list?
///
/// * We tried putting the stream into Value. This had some interesting properties as now commands "just worked
///   on values", but lead to a few unfortunate issues.
///
/// The first is that you can't easily clone Values in a way that felt largely immutable. For example, if
/// you cloned a Value which contained a stream, and in one variable drained some part of it, then the second
/// variable would see different values based on what you did to the first.
///
/// To make this kind of mutation thread-safe, we would have had to produce a lock for the stream, which in
/// practice would have meant always locking the stream before reading from it. But more fundamentally, it
/// felt wrong in practice that observation of a value at runtime could affect other values which happen to
/// alias the same stream. By separating these, we don't have this effect. Instead, variables could get
/// concrete list values rather than streams, and be able to view them without non-local effects.
///
/// * A balance of the two approaches is what we've landed on: Values are thread-safe to pass, and we can stream
///   them into any sources. Streams are still available to model the infinite streams approach of original
///   Nushell.
#[derive(Debug)]
pub enum PipelineDataBody {
    Empty,
    Value(Value, Option<PipelineMetadata>),
    ListStream(ListStream, Option<PipelineMetadata>),
    ByteStream(ByteStream, Option<PipelineMetadata>),
}

impl PipelineData {
    pub const fn empty() -> PipelineData {
<<<<<<< HEAD
        PipelineData {
            body: PipelineDataBody::Empty,
        }
    }

    pub fn value(val: Value, metadata: impl Into<Option<PipelineMetadata>>) -> Self {
        PipelineData {
            body: PipelineDataBody::Value(val, metadata.into()),
        }
    }

    pub fn list_stream(stream: ListStream, metadata: impl Into<Option<PipelineMetadata>>) -> Self {
        PipelineData {
            body: PipelineDataBody::ListStream(stream, metadata.into()),
        }
    }

    pub fn byte_stream(stream: ByteStream, metadata: impl Into<Option<PipelineMetadata>>) -> Self {
        PipelineData {
            body: PipelineDataBody::ByteStream(stream, metadata.into()),
        }
    }

    pub fn body(self) -> PipelineDataBody {
        self.body
    }

    pub fn get_body(&self) -> &PipelineDataBody {
        &self.body
    }

    pub fn get_body_mut(&mut self) -> &mut PipelineDataBody {
        &mut self.body
=======
        PipelineData::Empty
>>>>>>> 1274d1f7
    }

    pub fn value(val: Value, metadata: impl Into<Option<PipelineMetadata>>) -> Self {
        PipelineData::Value(val, metadata.into())
    }

    pub fn list_stream(stream: ListStream, metadata: impl Into<Option<PipelineMetadata>>) -> Self {
        PipelineData::ListStream(stream, metadata.into())
    }

    pub fn byte_stream(stream: ByteStream, metadata: impl Into<Option<PipelineMetadata>>) -> Self {
        PipelineData::ByteStream(stream, metadata.into())
    }

    pub fn metadata(&self) -> Option<PipelineMetadata> {
        match &self.body {
            PipelineDataBody::Empty => None,
            PipelineDataBody::Value(_, meta)
            | PipelineDataBody::ListStream(_, meta)
            | PipelineDataBody::ByteStream(_, meta) => meta.clone(),
        }
    }

    pub fn set_metadata(mut self, metadata: Option<PipelineMetadata>) -> Self {
        match &mut self.body {
            PipelineDataBody::Empty => {}
            PipelineDataBody::Value(_, meta)
            | PipelineDataBody::ListStream(_, meta)
            | PipelineDataBody::ByteStream(_, meta) => *meta = metadata,
        }
        self
    }

    pub fn is_nothing(&self) -> bool {
        matches!(
            &self.body,
            PipelineDataBody::Value(Value::Nothing { .. }, ..)
        ) || matches!(&self.body, PipelineDataBody::Empty)
    }

    /// PipelineData doesn't always have a Span, but we can try!
    pub fn span(&self) -> Option<Span> {
        match &self.body {
            PipelineDataBody::Empty => None,
            PipelineDataBody::Value(value, ..) => Some(value.span()),
            PipelineDataBody::ListStream(stream, ..) => Some(stream.span()),
            PipelineDataBody::ByteStream(stream, ..) => Some(stream.span()),
        }
    }

    /// Change the span of the [`PipelineData`].
    ///
    /// Returns `Value(Nothing)` with the given span if it was [`PipelineData::empty()`].
    pub fn with_span(self, span: Span) -> Self {
<<<<<<< HEAD
        match self.body {
            PipelineDataBody::Empty => PipelineData::value(Value::nothing(span), None),
            PipelineDataBody::Value(value, metadata) => {
                PipelineData::value(value.with_span(span), metadata)
            }
            PipelineDataBody::ListStream(stream, metadata) => {
                PipelineData::list_stream(stream.with_span(span), metadata)
            }
            PipelineDataBody::ByteStream(stream, metadata) => {
=======
        match self {
            PipelineData::Empty => PipelineData::value(Value::nothing(span), None),
            PipelineData::Value(value, metadata) => {
                PipelineData::value(value.with_span(span), metadata)
            }
            PipelineData::ListStream(stream, metadata) => {
                PipelineData::list_stream(stream.with_span(span), metadata)
            }
            PipelineData::ByteStream(stream, metadata) => {
>>>>>>> 1274d1f7
                PipelineData::byte_stream(stream.with_span(span), metadata)
            }
        }
    }

    /// Get a type that is representative of the `PipelineData`.
    ///
    /// The type returned here makes no effort to collect a stream, so it may be a different type
    /// than would be returned by [`Value::get_type()`] on the result of
    /// [`.into_value()`](Self::into_value).
    ///
    /// Specifically, a `ListStream` results in `list<any>` rather than
    /// the fully complete [`list`](Type::List) type (which would require knowing the contents),
    /// and a `ByteStream` with [unknown](crate::ByteStreamType::Unknown) type results in
    /// [`any`](Type::Any) rather than [`string`](Type::String) or [`binary`](Type::Binary).
    pub fn get_type(&self) -> Type {
        match &self.body {
            PipelineDataBody::Empty => Type::Nothing,
            PipelineDataBody::Value(value, _) => value.get_type(),
            PipelineDataBody::ListStream(_, _) => Type::list(Type::Any),
            PipelineDataBody::ByteStream(stream, _) => stream.type_().into(),
        }
    }

    /// Determine if the `PipelineData` is a [subtype](https://en.wikipedia.org/wiki/Subtyping) of `other`.
    ///
    /// This check makes no effort to collect a stream, so it may be a different result
    /// than would be returned by calling [`Value::is_subtype_of()`] on the result of
    /// [`.into_value()`](Self::into_value).
    ///
    /// A `ListStream` acts the same as an empty list type: it is a subtype of any [`list`](Type::List)
    /// or [`table`](Type::Table) type. After converting to a value, it may become a more specific type.
    /// For example, a `ListStream` is a subtype of `list<int>` and `list<string>`.
    /// If calling [`.into_value()`](Self::into_value) results in a `list<int>`,
    /// then the value would not be a subtype of `list<string>`, in contrast to the original `ListStream`.
    ///
    /// A `ByteStream` is a subtype of [`string`](Type::String) if it is coercible into a string.
    /// Likewise, a `ByteStream` is a subtype of [`binary`](Type::Binary) if it is coercible into a binary value.
    pub fn is_subtype_of(&self, other: &Type) -> bool {
        match (&self.body, other) {
            (_, Type::Any) => true,
            (PipelineDataBody::Empty, Type::Nothing) => true,
            (PipelineDataBody::Value(val, ..), ty) => val.is_subtype_of(ty),

            // a list stream could be a list with any type, including a table
            (PipelineDataBody::ListStream(..), Type::List(..) | Type::Table(..)) => true,

            (PipelineDataBody::ByteStream(stream, ..), Type::String)
                if stream.type_().is_string_coercible() =>
            {
                true
            }
            (PipelineDataBody::ByteStream(stream, ..), Type::Binary)
                if stream.type_().is_binary_coercible() =>
            {
                true
            }

            (PipelineDataBody::Empty, _) => false,
            (PipelineDataBody::ListStream(..), _) => false,
            (PipelineDataBody::ByteStream(..), _) => false,
        }
    }

    pub fn into_value(self, span: Span) -> Result<Value, ShellError> {
        match self.body {
            PipelineDataBody::Empty => Ok(Value::nothing(span)),
            PipelineDataBody::Value(value, ..) => {
                if value.span() == Span::unknown() {
                    Ok(value.with_span(span))
                } else {
                    Ok(value)
                }
            }
            PipelineDataBody::ListStream(stream, ..) => Ok(stream.into_value()),
            PipelineDataBody::ByteStream(stream, ..) => stream.into_value(),
        }
    }

    /// Converts any `Value` variant that can be represented as a stream into its stream variant.
    ///
    /// This means that lists and ranges are converted into list streams, and strings and binary are
    /// converted into byte streams.
    ///
    /// Returns an `Err` with the original stream if the variant couldn't be converted to a stream
    /// variant. If the variant is already a stream variant, it is returned as-is.
    pub fn try_into_stream(self, engine_state: &EngineState) -> Result<PipelineData, PipelineData> {
        let span = self.span().unwrap_or(Span::unknown());
        match self.body {
            PipelineDataBody::ListStream(..) | PipelineDataBody::ByteStream(..) => Ok(self),
            PipelineDataBody::Value(Value::List { .. } | Value::Range { .. }, ref metadata) => {
                let metadata = metadata.clone();
                Ok(PipelineData::list_stream(
                    ListStream::new(self.into_iter(), span, engine_state.signals().clone()),
                    metadata,
                ))
            }
<<<<<<< HEAD
            PipelineDataBody::Value(Value::String { val, .. }, metadata) => {
=======
            PipelineData::Value(Value::String { val, .. }, metadata) => {
>>>>>>> 1274d1f7
                Ok(PipelineData::byte_stream(
                    ByteStream::read_string(val, span, engine_state.signals().clone()),
                    metadata,
                ))
            }
<<<<<<< HEAD
            PipelineDataBody::Value(Value::Binary { val, .. }, metadata) => {
=======
            PipelineData::Value(Value::Binary { val, .. }, metadata) => {
>>>>>>> 1274d1f7
                Ok(PipelineData::byte_stream(
                    ByteStream::read_binary(val, span, engine_state.signals().clone()),
                    metadata,
                ))
            }
            _ => Err(self),
        }
    }

    /// Drain and write this [`PipelineData`] to `dest`.
    ///
    /// Values are converted to bytes and separated by newlines if this is a `ListStream`.
    pub fn write_to(self, mut dest: impl Write) -> Result<(), ShellError> {
        match self.body {
            PipelineDataBody::Empty => Ok(()),
            PipelineDataBody::Value(value, ..) => {
                let bytes = value_to_bytes(value)?;
                dest.write_all(&bytes).map_err(|err| {
                    IoError::new_internal(
                        err,
                        "Could not write PipelineData to dest",
                        crate::location!(),
                    )
                })?;
                dest.flush().map_err(|err| {
                    IoError::new_internal(
                        err,
                        "Could not flush PipelineData to dest",
                        crate::location!(),
                    )
                })?;
                Ok(())
            }
            PipelineDataBody::ListStream(stream, ..) => {
                for value in stream {
                    let bytes = value_to_bytes(value)?;
                    dest.write_all(&bytes).map_err(|err| {
                        IoError::new_internal(
                            err,
                            "Could not write PipelineData to dest",
                            crate::location!(),
                        )
                    })?;
                    dest.write_all(b"\n").map_err(|err| {
                        IoError::new_internal(
                            err,
                            "Could not write linebreak after PipelineData to dest",
                            crate::location!(),
                        )
                    })?;
                }
                dest.flush().map_err(|err| {
                    IoError::new_internal(
                        err,
                        "Could not flush PipelineData to dest",
                        crate::location!(),
                    )
                })?;
                Ok(())
            }
            PipelineDataBody::ByteStream(stream, ..) => stream.write_to(dest),
        }
    }

    /// Drain this [`PipelineData`] according to the current stdout [`OutDest`]s in `stack`.
    ///
    /// For [`OutDest::Pipe`] and [`OutDest::PipeSeparate`], this will return the [`PipelineData`]
    /// as is. For [`OutDest::Value`], this will collect into a value and return it. For
    /// [`OutDest::Print`], the [`PipelineData`] is drained and printed. Otherwise, the
    /// [`PipelineData`] is drained, but only printed if it is the output of an external command.
    pub fn drain_to_out_dests(
        self,
        engine_state: &EngineState,
        stack: &mut Stack,
    ) -> Result<Self, ShellError> {
        match stack.pipe_stdout().unwrap_or(&OutDest::Inherit) {
            OutDest::Print => {
                self.print_table(engine_state, stack, false, false)?;
                Ok(Self::empty())
            }
            OutDest::Pipe | OutDest::PipeSeparate => Ok(self),
            OutDest::Value => {
                let metadata = self.metadata();
                let span = self.span().unwrap_or(Span::unknown());
                self.into_value(span).map(|val| Self::value(val, metadata))
            }
            OutDest::File(file) => {
                self.write_to(file.as_ref())?;
                Ok(Self::empty())
            }
            OutDest::Null | OutDest::Inherit => {
                self.drain()?;
                Ok(Self::empty())
            }
        }
    }

    pub fn drain(self) -> Result<(), ShellError> {
        match self.body {
            PipelineDataBody::Empty => Ok(()),
            PipelineDataBody::Value(Value::Error { error, .. }, ..) => Err(*error),
            PipelineDataBody::Value(..) => Ok(()),
            PipelineDataBody::ListStream(stream, ..) => stream.drain(),
            PipelineDataBody::ByteStream(stream, ..) => stream.drain(),
        }
    }

    /// Try convert from self into iterator
    ///
    /// It returns Err if the `self` cannot be converted to an iterator.
    ///
    /// The `span` should be the span of the command or operation that would raise an error.
    pub fn into_iter_strict(self, span: Span) -> Result<PipelineIterator, ShellError> {
        Ok(PipelineIterator(match self.body {
            PipelineDataBody::Value(value, ..) => {
                let val_span = value.span();
                match value {
                    Value::List { vals, .. } => PipelineIteratorInner::ListStream(
                        ListStream::new(vals.into_iter(), val_span, Signals::empty()).into_iter(),
                    ),
                    Value::Binary { val, .. } => PipelineIteratorInner::ListStream(
                        ListStream::new(
                            val.into_iter().map(move |x| Value::int(x as i64, val_span)),
                            val_span,
                            Signals::empty(),
                        )
                        .into_iter(),
                    ),
                    Value::Range { val, .. } => PipelineIteratorInner::ListStream(
                        ListStream::new(
                            val.into_range_iter(val_span, Signals::empty()),
                            val_span,
                            Signals::empty(),
                        )
                        .into_iter(),
                    ),
                    // Propagate errors by explicitly matching them before the final case.
                    Value::Error { error, .. } => return Err(*error),
                    other => {
                        return Err(ShellError::OnlySupportsThisInputType {
                            exp_input_type: "list, binary, range, or byte stream".into(),
                            wrong_type: other.get_type().to_string(),
                            dst_span: span,
                            src_span: val_span,
                        });
                    }
                }
            }
            PipelineDataBody::ListStream(stream, ..) => {
                PipelineIteratorInner::ListStream(stream.into_iter())
            }
            PipelineDataBody::Empty => {
                return Err(ShellError::OnlySupportsThisInputType {
                    exp_input_type: "list, binary, range, or byte stream".into(),
                    wrong_type: "null".into(),
                    dst_span: span,
                    src_span: span,
                });
            }
            PipelineDataBody::ByteStream(stream, ..) => {
                if let Some(chunks) = stream.chunks() {
                    PipelineIteratorInner::ByteStream(chunks)
                } else {
                    PipelineIteratorInner::Empty
                }
            }
        }))
    }

    pub fn collect_string(self, separator: &str, config: &Config) -> Result<String, ShellError> {
        match self.body {
            PipelineDataBody::Empty => Ok(String::new()),
            PipelineDataBody::Value(value, ..) => Ok(value.to_expanded_string(separator, config)),
            PipelineDataBody::ListStream(stream, ..) => Ok(stream.into_string(separator, config)),
            PipelineDataBody::ByteStream(stream, ..) => stream.into_string(),
        }
    }

    /// Retrieves string from pipeline data.
    ///
    /// As opposed to `collect_string` this raises error rather than converting non-string values.
    /// The `span` will be used if `ListStream` is encountered since it doesn't carry a span.
    pub fn collect_string_strict(
        self,
        span: Span,
    ) -> Result<(String, Span, Option<PipelineMetadata>), ShellError> {
        match self.body {
            PipelineDataBody::Empty => Ok((String::new(), span, None)),
            PipelineDataBody::Value(Value::String { val, .. }, metadata) => {
                Ok((val, span, metadata))
            }
            PipelineDataBody::Value(val, ..) => Err(ShellError::TypeMismatch {
                err_message: "string".into(),
                span: val.span(),
            }),
            PipelineDataBody::ListStream(..) => Err(ShellError::TypeMismatch {
                err_message: "string".into(),
                span,
            }),
            PipelineDataBody::ByteStream(stream, metadata) => {
                let span = stream.span();
                Ok((stream.into_string()?, span, metadata))
            }
        }
    }

    pub fn follow_cell_path(
        self,
        cell_path: &[PathMember],
        head: Span,
    ) -> Result<Value, ShellError> {
        match self.body {
            // FIXME: there are probably better ways of doing this
            PipelineDataBody::ListStream(stream, ..) => {
                Value::list(stream.into_iter().collect(), head)
                    .follow_cell_path(cell_path)
                    .map(Cow::into_owned)
            }
            PipelineDataBody::Value(v, ..) => v.follow_cell_path(cell_path).map(Cow::into_owned),
            PipelineDataBody::Empty => Err(ShellError::IncompatiblePathAccess {
                type_name: "empty pipeline".to_string(),
                span: head,
            }),
            PipelineDataBody::ByteStream(stream, ..) => Err(ShellError::IncompatiblePathAccess {
                type_name: stream.type_().describe().to_owned(),
                span: stream.span(),
            }),
        }
    }

    /// Simplified mapper to help with simple values also. For full iterator support use `.into_iter()` instead
    pub fn map<F>(self, mut f: F, signals: &Signals) -> Result<PipelineData, ShellError>
    where
        Self: Sized,
        F: FnMut(Value) -> Value + 'static + Send,
    {
        match self.body {
            PipelineDataBody::Value(value, metadata) => {
                let span = value.span();
                let pipeline = match value {
                    Value::List { vals, .. } => vals
                        .into_iter()
                        .map(f)
                        .into_pipeline_data(span, signals.clone()),
                    Value::Range { val, .. } => val
                        .into_range_iter(span, Signals::empty())
                        .map(f)
                        .into_pipeline_data(span, signals.clone()),
                    value => match f(value) {
                        Value::Error { error, .. } => return Err(*error),
                        v => v.into_pipeline_data(),
                    },
                };
                Ok(pipeline.set_metadata(metadata))
            }
<<<<<<< HEAD
            PipelineDataBody::Empty => Ok(PipelineData::empty()),
            PipelineDataBody::ListStream(stream, metadata) => {
=======
            PipelineData::Empty => Ok(PipelineData::empty()),
            PipelineData::ListStream(stream, metadata) => {
>>>>>>> 1274d1f7
                Ok(PipelineData::list_stream(stream.map(f), metadata))
            }
            PipelineDataBody::ByteStream(stream, metadata) => {
                Ok(f(stream.into_value()?).into_pipeline_data_with_metadata(metadata))
            }
        }
    }

    /// Simplified flatmapper. For full iterator support use `.into_iter()` instead
    pub fn flat_map<U, F>(self, mut f: F, signals: &Signals) -> Result<PipelineData, ShellError>
    where
        Self: Sized,
        U: IntoIterator<Item = Value> + 'static,
        <U as IntoIterator>::IntoIter: 'static + Send,
        F: FnMut(Value) -> U + 'static + Send,
    {
<<<<<<< HEAD
        match self.body {
            PipelineDataBody::Empty => Ok(PipelineData::empty()),
            PipelineDataBody::Value(value, metadata) => {
=======
        match self {
            PipelineData::Empty => Ok(PipelineData::empty()),
            PipelineData::Value(value, metadata) => {
>>>>>>> 1274d1f7
                let span = value.span();
                let pipeline = match value {
                    Value::List { vals, .. } => vals
                        .into_iter()
                        .flat_map(f)
                        .into_pipeline_data(span, signals.clone()),
                    Value::Range { val, .. } => val
                        .into_range_iter(span, Signals::empty())
                        .flat_map(f)
                        .into_pipeline_data(span, signals.clone()),
                    value => f(value)
                        .into_iter()
                        .into_pipeline_data(span, signals.clone()),
                };
                Ok(pipeline.set_metadata(metadata))
            }
<<<<<<< HEAD
            PipelineDataBody::ListStream(stream, metadata) => Ok(PipelineData::list_stream(
=======
            PipelineData::ListStream(stream, metadata) => Ok(PipelineData::list_stream(
>>>>>>> 1274d1f7
                stream.modify(|iter| iter.flat_map(f)),
                metadata,
            )),
            PipelineDataBody::ByteStream(stream, metadata) => {
                // TODO: is this behavior desired / correct ?
                let span = stream.span();
                let iter = match String::from_utf8(stream.into_bytes()?) {
                    Ok(mut str) => {
                        str.truncate(str.trim_end_matches(LINE_ENDING_PATTERN).len());
                        f(Value::string(str, span))
                    }
                    Err(err) => f(Value::binary(err.into_bytes(), span)),
                };
                Ok(iter.into_iter().into_pipeline_data_with_metadata(
                    span,
                    signals.clone(),
                    metadata,
                ))
            }
        }
    }

    pub fn filter<F>(self, mut f: F, signals: &Signals) -> Result<PipelineData, ShellError>
    where
        Self: Sized,
        F: FnMut(&Value) -> bool + 'static + Send,
    {
<<<<<<< HEAD
        match self.body {
            PipelineDataBody::Empty => Ok(PipelineData::empty()),
            PipelineDataBody::Value(value, metadata) => {
=======
        match self {
            PipelineData::Empty => Ok(PipelineData::empty()),
            PipelineData::Value(value, metadata) => {
>>>>>>> 1274d1f7
                let span = value.span();
                let pipeline = match value {
                    Value::List { vals, .. } => vals
                        .into_iter()
                        .filter(f)
                        .into_pipeline_data(span, signals.clone()),
                    Value::Range { val, .. } => val
                        .into_range_iter(span, Signals::empty())
                        .filter(f)
                        .into_pipeline_data(span, signals.clone()),
                    value => {
                        if f(&value) {
                            value.into_pipeline_data()
                        } else {
                            Value::nothing(span).into_pipeline_data()
                        }
                    }
                };
                Ok(pipeline.set_metadata(metadata))
            }
<<<<<<< HEAD
            PipelineDataBody::ListStream(stream, metadata) => Ok(PipelineData::list_stream(
=======
            PipelineData::ListStream(stream, metadata) => Ok(PipelineData::list_stream(
>>>>>>> 1274d1f7
                stream.modify(|iter| iter.filter(f)),
                metadata,
            )),
            PipelineDataBody::ByteStream(stream, metadata) => {
                // TODO: is this behavior desired / correct ?
                let span = stream.span();
                let value = match String::from_utf8(stream.into_bytes()?) {
                    Ok(mut str) => {
                        str.truncate(str.trim_end_matches(LINE_ENDING_PATTERN).len());
                        Value::string(str, span)
                    }
                    Err(err) => Value::binary(err.into_bytes(), span),
                };
                let value = if f(&value) {
                    value
                } else {
                    Value::nothing(span)
                };
                Ok(value.into_pipeline_data_with_metadata(metadata))
            }
        }
    }

    /// Try to convert Value from Value::Range to Value::List.
    /// This is useful to expand Value::Range into array notation, specifically when
    /// converting `to json` or `to nuon`.
    /// `1..3 | to XX -> [1,2,3]`
    pub fn try_expand_range(self) -> Result<PipelineData, ShellError> {
        match self.body {
            PipelineDataBody::Value(v, metadata) => {
                let span = v.span();
                match v {
                    Value::Range { val, .. } => {
                        match *val {
                            Range::IntRange(range) => {
                                if range.is_unbounded() {
                                    return Err(ShellError::GenericError {
                                        error: "Cannot create range".into(),
                                        msg: "Unbounded ranges are not allowed when converting to this format".into(),
                                        span: Some(span),
                                        help: Some("Consider using ranges with valid start and end point.".into()),
                                        inner: vec![],
                                    });
                                }
                            }
                            Range::FloatRange(range) => {
                                if range.is_unbounded() {
                                    return Err(ShellError::GenericError {
                                        error: "Cannot create range".into(),
                                        msg: "Unbounded ranges are not allowed when converting to this format".into(),
                                        span: Some(span),
                                        help: Some("Consider using ranges with valid start and end point.".into()),
                                        inner: vec![],
                                    });
                                }
                            }
                        }
                        let range_values: Vec<Value> =
                            val.into_range_iter(span, Signals::empty()).collect();
                        Ok(PipelineData::value(Value::list(range_values, span), None))
                    }
                    x => Ok(PipelineData::value(x, metadata)),
                }
            }
            _ => Ok(self),
        }
    }

    /// Consume and print self data immediately, formatted using table command.
    ///
    /// This does not respect the display_output hook. If a value is being printed out by a command,
    /// this function should be used. Otherwise, `nu_cli::util::print_pipeline` should be preferred.
    ///
    /// `no_newline` controls if we need to attach newline character to output.
    /// `to_stderr` controls if data is output to stderr, when the value is false, the data is output to stdout.
    pub fn print_table(
        self,
        engine_state: &EngineState,
        stack: &mut Stack,
        no_newline: bool,
        to_stderr: bool,
    ) -> Result<(), ShellError> {
        match self.body {
            // Print byte streams directly as long as they aren't binary.
            PipelineDataBody::ByteStream(stream, ..)
                if stream.type_() != ByteStreamType::Binary =>
            {
                stream.print(to_stderr)
            }
            _ => {
                // If the table function is in the declarations, then we can use it
                // to create the table value that will be printed in the terminal
                if let Some(decl_id) = engine_state.table_decl_id {
                    let command = engine_state.get_decl(decl_id);
                    if command.block_id().is_some() {
                        self.write_all_and_flush(engine_state, no_newline, to_stderr)
                    } else {
                        let call = Call::new(Span::new(0, 0));
                        let table = command.run(engine_state, stack, &(&call).into(), self)?;
                        table.write_all_and_flush(engine_state, no_newline, to_stderr)
                    }
                } else {
                    self.write_all_and_flush(engine_state, no_newline, to_stderr)
                }
            }
        }
    }

    /// Consume and print self data without any extra formatting.
    ///
    /// This does not use the `table` command to format data, and also prints binary values and
    /// streams in their raw format without generating a hexdump first.
    ///
    /// `no_newline` controls if we need to attach newline character to output.
    /// `to_stderr` controls if data is output to stderr, when the value is false, the data is output to stdout.
    pub fn print_raw(
        self,
        engine_state: &EngineState,
        no_newline: bool,
        to_stderr: bool,
    ) -> Result<(), ShellError> {
        let span = self.span();
        if let PipelineDataBody::Value(Value::Binary { val: bytes, .. }, _) = self.body {
            if to_stderr {
                write_all_and_flush(
                    bytes,
                    &mut std::io::stderr().lock(),
                    "stderr",
                    span,
                    engine_state.signals(),
                )?;
            } else {
                write_all_and_flush(
                    bytes,
                    &mut std::io::stdout().lock(),
                    "stdout",
                    span,
                    engine_state.signals(),
                )?;
            }
            Ok(())
        } else {
            self.write_all_and_flush(engine_state, no_newline, to_stderr)
        }
    }

    fn write_all_and_flush(
        self,
        engine_state: &EngineState,
        no_newline: bool,
        to_stderr: bool,
    ) -> Result<(), ShellError> {
        let span = self.span();
        if let PipelineDataBody::ByteStream(stream, ..) = self.body {
            // Copy ByteStreams directly
            stream.print(to_stderr)
        } else {
            let config = engine_state.get_config();
            for item in self {
                let mut out = if let Value::Error { error, .. } = item {
                    return Err(*error);
                } else {
                    item.to_expanded_string("\n", config)
                };

                if !no_newline {
                    out.push('\n');
                }

                if to_stderr {
                    write_all_and_flush(
                        out,
                        &mut std::io::stderr().lock(),
                        "stderr",
                        span,
                        engine_state.signals(),
                    )?;
                } else {
                    write_all_and_flush(
                        out,
                        &mut std::io::stdout().lock(),
                        "stdout",
                        span,
                        engine_state.signals(),
                    )?;
                }
            }

            Ok(())
        }
    }

    pub fn unsupported_input_error(
        self,
        expected_type: impl Into<String>,
        span: Span,
    ) -> ShellError {
        match self.body {
            PipelineDataBody::Empty => ShellError::PipelineEmpty { dst_span: span },
            PipelineDataBody::Value(value, ..) => ShellError::OnlySupportsThisInputType {
                exp_input_type: expected_type.into(),
                wrong_type: value.get_type().get_non_specified_string(),
                dst_span: span,
                src_span: value.span(),
            },
            PipelineDataBody::ListStream(stream, ..) => ShellError::OnlySupportsThisInputType {
                exp_input_type: expected_type.into(),
                wrong_type: "list (stream)".into(),
                dst_span: span,
                src_span: stream.span(),
            },
            PipelineDataBody::ByteStream(stream, ..) => ShellError::OnlySupportsThisInputType {
                exp_input_type: expected_type.into(),
                wrong_type: stream.type_().describe().into(),
                dst_span: span,
                src_span: stream.span(),
            },
        }
    }
}

impl From<PipelineDataBody> for PipelineData {
    fn from(value: PipelineDataBody) -> Self {
        match value {
            PipelineDataBody::Empty => Self::empty(),
            PipelineDataBody::ListStream(stream, metadata) => Self::list_stream(stream, metadata),
            PipelineDataBody::Value(val, metadata) => Self::value(val, metadata),
            PipelineDataBody::ByteStream(stream, metadata) => Self::byte_stream(stream, metadata),
        }
    }
}
pub fn write_all_and_flush<T>(
    data: T,
    destination: &mut impl Write,
    destination_name: &str,
    span: Option<Span>,
    signals: &Signals,
) -> Result<(), ShellError>
where
    T: AsRef<[u8]>,
{
    let io_error_map = |err: std::io::Error, location: Location| {
        let context = format!("Writing to {destination_name} failed");
        match span {
            None => IoError::new_internal(err, context, location),
            Some(span) if span == Span::unknown() => IoError::new_internal(err, context, location),
            Some(span) => IoError::new_with_additional_context(err, span, None, context),
        }
    };

    let span = span.unwrap_or(Span::unknown());
    const OUTPUT_CHUNK_SIZE: usize = 8192;
    for chunk in data.as_ref().chunks(OUTPUT_CHUNK_SIZE) {
        signals.check(&span)?;
        destination
            .write_all(chunk)
            .map_err(|err| io_error_map(err, location!()))?;
    }
    destination
        .flush()
        .map_err(|err| io_error_map(err, location!()))?;
    Ok(())
}

enum PipelineIteratorInner {
    Empty,
    Value(Value),
    ListStream(crate::list_stream::IntoIter),
    ByteStream(crate::byte_stream::Chunks),
}

pub struct PipelineIterator(PipelineIteratorInner);

impl IntoIterator for PipelineData {
    type Item = Value;

    type IntoIter = PipelineIterator;

    fn into_iter(self) -> Self::IntoIter {
        PipelineIterator(match self.body {
            PipelineDataBody::Empty => PipelineIteratorInner::Empty,
            PipelineDataBody::Value(value, ..) => {
                let span = value.span();
                match value {
                    Value::List { vals, .. } => PipelineIteratorInner::ListStream(
                        ListStream::new(vals.into_iter(), span, Signals::empty()).into_iter(),
                    ),
                    Value::Range { val, .. } => PipelineIteratorInner::ListStream(
                        ListStream::new(
                            val.into_range_iter(span, Signals::empty()),
                            span,
                            Signals::empty(),
                        )
                        .into_iter(),
                    ),
                    x => PipelineIteratorInner::Value(x),
                }
            }
            PipelineDataBody::ListStream(stream, ..) => {
                PipelineIteratorInner::ListStream(stream.into_iter())
            }
            PipelineDataBody::ByteStream(stream, ..) => stream.chunks().map_or(
                PipelineIteratorInner::Empty,
                PipelineIteratorInner::ByteStream,
            ),
        })
    }
}

impl Iterator for PipelineIterator {
    type Item = Value;

    fn next(&mut self) -> Option<Self::Item> {
        match &mut self.0 {
            PipelineIteratorInner::Empty => None,
            PipelineIteratorInner::Value(Value::Nothing { .. }, ..) => None,
            PipelineIteratorInner::Value(v, ..) => Some(std::mem::take(v)),
            PipelineIteratorInner::ListStream(stream, ..) => stream.next(),
            PipelineIteratorInner::ByteStream(stream) => stream.next().map(|x| match x {
                Ok(x) => x,
                Err(err) => Value::error(
                    err,
                    Span::unknown(), //FIXME: unclear where this span should come from
                ),
            }),
        }
    }
}

pub trait IntoPipelineData {
    fn into_pipeline_data(self) -> PipelineData;

    fn into_pipeline_data_with_metadata(
        self,
        metadata: impl Into<Option<PipelineMetadata>>,
    ) -> PipelineData;
}

impl<V> IntoPipelineData for V
where
    V: Into<Value>,
{
    fn into_pipeline_data(self) -> PipelineData {
        PipelineData::value(self.into(), None)
    }

    fn into_pipeline_data_with_metadata(
        self,
        metadata: impl Into<Option<PipelineMetadata>>,
    ) -> PipelineData {
        PipelineData::value(self.into(), metadata.into())
    }
}

pub trait IntoInterruptiblePipelineData {
    fn into_pipeline_data(self, span: Span, signals: Signals) -> PipelineData;
    fn into_pipeline_data_with_metadata(
        self,
        span: Span,
        signals: Signals,
        metadata: impl Into<Option<PipelineMetadata>>,
    ) -> PipelineData;
}

impl<I> IntoInterruptiblePipelineData for I
where
    I: IntoIterator + Send + 'static,
    I::IntoIter: Send + 'static,
    <I::IntoIter as Iterator>::Item: Into<Value>,
{
    fn into_pipeline_data(self, span: Span, signals: Signals) -> PipelineData {
        ListStream::new(self.into_iter().map(Into::into), span, signals).into()
    }

    fn into_pipeline_data_with_metadata(
        self,
        span: Span,
        signals: Signals,
        metadata: impl Into<Option<PipelineMetadata>>,
    ) -> PipelineData {
        PipelineData::list_stream(
            ListStream::new(self.into_iter().map(Into::into), span, signals),
            metadata.into(),
        )
    }
}

fn value_to_bytes(value: Value) -> Result<Vec<u8>, ShellError> {
    let bytes = match value {
        Value::String { val, .. } => val.into_bytes(),
        Value::Binary { val, .. } => val,
        Value::List { vals, .. } => {
            let val = vals
                .into_iter()
                .map(Value::coerce_into_string)
                .collect::<Result<Vec<String>, ShellError>>()?
                .join("\n")
                + "\n";

            val.into_bytes()
        }
        // Propagate errors by explicitly matching them before the final case.
        Value::Error { error, .. } => return Err(*error),
        value => value.coerce_into_string()?.into_bytes(),
    };
    Ok(bytes)
}<|MERGE_RESOLUTION|>--- conflicted
+++ resolved
@@ -54,7 +54,6 @@
 
 impl PipelineData {
     pub const fn empty() -> PipelineData {
-<<<<<<< HEAD
         PipelineData {
             body: PipelineDataBody::Empty,
         }
@@ -88,9 +87,6 @@
 
     pub fn get_body_mut(&mut self) -> &mut PipelineDataBody {
         &mut self.body
-=======
-        PipelineData::Empty
->>>>>>> 1274d1f7
     }
 
     pub fn value(val: Value, metadata: impl Into<Option<PipelineMetadata>>) -> Self {
@@ -145,7 +141,6 @@
     ///
     /// Returns `Value(Nothing)` with the given span if it was [`PipelineData::empty()`].
     pub fn with_span(self, span: Span) -> Self {
-<<<<<<< HEAD
         match self.body {
             PipelineDataBody::Empty => PipelineData::value(Value::nothing(span), None),
             PipelineDataBody::Value(value, metadata) => {
@@ -155,17 +150,6 @@
                 PipelineData::list_stream(stream.with_span(span), metadata)
             }
             PipelineDataBody::ByteStream(stream, metadata) => {
-=======
-        match self {
-            PipelineData::Empty => PipelineData::value(Value::nothing(span), None),
-            PipelineData::Value(value, metadata) => {
-                PipelineData::value(value.with_span(span), metadata)
-            }
-            PipelineData::ListStream(stream, metadata) => {
-                PipelineData::list_stream(stream.with_span(span), metadata)
-            }
-            PipelineData::ByteStream(stream, metadata) => {
->>>>>>> 1274d1f7
                 PipelineData::byte_stream(stream.with_span(span), metadata)
             }
         }
@@ -263,21 +247,13 @@
                     metadata,
                 ))
             }
-<<<<<<< HEAD
             PipelineDataBody::Value(Value::String { val, .. }, metadata) => {
-=======
-            PipelineData::Value(Value::String { val, .. }, metadata) => {
->>>>>>> 1274d1f7
                 Ok(PipelineData::byte_stream(
                     ByteStream::read_string(val, span, engine_state.signals().clone()),
                     metadata,
                 ))
             }
-<<<<<<< HEAD
             PipelineDataBody::Value(Value::Binary { val, .. }, metadata) => {
-=======
-            PipelineData::Value(Value::Binary { val, .. }, metadata) => {
->>>>>>> 1274d1f7
                 Ok(PipelineData::byte_stream(
                     ByteStream::read_binary(val, span, engine_state.signals().clone()),
                     metadata,
@@ -533,13 +509,8 @@
                 };
                 Ok(pipeline.set_metadata(metadata))
             }
-<<<<<<< HEAD
             PipelineDataBody::Empty => Ok(PipelineData::empty()),
             PipelineDataBody::ListStream(stream, metadata) => {
-=======
-            PipelineData::Empty => Ok(PipelineData::empty()),
-            PipelineData::ListStream(stream, metadata) => {
->>>>>>> 1274d1f7
                 Ok(PipelineData::list_stream(stream.map(f), metadata))
             }
             PipelineDataBody::ByteStream(stream, metadata) => {
@@ -556,15 +527,9 @@
         <U as IntoIterator>::IntoIter: 'static + Send,
         F: FnMut(Value) -> U + 'static + Send,
     {
-<<<<<<< HEAD
         match self.body {
             PipelineDataBody::Empty => Ok(PipelineData::empty()),
             PipelineDataBody::Value(value, metadata) => {
-=======
-        match self {
-            PipelineData::Empty => Ok(PipelineData::empty()),
-            PipelineData::Value(value, metadata) => {
->>>>>>> 1274d1f7
                 let span = value.span();
                 let pipeline = match value {
                     Value::List { vals, .. } => vals
@@ -581,11 +546,7 @@
                 };
                 Ok(pipeline.set_metadata(metadata))
             }
-<<<<<<< HEAD
             PipelineDataBody::ListStream(stream, metadata) => Ok(PipelineData::list_stream(
-=======
-            PipelineData::ListStream(stream, metadata) => Ok(PipelineData::list_stream(
->>>>>>> 1274d1f7
                 stream.modify(|iter| iter.flat_map(f)),
                 metadata,
             )),
@@ -613,15 +574,9 @@
         Self: Sized,
         F: FnMut(&Value) -> bool + 'static + Send,
     {
-<<<<<<< HEAD
         match self.body {
             PipelineDataBody::Empty => Ok(PipelineData::empty()),
             PipelineDataBody::Value(value, metadata) => {
-=======
-        match self {
-            PipelineData::Empty => Ok(PipelineData::empty()),
-            PipelineData::Value(value, metadata) => {
->>>>>>> 1274d1f7
                 let span = value.span();
                 let pipeline = match value {
                     Value::List { vals, .. } => vals
@@ -642,11 +597,7 @@
                 };
                 Ok(pipeline.set_metadata(metadata))
             }
-<<<<<<< HEAD
             PipelineDataBody::ListStream(stream, metadata) => Ok(PipelineData::list_stream(
-=======
-            PipelineData::ListStream(stream, metadata) => Ok(PipelineData::list_stream(
->>>>>>> 1274d1f7
                 stream.modify(|iter| iter.filter(f)),
                 metadata,
             )),
