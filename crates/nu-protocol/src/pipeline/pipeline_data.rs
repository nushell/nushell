use crate::{
    ast::{Call, PathMember},
    engine::{EngineState, Stack},
    process::{ChildPipe, ChildProcess, ExitStatus},
    ByteStream, ByteStreamType, Config, ErrSpan, ListStream, OutDest, PipelineMetadata, Range,
    ShellError, Span, Value,
};
use nu_utils::{stderr_write_all_and_flush, stdout_write_all_and_flush};
use std::{
    io::{Cursor, Read, Write},
    sync::{atomic::AtomicBool, Arc},
};

const LINE_ENDING_PATTERN: &[char] = &['\r', '\n'];

/// The foundational abstraction for input and output to commands
///
/// This represents either a single Value or a stream of values coming into the command or leaving a command.
///
/// A note on implementation:
///
/// We've tried a few variations of this structure. Listing these below so we have a record.
///
/// * We tried always assuming a stream in Nushell. This was a great 80% solution, but it had some rough edges.
/// Namely, how do you know the difference between a single string and a list of one string. How do you know
/// when to flatten the data given to you from a data source into the stream or to keep it as an unflattened
/// list?
///
/// * We tried putting the stream into Value. This had some interesting properties as now commands "just worked
/// on values", but lead to a few unfortunate issues.
///
/// The first is that you can't easily clone Values in a way that felt largely immutable. For example, if
/// you cloned a Value which contained a stream, and in one variable drained some part of it, then the second
/// variable would see different values based on what you did to the first.
///
/// To make this kind of mutation thread-safe, we would have had to produce a lock for the stream, which in
/// practice would have meant always locking the stream before reading from it. But more fundamentally, it
/// felt wrong in practice that observation of a value at runtime could affect other values which happen to
/// alias the same stream. By separating these, we don't have this effect. Instead, variables could get
/// concrete list values rather than streams, and be able to view them without non-local effects.
///
/// * A balance of the two approaches is what we've landed on: Values are thread-safe to pass, and we can stream
/// them into any sources. Streams are still available to model the infinite streams approach of original
/// Nushell.
#[derive(Debug)]
pub enum PipelineData {
    Empty,
    Value(Value, Option<PipelineMetadata>),
    ListStream(ListStream, Option<PipelineMetadata>),
    ByteStream(ByteStream, Option<PipelineMetadata>),
}

impl PipelineData {
    pub fn empty() -> PipelineData {
        PipelineData::Empty
    }

    /// create a `PipelineData::ByteStream` with proper exit_code
    ///
    /// It's useful to break running without raising error at user level.
    pub fn new_external_stream_with_only_exit_code(exit_code: i32) -> PipelineData {
        let span = Span::unknown();
        let mut child = ChildProcess::from_raw(None, None, None, span);
        child.set_exit_code(exit_code);
        PipelineData::ByteStream(ByteStream::child(child, span), None)
    }

    pub fn metadata(&self) -> Option<PipelineMetadata> {
        match self {
            PipelineData::Empty => None,
            PipelineData::Value(_, meta)
            | PipelineData::ListStream(_, meta)
            | PipelineData::ByteStream(_, meta) => meta.clone(),
        }
    }

    pub fn set_metadata(mut self, metadata: Option<PipelineMetadata>) -> Self {
        match &mut self {
            PipelineData::Empty => {}
            PipelineData::Value(_, meta)
            | PipelineData::ListStream(_, meta)
            | PipelineData::ByteStream(_, meta) => *meta = metadata,
        }
        self
    }

    pub fn is_nothing(&self) -> bool {
        matches!(self, PipelineData::Value(Value::Nothing { .. }, ..))
            || matches!(self, PipelineData::Empty)
    }

    /// PipelineData doesn't always have a Span, but we can try!
    pub fn span(&self) -> Option<Span> {
        match self {
            PipelineData::Empty => None,
            PipelineData::Value(value, ..) => Some(value.span()),
            PipelineData::ListStream(stream, ..) => Some(stream.span()),
            PipelineData::ByteStream(stream, ..) => Some(stream.span()),
        }
    }

    pub fn into_value(self, span: Span) -> Result<Value, ShellError> {
        match self {
            PipelineData::Empty => Ok(Value::nothing(span)),
            PipelineData::Value(value, ..) => Ok(value.with_span(span)),
            PipelineData::ListStream(stream, ..) => Ok(stream.into_value()),
            PipelineData::ByteStream(stream, ..) => stream.into_value(),
        }
    }

    /// Writes all values or redirects all output to the current [`OutDest`]s in `stack`.
    ///
    /// For [`OutDest::Pipe`] and [`OutDest::Capture`], this will return the `PipelineData` as is
    /// without consuming input and without writing anything.
    ///
    /// For the other [`OutDest`]s, the given `PipelineData` will be completely consumed
    /// and `PipelineData::Empty` will be returned.
    pub fn write_to_out_dests(
        self,
        engine_state: &EngineState,
        stack: &mut Stack,
    ) -> Result<PipelineData, ShellError> {
        match (self, stack.stdout()) {
            (PipelineData::ByteStream(stream, ..), stdout) => {
                stream.write_to_out_dests(stdout, stack.stderr())?;
            }
            (data, OutDest::Pipe | OutDest::Capture) => return Ok(data),
            (PipelineData::Empty, ..) => {}
            (PipelineData::Value(..), OutDest::Null) => {}
            (PipelineData::ListStream(stream, ..), OutDest::Null) => {
                // we need to drain the stream in case there are external commands in the pipeline
                stream.drain()?;
            }
            (PipelineData::Value(value, ..), OutDest::File(file)) => {
                let bytes = value_to_bytes(value)?;
                let mut file = file.as_ref();
                file.write_all(&bytes)?;
                file.flush()?;
            }
            (PipelineData::ListStream(stream, ..), OutDest::File(file)) => {
                let mut file = file.as_ref();
                // use BufWriter here?
                for value in stream {
                    let bytes = value_to_bytes(value)?;
                    file.write_all(&bytes)?;
                    file.write_all(b"\n")?;
                }
                file.flush()?;
            }
            (data @ (PipelineData::Value(..) | PipelineData::ListStream(..)), OutDest::Inherit) => {
                data.print(engine_state, stack, false, false)?;
            }
        }
        Ok(PipelineData::Empty)
    }

    pub fn drain(self) -> Result<Option<ExitStatus>, ShellError> {
        match self {
            PipelineData::Empty => Ok(None),
            PipelineData::Value(Value::Error { error, .. }, ..) => Err(*error),
            PipelineData::Value(..) => Ok(None),
            PipelineData::ListStream(stream, ..) => {
                stream.drain()?;
                Ok(None)
            }
            PipelineData::ByteStream(stream, ..) => stream.drain(),
        }
    }

    /// Try convert from self into iterator
    ///
    /// It returns Err if the `self` cannot be converted to an iterator.
    ///
    /// The `span` should be the span of the command or operation that would raise an error.
    pub fn into_iter_strict(self, span: Span) -> Result<PipelineIterator, ShellError> {
        Ok(PipelineIterator(match self {
            PipelineData::Value(value, ..) => {
                let val_span = value.span();
                match value {
                    Value::List { vals, .. } => PipelineIteratorInner::ListStream(
                        ListStream::new(vals.into_iter(), val_span, None).into_iter(),
                    ),
                    Value::Binary { val, .. } => PipelineIteratorInner::ListStream(
                        ListStream::new(
                            val.into_iter().map(move |x| Value::int(x as i64, val_span)),
                            val_span,
                            None,
                        )
                        .into_iter(),
                    ),
                    Value::Range { val, .. } => PipelineIteratorInner::ListStream(
                        ListStream::new(val.into_range_iter(val_span, None), val_span, None)
                            .into_iter(),
                    ),
                    // Propagate errors by explicitly matching them before the final case.
                    Value::Error { error, .. } => return Err(*error),
                    other => {
                        return Err(ShellError::OnlySupportsThisInputType {
                            exp_input_type: "list, binary, range, or byte stream".into(),
                            wrong_type: other.get_type().to_string(),
                            dst_span: span,
                            src_span: val_span,
                        })
                    }
                }
            }
            PipelineData::ListStream(stream, ..) => {
                PipelineIteratorInner::ListStream(stream.into_iter())
            }
            PipelineData::Empty => {
                return Err(ShellError::OnlySupportsThisInputType {
                    exp_input_type: "list, binary, range, or byte stream".into(),
                    wrong_type: "null".into(),
                    dst_span: span,
                    src_span: span,
                })
            }
            PipelineData::ByteStream(stream, ..) => {
                if let Some(chunks) = stream.chunks() {
                    PipelineIteratorInner::ByteStream(chunks)
                } else {
                    PipelineIteratorInner::Empty
                }
            }
        }))
    }

    pub fn collect_string(self, separator: &str, config: &Config) -> Result<String, ShellError> {
        match self {
            PipelineData::Empty => Ok(String::new()),
            PipelineData::Value(value, ..) => Ok(value.to_expanded_string(separator, config)),
            PipelineData::ListStream(stream, ..) => Ok(stream.into_string(separator, config)),
            PipelineData::ByteStream(stream, ..) => stream.into_string(),
        }
    }

    /// Retrieves string from pipeline data.
    ///
    /// As opposed to `collect_string` this raises error rather than converting non-string values.
    /// The `span` will be used if `ListStream` is encountered since it doesn't carry a span.
    pub fn collect_string_strict(
        self,
        span: Span,
    ) -> Result<(String, Span, Option<PipelineMetadata>), ShellError> {
        match self {
            PipelineData::Empty => Ok((String::new(), span, None)),
            PipelineData::Value(Value::String { val, .. }, metadata) => Ok((val, span, metadata)),
            PipelineData::Value(val, ..) => Err(ShellError::TypeMismatch {
                err_message: "string".into(),
                span: val.span(),
            }),
            PipelineData::ListStream(..) => Err(ShellError::TypeMismatch {
                err_message: "string".into(),
                span,
            }),
            PipelineData::ByteStream(stream, metadata) => {
                let span = stream.span();
                Ok((stream.into_string()?, span, metadata))
            }
        }
    }

    pub fn follow_cell_path(
        self,
        cell_path: &[PathMember],
        head: Span,
        insensitive: bool,
    ) -> Result<Value, ShellError> {
        match self {
            // FIXME: there are probably better ways of doing this
            PipelineData::ListStream(stream, ..) => Value::list(stream.into_iter().collect(), head)
                .follow_cell_path(cell_path, insensitive),
            PipelineData::Value(v, ..) => v.follow_cell_path(cell_path, insensitive),
            PipelineData::Empty => Err(ShellError::IncompatiblePathAccess {
                type_name: "empty pipeline".to_string(),
                span: head,
            }),
            PipelineData::ByteStream(stream, ..) => Err(ShellError::IncompatiblePathAccess {
                type_name: "byte stream".to_string(),
                span: stream.span(),
            }),
        }
    }

    /// Simplified mapper to help with simple values also. For full iterator support use `.into_iter()` instead
    pub fn map<F>(
        self,
        mut f: F,
        ctrlc: Option<Arc<AtomicBool>>,
    ) -> Result<PipelineData, ShellError>
    where
        Self: Sized,
        F: FnMut(Value) -> Value + 'static + Send,
    {
        match self {
            PipelineData::Value(value, metadata) => {
                let span = value.span();
                let pipeline = match value {
                    Value::List { vals, .. } => {
                        vals.into_iter().map(f).into_pipeline_data(span, ctrlc)
                    }
                    Value::Range { val, .. } => val
                        .into_range_iter(span, ctrlc.clone())
                        .map(f)
                        .into_pipeline_data(span, ctrlc),
                    value => match f(value) {
                        Value::Error { error, .. } => return Err(*error),
                        v => v.into_pipeline_data(),
                    },
                };
                Ok(pipeline.set_metadata(metadata))
            }
            PipelineData::Empty => Ok(PipelineData::Empty),
            PipelineData::ListStream(stream, metadata) => {
                Ok(PipelineData::ListStream(stream.map(f), metadata))
            }
            PipelineData::ByteStream(stream, metadata) => {
                // TODO: is this behavior desired / correct ?
<<<<<<< HEAD
                Ok(f(stream.into_value()?).into_pipeline_data())
=======
                let span = stream.span();
                let value = match String::from_utf8(stream.into_bytes()?) {
                    Ok(mut str) => {
                        str.truncate(str.trim_end_matches(LINE_ENDING_PATTERN).len());
                        f(Value::string(str, span))
                    }
                    Err(err) => f(Value::binary(err.into_bytes(), span)),
                };
                Ok(value.into_pipeline_data_with_metadata(metadata))
>>>>>>> 580c60bb
            }
        }
    }

    /// Simplified flatmapper. For full iterator support use `.into_iter()` instead
    pub fn flat_map<U, F>(
        self,
        mut f: F,
        ctrlc: Option<Arc<AtomicBool>>,
    ) -> Result<PipelineData, ShellError>
    where
        Self: Sized,
        U: IntoIterator<Item = Value> + 'static,
        <U as IntoIterator>::IntoIter: 'static + Send,
        F: FnMut(Value) -> U + 'static + Send,
    {
        match self {
            PipelineData::Empty => Ok(PipelineData::Empty),
            PipelineData::Value(value, metadata) => {
                let span = value.span();
                let pipeline = match value {
                    Value::List { vals, .. } => {
                        vals.into_iter().flat_map(f).into_pipeline_data(span, ctrlc)
                    }
                    Value::Range { val, .. } => val
                        .into_range_iter(span, ctrlc.clone())
                        .flat_map(f)
                        .into_pipeline_data(span, ctrlc),
                    value => f(value).into_iter().into_pipeline_data(span, ctrlc),
                };
                Ok(pipeline.set_metadata(metadata))
            }
            PipelineData::ListStream(stream, metadata) => Ok(PipelineData::ListStream(
                stream.modify(|iter| iter.flat_map(f)),
                metadata,
            )),
            PipelineData::ByteStream(stream, metadata) => {
                // TODO: is this behavior desired / correct ?
                let span = stream.span();
                let iter = match String::from_utf8(stream.into_bytes()?) {
                    Ok(mut str) => {
                        str.truncate(str.trim_end_matches(LINE_ENDING_PATTERN).len());
                        f(Value::string(str, span))
                    }
                    Err(err) => f(Value::binary(err.into_bytes(), span)),
                };
                Ok(iter
                    .into_iter()
                    .into_pipeline_data_with_metadata(span, ctrlc, metadata))
            }
        }
    }

    pub fn filter<F>(
        self,
        mut f: F,
        ctrlc: Option<Arc<AtomicBool>>,
    ) -> Result<PipelineData, ShellError>
    where
        Self: Sized,
        F: FnMut(&Value) -> bool + 'static + Send,
    {
        match self {
            PipelineData::Empty => Ok(PipelineData::Empty),
            PipelineData::Value(value, metadata) => {
                let span = value.span();
                let pipeline = match value {
                    Value::List { vals, .. } => {
                        vals.into_iter().filter(f).into_pipeline_data(span, ctrlc)
                    }
                    Value::Range { val, .. } => val
                        .into_range_iter(span, ctrlc.clone())
                        .filter(f)
                        .into_pipeline_data(span, ctrlc),
                    value => {
                        if f(&value) {
                            value.into_pipeline_data()
                        } else {
                            Value::nothing(span).into_pipeline_data()
                        }
                    }
                };
                Ok(pipeline.set_metadata(metadata))
            }
            PipelineData::ListStream(stream, metadata) => Ok(PipelineData::ListStream(
                stream.modify(|iter| iter.filter(f)),
                metadata,
            )),
            PipelineData::ByteStream(stream, metadata) => {
                // TODO: is this behavior desired / correct ?
                let span = stream.span();
                let value = match String::from_utf8(stream.into_bytes()?) {
                    Ok(mut str) => {
                        str.truncate(str.trim_end_matches(LINE_ENDING_PATTERN).len());
                        Value::string(str, span)
                    }
                    Err(err) => Value::binary(err.into_bytes(), span),
                };
                let value = if f(&value) {
                    value
                } else {
                    Value::nothing(span)
                };
                Ok(value.into_pipeline_data_with_metadata(metadata))
            }
        }
    }

    /// Try to catch the external command exit status and detect if it failed.
    ///
    /// This is useful for external commands with semicolon, we can detect errors early to avoid
    /// commands after the semicolon running.
    ///
    /// Returns `self` and a flag that indicates if the external command run failed. If `self` is
    /// not [`PipelineData::ByteStream`], the flag will be `false`.
    ///
    /// Currently this will consume an external command to completion.
    pub fn check_external_failed(self) -> Result<(Self, bool), ShellError> {
        if let PipelineData::ByteStream(stream, metadata) = self {
            let span = stream.span();
            match stream.into_child() {
                Ok(mut child) => {
                    // Only check children without stdout. This means that nothing
                    // later in the pipeline can possibly consume output from this external command.
                    if child.stdout.is_none() {
                        // Note:
                        // In run-external's implementation detail, the result sender thread
                        // send out stderr message first, then stdout message, then exit_code.
                        //
                        // In this clause, we already make sure that `stdout` is None
                        // But not the case of `stderr`, so if `stderr` is not None
                        // We need to consume stderr message before reading external commands' exit code.
                        //
                        // Or we'll never have a chance to read exit_code if stderr producer produce too much stderr message.
                        // So we consume stderr stream and rebuild it.
                        let stderr = child
                            .stderr
                            .take()
                            .map(|mut stderr| {
                                let mut buf = Vec::new();
                                stderr.read_to_end(&mut buf).err_span(span)?;
                                Ok::<_, ShellError>(buf)
                            })
                            .transpose()?;

                        let code = child.wait()?.code();
                        let mut child = ChildProcess::from_raw(None, None, None, span);
                        if let Some(stderr) = stderr {
                            child.stderr = Some(ChildPipe::Tee(Box::new(Cursor::new(stderr))));
                        }
                        child.set_exit_code(code);
                        let stream = ByteStream::child(child, span);
                        Ok((PipelineData::ByteStream(stream, metadata), code != 0))
                    } else {
                        let stream = ByteStream::child(child, span);
                        Ok((PipelineData::ByteStream(stream, metadata), false))
                    }
                }
                Err(stream) => Ok((PipelineData::ByteStream(stream, metadata), false)),
            }
        } else {
            Ok((self, false))
        }
    }

    /// Try to convert Value from Value::Range to Value::List.
    /// This is useful to expand Value::Range into array notation, specifically when
    /// converting `to json` or `to nuon`.
    /// `1..3 | to XX -> [1,2,3]`
    pub fn try_expand_range(self) -> Result<PipelineData, ShellError> {
        match self {
            PipelineData::Value(v, metadata) => {
                let span = v.span();
                match v {
                    Value::Range { val, .. } => {
                        match *val {
                            Range::IntRange(range) => {
                                if range.is_unbounded() {
                                    return Err(ShellError::GenericError {
                                        error: "Cannot create range".into(),
                                        msg: "Unbounded ranges are not allowed when converting to this format".into(),
                                        span: Some(span),
                                        help: Some("Consider using ranges with valid start and end point.".into()),
                                        inner: vec![],
                                    });
                                }
                            }
                            Range::FloatRange(range) => {
                                if range.is_unbounded() {
                                    return Err(ShellError::GenericError {
                                        error: "Cannot create range".into(),
                                        msg: "Unbounded ranges are not allowed when converting to this format".into(),
                                        span: Some(span),
                                        help: Some("Consider using ranges with valid start and end point.".into()),
                                        inner: vec![],
                                    });
                                }
                            }
                        }
                        let range_values: Vec<Value> = val.into_range_iter(span, None).collect();
                        Ok(PipelineData::Value(Value::list(range_values, span), None))
                    }
                    x => Ok(PipelineData::Value(x, metadata)),
                }
            }
            _ => Ok(self),
        }
    }

    /// Consume and print self data immediately.
    ///
    /// `no_newline` controls if we need to attach newline character to output.
    /// `to_stderr` controls if data is output to stderr, when the value is false, the data is output to stdout.
    pub fn print(
        self,
        engine_state: &EngineState,
        stack: &mut Stack,
        no_newline: bool,
        to_stderr: bool,
    ) -> Result<Option<ExitStatus>, ShellError> {
        match self {
            // Print byte streams directly as long as they aren't binary.
            PipelineData::ByteStream(stream, ..) if stream.type_() != ByteStreamType::Binary => {
                stream.print(to_stderr)
            }
            _ => {
                // If the table function is in the declarations, then we can use it
                // to create the table value that will be printed in the terminal
                if let Some(decl_id) = engine_state.table_decl_id {
                    let command = engine_state.get_decl(decl_id);
                    if command.get_block_id().is_some() {
                        self.write_all_and_flush(engine_state, no_newline, to_stderr)
                    } else {
                        let call = Call::new(Span::new(0, 0));
                        let table = command.run(engine_state, stack, &call, self)?;
                        table.write_all_and_flush(engine_state, no_newline, to_stderr)
                    }
                } else {
                    self.write_all_and_flush(engine_state, no_newline, to_stderr)
                }
            }
        }
    }

    fn write_all_and_flush(
        self,
        engine_state: &EngineState,
        no_newline: bool,
        to_stderr: bool,
    ) -> Result<Option<ExitStatus>, ShellError> {
        if let PipelineData::ByteStream(stream, ..) = self {
            // Copy ByteStreams directly
            stream.print(to_stderr)
        } else {
            let config = engine_state.get_config();
            for item in self {
                let mut out = if let Value::Error { error, .. } = item {
                    return Err(*error);
                } else {
                    item.to_expanded_string("\n", config)
                };

                if !no_newline {
                    out.push('\n');
                }

                if to_stderr {
                    stderr_write_all_and_flush(out)?
                } else {
                    stdout_write_all_and_flush(out)?
                }
            }

            Ok(None)
        }
    }
}

enum PipelineIteratorInner {
    Empty,
    Value(Value),
    ListStream(crate::list_stream::IntoIter),
    ByteStream(crate::byte_stream::Chunks),
}

pub struct PipelineIterator(PipelineIteratorInner);

impl IntoIterator for PipelineData {
    type Item = Value;

    type IntoIter = PipelineIterator;

    fn into_iter(self) -> Self::IntoIter {
        PipelineIterator(match self {
            PipelineData::Empty => PipelineIteratorInner::Empty,
            PipelineData::Value(value, ..) => {
                let span = value.span();
                match value {
                    Value::List { vals, .. } => PipelineIteratorInner::ListStream(
                        ListStream::new(vals.into_iter(), span, None).into_iter(),
                    ),
                    Value::Range { val, .. } => PipelineIteratorInner::ListStream(
                        ListStream::new(val.into_range_iter(span, None), span, None).into_iter(),
                    ),
                    x => PipelineIteratorInner::Value(x),
                }
            }
            PipelineData::ListStream(stream, ..) => {
                PipelineIteratorInner::ListStream(stream.into_iter())
            }
            PipelineData::ByteStream(stream, ..) => stream.chunks().map_or(
                PipelineIteratorInner::Empty,
                PipelineIteratorInner::ByteStream,
            ),
        })
    }
}

impl Iterator for PipelineIterator {
    type Item = Value;

    fn next(&mut self) -> Option<Self::Item> {
        match &mut self.0 {
            PipelineIteratorInner::Empty => None,
            PipelineIteratorInner::Value(Value::Nothing { .. }, ..) => None,
            PipelineIteratorInner::Value(v, ..) => Some(std::mem::take(v)),
            PipelineIteratorInner::ListStream(stream, ..) => stream.next(),
            PipelineIteratorInner::ByteStream(stream) => stream.next().map(|x| match x {
                Ok(x) => x,
                Err(err) => Value::error(
                    err,
                    Span::unknown(), //FIXME: unclear where this span should come from
                ),
            }),
        }
    }
}

pub trait IntoPipelineData {
    fn into_pipeline_data(self) -> PipelineData;

    fn into_pipeline_data_with_metadata(
        self,
        metadata: impl Into<Option<PipelineMetadata>>,
    ) -> PipelineData;
}

impl<V> IntoPipelineData for V
where
    V: Into<Value>,
{
    fn into_pipeline_data(self) -> PipelineData {
        PipelineData::Value(self.into(), None)
    }

    fn into_pipeline_data_with_metadata(
        self,
        metadata: impl Into<Option<PipelineMetadata>>,
    ) -> PipelineData {
        PipelineData::Value(self.into(), metadata.into())
    }
}

pub trait IntoInterruptiblePipelineData {
    fn into_pipeline_data(self, span: Span, ctrlc: Option<Arc<AtomicBool>>) -> PipelineData;
    fn into_pipeline_data_with_metadata(
        self,
        span: Span,
        ctrlc: Option<Arc<AtomicBool>>,
        metadata: impl Into<Option<PipelineMetadata>>,
    ) -> PipelineData;
}

impl<I> IntoInterruptiblePipelineData for I
where
    I: IntoIterator + Send + 'static,
    I::IntoIter: Send + 'static,
    <I::IntoIter as Iterator>::Item: Into<Value>,
{
    fn into_pipeline_data(self, span: Span, ctrlc: Option<Arc<AtomicBool>>) -> PipelineData {
        ListStream::new(self.into_iter().map(Into::into), span, ctrlc).into()
    }

    fn into_pipeline_data_with_metadata(
        self,
        span: Span,
        ctrlc: Option<Arc<AtomicBool>>,
        metadata: impl Into<Option<PipelineMetadata>>,
    ) -> PipelineData {
        PipelineData::ListStream(
            ListStream::new(self.into_iter().map(Into::into), span, ctrlc),
            metadata.into(),
        )
    }
}

fn value_to_bytes(value: Value) -> Result<Vec<u8>, ShellError> {
    let bytes = match value {
        Value::String { val, .. } => val.into_bytes(),
        Value::Binary { val, .. } => val,
        Value::List { vals, .. } => {
            let val = vals
                .into_iter()
                .map(Value::coerce_into_string)
                .collect::<Result<Vec<String>, ShellError>>()?
                .join("\n")
                + "\n";

            val.into_bytes()
        }
        // Propagate errors by explicitly matching them before the final case.
        Value::Error { error, .. } => return Err(*error),
        value => value.coerce_into_string()?.into_bytes(),
    };
    Ok(bytes)
}<|MERGE_RESOLUTION|>--- conflicted
+++ resolved
@@ -315,20 +315,7 @@
                 Ok(PipelineData::ListStream(stream.map(f), metadata))
             }
             PipelineData::ByteStream(stream, metadata) => {
-                // TODO: is this behavior desired / correct ?
-<<<<<<< HEAD
-                Ok(f(stream.into_value()?).into_pipeline_data())
-=======
-                let span = stream.span();
-                let value = match String::from_utf8(stream.into_bytes()?) {
-                    Ok(mut str) => {
-                        str.truncate(str.trim_end_matches(LINE_ENDING_PATTERN).len());
-                        f(Value::string(str, span))
-                    }
-                    Err(err) => f(Value::binary(err.into_bytes(), span)),
-                };
-                Ok(value.into_pipeline_data_with_metadata(metadata))
->>>>>>> 580c60bb
+                Ok(f(stream.into_value()?).into_pipeline_data_with_metadata(metadata))
             }
         }
     }
