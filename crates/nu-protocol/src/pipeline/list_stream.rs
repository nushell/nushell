--- conflicted
+++ resolved
@@ -1,17 +1,9 @@
-<<<<<<< HEAD
 //! Module managing the streaming of individual [`Value`]s as a [`ListStream`] between pipeline
 //! elements
 //!
 //! For more general infos regarding our pipelining model refer to [`PipelineData`]
-use crate::{Config, PipelineData, ShellError, Span, Value};
-use std::{
-    fmt::Debug,
-    sync::{atomic::AtomicBool, Arc},
-};
-=======
 use crate::{Config, PipelineData, ShellError, Signals, Span, Value};
 use std::fmt::Debug;
->>>>>>> 9de7f931
 
 pub type ValueIterator = Box<dyn Iterator<Item = Value> + Send + 'static>;
 
