use miette::Diagnostic;
use serde::{Deserialize, Serialize};
use thiserror::Error;

use crate::{ast::Operator, Span, Type};

/// The fundamental error type for the evaluation engine. These cases represent different kinds of errors
/// the evaluator might face, along with helpful spans to label. An error renderer will take this error value
/// and pass it into an error viewer to display to the user.
#[derive(Debug, Clone, Error, Diagnostic, Serialize, Deserialize)]
pub enum ShellError {
    /// An operator received two arguments of incompatible types.
    ///
    /// ## Resolution
    ///
    /// Check each argument's type and convert one or both as needed.
    #[error("Type mismatch during operation.")]
    #[diagnostic(code(nu::shell::type_mismatch), url(docsrs))]
    OperatorMismatch {
        #[label = "type mismatch for operator"]
        op_span: Span,
        lhs_ty: Type,
        #[label("{lhs_ty}")]
        lhs_span: Span,
        rhs_ty: Type,
        #[label("{rhs_ty}")]
        rhs_span: Span,
    },

    /// An arithmetic operation's resulting value overflowed its possible size.
    ///
    /// ## Resolution
    ///
    /// Check the inputs to the operation and add guards for their sizes.
    /// Integers are generally of size i64, floats are generally f64.
    #[error("Operator overflow.")]
    #[diagnostic(code(nu::shell::operator_overflow), url(docsrs))]
    OperatorOverflow(String, #[label = "{0}"] Span),

    /// The pipelined input into a command was not of the expected type. For example, it might
    /// expect a string input, but received a table instead.
    ///
    /// ## Resolution
    ///
    /// Check the relevant pipeline and extract or convert values as needed.
    #[error("Pipeline mismatch.")]
    #[diagnostic(code(nu::shell::pipeline_mismatch), url(docsrs))]
    PipelineMismatch(
        String,
        #[label("expected: {0}")] Span,
        #[label("value originates from here")] Span,
    ),

    /// A command received an argument of the wrong type.
    ///
    /// ## Resolution
    ///
    /// Convert the argument type before passing it in, or change the command to accept the type.
    #[error("Type mismatch")]
    #[diagnostic(code(nu::shell::type_mismatch), url(docsrs))]
    TypeMismatch(String, #[label = "needs {0}"] Span),

    /// This value cannot be used with this operator.
    ///
    /// ## Resolution
    ///
    /// Not all values, for example custom values, can be used with all operators. Either
    /// implement support for the operator on this type, or convert the type to a supported one.
    #[error("Unsupported operator: {0}.")]
    #[diagnostic(code(nu::shell::unsupported_operator), url(docsrs))]
    UnsupportedOperator(Operator, #[label = "unsupported operator"] Span),

    /// An operator was not recognized during evaluation.
    ///
    /// ## Resolution
    ///
    /// Did you write the correct operator?
    #[error("Unknown operator: {0}.")]
    #[diagnostic(code(nu::shell::unknown_operator), url(docsrs))]
    UnknownOperator(String, #[label = "unknown operator"] Span),

    /// An expected command parameter is missing.
    ///
    /// ## Resolution
    ///
    /// Add the expected parameter and try again.
    #[error("Missing parameter: {0}.")]
    #[diagnostic(code(nu::shell::missing_parameter), url(docsrs))]
    MissingParameter(String, #[label = "missing parameter: {0}"] Span),

    /// Two parameters conflict with each other or are otherwise mutually exclusive.
    ///
    /// ## Resolution
    ///
    /// Remove one of the parameters/options and try again.
    #[error("Incompatible parameters.")]
    #[diagnostic(code(nu::shell::incompatible_parameters), url(docsrs))]
    IncompatibleParameters {
        left_message: String,
        // Be cautious, as flags can share the same span, resulting in a panic (ex: `rm -pt`)
        #[label("{left_message}")]
        left_span: Span,
        right_message: String,
        #[label("{right_message}")]
        right_span: Span,
    },

    /// There's some issue with number or matching of delimiters in an expression.
    ///
    /// ## Resolution
    ///
    /// Check your syntax for mismatched braces, RegExp syntax errors, etc, based on the specific error message.
    #[error("Delimiter error")]
    #[diagnostic(code(nu::shell::delimiter_error), url(docsrs))]
    DelimiterError(String, #[label("{0}")] Span),

    /// An operation received parameters with some sort of incompatibility
    /// (for example, different number of rows in a table, incompatible column names, etc).
    ///
    /// ## Resolution
    ///
    /// Refer to the specific error message for details on what's incompatible and then fix your
    /// inputs to make sure they match that way.
    #[error("Incompatible parameters.")]
    #[diagnostic(code(nu::shell::incompatible_parameters), url(docsrs))]
    IncompatibleParametersSingle(String, #[label = "{0}"] Span),

    /// This build of nushell implements this feature, but it has not been enabled.
    ///
    /// ## Resolution
    ///
    /// Rebuild nushell with the appropriate feature enabled.
    #[error("Feature not enabled.")]
    #[diagnostic(code(nu::shell::feature_not_enabled), url(docsrs))]
    FeatureNotEnabled(#[label = "feature not enabled"] Span),

    /// You're trying to run an unsupported external command.
    ///
    /// ## Resolution
    ///
    /// Make sure there's an appropriate `run-external` declaration for this external command.
    #[error("Running external commands not supported")]
    #[diagnostic(code(nu::shell::external_commands), url(docsrs))]
    ExternalNotSupported(#[label = "external not supported"] Span),

    /// The given probability input is invalid. The probability must be between 0 and 1.
    ///
    /// ## Resolution
    ///
    /// Make sure the probability is between 0 and 1 and try again.
    #[error("Invalid Probability.")]
    #[diagnostic(code(nu::shell::invalid_probability), url(docsrs))]
    InvalidProbability(#[label = "invalid probability"] Span),

    /// The first value in a `..` range must be compatible with the second one.
    ///
    /// ## Resolution
    ///
    /// Check to make sure both values are compatible, and that the values are enumerable in Nushell.
    #[error("Invalid range {0}..{1}")]
    #[diagnostic(code(nu::shell::invalid_range), url(docsrs))]
    InvalidRange(String, String, #[label = "expected a valid range"] Span),

    /// Catastrophic nushell failure. This reflects a completely unexpected or unrecoverable error.
    ///
    /// ## Resolution
    ///
    /// It is very likely that this is a bug. Please file an issue at https://github.com/nushell/nushell/issues with relevant information.
    #[error("Nushell failed: {0}.")]
    #[diagnostic(code(nu::shell::nushell_failed), url(docsrs))]
    // Only use this one if Nushell completely falls over and hits a state that isn't possible or isn't recoverable
    NushellFailed(String),

    /// Catastrophic nushell failure. This reflects a completely unexpected or unrecoverable error.
    ///
    /// ## Resolution
    ///
    /// It is very likely that this is a bug. Please file an issue at https://github.com/nushell/nushell/issues with relevant information.
    #[error("Nushell failed: {0}.")]
    #[diagnostic(code(nu::shell::nushell_failed), url(docsrs))]
    // Only use this one if Nushell completely falls over and hits a state that isn't possible or isn't recoverable
    NushellFailedSpanned(String, String, #[label = "{1}"] Span),

    #[error("Nushell failed: {0}.")]
    #[diagnostic(code(nu::shell::nushell_failed), url(docsrs))]
    // Only use this one if Nushell completely falls over and hits a state that isn't possible or isn't recoverable
    NushellFailedSpannedHelp(String, String, #[label = "{1}"] Span, #[help] String),

    /// A referenced variable was not found at runtime.
    ///
    /// ## Resolution
    ///
    /// Check the variable name. Did you typo it? Did you forget to declare it? Is the casing right?
    #[error("Variable not found")]
    #[diagnostic(code(nu::shell::variable_not_found), url(docsrs))]
    VariableNotFoundAtRuntime(#[label = "variable not found"] Span),

    /// A referenced environment variable was not found at runtime.
    ///
    /// ## Resolution
    ///
    /// Check the environment variable name. Did you typo it? Did you forget to declare it? Is the casing right?
    #[error("Environment variable '{0}' not found")]
    #[diagnostic(code(nu::shell::env_variable_not_found), url(docsrs))]
    EnvVarNotFoundAtRuntime(String, #[label = "environment variable not found"] Span),

    /// A referenced module was not found at runtime.
    ///
    /// ## Resolution
    ///
    /// Check the module name. Did you typo it? Did you forget to declare it? Is the casing right?
    #[error("Module '{0}' not found")]
    #[diagnostic(code(nu::shell::module_not_found), url(docsrs))]
    ModuleNotFoundAtRuntime(String, #[label = "module not found"] Span),

<<<<<<< HEAD
=======
    /// A referenced module or overlay was not found at runtime.
    ///
    /// ## Resolution
    ///
    /// Check the module name. Did you typo it? Did you forget to declare it? Is the casing right?
    #[error("Module or overlay'{0}' not found")]
    #[diagnostic(code(nu::shell::module_not_found), url(docsrs))]
    ModuleOrOverlayNotFoundAtRuntime(String, #[label = "not a module or overlay"] Span),

>>>>>>> 2fd218ec
    /// A referenced overlay was not found at runtime.
    ///
    /// ## Resolution
    ///
    /// Check the overlay name. Did you typo it? Did you forget to declare it? Is the casing right?
    #[error("Overlay '{0}' not found")]
    #[diagnostic(code(nu::shell::overlay_not_found), url(docsrs))]
    OverlayNotFoundAtRuntime(String, #[label = "overlay not found"] Span),

    /// The given item was not found. This is a fairly generic error that depends on context.
    ///
    /// ## Resolution
    ///
    /// This error is triggered in various places, and simply signals that "something" was not found. Refer to the specific error message for further details.
    #[error("Not found.")]
    #[diagnostic(code(nu::parser::not_found), url(docsrs))]
    NotFound(#[label = "did not find anything under this name"] Span),

    /// Failed to convert a value of one type into a different type.
    ///
    /// ## Resolution
    ///
    /// Not all values can be coerced this way. Check the supported type(s) and try again.
    #[error("Can't convert to {0}.")]
    #[diagnostic(code(nu::shell::cant_convert), url(docsrs))]
    CantConvert(
        String,
        String,
        #[label("can't convert {1} to {0}")] Span,
        #[help] Option<String>,
    ),

    /// An environment variable cannot be represented as a string.
    ///
    /// ## Resolution
    ///
    /// Not all types can be converted to environment variable values, which must be strings. Check the input type and try again.
    #[error("{0} is not representable as a string.")]
    #[diagnostic(
        code(nu::shell::env_var_not_a_string),
        url(docsrs),
        help(
            r#"The '{0}' environment variable must be a string or be convertible to a string.
Either make sure {0} is a string, or add a 'to_string' entry for it in ENV_CONVERSIONS."#
        )
    )]
    EnvVarNotAString(String, #[label("value not representable as a string")] Span),

    /// Division by zero is not a thing.
    ///
    /// ## Resolution
    ///
    /// Add a guard of some sort to check whether a denominator input to this division is zero, and branch off if that's the case.
    #[error("Division by zero.")]
    #[diagnostic(code(nu::shell::division_by_zero), url(docsrs))]
    DivisionByZero(#[label("division by zero")] Span),

    /// An error happened while tryin to create a range.
    ///
    /// This can happen in various unexpected situations, for example if the range would loop forever (as would be the case with a 0-increment).
    ///
    /// ## Resolution
    ///
    /// Check your range values to make sure they're countable and would not loop forever.
    #[error("Can't convert range to countable values")]
    #[diagnostic(code(nu::shell::range_to_countable), url(docsrs))]
    CannotCreateRange(#[label = "can't convert to countable values"] Span),

    /// You attempted to access an index beyond the available length of a value.
    ///
    /// ## Resolution
    ///
    /// Check your lengths and try again.
    #[error("Row number too large (max: {0}).")]
    #[diagnostic(code(nu::shell::access_beyond_end), url(docsrs))]
    AccessBeyondEnd(usize, #[label = "index too large (max: {0})"] Span),

    /// You attempted to access an index beyond the available length of a stream.
    ///
    /// ## Resolution
    ///
    /// Check your lengths and try again.
    #[error("Row number too large.")]
    #[diagnostic(code(nu::shell::access_beyond_end_of_stream), url(docsrs))]
    AccessBeyondEndOfStream(#[label = "index too large"] Span),

    /// Tried to index into a type that does not support pathed access.
    ///
    /// ## Resolution
    ///
    /// Check your types. Only composite types can be pathed into.
    #[error("Data cannot be accessed with a cell path")]
    #[diagnostic(code(nu::shell::incompatible_path_access), url(docsrs))]
    IncompatiblePathAccess(String, #[label("{0} doesn't support cell paths")] Span),

    /// The requested column does not exist.
    ///
    /// ## Resolution
    ///
    /// Check the spelling of your column name. Did you forget to rename a column somewhere?
    #[error("Cannot find column")]
    #[diagnostic(code(nu::shell::column_not_found), url(docsrs))]
    CantFindColumn(
        #[label = "cannot find column"] Span,
        #[label = "value originates here"] Span,
    ),

    /// Attempted to insert a column into a table, but a column with that name already exists.
    ///
    /// ## Resolution
    ///
    /// Drop or rename the existing column (check `rename -h`) and try again.
    #[error("Column already exists")]
    #[diagnostic(code(nu::shell::column_already_exists), url(docsrs))]
    ColumnAlreadyExists(
        #[label = "column already exists"] Span,
        #[label = "value originates here"] Span,
    ),

    /// The given operation can only be performed on lists.
    ///
    /// ## Resolution
    ///
    /// Check the input type to this command. Are you sure it's a list?
    #[error("Not a list value")]
    #[diagnostic(code(nu::shell::not_a_list), url(docsrs))]
    NotAList(
        #[label = "value not a list"] Span,
        #[label = "value originates here"] Span,
    ),

    /// An error happened while performing an external command.
    ///
    /// ## Resolution
    ///
    /// This error is fairly generic. Refer to the specific error message for further details.
    #[error("External command")]
    #[diagnostic(code(nu::shell::external_command), url(docsrs), help("{1}"))]
    ExternalCommand(String, String, #[label("{0}")] Span),

    /// An operation was attempted with an input unsupported for some reason.
    ///
    /// ## Resolution
    ///
    /// This error is fairly generic. Refer to the specific error message for further details.
    #[error("Unsupported input")]
    #[diagnostic(code(nu::shell::unsupported_input), url(docsrs))]
    UnsupportedInput(String, #[label("{0}")] Span),

    /// Failed to parse an input into a datetime value.
    ///
    /// ## Resolution
    ///
    /// Make sure your datetime input format is correct.
    ///
    /// For example, these are some valid formats:
    ///
    /// * "5 pm"
    /// * "2020/12/4"
    /// * "2020.12.04 22:10 +2"
    /// * "2020-04-12 22:10:57 +02:00"
    /// * "2020-04-12T22:10:57.213231+02:00"
    /// * "Tue, 1 Jul 2003 10:52:37 +0200""#
    #[error("Unable to parse datetime")]
    #[diagnostic(
        code(nu::shell::datetime_parse_error),
        url(docsrs),
        help(
            r#"Examples of supported inputs:
 * "5 pm"
 * "2020/12/4"
 * "2020.12.04 22:10 +2"
 * "2020-04-12 22:10:57 +02:00"
 * "2020-04-12T22:10:57.213231+02:00"
 * "Tue, 1 Jul 2003 10:52:37 +0200""#
        )
    )]
    DatetimeParseError(#[label("datetime parsing failed")] Span),

    /// A network operation failed.
    ///
    /// ## Resolution
    ///
    /// It's always DNS.
    #[error("Network failure")]
    #[diagnostic(code(nu::shell::network_failure), url(docsrs))]
    NetworkFailure(String, #[label("{0}")] Span),

    /// Help text for this command could not be found.
    ///
    /// ## Resolution
    ///
    /// Check the spelling for the requested command and try again. Are you sure it's defined and your configurations are loading correctly? Can you execute it?
    #[error("Command not found")]
    #[diagnostic(code(nu::shell::command_not_found), url(docsrs))]
    CommandNotFound(#[label("command not found")] Span),

    /// A flag was not found.
    #[error("Flag not found")]
    #[diagnostic(code(nu::shell::flag_not_found), url(docsrs))]
    // NOTE: Seems to be unused. Removable?
    FlagNotFound(String, #[label("{0} not found")] Span),

    /// Failed to find a file during a nushell operation.
    ///
    /// ## Resolution
    ///
    /// Does the file in the error message exist? Is it readable and accessible? Is the casing right?
    #[error("File not found")]
    #[diagnostic(code(nu::shell::file_not_found), url(docsrs))]
    FileNotFound(#[label("file not found")] Span),

    /// Failed to find a file during a nushell operation.
    ///
    /// ## Resolution
    ///
    /// Does the file in the error message exist? Is it readable and accessible? Is the casing right?
    #[error("File not found")]
    #[diagnostic(code(nu::shell::file_not_found), url(docsrs))]
    FileNotFoundCustom(String, #[label("{0}")] Span),

    /// A plugin failed to load.
    ///
    /// ## Resolution
    ///
    /// This is a failry generic error. Refer to the specific error message for further details.
    #[error("Plugin failed to load: {0}")]
    #[diagnostic(code(nu::shell::plugin_failed_to_load), url(docsrs))]
    PluginFailedToLoad(String),

    /// A message from a plugin failed to encode.
    ///
    /// ## Resolution
    ///
    /// This is likely a bug with the plugin itself.
    #[error("Plugin failed to encode: {0}")]
    #[diagnostic(code(nu::shell::plugin_failed_to_encode), url(docsrs))]
    PluginFailedToEncode(String),

    /// A message to a plugin failed to decode.
    ///
    /// ## Resolution
    ///
    /// This is either an issue with the inputs to a plugin (bad JSON?) or a bug in the plugin itself. Fix or report as appropriate.
    #[error("Plugin failed to decode: {0}")]
    #[diagnostic(code(nu::shell::plugin_failed_to_decode), url(docsrs))]
    PluginFailedToDecode(String),

    /// An I/O operation failed.
    ///
    /// ## Resolution
    ///
    /// This is a generic error. Refer to the specific error message for further details.
    #[error("I/O error")]
    #[diagnostic(code(nu::shell::io_error), url(docsrs), help("{0}"))]
    IOError(String),

    /// Tried to `cd` to a path that isn't a directory.
    ///
    /// ## Resolution
    ///
    /// Make sure the path is a directory. It currently exists, but is of some other type, like a file.
    #[error("Cannot change to directory")]
    #[diagnostic(code(nu::shell::cannot_cd_to_directory), url(docsrs))]
    NotADirectory(#[label("is not a directory")] Span),

    /// Attempted to perform an operation on a directory that doesn't exist.
    ///
    /// ## Resolution
    ///
    /// Make sure the directory in the error message actually exists before trying again.
    #[error("Directory not found")]
    #[diagnostic(code(nu::shell::directory_not_found), url(docsrs))]
    DirectoryNotFound(#[label("directory not found")] Span, #[help] Option<String>),

    /// Attempted to perform an operation on a directory that doesn't exist.
    ///
    /// ## Resolution
    ///
    /// Make sure the directory in the error message actually exists before trying again.
    #[error("Directory not found")]
    #[diagnostic(code(nu::shell::directory_not_found_custom), url(docsrs))]
    DirectoryNotFoundCustom(String, #[label("{0}")] Span),

    /// The requested move operation cannot be completed. This is typically because both paths exist,
    /// but are of different types. For example, you might be trying to overwrite an existing file with
    /// a directory.
    ///
    /// ## Resolution
    ///
    /// Make sure the destination path does not exist before moving a directory.
    #[error("Move not possible")]
    #[diagnostic(code(nu::shell::move_not_possible), url(docsrs))]
    MoveNotPossible {
        source_message: String,
        #[label("{source_message}")]
        source_span: Span,
        destination_message: String,
        #[label("{destination_message}")]
        destination_span: Span,
    },

    /// The requested move operation cannot be completed. This is typically because both paths exist,
    /// but are of different types. For example, you might be trying to overwrite an existing file with
    /// a directory.
    ///
    /// ## Resolution
    ///
    /// Make sure the destination path does not exist before moving a directory.
    #[error("Move not possible")]
    #[diagnostic(code(nu::shell::move_not_possible_single), url(docsrs))]
    // NOTE: Currently not actively used.
    MoveNotPossibleSingle(String, #[label("{0}")] Span),

    /// Failed to create either a file or directory.
    ///
    /// ## Resolution
    ///
    /// This is a fairly generic error. Refer to the specific error message for further details.
    #[error("Create not possible")]
    #[diagnostic(code(nu::shell::create_not_possible), url(docsrs))]
    CreateNotPossible(String, #[label("{0}")] Span),

    /// Changing the access time ("atime") of this file is not possible.
    ///
    /// ## Resolution
    ///
    /// This can be for various reasons, such as your platform or permission flags. Refer to the specific error message for more details.
    #[error("Not possible to change the access time")]
    #[diagnostic(code(nu::shell::change_access_time_not_possible), url(docsrs))]
    ChangeAccessTimeNotPossible(String, #[label("{0}")] Span),

    /// Changing the modification time ("mtime") of this file is not possible.
    ///
    /// ## Resolution
    ///
    /// This can be for various reasons, such as your platform or permission flags. Refer to the specific error message for more details.
    #[error("Not possible to change the modified time")]
    #[diagnostic(code(nu::shell::change_modified_time_not_possible), url(docsrs))]
    ChangeModifiedTimeNotPossible(String, #[label("{0}")] Span),

    /// Unable to remove this item.
    #[error("Remove not possible")]
    #[diagnostic(code(nu::shell::remove_not_possible), url(docsrs))]
    // NOTE: Currently unused. Remove?
    RemoveNotPossible(String, #[label("{0}")] Span),

    // These three are unused. Remove?
    #[error("No file to be removed")]
    NoFileToBeRemoved(),
    #[error("No file to be moved")]
    NoFileToBeMoved(),
    #[error("No file to be copied")]
    NoFileToBeCopied(),

    /// Error while trying to read a file
    ///
    /// ## Resolution
    ///
    /// The error will show the result from a file operation
    #[error("Error trying to read file")]
    #[diagnostic(code(nu::shell::error_reading_file), url(docsrs))]
    ReadingFile(String, #[label("{0}")] Span),

    /// A name was not found. Did you mean a different name?
    ///
    /// ## Resolution
    ///
    /// The error message will suggest a possible match for what you meant.
    #[error("Name not found")]
    #[diagnostic(code(nu::shell::name_not_found), url(docsrs))]
    DidYouMean(String, #[label("did you mean '{0}'?")] Span),

    /// The given input must be valid UTF-8 for further processing.
    ///
    /// ## Resolution
    ///
    /// Check your input's encoding. Are there any funny characters/bytes?
    #[error("Non-UTF8 string")]
    #[diagnostic(code(nu::parser::non_utf8), url(docsrs))]
    NonUtf8(#[label = "non-UTF8 string"] Span),

    /// A custom value could not be converted to a Dataframe.
    ///
    /// ## Resolution
    ///
    /// Make sure conversion to a Dataframe is possible for this value or convert it to a type that does, first.
    #[error("Casting error")]
    #[diagnostic(code(nu::shell::downcast_not_possible), url(docsrs))]
    DowncastNotPossible(String, #[label("{0}")] Span),

    /// The value given for this configuration is not supported.
    ///
    /// ## Resolution
    ///
    /// Refer to the specific error message for details and convert values as needed.
    #[error("Unsupported config value")]
    #[diagnostic(code(nu::shell::unsupported_config_value), url(docsrs))]
    UnsupportedConfigValue(String, String, #[label = "expected {0}, got {1}"] Span),

    /// An expected configuration value is not present.
    ///
    /// ## Resolution
    ///
    /// Refer to the specific error message and add the configuration value to your config file as needed.
    #[error("Missing config value")]
    #[diagnostic(code(nu::shell::missing_config_value), url(docsrs))]
    MissingConfigValue(String, #[label = "missing {0}"] Span),

    /// Negative value passed when positive ons is required.
    ///
    /// ## Resolution
    ///
    /// Guard against negative values or check your inputs.
    #[error("Negative value passed when positive one is required")]
    #[diagnostic(code(nu::shell::needs_positive_value), url(docsrs))]
    NeedsPositiveValue(#[label = "use a positive value"] Span),

    /// This is a generic error type used for different situations.
    #[error("{0}")]
    #[diagnostic()]
    GenericError(
        String,
        String,
        #[label("{1}")] Option<Span>,
        #[help] Option<String>,
        #[related] Vec<ShellError>,
    ),

    /// This is a generic error type used for different situations.
    #[error("{1}")]
    #[diagnostic()]
    OutsideSpannedLabeledError(#[source_code] String, String, String, #[label("{2}")] Span),

    /// Attempted to use a deprecated command.
    ///
    /// ## Resolution
    ///
    /// Check the help for the new suggested command and update your script accordingly.
    #[error("Deprecated command {0}")]
    #[diagnostic(code(nu::shell::deprecated_command), url(docsrs))]
    DeprecatedCommand(
        String,
        String,
        #[label = "'{0}' is deprecated. Please use '{1}' instead."] Span,
    ),
}

impl From<std::io::Error> for ShellError {
    fn from(input: std::io::Error) -> ShellError {
        ShellError::IOError(format!("{:?}", input))
    }
}

impl std::convert::From<Box<dyn std::error::Error>> for ShellError {
    fn from(input: Box<dyn std::error::Error>) -> ShellError {
        ShellError::IOError(input.to_string())
    }
}

impl From<Box<dyn std::error::Error + Send + Sync>> for ShellError {
    fn from(input: Box<dyn std::error::Error + Send + Sync>) -> ShellError {
        ShellError::IOError(format!("{:?}", input))
    }
}

pub fn did_you_mean(possibilities: &[String], tried: &str) -> Option<String> {
    let mut possible_matches: Vec<_> = possibilities
        .iter()
        .map(|word| {
            let edit_distance = levenshtein_distance(&word.to_lowercase(), &tried.to_lowercase());
            (edit_distance, word.to_owned())
        })
        .collect();

    possible_matches.sort();

    if let Some((_, first)) = possible_matches.into_iter().next() {
        Some(first)
    } else {
        None
    }
}

// Borrowed from here https://github.com/wooorm/levenshtein-rs
pub fn levenshtein_distance(a: &str, b: &str) -> usize {
    let mut result = 0;

    /* Shortcut optimizations / degenerate cases. */
    if a == b {
        return result;
    }

    let length_a = a.chars().count();
    let length_b = b.chars().count();

    if length_a == 0 {
        return length_b;
    }

    if length_b == 0 {
        return length_a;
    }

    /* Initialize the vector.
     *
     * This is why it’s fast, normally a matrix is used,
     * here we use a single vector. */
    let mut cache: Vec<usize> = (1..).take(length_a).collect();
    let mut distance_a;
    let mut distance_b;

    /* Loop. */
    for (index_b, code_b) in b.chars().enumerate() {
        result = index_b;
        distance_a = index_b;

        for (index_a, code_a) in a.chars().enumerate() {
            distance_b = if code_a == code_b {
                distance_a
            } else {
                distance_a + 1
            };

            distance_a = cache[index_a];

            result = if distance_a > result {
                if distance_b > result {
                    result + 1
                } else {
                    distance_b
                }
            } else if distance_b > distance_a {
                distance_a + 1
            } else {
                distance_b
            };

            cache[index_a] = result;
        }
    }

    result
}

#[cfg(test)]
mod tests {
    use super::did_you_mean;

    #[test]
    fn did_you_mean_works_with_wrong_case() {
        let possibilities = &["OS".into(), "PWD".into()];
        let actual = did_you_mean(possibilities, "pwd");
        let expected = Some(String::from("PWD"));
        assert_eq!(actual, expected)
    }

    #[test]
    fn did_you_mean_works_with_typo() {
        let possibilities = &["OS".into(), "PWD".into()];
        let actual = did_you_mean(possibilities, "PWF");
        let expected = Some(String::from("PWD"));
        assert_eq!(actual, expected)
    }

    #[test]
    fn did_you_mean_works_with_wrong_case_and_typo() {
        let possibilities = &["OS".into(), "PWD".into()];
        let actual = did_you_mean(possibilities, "pwf");
        let expected = Some(String::from("PWD"));
        assert_eq!(actual, expected)
    }
}<|MERGE_RESOLUTION|>--- conflicted
+++ resolved
@@ -213,8 +213,6 @@
     #[diagnostic(code(nu::shell::module_not_found), url(docsrs))]
     ModuleNotFoundAtRuntime(String, #[label = "module not found"] Span),
 
-<<<<<<< HEAD
-=======
     /// A referenced module or overlay was not found at runtime.
     ///
     /// ## Resolution
@@ -224,7 +222,6 @@
     #[diagnostic(code(nu::shell::module_not_found), url(docsrs))]
     ModuleOrOverlayNotFoundAtRuntime(String, #[label = "not a module or overlay"] Span),
 
->>>>>>> 2fd218ec
     /// A referenced overlay was not found at runtime.
     ///
     /// ## Resolution
