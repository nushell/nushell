use miette::Diagnostic;
use serde::{Deserialize, Serialize};
use thiserror::Error;

use crate::{ast::Operator, Span, Type, Value};

/// The fundamental error type for the evaluation engine. These cases represent different kinds of errors
/// the evaluator might face, along with helpful spans to label. An error renderer will take this error value
/// and pass it into an error viewer to display to the user.
#[derive(Debug, Clone, Error, Diagnostic, Serialize, Deserialize)]
pub enum ShellError {
    /// An operator received two arguments of incompatible types.
    ///
    /// ## Resolution
    ///
    /// Check each argument's type and convert one or both as needed.
    #[error("Type mismatch during operation.")]
    #[diagnostic(code(nu::shell::type_mismatch), url(docsrs))]
    OperatorMismatch {
        #[label = "type mismatch for operator"]
        op_span: Span,
        lhs_ty: Type,
        #[label("{lhs_ty}")]
        lhs_span: Span,
        rhs_ty: Type,
        #[label("{rhs_ty}")]
        rhs_span: Span,
    },

    /// An arithmetic operation's resulting value overflowed its possible size.
    ///
    /// ## Resolution
    ///
    /// Check the inputs to the operation and add guards for their sizes.
    /// Integers are generally of size i64, floats are generally f64.
    #[error("Operator overflow.")]
    #[diagnostic(code(nu::shell::operator_overflow), url(docsrs), help("{2}"))]
    OperatorOverflow(String, #[label = "{0}"] Span, String),

    /// The pipelined input into a command was not of the expected type. For example, it might
    /// expect a string input, but received a table instead.
    ///
    /// ## Resolution
    ///
    /// Check the relevant pipeline and extract or convert values as needed.
    #[error("Pipeline mismatch.")]
    #[diagnostic(code(nu::shell::pipeline_mismatch), url(docsrs))]
    PipelineMismatch(
        String,
        #[label("expected: {0}")] Span,
        #[label("value originates from here")] Span,
    ),

    #[error("Input type not supported.")]
    #[diagnostic(code(nu::shell::only_supports_this_input_type), url(docsrs))]
    OnlySupportsThisInputType(
        String,
        String,
        #[label("only {0} input data is supported")] Span,
        #[label("input type: {1}")] Span,
    ),

    /// No input value was piped into the command.
    ///
    /// ## Resolution
    ///
    /// Only use this command to process values from a previous expression.
    #[error("Pipeline empty.")]
    #[diagnostic(code(nu::shell::pipeline_mismatch), url(docsrs))]
    PipelineEmpty(#[label("no input value was piped in")] Span),

    /// A command received an argument of the wrong type.
    ///
    /// ## Resolution
    ///
    /// Convert the argument type before passing it in, or change the command to accept the type.
    #[error("Type mismatch.")]
    #[diagnostic(code(nu::shell::type_mismatch), url(docsrs))]
    TypeMismatch(String, #[label = "{0}"] Span),

    /// A command received an argument of the wrong type.
    ///
    /// ## Resolution
    ///
    /// Convert the argument type before passing it in, or change the command to accept the type.
    #[error("Type mismatch.")]
    #[diagnostic(code(nu::shell::type_mismatch), url(docsrs))]
    TypeMismatchGenericMessage {
        err_message: String,
        #[label = "{err_message}"]
        span: Span,
    },

    /// This value cannot be used with this operator.
    ///
    /// ## Resolution
    ///
    /// Not all values, for example custom values, can be used with all operators. Either
    /// implement support for the operator on this type, or convert the type to a supported one.
    #[error("Unsupported operator: {0}.")]
    #[diagnostic(code(nu::shell::unsupported_operator), url(docsrs))]
    UnsupportedOperator(Operator, #[label = "unsupported operator"] Span),

    /// This value cannot be used with this operator.
    ///
    /// ## Resolution
    ///
    /// Assignment requires that you assign to a variable or variable cell path.
    #[error("Assignment operations require a variable.")]
    #[diagnostic(code(nu::shell::assignment_requires_variable), url(docsrs))]
    AssignmentRequiresVar(#[label = "needs to be a variable"] Span),

    /// This value cannot be used with this operator.
    ///
    /// ## Resolution
    ///
    /// Assignment requires that you assign to a mutable variable or cell path.
    #[error("Assignment to an immutable variable.")]
    #[diagnostic(code(nu::shell::assignment_requires_mutable_variable), url(docsrs))]
    AssignmentRequiresMutableVar(#[label = "needs to be a mutable variable"] Span),

    /// An operator was not recognized during evaluation.
    ///
    /// ## Resolution
    ///
    /// Did you write the correct operator?
    #[error("Unknown operator: {0}.")]
    #[diagnostic(code(nu::shell::unknown_operator), url(docsrs))]
    UnknownOperator(String, #[label = "unknown operator"] Span),

    /// An expected command parameter is missing.
    ///
    /// ## Resolution
    ///
    /// Add the expected parameter and try again.
    #[error("Missing parameter: {0}.")]
    #[diagnostic(code(nu::shell::missing_parameter), url(docsrs))]
    MissingParameter(String, #[label = "missing parameter: {0}"] Span),

    /// Two parameters conflict with each other or are otherwise mutually exclusive.
    ///
    /// ## Resolution
    ///
    /// Remove one of the parameters/options and try again.
    #[error("Incompatible parameters.")]
    #[diagnostic(code(nu::shell::incompatible_parameters), url(docsrs))]
    IncompatibleParameters {
        left_message: String,
        // Be cautious, as flags can share the same span, resulting in a panic (ex: `rm -pt`)
        #[label("{left_message}")]
        left_span: Span,
        right_message: String,
        #[label("{right_message}")]
        right_span: Span,
    },

    /// There's some issue with number or matching of delimiters in an expression.
    ///
    /// ## Resolution
    ///
    /// Check your syntax for mismatched braces, RegExp syntax errors, etc, based on the specific error message.
    #[error("Delimiter error")]
    #[diagnostic(code(nu::shell::delimiter_error), url(docsrs))]
    DelimiterError(String, #[label("{0}")] Span),

    /// An operation received parameters with some sort of incompatibility
    /// (for example, different number of rows in a table, incompatible column names, etc).
    ///
    /// ## Resolution
    ///
    /// Refer to the specific error message for details on what's incompatible and then fix your
    /// inputs to make sure they match that way.
    #[error("Incompatible parameters.")]
    #[diagnostic(code(nu::shell::incompatible_parameters), url(docsrs))]
    IncompatibleParametersSingle(String, #[label = "{0}"] Span),

    /// This build of nushell implements this feature, but it has not been enabled.
    ///
    /// ## Resolution
    ///
    /// Rebuild nushell with the appropriate feature enabled.
    #[error("Feature not enabled.")]
    #[diagnostic(code(nu::shell::feature_not_enabled), url(docsrs))]
    FeatureNotEnabled(#[label = "feature not enabled"] Span),

    /// You're trying to run an unsupported external command.
    ///
    /// ## Resolution
    ///
    /// Make sure there's an appropriate `run-external` declaration for this external command.
    #[error("Running external commands not supported")]
    #[diagnostic(code(nu::shell::external_commands), url(docsrs))]
    ExternalNotSupported(#[label = "external not supported"] Span),

    /// The given probability input is invalid. The probability must be between 0 and 1.
    ///
    /// ## Resolution
    ///
    /// Make sure the probability is between 0 and 1 and try again.
    #[error("Invalid Probability.")]
    #[diagnostic(code(nu::shell::invalid_probability), url(docsrs))]
    InvalidProbability(#[label = "invalid probability"] Span),

    /// The first value in a `..` range must be compatible with the second one.
    ///
    /// ## Resolution
    ///
    /// Check to make sure both values are compatible, and that the values are enumerable in Nushell.
    #[error("Invalid range {0}..{1}")]
    #[diagnostic(code(nu::shell::invalid_range), url(docsrs))]
    InvalidRange(String, String, #[label = "expected a valid range"] Span),

    /// Catastrophic nushell failure. This reflects a completely unexpected or unrecoverable error.
    ///
    /// ## Resolution
    ///
    /// It is very likely that this is a bug. Please file an issue at https://github.com/nushell/nushell/issues with relevant information.
    #[error("Nushell failed: {0}.")]
    #[diagnostic(code(nu::shell::nushell_failed), url(docsrs))]
    // Only use this one if Nushell completely falls over and hits a state that isn't possible or isn't recoverable
    NushellFailed(String),

    /// Catastrophic nushell failure. This reflects a completely unexpected or unrecoverable error.
    ///
    /// ## Resolution
    ///
    /// It is very likely that this is a bug. Please file an issue at https://github.com/nushell/nushell/issues with relevant information.
    #[error("Nushell failed: {0}.")]
    #[diagnostic(code(nu::shell::nushell_failed_spanned), url(docsrs))]
    // Only use this one if Nushell completely falls over and hits a state that isn't possible or isn't recoverable
    NushellFailedSpanned(String, String, #[label = "{1}"] Span),

    /// Catastrophic nushell failure. This reflects a completely unexpected or unrecoverable error.
    ///
    /// ## Resolution
    ///
    /// It is very likely that this is a bug. Please file an issue at https://github.com/nushell/nushell/issues with relevant information.
    #[error("Nushell failed: {0}.")]
    #[diagnostic(code(nu::shell::nushell_failed_help), url(docsrs))]
    // Only use this one if Nushell completely falls over and hits a state that isn't possible or isn't recoverable
    NushellFailedHelp(String, #[help] String),

    /// Catastrophic nushell failure. This reflects a completely unexpected or unrecoverable error.
    ///
    /// ## Resolution
    ///
    /// It is very likely that this is a bug. Please file an issue at https://github.com/nushell/nushell/issues with relevant information.
    #[error("Nushell failed: {0}.")]
    #[diagnostic(code(nu::shell::nushell_failed_spanned_help), url(docsrs))]
    // Only use this one if Nushell completely falls over and hits a state that isn't possible or isn't recoverable
    NushellFailedSpannedHelp(String, String, #[label = "{1}"] Span, #[help] String),

    /// A referenced variable was not found at runtime.
    ///
    /// ## Resolution
    ///
    /// Check the variable name. Did you typo it? Did you forget to declare it? Is the casing right?
    #[error("Variable not found")]
    #[diagnostic(code(nu::shell::variable_not_found), url(docsrs))]
    VariableNotFoundAtRuntime(#[label = "variable not found"] Span),

    /// A referenced environment variable was not found at runtime.
    ///
    /// ## Resolution
    ///
    /// Check the environment variable name. Did you typo it? Did you forget to declare it? Is the casing right?
    #[error("Environment variable '{0}' not found")]
    #[diagnostic(code(nu::shell::env_variable_not_found), url(docsrs))]
    EnvVarNotFoundAtRuntime(String, #[label = "environment variable not found"] Span),

    /// A referenced module was not found at runtime.
    ///
    /// ## Resolution
    ///
    /// Check the module name. Did you typo it? Did you forget to declare it? Is the casing right?
    #[error("Module '{0}' not found")]
    #[diagnostic(code(nu::shell::module_not_found), url(docsrs))]
    ModuleNotFoundAtRuntime(String, #[label = "module not found"] Span),

    /// A referenced module or overlay was not found at runtime.
    ///
    /// ## Resolution
    ///
    /// Check the module name. Did you typo it? Did you forget to declare it? Is the casing right?
    #[error("Module or overlay'{0}' not found")]
    #[diagnostic(code(nu::shell::module_or_overlay_not_found), url(docsrs))]
    ModuleOrOverlayNotFoundAtRuntime(String, #[label = "not a module or overlay"] Span),

    /// A referenced overlay was not found at runtime.
    ///
    /// ## Resolution
    ///
    /// Check the overlay name. Did you typo it? Did you forget to declare it? Is the casing right?
    #[error("Overlay '{0}' not found")]
    #[diagnostic(code(nu::shell::overlay_not_found), url(docsrs))]
    OverlayNotFoundAtRuntime(String, #[label = "overlay not found"] Span),

    /// The given item was not found. This is a fairly generic error that depends on context.
    ///
    /// ## Resolution
    ///
    /// This error is triggered in various places, and simply signals that "something" was not found. Refer to the specific error message for further details.
    #[error("Not found.")]
    #[diagnostic(code(nu::parser::not_found), url(docsrs))]
    NotFound(#[label = "did not find anything under this name"] Span),

    /// Failed to convert a value of one type into a different type.
    ///
    /// ## Resolution
    ///
    /// Not all values can be coerced this way. Check the supported type(s) and try again.
    #[error("Can't convert to {0}.")]
    #[diagnostic(code(nu::shell::cant_convert), url(docsrs))]
    CantConvert(
        String,
        String,
        #[label("can't convert {1} to {0}")] Span,
        #[help] Option<String>,
    ),

    /// Failed to convert a value of one type into a different type. Includes hint for what the first value is.
    ///
    /// ## Resolution
    ///
    /// Not all values can be coerced this way. Check the supported type(s) and try again.
    #[error("Can't convert {1} `{2}` to {0}.")]
    #[diagnostic(code(nu::shell::cant_convert_with_value), url(docsrs))]
    CantConvertWithValue(
        String,
        String,
        String,
        #[label("can't be converted to {0}")] Span,
        #[label("this {1} value...")] Span,
        #[help] Option<String>,
    ),

    /// An environment variable cannot be represented as a string.
    ///
    /// ## Resolution
    ///
    /// Not all types can be converted to environment variable values, which must be strings. Check the input type and try again.
    #[error("{0} is not representable as a string.")]
    #[diagnostic(
        code(nu::shell::env_var_not_a_string),
        url(docsrs),
        help(
            r#"The '{0}' environment variable must be a string or be convertible to a string.
Either make sure {0} is a string, or add a 'to_string' entry for it in ENV_CONVERSIONS."#
        )
    )]
    EnvVarNotAString(String, #[label("value not representable as a string")] Span),

    /// This environment variable cannot be set manually.
    ///
    /// ## Resolution
    ///
    /// This environment variable is set automatically by Nushell and cannot not be set manually.
    #[error("{0} cannot be set manually.")]
    #[diagnostic(
        code(nu::shell::automatic_env_var_set_manually),
        url(docsrs),
        help(
            r#"The environment variable '{0}' is set automatically by Nushell and cannot not be set manually."#
        )
    )]
    AutomaticEnvVarSetManually(String, #[label("cannot set '{0}' manually")] Span),

    /// Division by zero is not a thing.
    ///
    /// ## Resolution
    ///
    /// Add a guard of some sort to check whether a denominator input to this division is zero, and branch off if that's the case.
    #[error("Division by zero.")]
    #[diagnostic(code(nu::shell::division_by_zero), url(docsrs))]
    DivisionByZero(#[label("division by zero")] Span),

    /// An error happened while tryin to create a range.
    ///
    /// This can happen in various unexpected situations, for example if the range would loop forever (as would be the case with a 0-increment).
    ///
    /// ## Resolution
    ///
    /// Check your range values to make sure they're countable and would not loop forever.
    #[error("Can't convert range to countable values")]
    #[diagnostic(code(nu::shell::range_to_countable), url(docsrs))]
    CannotCreateRange(#[label = "can't convert to countable values"] Span),

    /// You attempted to access an index beyond the available length of a value.
    ///
    /// ## Resolution
    ///
    /// Check your lengths and try again.
    #[error("Row number too large (max: {0}).")]
    #[diagnostic(code(nu::shell::access_beyond_end), url(docsrs))]
    AccessBeyondEnd(usize, #[label = "index too large (max: {0})"] Span),

    /// You attempted to insert data at a list position higher than the end.
    ///
    /// ## Resolution
    ///
    /// To insert data into a list, assign to the last used index + 1.
    #[error("Inserted at wrong row number (should be {0}).")]
    #[diagnostic(code(nu::shell::access_beyond_end), url(docsrs))]
    InsertAfterNextFreeIndex(
        usize,
        #[label = "can't insert at index (the next available index is {0})"] Span,
    ),

    /// You attempted to access an index when it's empty.
    ///
    /// ## Resolution
    ///
    /// Check your lengths and try again.
    #[error("Row number too large (empty content).")]
    #[diagnostic(code(nu::shell::access_beyond_end), url(docsrs))]
    AccessEmptyContent(#[label = "index too large (empty content)"] Span),

    /// You attempted to access an index beyond the available length of a stream.
    ///
    /// ## Resolution
    ///
    /// Check your lengths and try again.
    #[error("Row number too large.")]
    #[diagnostic(code(nu::shell::access_beyond_end_of_stream), url(docsrs))]
    AccessBeyondEndOfStream(#[label = "index too large"] Span),

    /// Tried to index into a type that does not support pathed access.
    ///
    /// ## Resolution
    ///
    /// Check your types. Only composite types can be pathed into.
    #[error("Data cannot be accessed with a cell path")]
    #[diagnostic(code(nu::shell::incompatible_path_access), url(docsrs))]
    IncompatiblePathAccess(String, #[label("{0} doesn't support cell paths")] Span),

    /// The requested column does not exist.
    ///
    /// ## Resolution
    ///
    /// Check the spelling of your column name. Did you forget to rename a column somewhere?
    #[error("Cannot find column")]
    #[diagnostic(code(nu::shell::column_not_found), url(docsrs))]
    CantFindColumn(
        String,
        #[label = "cannot find column '{0}'"] Span,
        #[label = "value originates here"] Span,
    ),

    /// Attempted to insert a column into a table, but a column with that name already exists.
    ///
    /// ## Resolution
    ///
    /// Drop or rename the existing column (check `rename -h`) and try again.
    #[error("Column already exists")]
    #[diagnostic(code(nu::shell::column_already_exists), url(docsrs))]
    ColumnAlreadyExists(
        String,
        #[label = "column '{0}' already exists"] Span,
        #[label = "value originates here"] Span,
    ),

    /// The given operation can only be performed on lists.
    ///
    /// ## Resolution
    ///
    /// Check the input type to this command. Are you sure it's a list?
    #[error("Not a list value")]
    #[diagnostic(code(nu::shell::not_a_list), url(docsrs))]
    NotAList(
        #[label = "value not a list"] Span,
        #[label = "value originates here"] Span,
    ),

    /// An error happened while performing an external command.
    ///
    /// ## Resolution
    ///
    /// This error is fairly generic. Refer to the specific error message for further details.
    #[error("External command failed")]
    #[diagnostic(code(nu::shell::external_command), url(docsrs), help("{1}"))]
    ExternalCommand(String, String, #[label("{0}")] Span),

    /// An operation was attempted with an input unsupported for some reason.
    ///
    /// ## Resolution
    ///
    /// This error is fairly generic. Refer to the specific error message for further details.
    #[error("Unsupported input")]
    #[diagnostic(code(nu::shell::unsupported_input), url(docsrs))]
    UnsupportedInput(
        String,
        String,
        #[label("{0}")] Span, // call head (the name of the command itself)
        #[label("input type: {1}")] Span,
    ),

    /// Failed to parse an input into a datetime value.
    ///
    /// ## Resolution
    ///
    /// Make sure your datetime input format is correct.
    ///
    /// For example, these are some valid formats:
    ///
    /// * "5 pm"
    /// * "2020/12/4"
    /// * "2020.12.04 22:10 +2"
    /// * "2020-04-12 22:10:57 +02:00"
    /// * "2020-04-12T22:10:57.213231+02:00"
    /// * "Tue, 1 Jul 2003 10:52:37 +0200""#
    #[error("Unable to parse datetime")]
    #[diagnostic(
        code(nu::shell::datetime_parse_error),
        url(docsrs),
        help(
            r#"Examples of supported inputs:
 * "5 pm"
 * "2020/12/4"
 * "2020.12.04 22:10 +2"
 * "2020-04-12 22:10:57 +02:00"
 * "2020-04-12T22:10:57.213231+02:00"
 * "Tue, 1 Jul 2003 10:52:37 +0200""#
        )
    )]
    DatetimeParseError(#[label("datetime parsing failed")] Span),

    /// A network operation failed.
    ///
    /// ## Resolution
    ///
    /// It's always DNS.
    #[error("Network failure")]
    #[diagnostic(code(nu::shell::network_failure), url(docsrs))]
    NetworkFailure(String, #[label("{0}")] Span),

    /// Help text for this command could not be found.
    ///
    /// ## Resolution
    ///
    /// Check the spelling for the requested command and try again. Are you sure it's defined and your configurations are loading correctly? Can you execute it?
    #[error("Command not found")]
    #[diagnostic(code(nu::shell::command_not_found), url(docsrs))]
    CommandNotFound(#[label("command not found")] Span),

    /// This alias could not be found
    ///
    /// ## Resolution
    ///
    /// The alias does not exist in the current scope. It might exist in another scope or overlay or be hidden.
    #[error("Alias not found")]
    #[diagnostic(code(nu::shell::alias_not_found), url(docsrs))]
    AliasNotFound(#[label("alias not found")] Span),

    /// A flag was not found.
    #[error("Flag not found")]
    #[diagnostic(code(nu::shell::flag_not_found), url(docsrs))]
    // NOTE: Seems to be unused. Removable?
    FlagNotFound(String, #[label("{0} not found")] Span),

    /// Failed to find a file during a nushell operation.
    ///
    /// ## Resolution
    ///
    /// Does the file in the error message exist? Is it readable and accessible? Is the casing right?
    #[error("File not found")]
    #[diagnostic(code(nu::shell::file_not_found), url(docsrs))]
    FileNotFound(#[label("file not found")] Span),

    /// Failed to find a file during a nushell operation.
    ///
    /// ## Resolution
    ///
    /// Does the file in the error message exist? Is it readable and accessible? Is the casing right?
    #[error("File not found")]
    #[diagnostic(code(nu::shell::file_not_found), url(docsrs))]
    FileNotFoundCustom(String, #[label("{0}")] Span),

    /// A plugin failed to load.
    ///
    /// ## Resolution
    ///
    /// This is a fairly generic error. Refer to the specific error message for further details.
    #[error("Plugin failed to load: {0}")]
    #[diagnostic(code(nu::shell::plugin_failed_to_load), url(docsrs))]
    PluginFailedToLoad(String),

    /// A message from a plugin failed to encode.
    ///
    /// ## Resolution
    ///
    /// This is likely a bug with the plugin itself.
    #[error("Plugin failed to encode: {0}")]
    #[diagnostic(code(nu::shell::plugin_failed_to_encode), url(docsrs))]
    PluginFailedToEncode(String),

    /// A message to a plugin failed to decode.
    ///
    /// ## Resolution
    ///
    /// This is either an issue with the inputs to a plugin (bad JSON?) or a bug in the plugin itself. Fix or report as appropriate.
    #[error("Plugin failed to decode: {0}")]
    #[diagnostic(code(nu::shell::plugin_failed_to_decode), url(docsrs))]
    PluginFailedToDecode(String),

    /// I/O operation interrupted.
    ///
    /// ## Resolution
    ///
    /// This is a generic error. Refer to the specific error message for further details.
    #[error("I/O interrupted")]
    #[diagnostic(code(nu::shell::io_interrupted), url(docsrs))]
    IOInterrupted(String, #[label("{0}")] Span),

    /// An I/O operation failed.
    ///
    /// ## Resolution
    ///
    /// This is a generic error. Refer to the specific error message for further details.
    #[error("I/O error")]
    #[diagnostic(code(nu::shell::io_error), url(docsrs), help("{0}"))]
    IOError(String),

    /// An I/O operation failed.
    ///
    /// ## Resolution
    ///
    /// This is a generic error. Refer to the specific error message for further details.
    #[error("I/O error")]
    #[diagnostic(code(nu::shell::io_error), url(docsrs))]
    IOErrorSpanned(String, #[label("{0}")] Span),

    /// Permission for an operation was denied.
    ///
    /// ## Resolution
    ///
    /// This is a generic error. Refer to the specific error message for further details.
    #[error("Permission Denied")]
    #[diagnostic(code(nu::shell::permission_denied), url(docsrs))]
    PermissionDeniedError(String, #[label("{0}")] Span),

    /// Out of memory.
    ///
    /// ## Resolution
    ///
    /// This is a generic error. Refer to the specific error message for further details.
    #[error("Out of memory")]
    #[diagnostic(code(nu::shell::out_of_memory), url(docsrs))]
    OutOfMemoryError(String, #[label("{0}")] Span),

    /// Tried to `cd` to a path that isn't a directory.
    ///
    /// ## Resolution
    ///
    /// Make sure the path is a directory. It currently exists, but is of some other type, like a file.
    #[error("Cannot change to directory")]
    #[diagnostic(code(nu::shell::cannot_cd_to_directory), url(docsrs))]
    NotADirectory(#[label("is not a directory")] Span),

    /// Attempted to perform an operation on a directory that doesn't exist.
    ///
    /// ## Resolution
    ///
    /// Make sure the directory in the error message actually exists before trying again.
    #[error("Directory not found")]
    #[diagnostic(code(nu::shell::directory_not_found), url(docsrs))]
    DirectoryNotFound(#[label("directory not found")] Span, #[help] Option<String>),

    /// Attempted to perform an operation on a directory that doesn't exist.
    ///
    /// ## Resolution
    ///
    /// Make sure the directory in the error message actually exists before trying again.
    #[error("Directory not found")]
    #[diagnostic(code(nu::shell::directory_not_found_custom), url(docsrs))]
    DirectoryNotFoundCustom(String, #[label("{0}")] Span),

    /// The requested move operation cannot be completed. This is typically because both paths exist,
    /// but are of different types. For example, you might be trying to overwrite an existing file with
    /// a directory.
    ///
    /// ## Resolution
    ///
    /// Make sure the destination path does not exist before moving a directory.
    #[error("Move not possible")]
    #[diagnostic(code(nu::shell::move_not_possible), url(docsrs))]
    MoveNotPossible {
        source_message: String,
        #[label("{source_message}")]
        source_span: Span,
        destination_message: String,
        #[label("{destination_message}")]
        destination_span: Span,
    },

    /// The requested move operation cannot be completed. This is typically because both paths exist,
    /// but are of different types. For example, you might be trying to overwrite an existing file with
    /// a directory.
    ///
    /// ## Resolution
    ///
    /// Make sure the destination path does not exist before moving a directory.
    #[error("Move not possible")]
    #[diagnostic(code(nu::shell::move_not_possible_single), url(docsrs))]
    // NOTE: Currently not actively used.
    MoveNotPossibleSingle(String, #[label("{0}")] Span),

    /// Failed to create either a file or directory.
    ///
    /// ## Resolution
    ///
    /// This is a fairly generic error. Refer to the specific error message for further details.
    #[error("Create not possible")]
    #[diagnostic(code(nu::shell::create_not_possible), url(docsrs))]
    CreateNotPossible(String, #[label("{0}")] Span),

    /// Changing the access time ("atime") of this file is not possible.
    ///
    /// ## Resolution
    ///
    /// This can be for various reasons, such as your platform or permission flags. Refer to the specific error message for more details.
    #[error("Not possible to change the access time")]
    #[diagnostic(code(nu::shell::change_access_time_not_possible), url(docsrs))]
    ChangeAccessTimeNotPossible(String, #[label("{0}")] Span),

    /// Changing the modification time ("mtime") of this file is not possible.
    ///
    /// ## Resolution
    ///
    /// This can be for various reasons, such as your platform or permission flags. Refer to the specific error message for more details.
    #[error("Not possible to change the modified time")]
    #[diagnostic(code(nu::shell::change_modified_time_not_possible), url(docsrs))]
    ChangeModifiedTimeNotPossible(String, #[label("{0}")] Span),

    /// Unable to remove this item.
    #[error("Remove not possible")]
    #[diagnostic(code(nu::shell::remove_not_possible), url(docsrs))]
    // NOTE: Currently unused. Remove?
    RemoveNotPossible(String, #[label("{0}")] Span),

    // These three are unused. Remove?
    #[error("No file to be removed")]
    NoFileToBeRemoved(),
    #[error("No file to be moved")]
    NoFileToBeMoved(),
    #[error("No file to be copied")]
    NoFileToBeCopied(),

    /// Error while trying to read a file
    ///
    /// ## Resolution
    ///
    /// The error will show the result from a file operation
    #[error("Error trying to read file")]
    #[diagnostic(code(nu::shell::error_reading_file), url(docsrs))]
    ReadingFile(String, #[label("{0}")] Span),

    /// A name was not found. Did you mean a different name?
    ///
    /// ## Resolution
    ///
    /// The error message will suggest a possible match for what you meant.
    #[error("Name not found")]
    #[diagnostic(code(nu::shell::name_not_found), url(docsrs))]
    DidYouMean(String, #[label("did you mean '{0}'?")] Span),

    /// A name was not found. Did you mean a different name?
    ///
    /// ## Resolution
    ///
    /// The error message will suggest a possible match for what you meant.
    #[error("{0}")]
    #[diagnostic(code(nu::shell::did_you_mean_custom), url(docsrs))]
    DidYouMeanCustom(String, String, #[label("did you mean '{1}'?")] Span),

    /// The given input must be valid UTF-8 for further processing.
    ///
    /// ## Resolution
    ///
    /// Check your input's encoding. Are there any funny characters/bytes?
    #[error("Non-UTF8 string")]
    #[diagnostic(code(nu::parser::non_utf8), url(docsrs))]
    NonUtf8(#[label = "non-UTF8 string"] Span),

    /// The given input must be valid UTF-8 for further processing.
    ///
    /// ## Resolution
    ///
    /// Check your input's encoding. Are there any funny characters/bytes?
    #[error("Non-UTF8 string")]
    #[diagnostic(code(nu::parser::non_utf8_custom), url(docsrs))]
    NonUtf8Custom(String, #[label = "{0}"] Span),

    /// A custom value could not be converted to a Dataframe.
    ///
    /// ## Resolution
    ///
    /// Make sure conversion to a Dataframe is possible for this value or convert it to a type that does, first.
    #[error("Casting error")]
    #[diagnostic(code(nu::shell::downcast_not_possible), url(docsrs))]
    DowncastNotPossible(String, #[label("{0}")] Span),

    /// The value given for this configuration is not supported.
    ///
    /// ## Resolution
    ///
    /// Refer to the specific error message for details and convert values as needed.
    #[error("Unsupported config value")]
    #[diagnostic(code(nu::shell::unsupported_config_value), url(docsrs))]
    UnsupportedConfigValue(String, String, #[label = "expected {0}, got {1}"] Span),

    /// An expected configuration value is not present.
    ///
    /// ## Resolution
    ///
    /// Refer to the specific error message and add the configuration value to your config file as needed.
    #[error("Missing config value")]
    #[diagnostic(code(nu::shell::missing_config_value), url(docsrs))]
    MissingConfigValue(String, #[label = "missing {0}"] Span),

    /// Negative value passed when positive one is required.
    ///
    /// ## Resolution
    ///
    /// Guard against negative values or check your inputs.
    #[error("Negative value passed when positive one is required")]
    #[diagnostic(code(nu::shell::needs_positive_value), url(docsrs))]
    NeedsPositiveValue(#[label = "use a positive value"] Span),

    /// This is a generic error type used for different situations.
    #[error("{0}")]
    #[diagnostic()]
    GenericError(
        String,
        String,
        #[label("{1}")] Option<Span>,
        #[help] Option<String>,
        #[related] Vec<ShellError>,
    ),

    /// This is a generic error type used for different situations.
    #[error("{1}")]
    #[diagnostic()]
    OutsideSpannedLabeledError(#[source_code] String, String, String, #[label("{2}")] Span),

    /// Attempted to use a deprecated command.
    ///
    /// ## Resolution
    ///
    /// Check the help for the new suggested command and update your script accordingly.
    #[error("Deprecated command {0}")]
    #[diagnostic(code(nu::shell::deprecated_command), url(docsrs))]
    DeprecatedCommand(
        String,
        String,
        #[label = "'{0}' is deprecated. Please use '{1}' instead."] Span,
    ),

    /// Attempted to use a deprecated parameter.
    ///
    /// ## Resolution
    ///
    /// Check the help for the command and update your script accordingly.
    #[error("Deprecated parameter {0}")]
    #[diagnostic(code(nu::shell::deprecated_command), url(docsrs))]
    DeprecatedParameter(
        String,
        String,
        #[label = "Parameter '{0}' is deprecated. Please use '{1}' instead."] Span,
    ),

    /// Non-Unicode input received.
    ///
    /// ## Resolution
    ///
    /// Check that your path is UTF-8 compatible.
    #[error("Non-Unicode input received.")]
    #[diagnostic(code(nu::shell::non_unicode_input), url(docsrs))]
    NonUnicodeInput,

    /// Unexpected abbr component.
    ///
    /// ## Resolution
    ///
    /// Check the path abbreviation to ensure that it is valid.
    #[error("Unexpected abbr component `{0}`.")]
    #[diagnostic(code(nu::shell::unexpected_path_abbreviateion), url(docsrs))]
    UnexpectedAbbrComponent(String),

    // It should be only used by commands accepts block, and accept inputs from pipeline.
    /// Failed to eval block with specific pipeline input.
    #[error("Eval block failed with pipeline input")]
    #[diagnostic(code(nu::shell::eval_block_with_input), url(docsrs))]
    EvalBlockWithInput(#[label("source value")] Span, #[related] Vec<ShellError>),

    /// Break event, which may become an error if used outside of a loop
    #[error("Break used outside of loop")]
    Break(#[label = "used outside of loop"] Span),

    /// Continue event, which may become an error if used outside of a loop
    #[error("Continue used outside of loop")]
    Continue(#[label = "used outside of loop"] Span),

    /// Return event, which may become an error if used outside of a function
    #[error("Return used outside of function")]
    Return(#[label = "used outside of function"] Span, Box<Value>),

<<<<<<< HEAD
    /// An attempt to access a record column failed.
    #[error("Access failure: {message}")]
    #[diagnostic(code(nu::shell::lazy_record_access_failed), url(docsrs))]
    LazyRecordAccessFailed {
        message: String,
        column_name: String,
        #[label("Could not access '{column_name}' on this record")]
        span: Span,
=======
    /// The code being executed called itself too many times.
    ///
    /// ## Resolution
    ///
    /// Adjust your Nu code to
    #[error("Recursion limit ({recursion_limit}) reached")]
    #[diagnostic(code(nu::shell::recursion_limit_reached), url(docsrs))]
    RecursionLimitReached {
        recursion_limit: u64,
        #[label("This called itself too many times")]
        span: Option<Span>,
>>>>>>> 9b617de6
    },
}

impl From<std::io::Error> for ShellError {
    fn from(input: std::io::Error) -> ShellError {
        ShellError::IOError(format!("{:?}", input))
    }
}

impl std::convert::From<Box<dyn std::error::Error>> for ShellError {
    fn from(input: Box<dyn std::error::Error>) -> ShellError {
        ShellError::IOError(input.to_string())
    }
}

impl From<Box<dyn std::error::Error + Send + Sync>> for ShellError {
    fn from(input: Box<dyn std::error::Error + Send + Sync>) -> ShellError {
        ShellError::IOError(format!("{:?}", input))
    }
}

pub fn into_code(err: &ShellError) -> Option<String> {
    err.code().map(|code| code.to_string())
}

pub fn did_you_mean(possibilities: &[String], input: &str) -> Option<String> {
    let possibilities: Vec<&str> = possibilities.iter().map(|s| s.as_str()).collect();

    let suggestion =
        crate::lev_distance::find_best_match_for_name_with_substrings(&possibilities, input, None)
            .map(|s| s.to_string());
    if let Some(suggestion) = &suggestion {
        if suggestion.len() == 1 && suggestion.to_lowercase() != input.to_lowercase() {
            return None;
        }
    }
    suggestion
}

pub fn levenshtein_distance(a: &str, b: &str) -> usize {
    crate::lev_distance::lev_distance(a, b, usize::max_value())
        .expect("It is impossible to exceed the supplied limit since all types involved are usize.")
}

#[cfg(test)]
mod tests {
    use super::did_you_mean;

    #[test]
    fn did_you_mean_examples() {
        let all_cases = [
            (
                vec!["a", "b"],
                vec![
                    ("a", Some("a"), ""),
                    ("A", Some("a"), ""),
                    (
                        "c",
                        None,
                        "Not helpful to suggest an arbitrary choice when none are close",
                    ),
                    ("ccccccccccccccccccccccc", None, "Not helpful to suggest an arbitrary choice when none are close"),
                ],
            ),
            (
                vec!["OS", "PWD", "PWDPWDPWDPWD"],
                vec![
                    ("pwd", Some("PWD"), "Exact case insensitive match yields a match"),
                    ("pwdpwdpwdpwd", Some("PWDPWDPWDPWD"), "Exact case insensitive match yields a match"),
                    ("PWF", Some("PWD"), "One-letter typo yields a match"),
                    ("pwf", None, "Case difference plus typo yields no match"),
                    ("Xwdpwdpwdpwd", None, "Case difference plus typo yields no match"),
                ]
            ),
            (
                vec!["foo", "bar", "baz"],
                vec![
                    ("fox", Some("foo"), ""),
                    ("FOO", Some("foo"), ""),
                    ("FOX", None, ""),
                    (
                        "ccc",
                        None,
                        "Not helpful to suggest an arbitrary choice when none are close",
                    ),
                    (
                        "zzz",
                        None,
                        "'baz' does share a character, but rustc rule is edit distance must be <= 1/3 of the length of the user input",
                    ),
                ],
            ),
            (
                vec!["aaaaaa"],
                vec![
                    ("XXaaaa", Some("aaaaaa"), "Distance of 2 out of 6 chars: close enough to meet rustc's rule"),
                    ("XXXaaa", None,  "Distance of 3 out of 6 chars: not close enough to meet rustc's rule"),
                    ("XaaaaX", Some("aaaaaa"), "Distance of 2 out of 6 chars: close enough to meet rustc's rule"),
                    ("XXaaaaXX", None, "Distance of 4 out of 6 chars: not close enough to meet rustc's rule")
                ]
            ),
        ];
        for (possibilities, cases) in all_cases {
            let possibilities: Vec<String> = possibilities.iter().map(|s| s.to_string()).collect();
            for (input, expected_suggestion, discussion) in cases {
                let suggestion = did_you_mean(&possibilities, input);
                assert_eq!(
                    suggestion.as_deref(),
                    expected_suggestion,
                    "Expected the following reasoning to hold but it did not: '{}'",
                    discussion
                );
            }
        }
    }
}<|MERGE_RESOLUTION|>--- conflicted
+++ resolved
@@ -904,7 +904,19 @@
     #[error("Return used outside of function")]
     Return(#[label = "used outside of function"] Span, Box<Value>),
 
-<<<<<<< HEAD
+    /// The code being executed called itself too many times.
+    ///
+    /// ## Resolution
+    ///
+    /// Adjust your Nu code to
+    #[error("Recursion limit ({recursion_limit}) reached")]
+    #[diagnostic(code(nu::shell::recursion_limit_reached), url(docsrs))]
+    RecursionLimitReached {
+        recursion_limit: u64,
+        #[label("This called itself too many times")]
+        span: Option<Span>,
+    },
+
     /// An attempt to access a record column failed.
     #[error("Access failure: {message}")]
     #[diagnostic(code(nu::shell::lazy_record_access_failed), url(docsrs))]
@@ -913,19 +925,6 @@
         column_name: String,
         #[label("Could not access '{column_name}' on this record")]
         span: Span,
-=======
-    /// The code being executed called itself too many times.
-    ///
-    /// ## Resolution
-    ///
-    /// Adjust your Nu code to
-    #[error("Recursion limit ({recursion_limit}) reached")]
-    #[diagnostic(code(nu::shell::recursion_limit_reached), url(docsrs))]
-    RecursionLimitReached {
-        recursion_limit: u64,
-        #[label("This called itself too many times")]
-        span: Option<Span>,
->>>>>>> 9b617de6
     },
 }
 
