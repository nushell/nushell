--- conflicted
+++ resolved
@@ -418,11 +418,7 @@
             let block = working_set.get_block(*block_id);
             eval_const_subexpression(working_set, block, input, expr.span(&working_set))
         }
-<<<<<<< HEAD
-        _ => eval_constant(working_set, expr).map(|v| PipelineDataBody::Value(v, None)),
-=======
         _ => eval_constant(working_set, expr).map(|v| PipelineData::value(v, None)),
->>>>>>> 8be9ae3f
     }
 }
 
