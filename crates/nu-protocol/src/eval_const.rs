use crate::debugger::{DebugContext, Debugger, WithoutDebug};
use crate::{
    ast::{Assignment, Block, Call, Expr, Expression, ExternalArgument, PipelineElement},
    engine::{EngineState, StateWorkingSet},
    eval_base::Eval,
    record, Config, HistoryFileFormat, PipelineData, Record, ShellError, Span, Value, VarId,
};
use nu_system::os_info::{get_kernel_version, get_os_arch, get_os_family, get_os_name};
<<<<<<< HEAD
use std::path::{Path, PathBuf};
use std::sync::{Arc, Mutex};
=======
use std::{
    borrow::Cow,
    path::{Path, PathBuf},
};
>>>>>>> 86dd0455

pub fn create_nu_constant(engine_state: &EngineState, span: Span) -> Result<Value, ShellError> {
    fn canonicalize_path(engine_state: &EngineState, path: &Path) -> PathBuf {
        let cwd = engine_state.current_work_dir();

        if path.exists() {
            match nu_path::canonicalize_with(path, cwd) {
                Ok(canon_path) => canon_path,
                Err(_) => path.to_owned(),
            }
        } else {
            path.to_owned()
        }
    }

    let mut record = Record::new();

    record.push(
        "default-config-dir",
        if let Some(mut path) = nu_path::config_dir() {
            path.push("nushell");
            Value::string(path.to_string_lossy(), span)
        } else {
            Value::error(
                ShellError::IOError {
                    msg: "Could not get config directory".into(),
                },
                span,
            )
        },
    );

    record.push(
        "config-path",
        if let Some(path) = engine_state.get_config_path("config-path") {
            let canon_config_path = canonicalize_path(engine_state, path);
            Value::string(canon_config_path.to_string_lossy(), span)
        } else if let Some(mut path) = nu_path::config_dir() {
            path.push("nushell");
            path.push("config.nu");
            Value::string(path.to_string_lossy(), span)
        } else {
            Value::error(
                ShellError::IOError {
                    msg: "Could not get config directory".into(),
                },
                span,
            )
        },
    );

    record.push(
        "env-path",
        if let Some(path) = engine_state.get_config_path("env-path") {
            let canon_env_path = canonicalize_path(engine_state, path);
            Value::string(canon_env_path.to_string_lossy(), span)
        } else if let Some(mut path) = nu_path::config_dir() {
            path.push("nushell");
            path.push("env.nu");
            Value::string(path.to_string_lossy(), span)
        } else {
            Value::error(
                ShellError::IOError {
                    msg: "Could not find environment path".into(),
                },
                span,
            )
        },
    );

    record.push(
        "history-path",
        if let Some(mut path) = nu_path::config_dir() {
            path.push("nushell");
            match engine_state.config.history.file_format {
                HistoryFileFormat::Sqlite => {
                    path.push("history.sqlite3");
                }
                HistoryFileFormat::PlainText => {
                    path.push("history.txt");
                }
            }
            let canon_hist_path = canonicalize_path(engine_state, &path);
            Value::string(canon_hist_path.to_string_lossy(), span)
        } else {
            Value::error(
                ShellError::IOError {
                    msg: "Could not find history path".into(),
                },
                span,
            )
        },
    );

    record.push(
        "loginshell-path",
        if let Some(mut path) = nu_path::config_dir() {
            path.push("nushell");
            path.push("login.nu");
            let canon_login_path = canonicalize_path(engine_state, &path);
            Value::string(canon_login_path.to_string_lossy(), span)
        } else {
            Value::error(
                ShellError::IOError {
                    msg: "Could not find login shell path".into(),
                },
                span,
            )
        },
    );

    #[cfg(feature = "plugin")]
    {
        record.push(
            "plugin-path",
            if let Some(path) = &engine_state.plugin_signatures {
                let canon_plugin_path = canonicalize_path(engine_state, path);
                Value::string(canon_plugin_path.to_string_lossy(), span)
            } else if let Some(mut plugin_path) = nu_path::config_dir() {
                // If there are no signatures, we should still populate the plugin path
                plugin_path.push("nushell");
                plugin_path.push("plugin.nu");
                Value::string(plugin_path.to_string_lossy(), span)
            } else {
                Value::error(
                    ShellError::IOError {
                        msg: "Could not get plugin signature location".into(),
                    },
                    span,
                )
            },
        );
    }

    record.push(
        "home-path",
        if let Some(path) = nu_path::home_dir() {
            let canon_home_path = canonicalize_path(engine_state, &path);
            Value::string(canon_home_path.to_string_lossy(), span)
        } else {
            Value::error(
                ShellError::IOError {
                    msg: "Could not get home path".into(),
                },
                span,
            )
        },
    );

    record.push("temp-path", {
        let canon_temp_path = canonicalize_path(engine_state, &std::env::temp_dir());
        Value::string(canon_temp_path.to_string_lossy(), span)
    });

    record.push("pid", Value::int(std::process::id().into(), span));

    record.push("os-info", {
        let ver = get_kernel_version();
        Value::record(
            record! {
                "name" => Value::string(get_os_name(), span),
                "arch" => Value::string(get_os_arch(), span),
                "family" => Value::string(get_os_family(), span),
                "kernel_version" => Value::string(ver, span),
            },
            span,
        )
    });

    record.push(
        "startup-time",
        Value::duration(engine_state.get_startup_time(), span),
    );

    record.push(
        "is-interactive",
        Value::bool(engine_state.is_interactive, span),
    );

    record.push("is-login", Value::bool(engine_state.is_login, span));

    record.push(
        "history-enabled",
        Value::bool(engine_state.history_enabled, span),
    );

    record.push(
        "current-exe",
        if let Ok(current_exe) = std::env::current_exe() {
            Value::string(current_exe.to_string_lossy(), span)
        } else {
            Value::error(
                ShellError::IOError {
                    msg: "Could not get current executable path".to_string(),
                },
                span,
            )
        },
    );

    Ok(Value::record(record, span))
}

fn eval_const_call(
    working_set: &StateWorkingSet,
    call: &Call,
    input: PipelineData,
) -> Result<PipelineData, ShellError> {
    let decl = working_set.get_decl(call.decl_id);

    if !decl.is_const() {
        return Err(ShellError::NotAConstCommand { span: call.head });
    }

    if !decl.is_known_external() && call.named_iter().any(|(flag, _, _)| flag.item == "help") {
        // It would require re-implementing get_full_help() for const evaluation. Assuming that
        // getting help messages at parse-time is rare enough, we can simply disallow it.
        return Err(ShellError::NotAConstHelp { span: call.head });
    }

    decl.run_const(working_set, call, input)
}

pub fn eval_const_subexpression(
    working_set: &StateWorkingSet,
    block: &Block,
    mut input: PipelineData,
    span: Span,
) -> Result<PipelineData, ShellError> {
    for pipeline in block.pipelines.iter() {
        for element in pipeline.elements.iter() {
            let PipelineElement::Expression(_, expr) = element else {
                return Err(ShellError::NotAConstant { span });
            };

            input = eval_constant_with_input(working_set, expr, input)?
        }
    }

    Ok(input)
}

pub fn eval_constant_with_input(
    working_set: &StateWorkingSet,
    expr: &Expression,
    input: PipelineData,
) -> Result<PipelineData, ShellError> {
    match &expr.expr {
        Expr::Call(call) => eval_const_call(working_set, call, input),
        Expr::Subexpression(block_id) => {
            let block = working_set.get_block(*block_id);
            eval_const_subexpression(working_set, block, input, expr.span)
        }
        _ => eval_constant(working_set, expr).map(|v| PipelineData::Value(v, None)),
    }
}

/// Evaluate a constant value at parse time
pub fn eval_constant(
    working_set: &StateWorkingSet,
    expr: &Expression,
) -> Result<Value, ShellError> {
    // DEBUG TODO
    <EvalConst as Eval>::eval(working_set, &mut (), expr, WithoutDebug, &None)
}

struct EvalConst;

impl Eval for EvalConst {
    type State<'a> = &'a StateWorkingSet<'a>;

    type MutState = ();

    fn get_config<'a>(state: Self::State<'a>, _: &mut ()) -> Cow<'a, Config> {
        Cow::Borrowed(state.get_config())
    }

    fn eval_filepath(
        _: &StateWorkingSet,
        _: &mut (),
        path: String,
        _: bool,
        span: Span,
    ) -> Result<Value, ShellError> {
        Ok(Value::string(path, span))
    }

    fn eval_directory(
        _: &StateWorkingSet,
        _: &mut (),
        _: String,
        _: bool,
        span: Span,
    ) -> Result<Value, ShellError> {
        Err(ShellError::NotAConstant { span })
    }

    fn eval_var(
        working_set: &StateWorkingSet,
        _: &mut (),
        var_id: VarId,
        span: Span,
    ) -> Result<Value, ShellError> {
        match working_set.get_variable(var_id).const_val.as_ref() {
            Some(val) => Ok(val.clone()),
            None => Err(ShellError::NotAConstant { span }),
        }
    }

    fn eval_call(
        working_set: &StateWorkingSet,
        _: &mut (),
        call: &Call,
        span: Span,
        debug_context: impl DebugContext,
        debugger: &Option<Arc<Mutex<dyn Debugger>>>,
    ) -> Result<Value, ShellError> {
        // TODO: eval.rs uses call.head for the span rather than expr.span
        Ok(eval_const_call(working_set, call, PipelineData::empty())?.into_value(span))
    }

    fn eval_external_call(
        _: &StateWorkingSet,
        _: &mut (),
        _: &Expression,
        _: &[ExternalArgument],
        _: bool,
        span: Span,
    ) -> Result<Value, ShellError> {
        // TODO: It may be more helpful to give not_a_const_command error
        Err(ShellError::NotAConstant { span })
    }

    fn eval_subexpression(
        working_set: &StateWorkingSet,
        _: &mut (),
        block_id: usize,
        span: Span,
        debug_context: impl DebugContext,
        debugger: &Option<Arc<Mutex<dyn Debugger>>>,
    ) -> Result<Value, ShellError> {
        let block = working_set.get_block(block_id);
        Ok(
            eval_const_subexpression(working_set, block, PipelineData::empty(), span)?
                .into_value(span),
        )
    }

    fn regex_match(
        _: &StateWorkingSet,
        _op_span: Span,
        _: &Value,
        _: &Value,
        _: bool,
        expr_span: Span,
    ) -> Result<Value, ShellError> {
        Err(ShellError::NotAConstant { span: expr_span })
    }

    fn eval_assignment(
        _: &StateWorkingSet,
        _: &mut (),
        _: &Expression,
        _: &Expression,
        _: Assignment,
        _op_span: Span,
        expr_span: Span,
        debug_context: impl DebugContext,
        debugger: &Option<Arc<Mutex<dyn Debugger>>>,
    ) -> Result<Value, ShellError> {
        Err(ShellError::NotAConstant { span: expr_span })
    }

    fn eval_row_condition_or_closure(
        _: &StateWorkingSet,
        _: &mut (),
        _: usize,
        span: Span,
    ) -> Result<Value, ShellError> {
        Err(ShellError::NotAConstant { span })
    }

<<<<<<< HEAD
    fn eval_string_interpolation(
        _: &StateWorkingSet,
        _: &mut (),
        _: &[Expression],
        span: Span,
        debug_context: impl DebugContext,
        debugger: &Option<Arc<Mutex<dyn Debugger>>>,
    ) -> Result<Value, ShellError> {
        Err(ShellError::NotAConstant { span })
    }

=======
>>>>>>> 86dd0455
    fn eval_overlay(_: &StateWorkingSet, span: Span) -> Result<Value, ShellError> {
        Err(ShellError::NotAConstant { span })
    }

    fn unreachable(expr: &Expression) -> Result<Value, ShellError> {
        Err(ShellError::NotAConstant { span: expr.span })
    }
}<|MERGE_RESOLUTION|>--- conflicted
+++ resolved
@@ -6,15 +6,9 @@
     record, Config, HistoryFileFormat, PipelineData, Record, ShellError, Span, Value, VarId,
 };
 use nu_system::os_info::{get_kernel_version, get_os_arch, get_os_family, get_os_name};
-<<<<<<< HEAD
 use std::path::{Path, PathBuf};
 use std::sync::{Arc, Mutex};
-=======
-use std::{
-    borrow::Cow,
-    path::{Path, PathBuf},
-};
->>>>>>> 86dd0455
+use std::borrow::Cow;
 
 pub fn create_nu_constant(engine_state: &EngineState, span: Span) -> Result<Value, ShellError> {
     fn canonicalize_path(engine_state: &EngineState, path: &Path) -> PathBuf {
@@ -397,7 +391,6 @@
         Err(ShellError::NotAConstant { span })
     }
 
-<<<<<<< HEAD
     fn eval_string_interpolation(
         _: &StateWorkingSet,
         _: &mut (),
@@ -409,9 +402,16 @@
         Err(ShellError::NotAConstant { span })
     }
 
-=======
->>>>>>> 86dd0455
     fn eval_overlay(_: &StateWorkingSet, span: Span) -> Result<Value, ShellError> {
+        Err(ShellError::NotAConstant { span })
+    }
+
+    fn eval_glob_pattern(
+        _: &StateWorkingSet,
+        _: &mut (),
+        _: String,
+        span: Span,
+    ) -> Result<Value, ShellError> {
         Err(ShellError::NotAConstant { span })
     }
 
