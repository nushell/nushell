<<<<<<< HEAD
//! [`Span`] to point to sections of source code and the [`Spanned`] wrapper type
=======
use crate::SpanId;
>>>>>>> 9de7f931
use miette::SourceSpan;
use serde::{Deserialize, Serialize};
use std::ops::Deref;

pub trait GetSpan {
    fn get_span(&self, span_id: SpanId) -> Span;
}

/// A spanned area of interest, generic over what kind of thing is of interest
#[derive(Clone, Copy, Debug, Serialize, Deserialize, PartialEq, Eq)]
pub struct Spanned<T> {
    pub item: T,
    pub span: Span,
}

impl<T> Spanned<T> {
    /// Map to a spanned reference of the inner type, i.e. `Spanned<T> -> Spanned<&T>`.
    pub fn as_ref(&self) -> Spanned<&T> {
        Spanned {
            item: &self.item,
            span: self.span,
        }
    }

    /// Map to a mutable reference of the inner type, i.e. `Spanned<T> -> Spanned<&mut T>`.
    pub fn as_mut(&mut self) -> Spanned<&mut T> {
        Spanned {
            item: &mut self.item,
            span: self.span,
        }
    }

    /// Map to the result of [`.deref()`](std::ops::Deref::deref) on the inner type.
    ///
    /// This can be used for example to turn `Spanned<Vec<T>>` into `Spanned<&[T]>`.
    pub fn as_deref(&self) -> Spanned<&<T as Deref>::Target>
    where
        T: Deref,
    {
        Spanned {
            item: self.item.deref(),
            span: self.span,
        }
    }

    /// Map the spanned item with a function.
    pub fn map<U>(self, f: impl FnOnce(T) -> U) -> Spanned<U> {
        Spanned {
            item: f(self.item),
            span: self.span,
        }
    }
}

impl<T, E> Spanned<Result<T, E>> {
    /// Move the `Result` to the outside, resulting in a spanned `Ok` or unspanned `Err`.
    pub fn transpose(self) -> Result<Spanned<T>, E> {
        match self {
            Spanned {
                item: Ok(item),
                span,
            } => Ok(Spanned { item, span }),
            Spanned {
                item: Err(err),
                span: _,
            } => Err(err),
        }
    }
}

/// Helper trait to create [`Spanned`] more ergonomically.
pub trait IntoSpanned: Sized {
    /// Wrap items together with a span into [`Spanned`].
    ///
    /// # Example
    ///
    /// ```
    /// # use nu_protocol::{Span, IntoSpanned};
    /// # let span = Span::test_data();
    /// let spanned = "Hello, world!".into_spanned(span);
    /// assert_eq!("Hello, world!", spanned.item);
    /// assert_eq!(span, spanned.span);
    /// ```
    fn into_spanned(self, span: Span) -> Spanned<Self>;
}

impl<T> IntoSpanned for T {
    fn into_spanned(self, span: Span) -> Spanned<Self> {
        Spanned { item: self, span }
    }
}

/// Spans are a global offset across all seen files, which are cached in the engine's state. The start and
/// end offset together make the inclusive start/exclusive end pair for where to underline to highlight
/// a given point of interest.
#[derive(Clone, Copy, Debug, PartialEq, Eq, PartialOrd, Ord, Serialize, Deserialize)]
pub struct Span {
    pub start: usize,
    pub end: usize,
}

impl Span {
    pub fn new(start: usize, end: usize) -> Self {
        debug_assert!(
            end >= start,
            "Can't create a Span whose end < start, start={start}, end={end}"
        );

        Self { start, end }
    }

    pub const fn unknown() -> Self {
        Self { start: 0, end: 0 }
    }

    /// Note: Only use this for test data, *not* live data, as it will point into unknown source
    /// when used in errors.
    pub const fn test_data() -> Self {
        Self::unknown()
    }

    pub fn offset(&self, offset: usize) -> Self {
        Self::new(self.start - offset, self.end - offset)
    }

    pub fn contains(&self, pos: usize) -> bool {
        self.start <= pos && pos < self.end
    }

    pub fn contains_span(&self, span: Self) -> bool {
        self.start <= span.start && span.end <= self.end
    }

    /// Point to the space just past this span, useful for missing values
    pub fn past(&self) -> Self {
        Self {
            start: self.end,
            end: self.end,
        }
    }

    /// Returns the minimal [`Span`] that encompasses both of the given spans.
    ///
    /// The two `Spans` can overlap in the middle,
    /// but must otherwise be in order by satisfying:
    /// - `self.start <= after.start`
    /// - `self.end <= after.end`
    ///
    /// If this is not guaranteed to be the case, use [`Span::merge`] instead.
    pub fn append(self, after: Self) -> Self {
        debug_assert!(
            self.start <= after.start && self.end <= after.end,
            "Can't merge two Spans that are not in order"
        );
        Self {
            start: self.start,
            end: after.end,
        }
    }

    /// Returns the minimal [`Span`] that encompasses both of the given spans.
    ///
    /// The spans need not be in order or have any relationship.
    ///
    /// [`Span::append`] is slightly more efficient if the spans are known to be in order.
    pub fn merge(self, other: Self) -> Self {
        Self {
            start: usize::min(self.start, other.start),
            end: usize::max(self.end, other.end),
        }
    }

    /// Returns the minimal [`Span`] that encompasses all of the spans in the given slice.
    ///
    /// The spans are assumed to be in order, that is, all consecutive spans must satisfy:
    /// - `spans[i].start <= spans[i + 1].start`
    /// - `spans[i].end <= spans[i + 1].end`
    ///
    /// (Two consecutive spans can overlap as long as the above is true.)
    ///
    /// Use [`Span::merge_many`] if the spans are not known to be in order.
    pub fn concat(spans: &[Self]) -> Self {
        // TODO: enable assert below
        // debug_assert!(!spans.is_empty());
        debug_assert!(spans.windows(2).all(|spans| {
            let &[a, b] = spans else {
                return false;
            };
            a.start <= b.start && a.end <= b.end
        }));
        Self {
            start: spans.first().map(|s| s.start).unwrap_or(0),
            end: spans.last().map(|s| s.end).unwrap_or(0),
        }
    }

    /// Returns the minimal [`Span`] that encompasses all of the spans in the given iterator.
    ///
    /// The spans need not be in order or have any relationship.
    ///
    /// [`Span::concat`] is more efficient if the spans are known to be in order.
    pub fn merge_many(spans: impl IntoIterator<Item = Self>) -> Self {
        spans
            .into_iter()
            .reduce(Self::merge)
            .unwrap_or(Self::unknown())
    }
}

impl From<Span> for SourceSpan {
    fn from(s: Span) -> Self {
        Self::new(s.start.into(), s.end - s.start)
    }
}

/// An extension trait for `Result`, which adds a span to the error type.
pub trait ErrSpan {
    type Result;

    /// Add the given span to the error type `E`, turning it into a `Spanned<E>`.
    ///
    /// Some auto-conversion methods to `ShellError` from other error types are available on spanned
    /// errors, to give users better information about where an error came from. For example, it is
    /// preferred when working with `std::io::Error`:
    ///
    /// ```no_run
    /// use nu_protocol::{ErrSpan, ShellError, Span};
    /// use std::io::Read;
    ///
    /// fn read_from(mut reader: impl Read, span: Span) -> Result<Vec<u8>, ShellError> {
    ///     let mut vec = vec![];
    ///     reader.read_to_end(&mut vec).err_span(span)?;
    ///     Ok(vec)
    /// }
    /// ```
    fn err_span(self, span: Span) -> Self::Result;
}

impl<T, E> ErrSpan for Result<T, E> {
    type Result = Result<T, Spanned<E>>;

    fn err_span(self, span: Span) -> Self::Result {
        self.map_err(|err| err.into_spanned(span))
    }
}<|MERGE_RESOLUTION|>--- conflicted
+++ resolved
@@ -1,8 +1,5 @@
-<<<<<<< HEAD
 //! [`Span`] to point to sections of source code and the [`Spanned`] wrapper type
-=======
 use crate::SpanId;
->>>>>>> 9de7f931
 use miette::SourceSpan;
 use serde::{Deserialize, Serialize};
 use std::ops::Deref;
