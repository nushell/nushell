--- conflicted
+++ resolved
@@ -12,6 +12,7 @@
     CompleterConfig, CompletionAlgorithm, CompletionSort, ExternalCompleterConfig,
 };
 pub use self::datetime_format::DatetimeFormatConfig;
+pub use self::display_errors::DisplayErrors;
 pub use self::filesize::FilesizeConfig;
 pub use self::helper::extract_value;
 pub use self::history::{HistoryConfig, HistoryFileFormat};
@@ -28,6 +29,7 @@
 
 mod completer;
 mod datetime_format;
+mod display_errors;
 mod filesize;
 mod helper;
 mod history;
@@ -41,54 +43,6 @@
 mod shell_integration;
 mod table;
 
-<<<<<<< HEAD
-#[derive(Debug, Clone, Copy, Serialize, Deserialize)]
-pub struct HistoryConfig {
-    pub max_size: i64,
-    pub sync_on_enter: bool,
-    pub file_format: HistoryFileFormat,
-    pub isolation: bool,
-}
-
-impl Default for HistoryConfig {
-    fn default() -> Self {
-        Self {
-            max_size: 100_000,
-            sync_on_enter: true,
-            file_format: HistoryFileFormat::PlainText,
-            isolation: false,
-        }
-    }
-}
-
-#[derive(Debug, Clone, Copy, Serialize, Deserialize)]
-pub struct DisplayErrors {
-    pub exit_code: bool,
-    pub termination_signal: bool,
-}
-
-impl DisplayErrors {
-    pub fn should_show(&self, error: &ShellError) -> bool {
-        match error {
-            ShellError::NonZeroExitCode { .. } => self.exit_code,
-            #[cfg(unix)]
-            ShellError::TerminatedBySignal { .. } => self.termination_signal,
-            _ => true,
-        }
-    }
-}
-
-impl Default for DisplayErrors {
-    fn default() -> Self {
-        Self {
-            exit_code: true,
-            termination_signal: true,
-        }
-    }
-}
-
-=======
->>>>>>> 6c1c7f95
 #[derive(Serialize, Deserialize, Clone, Debug)]
 pub struct Config {
     pub filesize: FilesizeConfig,
@@ -659,6 +613,29 @@
                 "show_banner" => {
                     process_bool_config(value, &mut errors, &mut config.show_banner);
                 }
+                "display_errors" => {
+                    if let Value::Record { val, .. } = value {
+                        val.to_mut().retain_mut(|key2, value| {
+                            let span = value.span();
+                            match key2 {
+                                "exit_code" => {
+                                    process_bool_config(value, &mut errors, &mut config.display_errors.exit_code);
+                                }
+                                "termination_signal" => {
+                                    process_bool_config(value, &mut errors, &mut config.display_errors.termination_signal);
+                                }
+                                _ => {
+                                    report_invalid_key(&[key, key2], span, &mut errors);
+                                    return false;
+                                }
+                            };
+                            true
+                        });
+                    } else {
+                        report_invalid_value("should be a record", span, &mut errors);
+                        *value = config.display_errors.into_value(span);
+                    }
+                }
                 "render_right_prompt_on_last_line" => {
                     process_bool_config(value, &mut errors, &mut config.render_right_prompt_on_last_line);
                 }
@@ -737,45 +714,6 @@
                         report_invalid_value("should be a record", span, &mut errors);
                         *value = config.datetime_format.clone().into_value(span);
                     }
-<<<<<<< HEAD
-                    "display_errors" => {
-                        if let Value::Record { val, .. } = value {
-                            val.to_mut().retain_mut(|key2, value| {
-                                let span = value.span();
-                                match key2 {
-                                    "exit_code" => {
-                                        process_bool_config(value, &mut errors, &mut config.display_errors.exit_code);
-                                    }
-                                    "termination_signal" => {
-                                        process_bool_config(value, &mut errors, &mut config.display_errors.termination_signal);
-                                    }
-                                    _ => {
-                                        report_invalid_key(&[key, key2], span, &mut errors);
-                                        return false;
-                                    }
-                                }; true
-                            });
-                        } else {
-                            report_invalid_value("should be a record", span, &mut errors);
-                            // Reconstruct
-                            *value = Value::record(
-                                record! {
-                                    "exit_code" => Value::bool(config.display_errors.exit_code, span),
-                                    "termination_signal" => Value::bool(config.display_errors.termination_signal, span),
-                                },
-                                span,
-                            );
-                        }
-                    }
-                    "recursion_limit" => {
-                        if let Value::Int { val, internal_span } = value {
-                            if val > &mut 1 {
-                                config.recursion_limit = *val;
-                            } else {
-                                report_invalid_value("should be a integer greater than 1", span, &mut errors);
-                                *value = Value::Int { val: 50, internal_span: *internal_span };
-                            }
-=======
                 }
                 "error_style" => {
                     process_string_enum(
@@ -789,7 +727,6 @@
                     if let Value::Int { val, internal_span } = value {
                         if val > &mut 1 {
                             config.recursion_limit = *val;
->>>>>>> 6c1c7f95
                         } else {
                             report_invalid_value("should be a integer greater than 1", span, &mut errors);
                             *value = Value::Int { val: 50, internal_span: *internal_span };
