--- conflicted
+++ resolved
@@ -45,21 +45,6 @@
             return;
         };
 
-<<<<<<< HEAD
-            for (col, val) in val {
-                match col.as_str() {
-                    "pre_prompt" => hooks.pre_prompt = Some(val.clone()),
-                    "pre_execution" => hooks.pre_execution = Some(val.clone()),
-                    "env_change" => hooks.env_change = Some(val.clone()),
-                    "display_output" => hooks.display_output = Some(val.clone()),
-                    "command_not_found" => hooks.command_not_found = Some(val.clone()),
-                    x => {
-                        return Err(ShellError::UnsupportedConfigValue {
-                            expected: "'pre_prompt', 'pre_execution', 'env_change', 'display_output', 'command_not_found'".into(),
-                            value: x.into(),
-                            span
-                        });
-=======
         for (col, val) in record.iter() {
             let path = &mut path.push(col);
             match col.as_str() {
@@ -68,7 +53,6 @@
                         self.pre_prompt = hooks.into()
                     } else {
                         errors.type_mismatch(path, Type::list(Type::Any), val);
->>>>>>> bda32457
                     }
                 }
                 "pre_execution" => {
