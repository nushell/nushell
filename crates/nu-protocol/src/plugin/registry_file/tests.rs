--- conflicted
+++ resolved
@@ -45,15 +45,9 @@
             },
             commands: vec![PluginSignature {
                 sig: Signature::new("bar")
-<<<<<<< HEAD
-                    .usage("overwrites files with random data")
-                    .optional_named_flag_arg("force", "ignore errors", Some('f'))
-                    .required_positional_arg(
-=======
                     .description("overwrites files with random data")
                     .switch("force", "ignore errors", Some('f'))
                     .required(
->>>>>>> af77bc60
                         "path",
                         SyntaxShape::Filepath,
                         "file to overwrite with random data",
