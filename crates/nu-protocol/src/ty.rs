use serde::{Deserialize, Serialize};
#[cfg(test)]
use strum_macros::EnumIter;

use std::fmt::Display;

use crate::SyntaxShape;

#[derive(Clone, Debug, Default, PartialEq, Eq, Serialize, Deserialize, Hash)]
#[cfg_attr(test, derive(EnumIter))]
pub enum Type {
    Any,
    Binary,
    Block,
    Bool,
    CellPath,
    Closure,
    Custom(String),
    Date,
    Duration,
    Error,
    Filesize,
    Float,
    Int,
    List(Box<Type>),
    ListStream,
    #[default]
    Nothing,
    Number,
    Range,
    Record(Vec<(String, Type)>),
    Signature,
    String,
    RawString,
    Table(Vec<(String, Type)>),
}

impl Type {
    pub fn is_subtype(&self, other: &Type) -> bool {
        // Structural subtyping
        let is_subtype_collection = |this: &[(String, Type)], that: &[(String, Type)]| {
            if this.is_empty() || that.is_empty() {
                true
            } else if this.len() < that.len() {
                false
            } else {
                that.iter().all(|(col_y, ty_y)| {
                    if let Some((_, ty_x)) = this.iter().find(|(col_x, _)| col_x == col_y) {
                        ty_x.is_subtype(ty_y)
                    } else {
                        false
                    }
                })
            }
        };

        match (self, other) {
            (t, u) if t == u => true,
            (Type::Float, Type::Number) => true,
            (Type::Int, Type::Number) => true,
            (_, Type::Any) => true,
            (Type::List(t), Type::List(u)) if t.is_subtype(u) => true, // List is covariant
            (Type::Record(this), Type::Record(that)) | (Type::Table(this), Type::Table(that)) => {
                is_subtype_collection(this, that)
            }
            (Type::Table(_), Type::List(_)) => true,
            _ => false,
        }
    }

    pub fn is_numeric(&self) -> bool {
        matches!(self, Type::Int | Type::Float | Type::Number)
    }

    pub fn is_list(&self) -> bool {
        matches!(self, Type::List(_))
    }

    /// Does this type represent a data structure containing values that can be addressed using 'cell paths'?
    pub fn accepts_cell_paths(&self) -> bool {
        matches!(self, Type::List(_) | Type::Record(_) | Type::Table(_))
    }

    pub fn to_shape(&self) -> SyntaxShape {
        let mk_shape = |tys: &[(String, Type)]| {
            tys.iter()
                .map(|(key, val)| (key.clone(), val.to_shape()))
                .collect()
        };

        match self {
            Type::Int => SyntaxShape::Int,
            Type::Float => SyntaxShape::Float,
            Type::Range => SyntaxShape::Range,
            Type::Bool => SyntaxShape::Boolean,
            Type::String => SyntaxShape::String,
            Type::RawString => SyntaxShape::RawString,
            Type::Block => SyntaxShape::Block, // FIXME needs more accuracy
            Type::Closure => SyntaxShape::Closure(None), // FIXME needs more accuracy
            Type::CellPath => SyntaxShape::CellPath,
            Type::Duration => SyntaxShape::Duration,
            Type::Date => SyntaxShape::DateTime,
            Type::Filesize => SyntaxShape::Filesize,
            Type::List(x) => SyntaxShape::List(Box::new(x.to_shape())),
            Type::Number => SyntaxShape::Number,
            Type::Nothing => SyntaxShape::Nothing,
            Type::Record(entries) => SyntaxShape::Record(mk_shape(entries)),
            Type::Table(columns) => SyntaxShape::Table(mk_shape(columns)),
            Type::ListStream => SyntaxShape::List(Box::new(SyntaxShape::Any)),
            Type::Any => SyntaxShape::Any,
            Type::Error => SyntaxShape::Any,
            Type::Binary => SyntaxShape::Binary,
            Type::Custom(_) => SyntaxShape::Any,
            Type::Signature => SyntaxShape::Signature,
        }
    }

    /// Get a string representation, without inner type specification of lists,
    /// tables and records (get `list` instead of `list<any>`
    pub fn get_non_specified_string(&self) -> String {
        match self {
            Type::Block => String::from("block"),
            Type::Closure => String::from("closure"),
            Type::Bool => String::from("bool"),
            Type::CellPath => String::from("cell-path"),
            Type::Date => String::from("date"),
            Type::Duration => String::from("duration"),
            Type::Filesize => String::from("filesize"),
            Type::Float => String::from("float"),
            Type::Int => String::from("int"),
            Type::Range => String::from("range"),
            Type::Record(_) => String::from("record"),
            Type::Table(_) => String::from("table"),
            Type::List(_) => String::from("list"),
            Type::Nothing => String::from("nothing"),
            Type::Number => String::from("number"),
            Type::String => String::from("string"),
<<<<<<< HEAD
            Type::RawString => String::from("raw string"),
            Type::ListStream => String::from("list stream"),
=======
            Type::ListStream => String::from("list-stream"),
>>>>>>> 2e5a8579
            Type::Any => String::from("any"),
            Type::Error => String::from("error"),
            Type::Binary => String::from("binary"),
            Type::Custom(_) => String::from("custom"),
            Type::Signature => String::from("signature"),
        }
    }
}

impl Display for Type {
    fn fmt(&self, f: &mut std::fmt::Formatter<'_>) -> std::fmt::Result {
        match self {
            Type::Block => write!(f, "block"),
            Type::Closure => write!(f, "closure"),
            Type::Bool => write!(f, "bool"),
            Type::CellPath => write!(f, "cell-path"),
            Type::Date => write!(f, "date"),
            Type::Duration => write!(f, "duration"),
            Type::Filesize => write!(f, "filesize"),
            Type::Float => write!(f, "float"),
            Type::Int => write!(f, "int"),
            Type::Range => write!(f, "range"),
            Type::Record(fields) => {
                if fields.is_empty() {
                    write!(f, "record")
                } else {
                    write!(
                        f,
                        "record<{}>",
                        fields
                            .iter()
                            .map(|(x, y)| format!("{x}: {y}"))
                            .collect::<Vec<String>>()
                            .join(", "),
                    )
                }
            }
            Type::Table(columns) => {
                if columns.is_empty() {
                    write!(f, "table")
                } else {
                    write!(
                        f,
                        "table<{}>",
                        columns
                            .iter()
                            .map(|(x, y)| format!("{x}: {y}"))
                            .collect::<Vec<String>>()
                            .join(", ")
                    )
                }
            }
            Type::List(l) => write!(f, "list<{l}>"),
            Type::Nothing => write!(f, "nothing"),
            Type::Number => write!(f, "number"),
            Type::String => write!(f, "string"),
<<<<<<< HEAD
            Type::RawString => write!(f, "raw string"),
            Type::ListStream => write!(f, "list stream"),
=======
            Type::ListStream => write!(f, "list-stream"),
>>>>>>> 2e5a8579
            Type::Any => write!(f, "any"),
            Type::Error => write!(f, "error"),
            Type::Binary => write!(f, "binary"),
            Type::Custom(custom) => write!(f, "{custom}"),
            Type::Signature => write!(f, "signature"),
        }
    }
}

#[cfg(test)]
mod tests {
    use super::Type;
    use strum::IntoEnumIterator;

    mod subtype_relation {
        use super::*;

        #[test]
        fn test_reflexivity() {
            for ty in Type::iter() {
                assert!(ty.is_subtype(&ty));
            }
        }

        #[test]
        fn test_any_is_top_type() {
            for ty in Type::iter() {
                assert!(ty.is_subtype(&Type::Any));
            }
        }

        #[test]
        fn test_number_supertype() {
            assert!(Type::Int.is_subtype(&Type::Number));
            assert!(Type::Float.is_subtype(&Type::Number));
        }

        #[test]
        fn test_list_covariance() {
            for ty1 in Type::iter() {
                for ty2 in Type::iter() {
                    let list_ty1 = Type::List(Box::new(ty1.clone()));
                    let list_ty2 = Type::List(Box::new(ty2.clone()));
                    assert_eq!(list_ty1.is_subtype(&list_ty2), ty1.is_subtype(&ty2));
                }
            }
        }
    }
}<|MERGE_RESOLUTION|>--- conflicted
+++ resolved
@@ -135,12 +135,8 @@
             Type::Nothing => String::from("nothing"),
             Type::Number => String::from("number"),
             Type::String => String::from("string"),
-<<<<<<< HEAD
             Type::RawString => String::from("raw string"),
-            Type::ListStream => String::from("list stream"),
-=======
             Type::ListStream => String::from("list-stream"),
->>>>>>> 2e5a8579
             Type::Any => String::from("any"),
             Type::Error => String::from("error"),
             Type::Binary => String::from("binary"),
@@ -197,12 +193,8 @@
             Type::Nothing => write!(f, "nothing"),
             Type::Number => write!(f, "number"),
             Type::String => write!(f, "string"),
-<<<<<<< HEAD
             Type::RawString => write!(f, "raw string"),
-            Type::ListStream => write!(f, "list stream"),
-=======
             Type::ListStream => write!(f, "list-stream"),
->>>>>>> 2e5a8579
             Type::Any => write!(f, "any"),
             Type::Error => write!(f, "error"),
             Type::Binary => write!(f, "binary"),
