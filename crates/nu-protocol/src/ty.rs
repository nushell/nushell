use serde::{Deserialize, Serialize};
#[cfg(test)]
use strum_macros::EnumIter;

use std::fmt::Display;

use crate::SyntaxShape;

#[derive(Clone, Debug, Default, PartialEq, Eq, Serialize, Deserialize, Hash)]
#[cfg_attr(test, derive(EnumIter))]
pub enum Type {
    Any,
    Binary,
    Block,
    Bool,
    CellPath,
    Closure,
    Custom(String),
    Date,
    Duration,
    Error,
    Filesize,
    Float,
    Int,
    List(Box<Type>),
    ListStream,
    #[default]
    Nothing,
    Number,
    Range,
    Record(Vec<(String, Type)>),
    Signature,
    String,
<<<<<<< HEAD
    RawString,
=======
    Glob,
>>>>>>> 63335e99
    Table(Vec<(String, Type)>),
}

impl Type {
    pub fn is_subtype(&self, other: &Type) -> bool {
        // Structural subtyping
        let is_subtype_collection = |this: &[(String, Type)], that: &[(String, Type)]| {
            if this.is_empty() || that.is_empty() {
                true
            } else if this.len() < that.len() {
                false
            } else {
                that.iter().all(|(col_y, ty_y)| {
                    if let Some((_, ty_x)) = this.iter().find(|(col_x, _)| col_x == col_y) {
                        ty_x.is_subtype(ty_y)
                    } else {
                        false
                    }
                })
            }
        };

        match (self, other) {
            (t, u) if t == u => true,
            (Type::Float, Type::Number) => true,
            (Type::Int, Type::Number) => true,
            (_, Type::Any) => true,
            (Type::List(t), Type::List(u)) if t.is_subtype(u) => true, // List is covariant
            (Type::Record(this), Type::Record(that)) | (Type::Table(this), Type::Table(that)) => {
                is_subtype_collection(this, that)
            }
            (Type::Table(_), Type::List(_)) => true,
            _ => false,
        }
    }

    pub fn is_numeric(&self) -> bool {
        matches!(self, Type::Int | Type::Float | Type::Number)
    }

    pub fn is_list(&self) -> bool {
        matches!(self, Type::List(_))
    }

    /// Does this type represent a data structure containing values that can be addressed using 'cell paths'?
    pub fn accepts_cell_paths(&self) -> bool {
        matches!(self, Type::List(_) | Type::Record(_) | Type::Table(_))
    }

    pub fn to_shape(&self) -> SyntaxShape {
        let mk_shape = |tys: &[(String, Type)]| {
            tys.iter()
                .map(|(key, val)| (key.clone(), val.to_shape()))
                .collect()
        };

        match self {
            Type::Int => SyntaxShape::Int,
            Type::Float => SyntaxShape::Float,
            Type::Range => SyntaxShape::Range,
            Type::Bool => SyntaxShape::Boolean,
            Type::String => SyntaxShape::String,
            Type::RawString => SyntaxShape::RawString,
            Type::Block => SyntaxShape::Block, // FIXME needs more accuracy
            Type::Closure => SyntaxShape::Closure(None), // FIXME needs more accuracy
            Type::CellPath => SyntaxShape::CellPath,
            Type::Duration => SyntaxShape::Duration,
            Type::Date => SyntaxShape::DateTime,
            Type::Filesize => SyntaxShape::Filesize,
            Type::List(x) => SyntaxShape::List(Box::new(x.to_shape())),
            Type::Number => SyntaxShape::Number,
            Type::Nothing => SyntaxShape::Nothing,
            Type::Record(entries) => SyntaxShape::Record(mk_shape(entries)),
            Type::Table(columns) => SyntaxShape::Table(mk_shape(columns)),
            Type::ListStream => SyntaxShape::List(Box::new(SyntaxShape::Any)),
            Type::Any => SyntaxShape::Any,
            Type::Error => SyntaxShape::Any,
            Type::Binary => SyntaxShape::Binary,
            Type::Custom(_) => SyntaxShape::Any,
            Type::Signature => SyntaxShape::Signature,
            Type::Glob => SyntaxShape::GlobPattern,
        }
    }

    /// Get a string representation, without inner type specification of lists,
    /// tables and records (get `list` instead of `list<any>`
    pub fn get_non_specified_string(&self) -> String {
        match self {
            Type::Block => String::from("block"),
            Type::Closure => String::from("closure"),
            Type::Bool => String::from("bool"),
            Type::CellPath => String::from("cell-path"),
            Type::Date => String::from("date"),
            Type::Duration => String::from("duration"),
            Type::Filesize => String::from("filesize"),
            Type::Float => String::from("float"),
            Type::Int => String::from("int"),
            Type::Range => String::from("range"),
            Type::Record(_) => String::from("record"),
            Type::Table(_) => String::from("table"),
            Type::List(_) => String::from("list"),
            Type::Nothing => String::from("nothing"),
            Type::Number => String::from("number"),
            Type::String => String::from("string"),
            Type::RawString => String::from("raw string"),
            Type::ListStream => String::from("list-stream"),
            Type::Any => String::from("any"),
            Type::Error => String::from("error"),
            Type::Binary => String::from("binary"),
            Type::Custom(_) => String::from("custom"),
            Type::Signature => String::from("signature"),
            Type::Glob => String::from("glob"),
        }
    }
}

impl Display for Type {
    fn fmt(&self, f: &mut std::fmt::Formatter<'_>) -> std::fmt::Result {
        match self {
            Type::Block => write!(f, "block"),
            Type::Closure => write!(f, "closure"),
            Type::Bool => write!(f, "bool"),
            Type::CellPath => write!(f, "cell-path"),
            Type::Date => write!(f, "date"),
            Type::Duration => write!(f, "duration"),
            Type::Filesize => write!(f, "filesize"),
            Type::Float => write!(f, "float"),
            Type::Int => write!(f, "int"),
            Type::Range => write!(f, "range"),
            Type::Record(fields) => {
                if fields.is_empty() {
                    write!(f, "record")
                } else {
                    write!(
                        f,
                        "record<{}>",
                        fields
                            .iter()
                            .map(|(x, y)| format!("{x}: {y}"))
                            .collect::<Vec<String>>()
                            .join(", "),
                    )
                }
            }
            Type::Table(columns) => {
                if columns.is_empty() {
                    write!(f, "table")
                } else {
                    write!(
                        f,
                        "table<{}>",
                        columns
                            .iter()
                            .map(|(x, y)| format!("{x}: {y}"))
                            .collect::<Vec<String>>()
                            .join(", ")
                    )
                }
            }
            Type::List(l) => write!(f, "list<{l}>"),
            Type::Nothing => write!(f, "nothing"),
            Type::Number => write!(f, "number"),
            Type::String => write!(f, "string"),
            Type::RawString => write!(f, "raw string"),
            Type::ListStream => write!(f, "list-stream"),
            Type::Any => write!(f, "any"),
            Type::Error => write!(f, "error"),
            Type::Binary => write!(f, "binary"),
            Type::Custom(custom) => write!(f, "{custom}"),
            Type::Signature => write!(f, "signature"),
            Type::Glob => write!(f, "glob"),
        }
    }
}

#[cfg(test)]
mod tests {
    use super::Type;
    use strum::IntoEnumIterator;

    mod subtype_relation {
        use super::*;

        #[test]
        fn test_reflexivity() {
            for ty in Type::iter() {
                assert!(ty.is_subtype(&ty));
            }
        }

        #[test]
        fn test_any_is_top_type() {
            for ty in Type::iter() {
                assert!(ty.is_subtype(&Type::Any));
            }
        }

        #[test]
        fn test_number_supertype() {
            assert!(Type::Int.is_subtype(&Type::Number));
            assert!(Type::Float.is_subtype(&Type::Number));
        }

        #[test]
        fn test_list_covariance() {
            for ty1 in Type::iter() {
                for ty2 in Type::iter() {
                    let list_ty1 = Type::List(Box::new(ty1.clone()));
                    let list_ty2 = Type::List(Box::new(ty2.clone()));
                    assert_eq!(list_ty1.is_subtype(&list_ty2), ty1.is_subtype(&ty2));
                }
            }
        }
    }
}<|MERGE_RESOLUTION|>--- conflicted
+++ resolved
@@ -31,11 +31,8 @@
     Record(Vec<(String, Type)>),
     Signature,
     String,
-<<<<<<< HEAD
     RawString,
-=======
     Glob,
->>>>>>> 63335e99
     Table(Vec<(String, Type)>),
 }
 
