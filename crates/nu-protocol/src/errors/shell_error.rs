--- conflicted
+++ resolved
@@ -639,7 +639,6 @@
         span: Span,
     },
 
-<<<<<<< HEAD
     /// An external command exited with a non-zero exit code.
     ///
     /// ## Resolution
@@ -682,7 +681,7 @@
         #[label("core dumped with {signal_name} ({signal})")]
         span: Span,
     },
-=======
+
     /// An unsupported body input was used for the respective application body type in 'http' command
     ///
     /// ## Resolution
@@ -691,7 +690,6 @@
     #[error("Unsupported body for current content type")]
     #[diagnostic(code(nu::shell::unsupported_body), help("{msg}"))]
     UnsupportedHttpBody { msg: String },
->>>>>>> 4792328d
 
     /// An operation was attempted with an input unsupported for some reason.
     ///
