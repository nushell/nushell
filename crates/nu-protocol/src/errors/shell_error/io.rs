--- conflicted
+++ resolved
@@ -129,14 +129,9 @@
 pub enum ErrorKind {
     Std(std::io::ErrorKind),
     NotAFile,
-<<<<<<< HEAD
-    // TODO: in Rust 1.83 this can be std::io::ErrorKind::IsADirectory
-    IsADirectory,
     // use these variants in cases where we know precisely whether a file or directory was expected
     FileNotFound,
     DirectoryNotFound,
-=======
->>>>>>> 2f6b4c5e
 }
 
 #[derive(Debug, Clone, PartialEq, Eq, Error, Diagnostic)]
@@ -323,12 +318,8 @@
                 write!(f, "{}{}", first.to_uppercase(), rest)
             }
             ErrorKind::NotAFile => write!(f, "Not a file"),
-<<<<<<< HEAD
-            ErrorKind::IsADirectory => write!(f, "Is a directory"),
             ErrorKind::FileNotFound => write!(f, "File not found"),
             ErrorKind::DirectoryNotFound => write!(f, "Directory not found"),
-=======
->>>>>>> 2f6b4c5e
         }
     }
 }
@@ -363,12 +354,8 @@
                 kind => code.push_str(&kind.to_string().to_lowercase().replace(" ", "_")),
             },
             ErrorKind::NotAFile => code.push_str("not_a_file"),
-<<<<<<< HEAD
-            ErrorKind::IsADirectory => code.push_str("is_a_directory"),
             ErrorKind::FileNotFound => code.push_str("file_not_found"),
             ErrorKind::DirectoryNotFound => code.push_str("directory_not_found"),
-=======
->>>>>>> 2f6b4c5e
         }
 
         Some(Box::new(code))
