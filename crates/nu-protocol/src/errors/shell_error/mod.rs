--- conflicted
+++ resolved
@@ -1328,7 +1328,7 @@
         span: Option<Span>,
     },
 
-<<<<<<< HEAD
+
     #[error("Job {id} not found")]
     #[diagnostic(
         code(nu::shell::job_not_found),
@@ -1362,11 +1362,10 @@
         #[label = "job not frozen"]
         span: Span,
     },
-=======
+
     #[error(transparent)]
     #[diagnostic(transparent)]
     ChainedError(ChainedError),
->>>>>>> 2ce5de58
 }
 
 impl ShellError {
