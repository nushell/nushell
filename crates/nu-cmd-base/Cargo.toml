--- conflicted
+++ resolved
@@ -10,22 +10,16 @@
 # See more keys and their definitions at https://doc.rust-lang.org/cargo/reference/manifest.html
 
 [dependencies]
-<<<<<<< HEAD
-nu-engine = { path = "../nu-engine", version = "0.86.0" }
-nu-glob = { path = "../nu-glob", version = "0.86.0" }
-nu-parser = { path = "../nu-parser", version = "0.86.0" }
-nu-path = { path = "../nu-path", version = "0.86.0" }
-nu-protocol = { version = "0.86.0", path = "../nu-protocol" }
-nu-utils = { path = "../nu-utils", version = "0.86.0" }
-=======
 nu-engine = { path = "../nu-engine", version = "0.86.1" }
+nu-glob = { path = "../nu-glob", version = "0.86.1" }
 nu-parser = { path = "../nu-parser", version = "0.86.1" }
 nu-path = { path = "../nu-path", version = "0.86.1" }
-nu-protocol = { version = "0.86.1", path = "../nu-protocol" }
->>>>>>> 88a87158
-indexmap = { version = "2.0" }
+nu-protocol = { path = "../nu-protocol", version = "0.86.1" }
+nu-utils = { path = "../nu-utils", version = "0.86.1" }
+
+indexmap = "2.0"
 miette = "5.10.0"
 
 [dev-dependencies]
-nu-test-support = { version = "0.86.0", path = "../nu-test-support" }
+nu-test-support = { path = "../nu-test-support", version = "0.86.1" }
 rstest = "0.18.2"