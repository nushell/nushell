--- conflicted
+++ resolved
@@ -1,32 +1,8 @@
-use nu_path::AbsolutePathBuf;
 use nu_protocol::{
     engine::{EngineState, Stack},
     Range, ShellError, Span, Value,
 };
 use std::ops::Bound;
-<<<<<<< HEAD
-=======
-
-pub fn get_init_cwd() -> AbsolutePathBuf {
-    std::env::current_dir()
-        .ok()
-        .and_then(|path| AbsolutePathBuf::try_from(path).ok())
-        .or_else(|| {
-            std::env::var("PWD")
-                .ok()
-                .and_then(|path| AbsolutePathBuf::try_from(path).ok())
-        })
-        .or_else(nu_path::home_dir)
-        .expect("Failed to get current working directory")
-}
-
-pub fn get_guaranteed_cwd(engine_state: &EngineState, stack: &Stack) -> AbsolutePathBuf {
-    engine_state
-        .cwd(Some(stack))
-        .ok()
-        .unwrap_or_else(get_init_cwd)
-}
->>>>>>> 54e9aa92
 
 type MakeRangeError = fn(&str, Span) -> ShellError;
 
