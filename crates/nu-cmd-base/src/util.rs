--- conflicted
+++ resolved
@@ -13,15 +13,8 @@
 }
 
 pub fn get_guaranteed_cwd(engine_state: &EngineState, stack: &Stack) -> PathBuf {
-<<<<<<< HEAD
-    #[allow(deprecated)]
-    nu_engine::env::current_dir(engine_state, stack).unwrap_or_else(|e| {
+    engine_state.cwd(Some(stack)).unwrap_or_else(|e| {
         report_error_new(engine_state, &e);
-=======
-    engine_state.cwd(Some(stack)).unwrap_or_else(|e| {
-        let working_set = StateWorkingSet::new(engine_state);
-        report_error(&working_set, &e);
->>>>>>> 3b26c08d
         crate::util::get_init_cwd()
     })
 }
