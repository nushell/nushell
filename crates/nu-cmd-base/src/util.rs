--- conflicted
+++ resolved
@@ -13,16 +13,9 @@
 }
 
 pub fn get_guaranteed_cwd(engine_state: &EngineState, stack: &Stack) -> PathBuf {
-<<<<<<< HEAD
-    #[allow(deprecated)]
-    nu_engine::env::current_dir(engine_state, stack).unwrap_or(crate::util::get_init_cwd())
-=======
-    engine_state.cwd(Some(stack)).unwrap_or_else(|e| {
-        let working_set = StateWorkingSet::new(engine_state);
-        report_error(&working_set, &e);
-        crate::util::get_init_cwd()
-    })
->>>>>>> 7271ad79
+    engine_state
+        .cwd(Some(stack))
+        .unwrap_or(crate::util::get_init_cwd())
 }
 
 type MakeRangeError = fn(&str, Span) -> ShellError;
