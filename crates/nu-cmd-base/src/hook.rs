--- conflicted
+++ resolved
@@ -14,43 +14,6 @@
     engine_state: &mut EngineState,
     stack: &mut Stack,
 ) -> Result<(), ShellError> {
-<<<<<<< HEAD
-    if let Some(hook) = env_change_hook {
-        match hook {
-            Value::Record { val, .. } => {
-                for (env_name, hook_value) in &val {
-                    let before = engine_state
-                        .previous_env_vars
-                        .get(env_name)
-                        .cloned()
-                        .unwrap_or_default();
-
-                    let after = stack
-                        .get_env_var(engine_state, env_name)
-                        .unwrap_or_default();
-
-                    if before != after {
-                        eval_hook(
-                            engine_state,
-                            stack,
-                            None,
-                            vec![("$before".into(), before), ("$after".into(), after.clone())],
-                            hook_value,
-                            "env_change",
-                        )?;
-
-                        Arc::make_mut(&mut engine_state.previous_env_vars)
-                            .insert(env_name.to_string(), after);
-                    }
-                }
-            }
-            x => {
-                return Err(ShellError::TypeMismatch {
-                    err_message: "record for the 'env_change' hook".to_string(),
-                    span: x.span(),
-                });
-            }
-=======
     for (env, hooks) in env_change_hook {
         let before = engine_state.previous_env_vars.get(env);
         let after = stack.get_env_var(engine_state, env);
@@ -67,7 +30,6 @@
             )?;
 
             Arc::make_mut(&mut engine_state.previous_env_vars).insert(env.clone(), after);
->>>>>>> bda32457
         }
     }
 
