use crate::util::get_guaranteed_cwd;
use miette::Result;
use nu_engine::{eval_block, eval_block_with_early_return};
use nu_parser::parse;
use nu_protocol::cli_error::{report_error, report_error_new};
use nu_protocol::debugger::WithoutDebug;
use nu_protocol::engine::{EngineState, Stack, StateWorkingSet};
use nu_protocol::{BlockId, PipelineData, PositionalArg, ShellError, Span, Type, Value, VarId};

pub fn eval_env_change_hook(
    env_change_hook: Option<Value>,
    engine_state: &mut EngineState,
    stack: &mut Stack,
) -> Result<(), ShellError> {
    if let Some(hook) = env_change_hook {
        match hook {
            Value::Record { val, .. } => {
                for (env_name, hook_value) in &val {
                    let before = engine_state
                        .previous_env_vars
                        .get(env_name)
                        .cloned()
                        .unwrap_or_default();

                    let after = stack
                        .get_env_var(engine_state, env_name)
                        .unwrap_or_default();

                    if before != after {
                        eval_hook(
                            engine_state,
                            stack,
                            None,
                            vec![("$before".into(), before), ("$after".into(), after.clone())],
                            hook_value,
                            "env_change",
                        )?;

                        engine_state
                            .previous_env_vars
                            .insert(env_name.to_string(), after);
                    }
                }
            }
            x => {
                return Err(ShellError::TypeMismatch {
                    err_message: "record for the 'env_change' hook".to_string(),
                    span: x.span(),
                });
            }
        }
    }

    Ok(())
}

pub fn eval_hook(
    engine_state: &mut EngineState,
    stack: &mut Stack,
    input: Option<PipelineData>,
    arguments: Vec<(String, Value)>,
    value: &Value,
    hook_name: &str,
) -> Result<PipelineData, ShellError> {
    let mut output = PipelineData::empty();

    let span = value.span();
    match value {
        Value::String { val, .. } => {
            let (block, delta, vars) = {
                let mut working_set = StateWorkingSet::new(engine_state);

                let mut vars: Vec<(VarId, Value)> = vec![];

                for (name, val) in arguments {
                    let var_id = working_set.add_variable(
                        name.as_bytes().to_vec(),
                        val.span(),
                        Type::Any,
                        false,
                    );
                    vars.push((var_id, val));
                }

                let output = parse(
                    &mut working_set,
                    Some(&format!("{hook_name} hook")),
                    val.as_bytes(),
                    false,
                );
                if let Some(err) = working_set.parse_errors.first() {
                    report_error(&working_set, err);

                    return Err(ShellError::UnsupportedConfigValue {
                        expected: "valid source code".into(),
                        value: "source code with syntax errors".into(),
                        span,
                    });
                }

                (output, working_set.render(), vars)
            };

            engine_state.merge_delta(delta)?;
            let input = if let Some(input) = input {
                input
            } else {
                PipelineData::empty()
            };

            let var_ids: Vec<VarId> = vars
                .into_iter()
                .map(|(var_id, val)| {
                    stack.add_var(var_id, val);
                    var_id
                })
                .collect();

<<<<<<< HEAD
            match eval_block(engine_state, stack, &block, input) {
=======
            match eval_block::<WithoutDebug>(engine_state, stack, &block, input, false, false) {
>>>>>>> 14d1c678
                Ok(pipeline_data) => {
                    output = pipeline_data;
                }
                Err(err) => {
                    report_error_new(engine_state, &err);
                }
            }

            for var_id in var_ids.iter() {
                stack.remove_var(*var_id);
            }
        }
        Value::List { vals, .. } => {
            for val in vals {
                eval_hook(
                    engine_state,
                    stack,
                    None,
                    arguments.clone(),
                    val,
                    &format!("{hook_name} list, recursive"),
                )?;
            }
        }
        Value::Record { val, .. } => {
            // Hooks can optionally be a record in this form:
            // {
            //     condition: {|before, after| ... }  # block that evaluates to true/false
            //     code: # block or a string
            // }
            // The condition block will be run to check whether the main hook (in `code`) should be run.
            // If it returns true (the default if a condition block is not specified), the hook should be run.
            let do_run_hook = if let Some(condition) = val.get("condition") {
                let other_span = condition.span();
                if let Ok(block_id) = condition.coerce_block() {
                    match run_hook_block(
                        engine_state,
                        stack,
                        block_id,
                        None,
                        arguments.clone(),
                        other_span,
                    ) {
                        Ok(pipeline_data) => {
                            if let PipelineData::Value(Value::Bool { val, .. }, ..) = pipeline_data
                            {
                                val
                            } else {
                                return Err(ShellError::UnsupportedConfigValue {
                                    expected: "boolean output".to_string(),
                                    value: "other PipelineData variant".to_string(),
                                    span: other_span,
                                });
                            }
                        }
                        Err(err) => {
                            return Err(err);
                        }
                    }
                } else {
                    return Err(ShellError::UnsupportedConfigValue {
                        expected: "block".to_string(),
                        value: format!("{}", condition.get_type()),
                        span: other_span,
                    });
                }
            } else {
                // always run the hook
                true
            };

            if do_run_hook {
                let Some(follow) = val.get("code") else {
                    return Err(ShellError::CantFindColumn {
                        col_name: "code".into(),
                        span,
                        src_span: span,
                    });
                };
                let source_span = follow.span();
                match follow {
                    Value::String { val, .. } => {
                        let (block, delta, vars) = {
                            let mut working_set = StateWorkingSet::new(engine_state);

                            let mut vars: Vec<(VarId, Value)> = vec![];

                            for (name, val) in arguments {
                                let var_id = working_set.add_variable(
                                    name.as_bytes().to_vec(),
                                    val.span(),
                                    Type::Any,
                                    false,
                                );
                                vars.push((var_id, val));
                            }

                            let output = parse(
                                &mut working_set,
                                Some(&format!("{hook_name} hook")),
                                val.as_bytes(),
                                false,
                            );
                            if let Some(err) = working_set.parse_errors.first() {
                                report_error(&working_set, err);

                                return Err(ShellError::UnsupportedConfigValue {
                                    expected: "valid source code".into(),
                                    value: "source code with syntax errors".into(),
                                    span: source_span,
                                });
                            }

                            (output, working_set.render(), vars)
                        };

                        engine_state.merge_delta(delta)?;
                        let input = PipelineData::empty();

                        let var_ids: Vec<VarId> = vars
                            .into_iter()
                            .map(|(var_id, val)| {
                                stack.add_var(var_id, val);
                                var_id
                            })
                            .collect();

<<<<<<< HEAD
                        match eval_block(engine_state, stack, &block, input) {
=======
                        match eval_block::<WithoutDebug>(
                            engine_state,
                            stack,
                            &block,
                            input,
                            false,
                            false,
                        ) {
>>>>>>> 14d1c678
                            Ok(pipeline_data) => {
                                output = pipeline_data;
                            }
                            Err(err) => {
                                report_error_new(engine_state, &err);
                            }
                        }

                        for var_id in var_ids.iter() {
                            stack.remove_var(*var_id);
                        }
                    }
                    Value::Block { val: block_id, .. } => {
                        run_hook_block(
                            engine_state,
                            stack,
                            *block_id,
                            input,
                            arguments,
                            source_span,
                        )?;
                    }
                    Value::Closure { val, .. } => {
                        run_hook_block(
                            engine_state,
                            stack,
                            val.block_id,
                            input,
                            arguments,
                            source_span,
                        )?;
                    }
                    other => {
                        return Err(ShellError::UnsupportedConfigValue {
                            expected: "block or string".to_string(),
                            value: format!("{}", other.get_type()),
                            span: source_span,
                        });
                    }
                }
            }
        }
        Value::Block { val: block_id, .. } => {
            output = run_hook_block(engine_state, stack, *block_id, input, arguments, span)?;
        }
        Value::Closure { val, .. } => {
            output = run_hook_block(engine_state, stack, val.block_id, input, arguments, span)?;
        }
        other => {
            return Err(ShellError::UnsupportedConfigValue {
                expected: "string, block, record, or list of commands".into(),
                value: format!("{}", other.get_type()),
                span: other.span(),
            });
        }
    }

    let cwd = get_guaranteed_cwd(engine_state, stack);
    engine_state.merge_env(stack, cwd)?;

    Ok(output)
}

fn run_hook_block(
    engine_state: &EngineState,
    stack: &mut Stack,
    block_id: BlockId,
    optional_input: Option<PipelineData>,
    arguments: Vec<(String, Value)>,
    span: Span,
) -> Result<PipelineData, ShellError> {
    let block = engine_state.get_block(block_id);

    let input = optional_input.unwrap_or_else(PipelineData::empty);

    let mut callee_stack = stack
        .gather_captures(engine_state, &block.captures)
        .reset_pipes();

    for (idx, PositionalArg { var_id, .. }) in
        block.signature.required_positional.iter().enumerate()
    {
        if let Some(var_id) = var_id {
            if let Some(arg) = arguments.get(idx) {
                callee_stack.add_var(*var_id, arg.1.clone())
            } else {
                return Err(ShellError::IncompatibleParametersSingle {
                    msg: "This hook block has too many parameters".into(),
                    span,
                });
            }
        }
    }

<<<<<<< HEAD
    let pipeline_data =
        eval_block_with_early_return(engine_state, &mut callee_stack, block, input)?;
=======
    let pipeline_data = eval_block_with_early_return::<WithoutDebug>(
        engine_state,
        &mut callee_stack,
        block,
        input,
        false,
        false,
    )?;
>>>>>>> 14d1c678

    if let PipelineData::Value(Value::Error { error, .. }, _) = pipeline_data {
        return Err(*error);
    }

    // If all went fine, preserve the environment of the called block
    let caller_env_vars = stack.get_env_var_names(engine_state);

    // remove env vars that are present in the caller but not in the callee
    // (the callee hid them)
    for var in caller_env_vars.iter() {
        if !callee_stack.has_env_var(engine_state, var) {
            stack.remove_env_var(engine_state, var);
        }
    }

    // add new env vars from callee to caller
    for (var, value) in callee_stack.get_stack_env_vars() {
        stack.add_env_var(var, value);
    }
    Ok(pipeline_data)
}<|MERGE_RESOLUTION|>--- conflicted
+++ resolved
@@ -116,11 +116,7 @@
                 })
                 .collect();
 
-<<<<<<< HEAD
-            match eval_block(engine_state, stack, &block, input) {
-=======
-            match eval_block::<WithoutDebug>(engine_state, stack, &block, input, false, false) {
->>>>>>> 14d1c678
+            match eval_block::<WithoutDebug>(engine_state, stack, &block, input) {
                 Ok(pipeline_data) => {
                     output = pipeline_data;
                 }
@@ -248,18 +244,7 @@
                             })
                             .collect();
 
-<<<<<<< HEAD
-                        match eval_block(engine_state, stack, &block, input) {
-=======
-                        match eval_block::<WithoutDebug>(
-                            engine_state,
-                            stack,
-                            &block,
-                            input,
-                            false,
-                            false,
-                        ) {
->>>>>>> 14d1c678
+                        match eval_block::<WithoutDebug>(engine_state, stack, &block, input) {
                             Ok(pipeline_data) => {
                                 output = pipeline_data;
                             }
@@ -354,19 +339,12 @@
         }
     }
 
-<<<<<<< HEAD
-    let pipeline_data =
-        eval_block_with_early_return(engine_state, &mut callee_stack, block, input)?;
-=======
     let pipeline_data = eval_block_with_early_return::<WithoutDebug>(
         engine_state,
         &mut callee_stack,
         block,
         input,
-        false,
-        false,
     )?;
->>>>>>> 14d1c678
 
     if let PipelineData::Value(Value::Error { error, .. }, _) = pipeline_data {
         return Err(*error);
