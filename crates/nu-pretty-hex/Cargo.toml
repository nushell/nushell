--- conflicted
+++ resolved
@@ -17,10 +17,6 @@
 
 [dependencies]
 nu-ansi-term = "0.45.1"
-<<<<<<< HEAD
-
-=======
->>>>>>> 0011f4df
 rand = "0.8.3"
 
 [dev-dependencies]
