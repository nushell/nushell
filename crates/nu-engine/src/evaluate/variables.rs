--- conflicted
+++ resolved
@@ -1,13 +1,8 @@
 use crate::evaluate::scope::Scope;
-<<<<<<< HEAD
-use crate::history_path::history_path;
-use indexmap::IndexMap;
-=======
 use nu_data::config::NuConfig;
->>>>>>> 8fc8fc89
 use nu_errors::ShellError;
 use nu_protocol::{Primitive, TaggedDictBuilder, UntaggedValue, Value};
-use nu_source::{Spanned, Tag};
+use nu_source::Tag;
 
 pub fn nu(scope: &Scope, tag: impl Into<Tag>) -> Result<Value, ShellError> {
     let tag = tag.into();
@@ -79,29 +74,4 @@
     );
 
     Ok(nu_dict.into_value())
-}
-
-pub fn scope(
-    aliases: &IndexMap<String, Vec<Spanned<String>>>,
-    tag: impl Into<Tag>,
-) -> Result<Value, ShellError> {
-    let tag = tag.into();
-
-    let mut scope_dict = TaggedDictBuilder::new(&tag);
-
-    let mut dict = TaggedDictBuilder::new(&tag);
-    for v in aliases.iter() {
-        let values = v.1.clone();
-        let mut vec = Vec::new();
-
-        for k in values.iter() {
-            vec.push(k.to_string());
-        }
-
-        let alias = vec.join(" ");
-        dict.insert_untagged(v.0, UntaggedValue::string(alias));
-    }
-
-    scope_dict.insert_value("aliases", dict.into_value());
-    Ok(scope_dict.into_value())
 }