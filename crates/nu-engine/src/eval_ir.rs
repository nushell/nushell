--- conflicted
+++ resolved
@@ -2,9 +2,6 @@
 
 use nu_path::{expand_path, expand_path_with};
 use nu_protocol::{
-    DataSource, DeclId, ENV_VARIABLE_ID, Flag, IntoPipelineData, IntoSpanned, ListStream, OutDest,
-    PipelineData, PipelineMetadata, PositionalArg, Range, Record, RegId, ShellError, Signals,
-    Signature, Span, Spanned, Type, Value, VarId,
     ast::{Bits, Block, Boolean, CellPath, Comparison, Math, Operator},
     combined_type_string,
     debugger::DebugContext,
@@ -13,11 +10,14 @@
     },
     ir::{Call, DataSlice, Instruction, IrAstRef, IrBlock, Literal, RedirectMode},
     shell_error::io::IoError,
+    DataSource, DeclId, Flag, IntoPipelineData, IntoSpanned, ListStream, OutDest, PipelineData,
+    PipelineMetadata, PositionalArg, Range, Record, RegId, ShellError, Signals, Signature, Span,
+    Spanned, Type, Value, VarId, ENV_VARIABLE_ID,
 };
 use nu_utils::IgnoreCaseExt;
 
 use crate::{
-    ENV_CONVERSIONS, convert_env_vars, eval::is_automatic_env_var, eval_block_with_early_return,
+    convert_env_vars, eval::is_automatic_env_var, eval_block_with_early_return, ENV_CONVERSIONS,
 };
 
 /// Evaluate the compiled representation of a [`Block`].
@@ -1305,33 +1305,8 @@
         return Ok(());
     }
 
-<<<<<<< HEAD
     let input_types: Vec<Type> = io_types.iter().map(|(input, _)| input.clone()).collect();
     let expected_string = combined_type_string(&input_types, "and");
-=======
-    let mut input_types = io_types
-        .iter()
-        .map(|(input, _)| input.to_string())
-        .collect::<Vec<String>>();
-
-    let expected_string = match input_types.len() {
-        0 => {
-            return Err(ShellError::NushellFailed {
-                msg: "Command input type strings is empty, despite being non-zero earlier"
-                    .to_string(),
-            });
-        }
-        1 => input_types.swap_remove(0),
-        2 => input_types.join(" and "),
-        _ => {
-            input_types
-                .last_mut()
-                .expect("Vector with length >2 has no elements")
-                .insert_str(0, "and ");
-            input_types.join(", ")
-        }
-    };
->>>>>>> f6d807bf
 
     match (input, expected_string) {
         (PipelineData::Empty, _) => Err(ShellError::PipelineEmpty { dst_span: head }),
