--- conflicted
+++ resolved
@@ -70,12 +70,8 @@
             if flag_name == name.0.item {
                 return if let Some(expr) = &name.2 {
                     // Check --flag=false
-<<<<<<< HEAD
                     let stack = &mut stack.use_call_arg_stdio();
-                    let result = eval_expression(engine_state, stack, expr)?;
-=======
                     let result = eval_expression::<WithoutDebug>(engine_state, stack, expr)?;
->>>>>>> 14d1c678
                     match result {
                         Value::Bool { val, .. } => Ok(val),
                         _ => Err(ShellError::CantConvert {
@@ -101,12 +97,8 @@
         name: &str,
     ) -> Result<Option<T>, ShellError> {
         if let Some(expr) = self.get_flag_expr(name) {
-<<<<<<< HEAD
             let stack = &mut stack.use_call_arg_stdio();
-            let result = eval_expression(engine_state, stack, expr)?;
-=======
             let result = eval_expression::<WithoutDebug>(engine_state, stack, expr)?;
->>>>>>> 14d1c678
             FromValue::from_value(result).map(Some)
         } else {
             Ok(None)
@@ -138,12 +130,8 @@
         pos: usize,
     ) -> Result<Option<T>, ShellError> {
         if let Some(expr) = self.positional_nth(pos) {
-<<<<<<< HEAD
             let stack = &mut stack.use_call_arg_stdio();
-            let result = eval_expression(engine_state, stack, expr)?;
-=======
             let result = eval_expression::<WithoutDebug>(engine_state, stack, expr)?;
->>>>>>> 14d1c678
             FromValue::from_value(result).map(Some)
         } else {
             Ok(None)
@@ -170,12 +158,8 @@
         pos: usize,
     ) -> Result<T, ShellError> {
         if let Some(expr) = self.positional_nth(pos) {
-<<<<<<< HEAD
             let stack = &mut stack.use_call_arg_stdio();
-            let result = eval_expression(engine_state, stack, expr)?;
-=======
             let result = eval_expression::<WithoutDebug>(engine_state, stack, expr)?;
->>>>>>> 14d1c678
             FromValue::from_value(result)
         } else if self.positional_len() == 0 {
             Err(ShellError::AccessEmptyContent { span: self.head })
@@ -194,12 +178,8 @@
         name: &str,
     ) -> Result<T, ShellError> {
         if let Some(expr) = self.get_parser_info(name) {
-<<<<<<< HEAD
             let stack = &mut stack.use_call_arg_stdio();
-            let result = eval_expression(engine_state, stack, expr)?;
-=======
             let result = eval_expression::<WithoutDebug>(engine_state, stack, expr)?;
->>>>>>> 14d1c678
             FromValue::from_value(result)
         } else if self.parser_info.is_empty() {
             Err(ShellError::AccessEmptyContent { span: self.head })
