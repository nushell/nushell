use crate::eval_call;
use nu_protocol::{
    ast::{Argument, Call, Expr, Expression, RecordItem},
    debugger::WithoutDebug,
    engine::{Command, EngineState, Stack, UNKNOWN_SPAN_ID},
    record, Category, Example, IntoPipelineData, PipelineData, Signature, Span, SpanId, Spanned,
    SyntaxShape, Type, Value,
};
use std::{collections::HashMap, fmt::Write};

pub fn get_full_help(
    command: &dyn Command,
    engine_state: &EngineState,
    stack: &mut Stack,
) -> String {
    let config = engine_state.get_config();
    let doc_config = DocumentationConfig {
        no_subcommands: false,
        no_color: !config.use_ansi_coloring,
        brief: false,
    };

    let stack = &mut stack.start_capture();
    let signature = command.signature().update_from_command(command);

    get_documentation(
        &signature,
        &command.examples(),
        engine_state,
        stack,
        &doc_config,
        command.is_keyword(),
    )
}

#[derive(Default)]
struct DocumentationConfig {
    no_subcommands: bool,
    no_color: bool,
    brief: bool,
}

// Utility returns nu-highlighted string
fn nu_highlight_string(code_string: &str, engine_state: &EngineState, stack: &mut Stack) -> String {
    if let Some(highlighter) = engine_state.find_decl(b"nu-highlight", &[]) {
        let decl = engine_state.get_decl(highlighter);

        let call = Call::new(Span::unknown());

        if let Ok(output) = decl.run(
            engine_state,
            stack,
            &(&call).into(),
            Value::string(code_string, Span::unknown()).into_pipeline_data(),
        ) {
            let result = output.into_value(Span::unknown());
            if let Ok(s) = result.and_then(Value::coerce_into_string) {
                return s; // successfully highlighted string
            }
        }
    }
    code_string.to_string()
}

fn get_documentation(
    sig: &Signature,
    examples: &[Example],
    engine_state: &EngineState,
    stack: &mut Stack,
    config: &DocumentationConfig,
    is_parser_keyword: bool,
) -> String {
    // Create ansi colors
    //todo make these configurable -- pull from enginestate.config
    let help_section_name: String =
        get_ansi_color_for_component_or_default(engine_state, "shape_string", "\x1b[32m"); // default: green

    let help_subcolor_one: String =
        get_ansi_color_for_component_or_default(engine_state, "shape_external", "\x1b[36m"); // default: cyan
                                                                                             // was const bb: &str = "\x1b[1;34m"; // bold blue
    let help_subcolor_two: String =
        get_ansi_color_for_component_or_default(engine_state, "shape_block", "\x1b[94m"); // default: light blue (nobold, should be bolding the *names*)

    const RESET: &str = "\x1b[0m"; // reset

    let cmd_name = &sig.name;
    let mut long_desc = String::new();

    let usage = &sig.usage;
    if !usage.is_empty() {
        long_desc.push_str(usage);
        long_desc.push_str("\n\n");
    }

    let extra_usage = if config.brief { "" } else { &sig.extra_usage };
    if !extra_usage.is_empty() {
        long_desc.push_str(extra_usage);
        long_desc.push_str("\n\n");
    }

    let mut subcommands = vec![];
    if !config.no_subcommands {
        let signatures = engine_state.get_signatures(true);
        for sig in signatures {
            if sig.name.starts_with(&format!("{cmd_name} "))
                // Don't display removed/deprecated commands in the Subcommands list
                    && !matches!(sig.category, Category::Removed)
            {
                subcommands.push(format!(
                    "  {help_subcolor_one}{}{RESET} - {}",
                    sig.name, sig.usage
                ));
            }
        }
    }

    if !sig.search_terms.is_empty() {
        let text = format!(
            "{help_section_name}Search terms{RESET}: {help_subcolor_one}{}{}\n\n",
            sig.search_terms.join(", "),
            RESET
        );
        let _ = write!(long_desc, "{text}");
    }

    let text = format!(
        "{}Usage{}:\n  > {}\n",
        help_section_name,
        RESET,
        sig.call_signature()
    );
    let _ = write!(long_desc, "{text}");

    if !subcommands.is_empty() {
        let _ = write!(long_desc, "\n{help_section_name}Subcommands{RESET}:\n");
        subcommands.sort();
        long_desc.push_str(&subcommands.join("\n"));
        long_desc.push('\n');
    }

    if !sig.named.is_empty() {
        long_desc.push_str(&get_flags_section(Some(engine_state), sig, |v| {
            nu_highlight_string(
                &v.to_parsable_string(", ", &engine_state.config),
                engine_state,
                stack,
            )
        }))
    }

    if !sig.required_positional.is_empty()
        || !sig.optional_positional.is_empty()
        || sig.rest_positional.is_some()
    {
        let _ = write!(long_desc, "\n{help_section_name}Parameters{RESET}:\n");
        for positional in &sig.required_positional {
            let text = match &positional.shape {
                SyntaxShape::Keyword(kw, shape) => {
                    format!(
                        "  {help_subcolor_one}\"{}\" + {RESET}<{help_subcolor_two}{}{RESET}>: {}",
                        String::from_utf8_lossy(kw),
                        document_shape(*shape.clone()),
                        positional.desc
                    )
                }
                _ => {
                    format!(
                        "  {help_subcolor_one}{}{RESET} <{help_subcolor_two}{}{RESET}>: {}",
                        positional.name,
                        document_shape(positional.shape.clone()),
                        positional.desc
                    )
                }
            };
            let _ = writeln!(long_desc, "{text}");
        }
        for positional in &sig.optional_positional {
            let text = match &positional.shape {
                SyntaxShape::Keyword(kw, shape) => {
                    format!(
                        "  {help_subcolor_one}\"{}\" + {RESET}<{help_subcolor_two}{}{RESET}>: {} (optional)",
                        String::from_utf8_lossy(kw),
                        document_shape(*shape.clone()),
                        positional.desc
                    )
                }
                _ => {
                    let opt_suffix = if let Some(value) = &positional.default_value {
                        format!(
                            " (optional, default: {})",
                            nu_highlight_string(
                                &value.to_parsable_string(", ", &engine_state.config),
                                engine_state,
                                stack
                            )
                        )
                    } else {
                        (" (optional)").to_string()
                    };

                    format!(
                        "  {help_subcolor_one}{}{RESET} <{help_subcolor_two}{}{RESET}>: {}{}",
                        positional.name,
                        document_shape(positional.shape.clone()),
                        positional.desc,
                        opt_suffix,
                    )
                }
            };
            let _ = writeln!(long_desc, "{text}");
        }

        if let Some(rest_positional) = &sig.rest_positional {
            let text = format!(
                "  ...{help_subcolor_one}{}{RESET} <{help_subcolor_two}{}{RESET}>: {}",
                rest_positional.name,
                document_shape(rest_positional.shape.clone()),
                rest_positional.desc
            );
            let _ = writeln!(long_desc, "{text}");
        }
    }

    if !is_parser_keyword && !sig.input_output_types.is_empty() {
        if let Some(decl_id) = engine_state.find_decl(b"table", &[]) {
            // FIXME: we may want to make this the span of the help command in the future
            let span = Span::unknown();
            let mut vals = vec![];
            for (input, output) in &sig.input_output_types {
                vals.push(Value::record(
                    record! {
                        "input" => Value::string(input.to_string(), span),
                        "output" => Value::string(output.to_string(), span),
                    },
                    span,
                ));
            }

            let caller_stack = &mut Stack::new().capture();
            if let Ok(result) = eval_call::<WithoutDebug>(
                engine_state,
                caller_stack,
                &Call {
                    decl_id,
                    head: span,
                    arguments: vec![],
                    parser_info: HashMap::new(),
                },
                PipelineData::Value(Value::list(vals, span), None),
            ) {
                if let Ok((str, ..)) = result.collect_string_strict(span) {
                    let _ = writeln!(long_desc, "\n{help_section_name}Input/output types{RESET}:");
                    for line in str.lines() {
                        let _ = writeln!(long_desc, "  {line}");
                    }
                }
            }
        }
    }

    if !examples.is_empty() {
        let _ = write!(long_desc, "\n{help_section_name}Examples{RESET}:");
    }

    for example in examples {
        long_desc.push('\n');
        long_desc.push_str("  ");
        long_desc.push_str(example.description);

        if config.no_color {
            let _ = write!(long_desc, "\n  > {}\n", example.example);
        } else if let Some(highlighter) = engine_state.find_decl(b"nu-highlight", &[]) {
            let decl = engine_state.get_decl(highlighter);
            let call = Call::new(Span::unknown());

            match decl.run(
                engine_state,
                stack,
                &(&call).into(),
                Value::string(example.example, Span::unknown()).into_pipeline_data(),
            ) {
                Ok(output) => {
                    let result = output.into_value(Span::unknown());
                    match result.and_then(Value::coerce_into_string) {
                        Ok(s) => {
                            let _ = write!(long_desc, "\n  > {s}\n");
                        }
                        _ => {
                            let _ = write!(long_desc, "\n  > {}\n", example.example);
                        }
                    }
                }
                Err(_) => {
                    let _ = write!(long_desc, "\n  > {}\n", example.example);
                }
            }
        } else {
            let _ = write!(long_desc, "\n  > {}\n", example.example);
        }

        if let Some(result) = &example.result {
            let mut table_call = Call::new(Span::unknown());
            if example.example.ends_with("--collapse") {
                // collapse the result
                table_call.add_named((
                    Spanned {
                        item: "collapse".to_string(),
                        span: Span::unknown(),
                    },
                    None,
                    None,
                ))
            } else {
                // expand the result
                table_call.add_named((
                    Spanned {
                        item: "expand".to_string(),
                        span: Span::unknown(),
                    },
                    None,
                    None,
                ))
            }
            let table = engine_state
                .find_decl("table".as_bytes(), &[])
                .and_then(|decl_id| {
                    let call = Call::new(Span::unknown());
                    engine_state
                        .get_decl(decl_id)
                        .run(
                            engine_state,
                            stack,
<<<<<<< HEAD
                            &(&call).into(),
=======
                            &table_call,
>>>>>>> c5a00ca3
                            PipelineData::Value(result.clone(), None),
                        )
                        .ok()
                });

            for item in table.into_iter().flatten() {
                let _ = writeln!(
                    long_desc,
                    "  {}",
                    item.to_expanded_string("", engine_state.get_config())
                        .replace('\n', "\n  ")
                        .trim()
                );
            }
        }
    }

    long_desc.push('\n');

    if config.no_color {
        nu_utils::strip_ansi_string_likely(long_desc)
    } else {
        long_desc
    }
}

fn get_ansi_color_for_component_or_default(
    engine_state: &EngineState,
    theme_component: &str,
    default: &str,
) -> String {
    if let Some(color) = &engine_state.get_config().color_config.get(theme_component) {
        let caller_stack = &mut Stack::new().capture();
        let span = Span::unknown();
        let span_id = UNKNOWN_SPAN_ID;

        let argument_opt = get_argument_for_color_value(engine_state, color, span, span_id);

        // Call ansi command using argument
        if let Some(argument) = argument_opt {
            if let Some(decl_id) = engine_state.find_decl(b"ansi", &[]) {
                if let Ok(result) = eval_call::<WithoutDebug>(
                    engine_state,
                    caller_stack,
                    &Call {
                        decl_id,
                        head: span,
                        arguments: vec![argument],
                        parser_info: HashMap::new(),
                    },
                    PipelineData::Empty,
                ) {
                    if let Ok((str, ..)) = result.collect_string_strict(span) {
                        return str;
                    }
                }
            }
        }
    }

    default.to_string()
}

fn get_argument_for_color_value(
    engine_state: &EngineState,
    color: &&Value,
    span: Span,
    span_id: SpanId,
) -> Option<Argument> {
    match color {
        Value::Record { val, .. } => {
            let record_exp: Vec<RecordItem> = (**val)
                .iter()
                .map(|(k, v)| {
                    RecordItem::Pair(
                        Expression::new_existing(
                            Expr::String(k.clone()),
                            span,
                            span_id,
                            Type::String,
                        ),
                        Expression::new_existing(
                            Expr::String(
                                v.clone().to_expanded_string("", engine_state.get_config()),
                            ),
                            span,
                            span_id,
                            Type::String,
                        ),
                    )
                })
                .collect();

            Some(Argument::Positional(Expression::new_existing(
                Expr::Record(record_exp),
                Span::unknown(),
                UNKNOWN_SPAN_ID,
                Type::Record(
                    [
                        ("fg".to_string(), Type::String),
                        ("attr".to_string(), Type::String),
                    ]
                    .into(),
                ),
            )))
        }
        Value::String { val, .. } => Some(Argument::Positional(Expression::new_existing(
            Expr::String(val.clone()),
            Span::unknown(),
            UNKNOWN_SPAN_ID,
            Type::String,
        ))),
        _ => None,
    }
}

// document shape helps showing more useful information
pub fn document_shape(shape: SyntaxShape) -> SyntaxShape {
    match shape {
        SyntaxShape::CompleterWrapper(inner_shape, _) => *inner_shape,
        _ => shape,
    }
}

pub fn get_flags_section<F>(
    engine_state_opt: Option<&EngineState>,
    signature: &Signature,
    mut value_formatter: F, // format default Value (because some calls cant access config or nu-highlight)
) -> String
where
    F: FnMut(&nu_protocol::Value) -> String,
{
    //todo make these configurable -- pull from enginestate.config
    let help_section_name: String;
    let help_subcolor_one: String;
    let help_subcolor_two: String;

    // Sometimes we want to get the flags without engine_state
    // For example, in nu-plugin. In that case, we fall back on default values
    if let Some(engine_state) = engine_state_opt {
        help_section_name =
            get_ansi_color_for_component_or_default(engine_state, "shape_string", "\x1b[32m"); // default: green
        help_subcolor_one =
            get_ansi_color_for_component_or_default(engine_state, "shape_external", "\x1b[36m"); // default: cyan
                                                                                                 // was const bb: &str = "\x1b[1;34m"; // bold blue
        help_subcolor_two =
            get_ansi_color_for_component_or_default(engine_state, "shape_block", "\x1b[94m");
    // default: light blue (nobold, should be bolding the *names*)
    } else {
        help_section_name = "\x1b[32m".to_string();
        help_subcolor_one = "\x1b[36m".to_string();
        help_subcolor_two = "\x1b[94m".to_string();
    }

    const RESET: &str = "\x1b[0m"; // reset
    const D: &str = "\x1b[39m"; // default

    let mut long_desc = String::new();
    let _ = write!(long_desc, "\n{help_section_name}Flags{RESET}:\n");
    for flag in &signature.named {
        let default_str = if let Some(value) = &flag.default_value {
            format!(
                " (default: {help_subcolor_two}{}{RESET})",
                &value_formatter(value)
            )
        } else {
            "".to_string()
        };

        let msg = if let Some(arg) = &flag.arg {
            if let Some(short) = flag.short {
                if flag.required {
                    format!(
                        "  {help_subcolor_one}-{}{}{RESET} (required parameter) {:?} - {}{}\n",
                        short,
                        if !flag.long.is_empty() {
                            format!("{D},{RESET} {help_subcolor_one}--{}", flag.long)
                        } else {
                            "".into()
                        },
                        arg,
                        flag.desc,
                        default_str,
                    )
                } else {
                    format!(
                        "  {help_subcolor_one}-{}{}{RESET} <{help_subcolor_two}{:?}{RESET}> - {}{}\n",
                        short,
                        if !flag.long.is_empty() {
                            format!("{D},{RESET} {help_subcolor_one}--{}", flag.long)
                        } else {
                            "".into()
                        },
                        arg,
                        flag.desc,
                        default_str,
                    )
                }
            } else if flag.required {
                format!(
                    "  {help_subcolor_one}--{}{RESET} (required parameter) <{help_subcolor_two}{:?}{RESET}> - {}{}\n",
                    flag.long, arg, flag.desc, default_str,
                )
            } else {
                format!(
                    "  {help_subcolor_one}--{}{RESET} <{help_subcolor_two}{:?}{RESET}> - {}{}\n",
                    flag.long, arg, flag.desc, default_str,
                )
            }
        } else if let Some(short) = flag.short {
            if flag.required {
                format!(
                    "  {help_subcolor_one}-{}{}{RESET} (required parameter) - {}{}\n",
                    short,
                    if !flag.long.is_empty() {
                        format!("{D},{RESET} {help_subcolor_one}--{}", flag.long)
                    } else {
                        "".into()
                    },
                    flag.desc,
                    default_str,
                )
            } else {
                format!(
                    "  {help_subcolor_one}-{}{}{RESET} - {}{}\n",
                    short,
                    if !flag.long.is_empty() {
                        format!("{D},{RESET} {help_subcolor_one}--{}", flag.long)
                    } else {
                        "".into()
                    },
                    flag.desc,
                    default_str
                )
            }
        } else if flag.required {
            format!(
                "  {help_subcolor_one}--{}{RESET} (required parameter) - {}{}\n",
                flag.long, flag.desc, default_str,
            )
        } else {
            format!(
                "  {help_subcolor_one}--{}{RESET} - {}\n",
                flag.long, flag.desc
            )
        };
        long_desc.push_str(&msg);
    }
    long_desc
}<|MERGE_RESOLUTION|>--- conflicted
+++ resolved
@@ -324,17 +324,12 @@
             let table = engine_state
                 .find_decl("table".as_bytes(), &[])
                 .and_then(|decl_id| {
-                    let call = Call::new(Span::unknown());
                     engine_state
                         .get_decl(decl_id)
                         .run(
                             engine_state,
                             stack,
-<<<<<<< HEAD
-                            &(&call).into(),
-=======
-                            &table_call,
->>>>>>> c5a00ca3
+                            &(&table_call).into(),
                             PipelineData::Value(result.clone(), None),
                         )
                         .ok()
