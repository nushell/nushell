--- conflicted
+++ resolved
@@ -1,11 +1,7 @@
 use nu_protocol::{
     ast::Call,
     engine::{EngineState, Stack},
-<<<<<<< HEAD
-    Category, Example, IntoPipelineData, PipelineData, Signature, Span, SyntaxShape, Value,
-=======
     record, Category, Example, IntoPipelineData, PipelineData, Signature, Span, SyntaxShape, Value,
->>>>>>> a9a82de5
 };
 use std::{collections::HashMap, fmt::Write};
 
@@ -214,16 +210,6 @@
             let span = Span::unknown();
             let mut vals = vec![];
             for (input, output) in &sig.input_output_types {
-<<<<<<< HEAD
-                vals.push(Value::Record {
-                    cols: vec!["input".into(), "output".into()],
-                    vals: vec![
-                        Value::string(input.to_string(), span),
-                        Value::string(output.to_string(), span),
-                    ],
-                    span,
-                });
-=======
                 vals.push(Value::record(
                     record! {
                         "input" => Value::string(input.to_string(), span),
@@ -231,7 +217,6 @@
                     },
                     span,
                 ));
->>>>>>> a9a82de5
             }
 
             let mut caller_stack = Stack::new();
@@ -246,11 +231,7 @@
                     redirect_stderr: true,
                     parser_info: HashMap::new(),
                 },
-<<<<<<< HEAD
-                PipelineData::Value(Value::List { vals, span }, None),
-=======
                 PipelineData::Value(Value::list(vals, span), None),
->>>>>>> a9a82de5
             ) {
                 if let Ok((str, ..)) = result.collect_string_strict(span) {
                     let _ = writeln!(long_desc, "\n{G}Input/output types{RESET}:");
