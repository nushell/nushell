use nu_protocol::ast::{Argument, Expr, Expression, RecordItem};
use nu_protocol::debugger::WithoutDebug;
use nu_protocol::{
    ast::Call,
    engine::{EngineState, Stack},
    record, Category, Example, IntoPipelineData, PipelineData, Signature, Span, SyntaxShape, Type,
    Value,
};
use std::{collections::HashMap, fmt::Write};

use crate::eval_call;

pub fn get_full_help(
    sig: &Signature,
    examples: &[Example],
    engine_state: &EngineState,
    stack: &mut Stack,
    is_parser_keyword: bool,
) -> String {
    let config = engine_state.get_config();
    let doc_config = DocumentationConfig {
        no_subcommands: false,
        no_color: !config.use_ansi_coloring,
        brief: false,
    };

    let stack = &mut stack.start_capture();

    get_documentation(
        sig,
        examples,
        engine_state,
        stack,
        &doc_config,
        is_parser_keyword,
    )
}

#[derive(Default)]
struct DocumentationConfig {
    no_subcommands: bool,
    no_color: bool,
    brief: bool,
}

// Utility returns nu-highlighted string
fn nu_highlight_string(code_string: &str, engine_state: &EngineState, stack: &mut Stack) -> String {
    if let Some(highlighter) = engine_state.find_decl(b"nu-highlight", &[]) {
        let decl = engine_state.get_decl(highlighter);

        if let Ok(output) = decl.run(
            engine_state,
            stack,
            &Call::new(Span::unknown()),
            Value::string(code_string, Span::unknown()).into_pipeline_data(),
        ) {
            let result = output.into_value(Span::unknown());
            if let Ok(s) = result.coerce_into_string() {
                return s; // successfully highlighted string
            }
        }
    }
    code_string.to_string()
}

#[allow(clippy::cognitive_complexity)]
fn get_documentation(
    sig: &Signature,
    examples: &[Example],
    engine_state: &EngineState,
    stack: &mut Stack,
    config: &DocumentationConfig,
    is_parser_keyword: bool,
) -> String {
    // Create ansi colors
    //todo make these configurable -- pull from enginestate.config
    let help_section_name: String =
        get_ansi_color_for_component_or_default(engine_state, "shape_string", "\x1b[32m"); // default: green

    let help_subcolor_one: String =
        get_ansi_color_for_component_or_default(engine_state, "shape_external", "\x1b[36m"); // default: cyan
                                                                                             // was const bb: &str = "\x1b[1;34m"; // bold blue
    let help_subcolor_two: String =
        get_ansi_color_for_component_or_default(engine_state, "shape_block", "\x1b[94m"); // default: light blue (nobold, should be bolding the *names*)

    const RESET: &str = "\x1b[0m"; // reset

    let cmd_name = &sig.name;
    let mut long_desc = String::new();

    let usage = &sig.usage;
    if !usage.is_empty() {
        long_desc.push_str(usage);
        long_desc.push_str("\n\n");
    }

    let extra_usage = if config.brief { "" } else { &sig.extra_usage };
    if !extra_usage.is_empty() {
        long_desc.push_str(extra_usage);
        long_desc.push_str("\n\n");
    }

    let mut subcommands = vec![];
    if !config.no_subcommands {
        let signatures = engine_state.get_signatures(true);
        for sig in signatures {
            if sig.name.starts_with(&format!("{cmd_name} "))
                // Don't display removed/deprecated commands in the Subcommands list
                    && !matches!(sig.category, Category::Removed)
            {
                subcommands.push(format!(
                    "  {help_subcolor_one}{}{RESET} - {}",
                    sig.name, sig.usage
                ));
            }
        }
    }

    if !sig.search_terms.is_empty() {
        let text = format!(
            "{help_section_name}Search terms{RESET}: {help_subcolor_one}{}{}\n\n",
            sig.search_terms.join(", "),
            RESET
        );
        let _ = write!(long_desc, "{text}");
    }

    let text = format!(
        "{}Usage{}:\n  > {}\n",
        help_section_name,
        RESET,
        sig.call_signature()
    );
    let _ = write!(long_desc, "{text}");

    if !subcommands.is_empty() {
        let _ = write!(long_desc, "\n{help_section_name}Subcommands{RESET}:\n");
        subcommands.sort();
        long_desc.push_str(&subcommands.join("\n"));
        long_desc.push('\n');
    }

    if !sig.named.is_empty() {
        long_desc.push_str(&get_flags_section(Some(engine_state), sig, |v| {
            nu_highlight_string(
                &v.to_parsable_string(", ", &engine_state.config),
                engine_state,
                stack,
            )
        }))
    }

    if !sig.required_positional.is_empty()
        || !sig.optional_positional.is_empty()
        || sig.rest_positional.is_some()
    {
        let _ = write!(long_desc, "\n{help_section_name}Parameters{RESET}:\n");
        for positional in &sig.required_positional {
            let text = match &positional.shape {
                SyntaxShape::Keyword(kw, shape) => {
                    format!(
                        "  {help_subcolor_one}\"{}\" + {RESET}<{help_subcolor_two}{}{RESET}>: {}",
                        String::from_utf8_lossy(kw),
                        document_shape(*shape.clone()),
                        positional.desc
                    )
                }
                _ => {
                    format!(
                        "  {help_subcolor_one}{}{RESET} <{help_subcolor_two}{}{RESET}>: {}",
                        positional.name,
                        document_shape(positional.shape.clone()),
                        positional.desc
                    )
                }
            };
            let _ = writeln!(long_desc, "{text}");
        }
        for positional in &sig.optional_positional {
            let text = match &positional.shape {
                SyntaxShape::Keyword(kw, shape) => {
                    format!(
                        "  {help_subcolor_one}\"{}\" + {RESET}<{help_subcolor_two}{}{RESET}>: {} (optional)",
                        String::from_utf8_lossy(kw),
                        document_shape(*shape.clone()),
                        positional.desc
                    )
                }
                _ => {
                    let opt_suffix = if let Some(value) = &positional.default_value {
                        format!(
                            " (optional, default: {})",
                            nu_highlight_string(
                                &value.to_parsable_string(", ", &engine_state.config),
                                engine_state,
                                stack
                            )
                        )
                    } else {
                        (" (optional)").to_string()
                    };

                    format!(
                        "  {help_subcolor_one}{}{RESET} <{help_subcolor_two}{}{RESET}>: {}{}",
                        positional.name,
                        document_shape(positional.shape.clone()),
                        positional.desc,
                        opt_suffix,
                    )
                }
            };
            let _ = writeln!(long_desc, "{text}");
        }

        if let Some(rest_positional) = &sig.rest_positional {
            let text = format!(
                "  ...{help_subcolor_one}{}{RESET} <{help_subcolor_two}{}{RESET}>: {}",
                rest_positional.name,
                document_shape(rest_positional.shape.clone()),
                rest_positional.desc
            );
            let _ = writeln!(long_desc, "{text}");
        }
    }

    if !is_parser_keyword && !sig.input_output_types.is_empty() {
        if let Some(decl_id) = engine_state.find_decl(b"table", &[]) {
            // FIXME: we may want to make this the span of the help command in the future
            let span = Span::unknown();
            let mut vals = vec![];
            for (input, output) in &sig.input_output_types {
                vals.push(Value::record(
                    record! {
                        "input" => Value::string(input.to_string(), span),
                        "output" => Value::string(output.to_string(), span),
                    },
                    span,
                ));
            }

<<<<<<< HEAD
            let caller_stack = &mut Stack::new().capture();
            if let Ok(result) = eval_call(
=======
            let mut caller_stack = Stack::new();
            if let Ok(result) = eval_call::<WithoutDebug>(
>>>>>>> 14d1c678
                engine_state,
                caller_stack,
                &Call {
                    decl_id,
                    head: span,
                    arguments: vec![],
                    parser_info: HashMap::new(),
                },
                PipelineData::Value(Value::list(vals, span), None),
            ) {
                if let Ok((str, ..)) = result.collect_string_strict(span) {
                    let _ = writeln!(long_desc, "\n{help_section_name}Input/output types{RESET}:");
                    for line in str.lines() {
                        let _ = writeln!(long_desc, "  {line}");
                    }
                }
            }
        }
    }

    if !examples.is_empty() {
        let _ = write!(long_desc, "\n{help_section_name}Examples{RESET}:");
    }

    for example in examples {
        long_desc.push('\n');
        long_desc.push_str("  ");
        long_desc.push_str(example.description);

        if config.no_color {
            let _ = write!(long_desc, "\n  > {}\n", example.example);
        } else if let Some(highlighter) = engine_state.find_decl(b"nu-highlight", &[]) {
            let decl = engine_state.get_decl(highlighter);

            match decl.run(
                engine_state,
                stack,
                &Call::new(Span::unknown()),
                Value::string(example.example, Span::unknown()).into_pipeline_data(),
            ) {
                Ok(output) => {
                    let result = output.into_value(Span::unknown());
                    match result.coerce_into_string() {
                        Ok(s) => {
                            let _ = write!(long_desc, "\n  > {s}\n");
                        }
                        _ => {
                            let _ = write!(long_desc, "\n  > {}\n", example.example);
                        }
                    }
                }
                Err(_) => {
                    let _ = write!(long_desc, "\n  > {}\n", example.example);
                }
            }
        } else {
            let _ = write!(long_desc, "\n  > {}\n", example.example);
        }

        if let Some(result) = &example.result {
            let table = engine_state
                .find_decl("table".as_bytes(), &[])
                .and_then(|decl_id| {
                    engine_state
                        .get_decl(decl_id)
                        .run(
                            engine_state,
                            stack,
                            &Call::new(Span::new(0, 0)),
                            PipelineData::Value(result.clone(), None),
                        )
                        .ok()
                });

            for item in table.into_iter().flatten() {
                let _ = writeln!(
                    long_desc,
                    "  {}",
                    item.to_expanded_string("", engine_state.get_config())
                        .replace('\n', "\n  ")
                        .trim()
                );
            }
        }
    }

    long_desc.push('\n');

    if config.no_color {
        nu_utils::strip_ansi_string_likely(long_desc)
    } else {
        long_desc
    }
}

fn get_ansi_color_for_component_or_default(
    engine_state: &EngineState,
    theme_component: &str,
    default: &str,
) -> String {
    if let Some(color) = &engine_state.get_config().color_config.get(theme_component) {
        let caller_stack = &mut Stack::new().capture();
        let span = Span::unknown();

        let argument_opt = get_argument_for_color_value(engine_state, color, span);

        // Call ansi command using argument
        if let Some(argument) = argument_opt {
            if let Some(decl_id) = engine_state.find_decl(b"ansi", &[]) {
                if let Ok(result) = eval_call::<WithoutDebug>(
                    engine_state,
                    caller_stack,
                    &Call {
                        decl_id,
                        head: span,
                        arguments: vec![argument],
                        parser_info: HashMap::new(),
                    },
                    PipelineData::Empty,
                ) {
                    if let Ok((str, ..)) = result.collect_string_strict(span) {
                        return str;
                    }
                }
            }
        }
    }

    default.to_string()
}

fn get_argument_for_color_value(
    engine_state: &EngineState,
    color: &&Value,
    span: Span,
) -> Option<Argument> {
    match color {
        Value::Record { val, .. } => {
            let record_exp: Vec<RecordItem> = val
                .into_iter()
                .map(|(k, v)| {
                    RecordItem::Pair(
                        Expression {
                            expr: Expr::String(k.clone()),
                            span,
                            ty: Type::String,
                            custom_completion: None,
                        },
                        Expression {
                            expr: Expr::String(
                                v.clone().to_expanded_string("", engine_state.get_config()),
                            ),
                            span,
                            ty: Type::String,
                            custom_completion: None,
                        },
                    )
                })
                .collect();

            Some(Argument::Positional(Expression {
                span: Span::unknown(),
                ty: Type::Record(vec![
                    ("fg".to_string(), Type::String),
                    ("attr".to_string(), Type::String),
                ]),
                expr: Expr::Record(record_exp),
                custom_completion: None,
            }))
        }
        Value::String { val, .. } => Some(Argument::Positional(Expression {
            span: Span::unknown(),
            ty: Type::String,
            expr: Expr::String(val.clone()),
            custom_completion: None,
        })),
        _ => None,
    }
}

// document shape helps showing more useful information
pub fn document_shape(shape: SyntaxShape) -> SyntaxShape {
    match shape {
        SyntaxShape::CompleterWrapper(inner_shape, _) => *inner_shape,
        _ => shape,
    }
}

pub fn get_flags_section<F>(
    engine_state_opt: Option<&EngineState>,
    signature: &Signature,
    mut value_formatter: F, // format default Value (because some calls cant access config or nu-highlight)
) -> String
where
    F: FnMut(&nu_protocol::Value) -> String,
{
    //todo make these configurable -- pull from enginestate.config
    let help_section_name: String;
    let help_subcolor_one: String;
    let help_subcolor_two: String;

    // Sometimes we want to get the flags without engine_state
    // For example, in nu-plugin. In that case, we fall back on default values
    if let Some(engine_state) = engine_state_opt {
        help_section_name =
            get_ansi_color_for_component_or_default(engine_state, "shape_string", "\x1b[32m"); // default: green
        help_subcolor_one =
            get_ansi_color_for_component_or_default(engine_state, "shape_external", "\x1b[36m"); // default: cyan
                                                                                                 // was const bb: &str = "\x1b[1;34m"; // bold blue
        help_subcolor_two =
            get_ansi_color_for_component_or_default(engine_state, "shape_block", "\x1b[94m");
    // default: light blue (nobold, should be bolding the *names*)
    } else {
        help_section_name = "\x1b[32m".to_string();
        help_subcolor_one = "\x1b[36m".to_string();
        help_subcolor_two = "\x1b[94m".to_string();
    }

    const RESET: &str = "\x1b[0m"; // reset
    const D: &str = "\x1b[39m"; // default

    let mut long_desc = String::new();
    let _ = write!(long_desc, "\n{help_section_name}Flags{RESET}:\n");
    for flag in &signature.named {
        let default_str = if let Some(value) = &flag.default_value {
            format!(
                " (default: {help_subcolor_two}{}{RESET})",
                &value_formatter(value)
            )
        } else {
            "".to_string()
        };

        let msg = if let Some(arg) = &flag.arg {
            if let Some(short) = flag.short {
                if flag.required {
                    format!(
                        "  {help_subcolor_one}-{}{}{RESET} (required parameter) {:?} - {}{}\n",
                        short,
                        if !flag.long.is_empty() {
                            format!("{D},{RESET} {help_subcolor_one}--{}", flag.long)
                        } else {
                            "".into()
                        },
                        arg,
                        flag.desc,
                        default_str,
                    )
                } else {
                    format!(
                        "  {help_subcolor_one}-{}{}{RESET} <{help_subcolor_two}{:?}{RESET}> - {}{}\n",
                        short,
                        if !flag.long.is_empty() {
                            format!("{D},{RESET} {help_subcolor_one}--{}", flag.long)
                        } else {
                            "".into()
                        },
                        arg,
                        flag.desc,
                        default_str,
                    )
                }
            } else if flag.required {
                format!(
                    "  {help_subcolor_one}--{}{RESET} (required parameter) <{help_subcolor_two}{:?}{RESET}> - {}{}\n",
                    flag.long, arg, flag.desc, default_str,
                )
            } else {
                format!(
                    "  {help_subcolor_one}--{}{RESET} <{help_subcolor_two}{:?}{RESET}> - {}{}\n",
                    flag.long, arg, flag.desc, default_str,
                )
            }
        } else if let Some(short) = flag.short {
            if flag.required {
                format!(
                    "  {help_subcolor_one}-{}{}{RESET} (required parameter) - {}{}\n",
                    short,
                    if !flag.long.is_empty() {
                        format!("{D},{RESET} {help_subcolor_one}--{}", flag.long)
                    } else {
                        "".into()
                    },
                    flag.desc,
                    default_str,
                )
            } else {
                format!(
                    "  {help_subcolor_one}-{}{}{RESET} - {}{}\n",
                    short,
                    if !flag.long.is_empty() {
                        format!("{D},{RESET} {help_subcolor_one}--{}", flag.long)
                    } else {
                        "".into()
                    },
                    flag.desc,
                    default_str
                )
            }
        } else if flag.required {
            format!(
                "  {help_subcolor_one}--{}{RESET} (required parameter) - {}{}\n",
                flag.long, flag.desc, default_str,
            )
        } else {
            format!(
                "  {help_subcolor_one}--{}{RESET} - {}\n",
                flag.long, flag.desc
            )
        };
        long_desc.push_str(&msg);
    }
    long_desc
}<|MERGE_RESOLUTION|>--- conflicted
+++ resolved
@@ -238,13 +238,8 @@
                 ));
             }
 
-<<<<<<< HEAD
             let caller_stack = &mut Stack::new().capture();
-            if let Ok(result) = eval_call(
-=======
-            let mut caller_stack = Stack::new();
             if let Ok(result) = eval_call::<WithoutDebug>(
->>>>>>> 14d1c678
                 engine_state,
                 caller_stack,
                 &Call {
