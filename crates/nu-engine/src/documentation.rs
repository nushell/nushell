--- conflicted
+++ resolved
@@ -24,14 +24,10 @@
     // `PipelineData` using this `Stack`, any other output should not be redirected like the main
     // execution.
     let stack = &mut stack.start_capture();
-<<<<<<< HEAD
+
     let signature = engine_state
         .get_signature(command)
         .update_from_command(command);
-=======
-
-    let signature = command.signature().update_from_command(command);
->>>>>>> 822007db
 
     get_documentation(
         &signature,
