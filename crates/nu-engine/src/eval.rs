use crate::{current_dir_str, get_full_help};
use nu_path::expand_path_with;
use nu_protocol::{
    ast::{
        Argument, Assignment, Bits, Block, Boolean, Call, Comparison, Expr, Expression, Math,
        Operator, PathMember, PipelineElement, Redirection,
    },
    engine::{EngineState, ProfilingConfig, Stack},
    record, DataSource, IntoInterruptiblePipelineData, IntoPipelineData, PipelineData,
    PipelineMetadata, Range, Record, ShellError, Span, Spanned, Unit, Value, VarId,
    ENV_VARIABLE_ID,
};
use std::time::Instant;
use std::{collections::HashMap, path::PathBuf};
use sysinfo::SystemExt;

pub fn eval_operator(op: &Expression) -> Result<Operator, ShellError> {
    match op {
        Expression {
            expr: Expr::Operator(operator),
            ..
        } => Ok(operator.clone()),
        Expression { span, expr, .. } => Err(ShellError::UnknownOperator {
            op_token: format!("{expr:?}"),
            span: *span,
        }),
    }
}

pub fn eval_call(
    engine_state: &EngineState,
    caller_stack: &mut Stack,
    call: &Call,
    input: PipelineData,
) -> Result<PipelineData, ShellError> {
    if nu_utils::ctrl_c::was_pressed(&engine_state.ctrlc) {
        return Ok(Value::Nothing { span: call.head }.into_pipeline_data());
    }
    let decl = engine_state.get_decl(call.decl_id);

    if !decl.is_known_external() && call.named_iter().any(|(flag, _, _)| flag.item == "help") {
        let mut signature = engine_state.get_signature(decl);
        signature.usage = decl.usage().to_string();
        signature.extra_usage = decl.extra_usage().to_string();

        let full_help = get_full_help(
            &signature,
            &decl.examples(),
            engine_state,
            caller_stack,
            decl.is_parser_keyword(),
        );
        Ok(Value::String {
            val: full_help,
            span: call.head,
        }
        .into_pipeline_data())
    } else if let Some(block_id) = decl.get_block_id() {
        let block = engine_state.get_block(block_id);

        let mut callee_stack = caller_stack.gather_captures(engine_state, &block.captures);

        for (param_idx, param) in decl
            .signature()
            .required_positional
            .iter()
            .chain(decl.signature().optional_positional.iter())
            .enumerate()
        {
            let var_id = param
                .var_id
                .expect("internal error: all custom parameters must have var_ids");

            if let Some(arg) = call.positional_nth(param_idx) {
                let result = eval_expression(engine_state, caller_stack, arg)?;
                callee_stack.add_var(var_id, result);
            } else if let Some(value) = &param.default_value {
                callee_stack.add_var(var_id, value.to_owned());
            } else {
                callee_stack.add_var(var_id, Value::nothing(call.head));
            }
        }

        if let Some(rest_positional) = decl.signature().rest_positional {
            let mut rest_items = vec![];

            for arg in call.positional_iter().skip(
                decl.signature().required_positional.len()
                    + decl.signature().optional_positional.len(),
            ) {
                let result = eval_expression(engine_state, caller_stack, arg)?;
                rest_items.push(result);
            }

            let span = if let Some(rest_item) = rest_items.first() {
                rest_item.span()
            } else {
                call.head
            };

            callee_stack.add_var(
                rest_positional
                    .var_id
                    .expect("Internal error: rest positional parameter lacks var_id"),
                Value::List {
                    vals: rest_items,
                    span,
                },
            )
        }

        for named in decl.signature().named {
            if let Some(var_id) = named.var_id {
                let mut found = false;
                for call_named in call.named_iter() {
                    if let (Some(spanned), Some(short)) = (&call_named.1, named.short) {
                        if spanned.item == short.to_string() {
                            if let Some(arg) = &call_named.2 {
                                let result = eval_expression(engine_state, caller_stack, arg)?;

                                callee_stack.add_var(var_id, result);
                            } else if let Some(value) = &named.default_value {
                                callee_stack.add_var(var_id, value.to_owned());
                            } else {
                                callee_stack.add_var(var_id, Value::bool(true, call.head))
                            }
                            found = true;
                        }
                    } else if call_named.0.item == named.long {
                        if let Some(arg) = &call_named.2 {
                            let result = eval_expression(engine_state, caller_stack, arg)?;

                            callee_stack.add_var(var_id, result);
                        } else if let Some(value) = &named.default_value {
                            callee_stack.add_var(var_id, value.to_owned());
                        } else {
                            callee_stack.add_var(var_id, Value::bool(true, call.head))
                        }
                        found = true;
                    }
                }

                if !found {
                    if named.arg.is_none() {
                        callee_stack.add_var(var_id, Value::bool(false, call.head))
                    } else if let Some(value) = named.default_value {
                        callee_stack.add_var(var_id, value);
                    } else {
                        callee_stack.add_var(var_id, Value::Nothing { span: call.head })
                    }
                }
            }
        }

        let result = eval_block_with_early_return(
            engine_state,
            &mut callee_stack,
            block,
            input,
            call.redirect_stdout,
            call.redirect_stderr,
        );

        if block.redirect_env {
            redirect_env(engine_state, caller_stack, &callee_stack);
        }

        result
    } else {
        // We pass caller_stack here with the knowledge that internal commands
        // are going to be specifically looking for global state in the stack
        // rather than any local state.
        decl.run(engine_state, caller_stack, call, input)
    }
}

/// Redirect the environment from callee to the caller.
pub fn redirect_env(engine_state: &EngineState, caller_stack: &mut Stack, callee_stack: &Stack) {
    // Grab all environment variables from the callee
    let caller_env_vars = caller_stack.get_env_var_names(engine_state);

    // remove env vars that are present in the caller but not in the callee
    // (the callee hid them)
    for var in caller_env_vars.iter() {
        if !callee_stack.has_env_var(engine_state, var) {
            caller_stack.remove_env_var(engine_state, var);
        }
    }

    // add new env vars from callee to caller
    for (var, value) in callee_stack.get_stack_env_vars() {
        caller_stack.add_env_var(var, value);
    }
}

enum RedirectTarget {
    Piped(bool, bool),
    CombinedPipe,
}

#[allow(clippy::too_many_arguments)]
fn eval_external(
    engine_state: &EngineState,
    stack: &mut Stack,
    head: &Expression,
    args: &[Expression],
    input: PipelineData,
    redirect_target: RedirectTarget,
    is_subexpression: bool,
) -> Result<PipelineData, ShellError> {
    let decl_id = engine_state
        .find_decl("run-external".as_bytes(), &[])
        .ok_or(ShellError::ExternalNotSupported { span: head.span })?;

    let command = engine_state.get_decl(decl_id);

    let mut call = Call::new(head.span);

    call.add_positional(head.clone());

    for arg in args {
        call.add_positional(arg.clone())
    }

    match redirect_target {
        RedirectTarget::Piped(redirect_stdout, redirect_stderr) => {
            if redirect_stdout {
                call.add_named((
                    Spanned {
                        item: "redirect-stdout".into(),
                        span: head.span,
                    },
                    None,
                    None,
                ))
            }

            if redirect_stderr {
                call.add_named((
                    Spanned {
                        item: "redirect-stderr".into(),
                        span: head.span,
                    },
                    None,
                    None,
                ))
            }
        }
        RedirectTarget::CombinedPipe => call.add_named((
            Spanned {
                item: "redirect-combine".into(),
                span: head.span,
            },
            None,
            None,
        )),
    }

    if is_subexpression {
        call.add_named((
            Spanned {
                item: "trim-end-newline".into(),
                span: head.span,
            },
            None,
            None,
        ))
    }

    command.run(engine_state, stack, &call, input)
}

pub fn eval_expression(
    engine_state: &EngineState,
    stack: &mut Stack,
    expr: &Expression,
) -> Result<Value, ShellError> {
    match &expr.expr {
        Expr::Bool(b) => Ok(Value::bool(*b, expr.span)),
        Expr::Int(i) => Ok(Value::int(*i, expr.span)),
        Expr::Float(f) => Ok(Value::float(*f, expr.span)),
        Expr::Binary(b) => Ok(Value::Binary {
            val: b.clone(),
            span: expr.span,
        }),
        Expr::ValueWithUnit(e, unit) => match eval_expression(engine_state, stack, e)? {
            Value::Int { val, .. } => compute(val, unit.item, unit.span),
            x => Err(ShellError::CantConvert {
                to_type: "unit value".into(),
                from_type: x.get_type().to_string(),
                span: e.span,
                help: None,
            }),
        },
        Expr::Range(from, next, to, operator) => {
            let from = if let Some(f) = from {
                eval_expression(engine_state, stack, f)?
            } else {
                Value::Nothing { span: expr.span }
            };

            let next = if let Some(s) = next {
                eval_expression(engine_state, stack, s)?
            } else {
                Value::Nothing { span: expr.span }
            };

            let to = if let Some(t) = to {
                eval_expression(engine_state, stack, t)?
            } else {
                Value::Nothing { span: expr.span }
            };

            Ok(Value::Range {
                val: Box::new(Range::new(expr.span, from, next, to, operator)?),
                span: expr.span,
            })
        }
        Expr::Var(var_id) => eval_variable(engine_state, stack, *var_id, expr.span),
        Expr::VarDecl(_) => Ok(Value::Nothing { span: expr.span }),
        Expr::CellPath(cell_path) => Ok(Value::CellPath {
            val: cell_path.clone(),
            span: expr.span,
        }),
        Expr::FullCellPath(cell_path) => {
            let value = eval_expression(engine_state, stack, &cell_path.head)?;

            value.follow_cell_path(&cell_path.tail, false)
        }
        Expr::ImportPattern(_) => Ok(Value::Nothing { span: expr.span }),
        Expr::Overlay(_) => {
            let name =
                String::from_utf8_lossy(engine_state.get_span_contents(expr.span)).to_string();

            Ok(Value::String {
                val: name,
                span: expr.span,
            })
        }
        Expr::Call(call) => {
            // FIXME: protect this collect with ctrl-c
            Ok(eval_call(engine_state, stack, call, PipelineData::empty())?.into_value(call.head))
        }
        Expr::ExternalCall(head, args, is_subexpression) => {
            let span = head.span;
            // FIXME: protect this collect with ctrl-c
            Ok(eval_external(
                engine_state,
                stack,
                head,
                args,
                PipelineData::empty(),
                RedirectTarget::Piped(false, false),
                *is_subexpression,
            )?
            .into_value(span))
        }
        Expr::DateTime(dt) => Ok(Value::Date {
            val: *dt,
            span: expr.span,
        }),
        Expr::Operator(_) => Ok(Value::Nothing { span: expr.span }),
        Expr::MatchPattern(pattern) => Ok(Value::MatchPattern {
            val: pattern.clone(),
            span: expr.span,
        }),
        Expr::MatchBlock(_) => Ok(Value::Nothing { span: expr.span }), // match blocks are handled by `match`
        Expr::UnaryNot(expr) => {
            let lhs = eval_expression(engine_state, stack, expr)?;
            match lhs {
                Value::Bool { val, .. } => Ok(Value::bool(!val, expr.span)),
                _ => Err(ShellError::TypeMismatch {
                    err_message: "bool".to_string(),
                    span: expr.span,
                }),
            }
        }
        Expr::BinaryOp(lhs, op, rhs) => {
            let op_span = op.span;
            let op = eval_operator(op)?;

            match op {
                Operator::Boolean(boolean) => {
                    let lhs = eval_expression(engine_state, stack, lhs)?;
                    match boolean {
                        Boolean::And => {
                            if lhs.is_false() {
                                Ok(Value::bool(false, expr.span))
                            } else {
                                let rhs = eval_expression(engine_state, stack, rhs)?;
                                lhs.and(op_span, &rhs, expr.span)
                            }
                        }
                        Boolean::Or => {
                            if lhs.is_true() {
                                Ok(Value::bool(true, expr.span))
                            } else {
                                let rhs = eval_expression(engine_state, stack, rhs)?;
                                lhs.or(op_span, &rhs, expr.span)
                            }
                        }
                        Boolean::Xor => {
                            let rhs = eval_expression(engine_state, stack, rhs)?;
                            lhs.xor(op_span, &rhs, expr.span)
                        }
                    }
                }
                Operator::Math(math) => {
                    let lhs = eval_expression(engine_state, stack, lhs)?;
                    let rhs = eval_expression(engine_state, stack, rhs)?;

                    match math {
                        Math::Plus => lhs.add(op_span, &rhs, expr.span),
                        Math::Minus => lhs.sub(op_span, &rhs, expr.span),
                        Math::Multiply => lhs.mul(op_span, &rhs, expr.span),
                        Math::Divide => lhs.div(op_span, &rhs, expr.span),
                        Math::Append => lhs.append(op_span, &rhs, expr.span),
                        Math::Modulo => lhs.modulo(op_span, &rhs, expr.span),
                        Math::FloorDivision => lhs.floor_div(op_span, &rhs, expr.span),
                        Math::Pow => lhs.pow(op_span, &rhs, expr.span),
                    }
                }
                Operator::Comparison(comparison) => {
                    let lhs = eval_expression(engine_state, stack, lhs)?;
                    let rhs = eval_expression(engine_state, stack, rhs)?;
                    match comparison {
                        Comparison::LessThan => lhs.lt(op_span, &rhs, expr.span),
                        Comparison::LessThanOrEqual => lhs.lte(op_span, &rhs, expr.span),
                        Comparison::GreaterThan => lhs.gt(op_span, &rhs, expr.span),
                        Comparison::GreaterThanOrEqual => lhs.gte(op_span, &rhs, expr.span),
                        Comparison::Equal => lhs.eq(op_span, &rhs, expr.span),
                        Comparison::NotEqual => lhs.ne(op_span, &rhs, expr.span),
                        Comparison::In => lhs.r#in(op_span, &rhs, expr.span),
                        Comparison::NotIn => lhs.not_in(op_span, &rhs, expr.span),
                        Comparison::RegexMatch => {
                            lhs.regex_match(engine_state, op_span, &rhs, false, expr.span)
                        }
                        Comparison::NotRegexMatch => {
                            lhs.regex_match(engine_state, op_span, &rhs, true, expr.span)
                        }
                        Comparison::StartsWith => lhs.starts_with(op_span, &rhs, expr.span),
                        Comparison::EndsWith => lhs.ends_with(op_span, &rhs, expr.span),
                    }
                }
                Operator::Bits(bits) => {
                    let lhs = eval_expression(engine_state, stack, lhs)?;
                    let rhs = eval_expression(engine_state, stack, rhs)?;
                    match bits {
                        Bits::BitAnd => lhs.bit_and(op_span, &rhs, expr.span),
                        Bits::BitOr => lhs.bit_or(op_span, &rhs, expr.span),
                        Bits::BitXor => lhs.bit_xor(op_span, &rhs, expr.span),
                        Bits::ShiftLeft => lhs.bit_shl(op_span, &rhs, expr.span),
                        Bits::ShiftRight => lhs.bit_shr(op_span, &rhs, expr.span),
                    }
                }
                Operator::Assignment(assignment) => {
                    let rhs = eval_expression(engine_state, stack, rhs)?;

                    let rhs = match assignment {
                        Assignment::Assign => rhs,
                        Assignment::PlusAssign => {
                            let lhs = eval_expression(engine_state, stack, lhs)?;
                            lhs.add(op_span, &rhs, op_span)?
                        }
                        Assignment::MinusAssign => {
                            let lhs = eval_expression(engine_state, stack, lhs)?;
                            lhs.sub(op_span, &rhs, op_span)?
                        }
                        Assignment::MultiplyAssign => {
                            let lhs = eval_expression(engine_state, stack, lhs)?;
                            lhs.mul(op_span, &rhs, op_span)?
                        }
                        Assignment::DivideAssign => {
                            let lhs = eval_expression(engine_state, stack, lhs)?;
                            lhs.div(op_span, &rhs, op_span)?
                        }
                        Assignment::AppendAssign => {
                            let lhs = eval_expression(engine_state, stack, lhs)?;
                            lhs.append(op_span, &rhs, op_span)?
                        }
                    };

                    match &lhs.expr {
                        Expr::Var(var_id) | Expr::VarDecl(var_id) => {
                            let var_info = engine_state.get_var(*var_id);
                            if var_info.mutable {
                                stack.add_var(*var_id, rhs);
                                Ok(Value::nothing(lhs.span))
                            } else {
                                Err(ShellError::AssignmentRequiresMutableVar { lhs_span: lhs.span })
                            }
                        }
                        Expr::FullCellPath(cell_path) => {
                            match &cell_path.head.expr {
                                Expr::Var(var_id) | Expr::VarDecl(var_id) => {
                                    // The $env variable is considered "mutable" in Nushell.
                                    // As such, give it special treatment here.
                                    let is_env = var_id == &ENV_VARIABLE_ID;
                                    if is_env || engine_state.get_var(*var_id).mutable {
                                        let mut lhs =
                                            eval_expression(engine_state, stack, &cell_path.head)?;

                                        lhs.upsert_data_at_cell_path(&cell_path.tail, rhs)?;
                                        if is_env {
                                            if cell_path.tail.is_empty() {
                                                return Err(ShellError::CannotReplaceEnv {
                                                    span: cell_path.head.span,
                                                });
                                            }

                                            // The special $env treatment: for something like $env.config.history.max_size = 2000,
                                            // get $env.config (or whichever one it is) AFTER the above mutation, and set it
                                            // as the "config" environment variable.
                                            let vardata = lhs.follow_cell_path(
                                                &[cell_path.tail[0].clone()],
                                                false,
                                            )?;
                                            match &cell_path.tail[0] {
                                                PathMember::String { val, span, .. } => {
                                                    if val == "FILE_PWD"
                                                        || val == "CURRENT_FILE"
                                                        || val == "PWD"
                                                    {
                                                        return Err(ShellError::AutomaticEnvVarSetManually {
                                                    envvar_name: val.to_string(),
                                                    span: *span,
                                                });
                                                    } else {
                                                        stack.add_env_var(val.to_string(), vardata);
                                                    }
                                                }
                                                // In case someone really wants an integer env-var
                                                PathMember::Int { val, .. } => {
                                                    stack.add_env_var(val.to_string(), vardata);
                                                }
                                            }
                                        } else {
                                            stack.add_var(*var_id, lhs);
                                        }
                                        Ok(Value::nothing(cell_path.head.span))
                                    } else {
                                        Err(ShellError::AssignmentRequiresMutableVar {
                                            lhs_span: lhs.span,
                                        })
                                    }
                                }
                                _ => Err(ShellError::AssignmentRequiresVar { lhs_span: lhs.span }),
                            }
                        }
                        _ => Err(ShellError::AssignmentRequiresVar { lhs_span: lhs.span }),
                    }
                }
            }
        }
        Expr::Subexpression(block_id) => {
            let block = engine_state.get_block(*block_id);

            // FIXME: protect this collect with ctrl-c
            Ok(
                eval_subexpression(engine_state, stack, block, PipelineData::empty())?
                    .into_value(expr.span),
            )
        }
        Expr::RowCondition(block_id) | Expr::Closure(block_id) => {
            let mut captures = HashMap::new();
            let block = engine_state.get_block(*block_id);

            for var_id in &block.captures {
                captures.insert(*var_id, stack.get_var(*var_id, expr.span)?);
            }
            Ok(Value::Closure {
                val: *block_id,
                captures,
                span: expr.span,
            })
        }
        Expr::Block(block_id) => Ok(Value::Block {
            val: *block_id,
            span: expr.span,
        }),
        Expr::List(x) => {
            let mut output = vec![];
            for expr in x {
                output.push(eval_expression(engine_state, stack, expr)?);
            }
            Ok(Value::List {
                vals: output,
                span: expr.span,
            })
        }
        Expr::Record(fields) => {
            let mut record = Record::new();

            for (col, val) in fields {
                // avoid duplicate cols.
                let col_name = eval_expression(engine_state, stack, col)?.as_string()?;
                let pos = record.cols.iter().position(|c| c == &col_name);
                match pos {
                    Some(index) => {
                        return Err(ShellError::ColumnDefinedTwice {
                            second_use: col.span,
                            first_use: fields[index].0.span,
                        })
                    }
                    None => {
                        record.push(col_name, eval_expression(engine_state, stack, val)?);
                    }
                }
            }

            Ok(Value::record(record, expr.span))
        }
        Expr::Table(headers, vals) => {
            let mut output_headers = vec![];
            for expr in headers {
                output_headers.push(eval_expression(engine_state, stack, expr)?.as_string()?);
            }

            let mut output_rows = vec![];
            for val in vals {
                let mut row = vec![];
                for expr in val {
                    row.push(eval_expression(engine_state, stack, expr)?);
                }
                output_rows.push(Value::record(
                    Record {
                        cols: output_headers.clone(),
                        vals: row,
                    },
                    expr.span,
                ));
            }
            Ok(Value::List {
                vals: output_rows,
                span: expr.span,
            })
        }
        Expr::Keyword(_, _, expr) => eval_expression(engine_state, stack, expr),
        Expr::StringInterpolation(exprs) => {
            let mut parts = vec![];
            for expr in exprs {
                parts.push(eval_expression(engine_state, stack, expr)?);
            }

            let config = engine_state.get_config();

            parts
                .into_iter()
                .into_pipeline_data(None)
                .collect_string("", config)
                .map(|x| Value::String {
                    val: x,
                    span: expr.span,
                })
        }
        Expr::String(s) => Ok(Value::String {
            val: s.clone(),
            span: expr.span,
        }),
        Expr::Filepath(s) => {
            let cwd = current_dir_str(engine_state, stack)?;
            let path = expand_path_with(s, cwd);

            Ok(Value::string(path.to_string_lossy(), expr.span))
        }
        Expr::Directory(s) => {
            if s == "-" {
                Ok(Value::string("-", expr.span))
            } else {
                let cwd = current_dir_str(engine_state, stack)?;
                let path = expand_path_with(s, cwd);

                Ok(Value::string(path.to_string_lossy(), expr.span))
            }
        }
        Expr::GlobPattern(s) => {
            let cwd = current_dir_str(engine_state, stack)?;
            let path = expand_path_with(s, cwd);

            Ok(Value::string(path.to_string_lossy(), expr.span))
        }
        Expr::Signature(_) => Ok(Value::Nothing { span: expr.span }),
        Expr::Garbage => Ok(Value::Nothing { span: expr.span }),
        Expr::Nothing => Ok(Value::Nothing { span: expr.span }),
    }
}

/// Checks the expression to see if it's a internal or external call. If so, passes the input
/// into the call and gets out the result
/// Otherwise, invokes the expression
///
/// It returns PipelineData with a boolean flag, indicating if the external failed to run.
/// The boolean flag **may only be true** for external calls, for internal calls, it always to be false.
pub fn eval_expression_with_input(
    engine_state: &EngineState,
    stack: &mut Stack,
    expr: &Expression,
    mut input: PipelineData,
    redirect_stdout: bool,
    redirect_stderr: bool,
) -> Result<(PipelineData, bool), ShellError> {
    match expr {
        Expression {
            expr: Expr::Call(call),
            ..
        } => {
            if !redirect_stdout || redirect_stderr {
                // we're doing something different than the defaults
                let mut call = call.clone();
                call.redirect_stdout = redirect_stdout;
                call.redirect_stderr = redirect_stderr;
                input = eval_call(engine_state, stack, &call, input)?;
            } else {
                input = eval_call(engine_state, stack, call, input)?;
            }
        }
        Expression {
            expr: Expr::ExternalCall(head, args, is_subexpression),
            ..
        } => {
            input = eval_external(
                engine_state,
                stack,
                head,
                args,
                input,
                RedirectTarget::Piped(redirect_stdout, redirect_stderr),
                *is_subexpression,
            )?;
        }

        Expression {
            expr: Expr::Subexpression(block_id),
            ..
        } => {
            let block = engine_state.get_block(*block_id);

            // FIXME: protect this collect with ctrl-c
            input = eval_subexpression(engine_state, stack, block, input)?;
        }

        elem @ Expression {
            expr: Expr::FullCellPath(full_cell_path),
            ..
        } => match &full_cell_path.head {
            Expression {
                expr: Expr::Subexpression(block_id),
                span,
                ..
            } => {
                let block = engine_state.get_block(*block_id);

                // FIXME: protect this collect with ctrl-c
                input = eval_subexpression(engine_state, stack, block, input)?;
                let value = input.into_value(*span);
                input = value
                    .follow_cell_path(&full_cell_path.tail, false)?
                    .into_pipeline_data()
            }
            _ => {
                input = eval_expression(engine_state, stack, elem)?.into_pipeline_data();
            }
        },

        elem => {
            input = eval_expression(engine_state, stack, elem)?.into_pipeline_data();
        }
    };

    Ok(might_consume_external_result(input))
}

// Try to catch and detect if external command runs to failed.
fn might_consume_external_result(input: PipelineData) -> (PipelineData, bool) {
    input.is_external_failed()
}

pub fn eval_element_with_input(
    engine_state: &EngineState,
    stack: &mut Stack,
    element: &PipelineElement,
    mut input: PipelineData,
    redirect_stdout: bool,
    redirect_stderr: bool,
) -> Result<(PipelineData, bool), ShellError> {
    match element {
        PipelineElement::Expression(_, expr) => eval_expression_with_input(
            engine_state,
            stack,
            expr,
            input,
            redirect_stdout,
            redirect_stderr,
        ),
        PipelineElement::Redirection(span, redirection, expr) => match &expr.expr {
            Expr::String(_)
            | Expr::FullCellPath(_)
            | Expr::StringInterpolation(_)
            | Expr::Filepath(_) => {
                let exit_code = match &mut input {
                    PipelineData::ExternalStream { exit_code, .. } => exit_code.take(),
                    _ => None,
                };
                let input = match (redirection, input) {
                    (
                        Redirection::Stderr,
                        PipelineData::ExternalStream {
                            stderr,
                            exit_code,
                            span,
                            metadata,
                            trim_end_newline,
                            ..
                        },
                    ) => PipelineData::ExternalStream {
                        stdout: stderr,
                        stderr: None,
                        exit_code,
                        span,
                        metadata,
                        trim_end_newline,
                    },
                    (_, input) => input,
                };

                if let Some(save_command) = engine_state.find_decl(b"save", &[]) {
                    eval_call(
                        engine_state,
                        stack,
                        &Call {
                            decl_id: save_command,
                            head: *span,
                            arguments: vec![
                                Argument::Positional(expr.clone()),
                                Argument::Named((
                                    Spanned {
                                        item: "raw".into(),
                                        span: *span,
                                    },
                                    None,
                                    None,
                                )),
                                Argument::Named((
                                    Spanned {
                                        item: "force".into(),
                                        span: *span,
                                    },
                                    None,
                                    None,
                                )),
                            ],
                            redirect_stdout: false,
                            redirect_stderr: false,
                            parser_info: HashMap::new(),
                        },
                        input,
                    )
                    .map(|_| {
                        // save is internal command, normally it exists with non-ExternalStream
                        // but here in redirection context, we make it returns ExternalStream
                        // So nu handles exit_code correctly
                        (
                            PipelineData::ExternalStream {
                                stdout: None,
                                stderr: None,
                                exit_code,
                                span: *span,
                                metadata: None,
                                trim_end_newline: false,
                            },
                            false,
                        )
                    })
                } else {
                    Err(ShellError::CommandNotFound(*span))
                }
            }
            _ => Err(ShellError::CommandNotFound(*span)),
        },
        PipelineElement::SeparateRedirection {
            out: (out_span, out_expr),
            err: (err_span, err_expr),
        } => match (&out_expr.expr, &err_expr.expr) {
            (
                Expr::String(_)
                | Expr::FullCellPath(_)
                | Expr::StringInterpolation(_)
                | Expr::Filepath(_),
                Expr::String(_)
                | Expr::FullCellPath(_)
                | Expr::StringInterpolation(_)
                | Expr::Filepath(_),
            ) => {
                if let Some(save_command) = engine_state.find_decl(b"save", &[]) {
                    let exit_code = match &mut input {
                        PipelineData::ExternalStream { exit_code, .. } => exit_code.take(),
                        _ => None,
                    };
                    eval_call(
                        engine_state,
                        stack,
                        &Call {
                            decl_id: save_command,
                            head: *out_span,
                            arguments: vec![
                                Argument::Positional(out_expr.clone()),
                                Argument::Named((
                                    Spanned {
                                        item: "stderr".into(),
                                        span: *err_span,
                                    },
                                    None,
                                    Some(err_expr.clone()),
                                )),
                                Argument::Named((
                                    Spanned {
                                        item: "raw".into(),
                                        span: *out_span,
                                    },
                                    None,
                                    None,
                                )),
                                Argument::Named((
                                    Spanned {
                                        item: "force".into(),
                                        span: *out_span,
                                    },
                                    None,
                                    None,
                                )),
                            ],
                            redirect_stdout: false,
                            redirect_stderr: false,
                            parser_info: HashMap::new(),
                        },
                        input,
                    )
                    .map(|_| {
                        // save is internal command, normally it exists with non-ExternalStream
                        // but here in redirection context, we make it returns ExternalStream
                        // So nu handles exit_code correctly
                        (
                            PipelineData::ExternalStream {
                                stdout: None,
                                stderr: None,
                                exit_code,
                                span: *out_span,
                                metadata: None,
                                trim_end_newline: false,
                            },
                            false,
                        )
                    })
                } else {
                    Err(ShellError::CommandNotFound(*out_span))
                }
            }
            (_out_other, err_other) => {
                if let Expr::String(_) = err_other {
                    Err(ShellError::CommandNotFound(*out_span))
                } else {
                    Err(ShellError::CommandNotFound(*err_span))
                }
            }
        },
        PipelineElement::SameTargetRedirection {
            cmd: (cmd_span, cmd_exp),
            redirection: (redirect_span, redirect_exp),
        } => {
            // general idea: eval cmd and call save command to redirect stdout to result.
            input = match &cmd_exp.expr {
                Expr::ExternalCall(head, args, is_subexpression) => {
                    // if cmd's expression is ExternalStream, then invoke run-external with
                    // special --redirect-combine flag.
                    eval_external(
                        engine_state,
                        stack,
                        head,
                        args,
                        input,
                        RedirectTarget::CombinedPipe,
                        *is_subexpression,
                    )?
                }
                _ => eval_element_with_input(
                    engine_state,
                    stack,
                    &PipelineElement::Expression(*cmd_span, cmd_exp.clone()),
                    input,
                    redirect_stdout,
                    redirect_stderr,
                )
                .map(|x| x.0)?,
            };
            eval_element_with_input(
                engine_state,
                stack,
                &PipelineElement::Redirection(
                    *redirect_span,
                    Redirection::Stdout,
                    redirect_exp.clone(),
                ),
                input,
                redirect_stdout,
                redirect_stderr,
            )
        }
        PipelineElement::And(_, expr) => eval_expression_with_input(
            engine_state,
            stack,
            expr,
            input,
            redirect_stdout,
            redirect_stderr,
        ),
        PipelineElement::Or(_, expr) => eval_expression_with_input(
            engine_state,
            stack,
            expr,
            input,
            redirect_stdout,
            redirect_stderr,
        ),
    }
}

pub fn eval_block_with_early_return(
    engine_state: &EngineState,
    stack: &mut Stack,
    block: &Block,
    input: PipelineData,
    redirect_stdout: bool,
    redirect_stderr: bool,
) -> Result<PipelineData, ShellError> {
    match eval_block(
        engine_state,
        stack,
        block,
        input,
        redirect_stdout,
        redirect_stderr,
    ) {
        Err(ShellError::Return(_, value)) => Ok(PipelineData::Value(*value, None)),
        x => x,
    }
}

pub fn eval_block(
    engine_state: &EngineState,
    stack: &mut Stack,
    block: &Block,
    mut input: PipelineData,
    redirect_stdout: bool,
    redirect_stderr: bool,
) -> Result<PipelineData, ShellError> {
    // if Block contains recursion, make sure we don't recurse too deeply (to avoid stack overflow)
    if let Some(recursive) = block.recursive {
        // picked 50 arbitrarily, should work on all architectures
        const RECURSION_LIMIT: u64 = 50;
        if recursive {
            if *stack.recursion_count >= RECURSION_LIMIT {
                stack.recursion_count = Box::new(0);
                return Err(ShellError::RecursionLimitReached {
                    recursion_limit: RECURSION_LIMIT,
                    span: block.span,
                });
            }
            *stack.recursion_count += 1;
        }
    }

    let num_pipelines = block.len();

    let mut input_metadata = if stack.profiling_config.should_debug() {
        stack.profiling_config.enter_block();
        input.metadata()
    } else {
        None
    };

    for (pipeline_idx, pipeline) in block.pipelines.iter().enumerate() {
        let mut i = 0;

        while i < pipeline.elements.len() {
            let redirect_stderr = redirect_stderr
                || ((i < pipeline.elements.len() - 1)
                    && (matches!(
                        pipeline.elements[i + 1],
                        PipelineElement::Redirection(_, Redirection::Stderr, _)
                            | PipelineElement::Redirection(_, Redirection::StdoutAndStderr, _)
                            | PipelineElement::SeparateRedirection { .. }
                    )));

            let start_time = if stack.profiling_config.should_debug() {
                Some(Instant::now())
            } else {
                None
            };

            // if eval internal command failed, it can just make early return with `Err(ShellError)`.
            let eval_result = eval_element_with_input(
                engine_state,
                stack,
                &pipeline.elements[i],
                input,
                redirect_stdout
                    || (i != pipeline.elements.len() - 1)
                        && (matches!(
                            pipeline.elements[i + 1],
                            PipelineElement::Redirection(_, Redirection::Stdout, _)
                                | PipelineElement::Redirection(_, Redirection::StdoutAndStderr, _)
                                | PipelineElement::Expression(..)
                                | PipelineElement::SeparateRedirection { .. }
                        )),
                redirect_stderr,
            );

            let end_time = if stack.profiling_config.should_debug() {
                Some(Instant::now())
            } else {
                None
            };

            if let (Some(start_time), Some(end_time), Some(input_metadata)) =
                (start_time, end_time, input_metadata.as_deref_mut())
            {
                let element_span = pipeline.elements[i].span();
                let element_str = String::from_utf8_lossy(
                    engine_state.get_span_contents(pipeline.elements[i].span()),
                )
                .to_string();

                collect_profiling_metadata(
                    pipeline_idx,
                    i,
                    element_str,
                    element_span,
                    start_time,
                    end_time,
                    &stack.profiling_config,
                    &eval_result,
                    input_metadata,
                );
            }

            match (eval_result, redirect_stderr) {
                (Ok((pipeline_data, _)), true) => {
                    input = pipeline_data;

                    // external command may runs to failed
                    // make early return so remaining commands will not be executed.
                    // don't return `Err(ShellError)`, so nushell wouldn't show extra error message.
                }
                (Err(error), true) => {
                    input = PipelineData::Value(
                        Value::Error {
                            error: Box::new(error),
                            span: Span::unknown(), // FIXME: where does this span come from?
                        },
                        None,
                    )
                }
                (output, false) => {
                    let output = output?;
                    input = output.0;
                    // external command may runs to failed
                    // make early return so remaining commands will not be executed.
                    // don't return `Err(ShellError)`, so nushell wouldn't show extra error message.
                    if output.1 {
                        if stack.profiling_config.should_debug() {
                            stack.profiling_config.leave_block();
                        }
                        return Ok(input);
                    }
                }
            }

            i += 1;
        }

        if pipeline_idx < (num_pipelines) - 1 {
            match input {
                PipelineData::Value(Value::Nothing { .. }, ..) => {}
                PipelineData::ExternalStream {
                    ref mut exit_code, ..
                } => {
                    let exit_code = exit_code.take();

                    input.drain()?;

                    if let Some(exit_code) = exit_code {
                        let mut v: Vec<_> = exit_code.collect();

                        if let Some(v) = v.pop() {
                            stack.add_env_var("LAST_EXIT_CODE".into(), v);
                        }
                    }
                }
                _ => input.drain()?,
            }

            input = PipelineData::empty()
        }
    }

    if stack.profiling_config.should_debug() {
        stack.profiling_config.leave_block();
        Ok(input.set_metadata(input_metadata))
    } else {
        Ok(input)
    }
}

pub fn eval_subexpression(
    engine_state: &EngineState,
    stack: &mut Stack,
    block: &Block,
    mut input: PipelineData,
) -> Result<PipelineData, ShellError> {
    for pipeline in block.pipelines.iter() {
        for expr in pipeline.elements.iter() {
            input = eval_element_with_input(engine_state, stack, expr, input, true, false)?.0
        }
    }

    Ok(input)
}

pub fn eval_nu_variable(engine_state: &EngineState, span: Span) -> Result<Value, ShellError> {
    fn canonicalize_path(engine_state: &EngineState, path: &PathBuf) -> PathBuf {
        let cwd = engine_state.current_work_dir();

        if path.exists() {
            match nu_path::canonicalize_with(path, cwd) {
                Ok(canon_path) => canon_path,
                Err(_) => path.clone(),
            }
        } else {
            path.clone()
        }
    }

    let mut record = Record::new();

<<<<<<< HEAD
    cols.push("default-config-dir".to_string());
    if let Some(mut path) = nu_path::config_dir() {
        path.push("nushell");
        vals.push(Value::String {
            val: path.to_string_lossy().to_string(),
            span,
        })
    } else {
        vals.push(Value::Error {
            error: Box::new(ShellError::IOError("Could not get config directory".into())),
            span,
        })
    }

    cols.push("config-path".to_string());
    if let Some(path) = engine_state.get_config_path("config-path") {
        let canon_config_path = canonicalize_path(engine_state, path);
        vals.push(Value::String {
            val: canon_config_path.to_string_lossy().to_string(),
            span,
        })
    } else if let Some(mut path) = nu_path::config_dir() {
        path.push("nushell");
        path.push("config.nu");
        vals.push(Value::String {
            val: path.to_string_lossy().to_string(),
            span,
        })
    } else {
        vals.push(Value::Error {
            error: Box::new(ShellError::IOError("Could not get config directory".into())),
            span,
        })
    }

    cols.push("env-path".to_string());
    if let Some(path) = engine_state.get_config_path("env-path") {
        let canon_env_path = canonicalize_path(engine_state, path);
        vals.push(Value::String {
            val: canon_env_path.to_string_lossy().to_string(),
            span,
        })
    } else if let Some(mut path) = nu_path::config_dir() {
        path.push("nushell");
        path.push("env.nu");
        vals.push(Value::String {
            val: path.to_string_lossy().to_string(),
            span,
        })
    } else {
        vals.push(Value::Error {
            error: Box::new(ShellError::IOError(
                "Could not find environment path".into(),
            )),
            span,
        })
    }

    cols.push("history-path".to_string());
    if let Some(mut path) = nu_path::config_dir() {
        path.push("nushell");
        match engine_state.config.history_file_format {
            nu_protocol::HistoryFileFormat::Sqlite => {
                path.push("history.sqlite3");
            }
            nu_protocol::HistoryFileFormat::PlainText => {
                path.push("history.txt");
            }
        }
        let canon_hist_path = canonicalize_path(engine_state, &path);
        vals.push(Value::String {
            val: canon_hist_path.to_string_lossy().to_string(),
            span,
        })
    } else {
        vals.push(Value::Error {
            error: Box::new(ShellError::IOError("Could not find history path".into())),
            span,
        })
    }

    cols.push("loginshell-path".to_string());
    if let Some(mut path) = nu_path::config_dir() {
        path.push("nushell");
        path.push("login.nu");
        let canon_login_path = canonicalize_path(engine_state, &path);
        vals.push(Value::String {
            val: canon_login_path.to_string_lossy().to_string(),
            span,
        })
    } else {
        vals.push(Value::Error {
            error: Box::new(ShellError::IOError(
                "Could not find login shell path".into(),
            )),
            span,
        })
    }
=======
    record.push(
        "default-config-dir",
        if let Some(mut path) = nu_path::config_dir() {
            path.push("nushell");
            Value::string(path.to_string_lossy(), span)
        } else {
            Value::error(ShellError::IOError("Could not get config directory".into()))
        },
    );

    record.push(
        "config-path",
        if let Some(path) = engine_state.get_config_path("config-path") {
            let canon_config_path = canonicalize_path(engine_state, path);
            Value::string(canon_config_path.to_string_lossy(), span)
        } else if let Some(mut path) = nu_path::config_dir() {
            path.push("nushell");
            path.push("config.nu");
            Value::string(path.to_string_lossy(), span)
        } else {
            Value::error(ShellError::IOError("Could not get config directory".into()))
        },
    );

    record.push(
        "env-path",
        if let Some(path) = engine_state.get_config_path("env-path") {
            let canon_env_path = canonicalize_path(engine_state, path);
            Value::string(canon_env_path.to_string_lossy(), span)
        } else if let Some(mut path) = nu_path::config_dir() {
            path.push("nushell");
            path.push("env.nu");
            Value::string(path.to_string_lossy(), span)
        } else {
            Value::error(ShellError::IOError(
                "Could not find environment path".into(),
            ))
        },
    );

    record.push(
        "history-path",
        if let Some(mut path) = nu_path::config_dir() {
            path.push("nushell");
            match engine_state.config.history_file_format {
                nu_protocol::HistoryFileFormat::Sqlite => {
                    path.push("history.sqlite3");
                }
                nu_protocol::HistoryFileFormat::PlainText => {
                    path.push("history.txt");
                }
            }
            let canon_hist_path = canonicalize_path(engine_state, &path);
            Value::string(canon_hist_path.to_string_lossy(), span)
        } else {
            Value::error(ShellError::IOError("Could not find history path".into()))
        },
    );

    record.push(
        "loginshell-path",
        if let Some(mut path) = nu_path::config_dir() {
            path.push("nushell");
            path.push("login.nu");
            let canon_login_path = canonicalize_path(engine_state, &path);
            Value::string(canon_login_path.to_string_lossy(), span)
        } else {
            Value::error(ShellError::IOError(
                "Could not find login shell path".into(),
            ))
        },
    );
>>>>>>> 8da27a1a

    #[cfg(feature = "plugin")]
    {
        record.push(
            "plugin-path",
            if let Some(path) = &engine_state.plugin_signatures {
                let canon_plugin_path = canonicalize_path(engine_state, path);
                Value::string(canon_plugin_path.to_string_lossy(), span)
            } else {
                Value::error(ShellError::IOError(
                    "Could not get plugin signature location".into(),
<<<<<<< HEAD
                )),
                span,
            })
        }
    }

    cols.push("home-path".to_string());
    if let Some(path) = nu_path::home_dir() {
        let canon_home_path = canonicalize_path(engine_state, &path);
        vals.push(Value::String {
            val: canon_home_path.to_string_lossy().into(),
            span,
        })
    } else {
        vals.push(Value::Error {
            error: Box::new(ShellError::IOError("Could not get home path".into())),
            span,
        })
    }
=======
                ))
            },
        );
    }

    record.push(
        "home-path",
        if let Some(path) = nu_path::home_dir() {
            let canon_home_path = canonicalize_path(engine_state, &path);
            Value::string(canon_home_path.to_string_lossy(), span)
        } else {
            Value::error(ShellError::IOError("Could not get home path".into()))
        },
    );
>>>>>>> 8da27a1a

    record.push("temp-path", {
        let canon_temp_path = canonicalize_path(engine_state, &std::env::temp_dir());
        Value::string(canon_temp_path.to_string_lossy(), span)
    });

    record.push("pid", Value::int(std::process::id().into(), span));

    record.push("os-info", {
        let sys = sysinfo::System::new();
        let ver = match sys.kernel_version() {
            Some(v) => v,
            None => "unknown".into(),
        };
        Value::record(
            record! {
                "name" => Value::string(std::env::consts::OS, span),
                "arch" => Value::string(std::env::consts::ARCH, span),
                "family" => Value::string(std::env::consts::FAMILY, span),
                "kernel_version" => Value::string(ver, span),
            },
            span,
        )
    });

    record.push(
        "startup-time",
        Value::duration(engine_state.get_startup_time(), span),
    );

    record.push(
        "is-interactive",
        Value::bool(engine_state.is_interactive, span),
    );

    record.push("is-login", Value::bool(engine_state.is_login, span));

    record.push(
        "current-exe",
        if let Ok(current_exe) = std::env::current_exe() {
            Value::string(current_exe.to_string_lossy(), span)
        } else {
            Value::error(ShellError::IOError(
                "Could not get current executable path".to_string(),
<<<<<<< HEAD
            )),
            span,
        })
    }
=======
            ))
        },
    );
>>>>>>> 8da27a1a

    Ok(Value::record(record, span))
}

pub fn eval_variable(
    engine_state: &EngineState,
    stack: &Stack,
    var_id: VarId,
    span: Span,
) -> Result<Value, ShellError> {
    match var_id {
        // $nu
        nu_protocol::NU_VARIABLE_ID => eval_nu_variable(engine_state, span),
        ENV_VARIABLE_ID => {
            let env_vars = stack.get_env_vars(engine_state);
            let env_columns = env_vars.keys();
            let env_values = env_vars.values();

            let mut pairs = env_columns
                .map(|x| x.to_string())
                .zip(env_values.cloned())
                .collect::<Vec<(String, Value)>>();

            pairs.sort_by(|a, b| a.0.cmp(&b.0));

            Ok(Value::record(pairs.into_iter().collect(), span))
        }
        var_id => stack.get_var(var_id, span),
    }
}

fn compute(size: i64, unit: Unit, span: Span) -> Result<Value, ShellError> {
    unit.to_value(size, span)
}

#[allow(clippy::too_many_arguments)]
fn collect_profiling_metadata(
    pipeline_idx: usize,
    element_idx: usize,
    element_str: String,
    element_span: Span,
    start_time: Instant,
    end_time: Instant,
    profiling_config: &ProfilingConfig,
    eval_result: &Result<(PipelineData, bool), ShellError>,
    input_metadata: &mut PipelineMetadata,
) {
    let element_str = Value::string(element_str, element_span);
    let time_ns = (end_time - start_time).as_nanos() as i64;

    let span_record = record! {
        "start" => Value::int(element_span.start as i64, element_span),
        "end" => Value::int(element_span.end as i64, element_span),
    };

    let mut record = record! {
        "pipeline_idx" => Value::int(pipeline_idx as i64, element_span),
        "element_idx" => Value::int(element_idx as i64, element_span),
        "depth" => Value::int(profiling_config.depth, element_span),
        "span" => Value::record(span_record, element_span),
    };

    if profiling_config.collect_source {
        record.push("source", element_str);
    }

    if profiling_config.collect_values {
        let value = match &eval_result {
            Ok((PipelineData::Value(val, ..), ..)) => val.clone(),
            Ok((PipelineData::ListStream(..), ..)) => Value::string("list stream", element_span),
            Ok((PipelineData::ExternalStream { .. }, ..)) => {
                Value::string("raw stream", element_span)
            }
            Ok((PipelineData::Empty, ..)) => Value::Nothing { span: element_span },
            Err(err) => Value::Error {
                error: Box::new(err.clone()),
                span: element_span,
            },
        };

        record.push("value", value);
    }

    record.push("time", Value::duration(time_ns, element_span));

    let record = Value::record(record, element_span);

    let element_metadata = if let Ok((pipeline_data, ..)) = &eval_result {
        pipeline_data.metadata()
    } else {
        None
    };

    if let PipelineMetadata {
        data_source: DataSource::Profiling(tgt_vals),
    } = input_metadata
    {
        tgt_vals.push(record);
    } else {
        *input_metadata = PipelineMetadata {
            data_source: DataSource::Profiling(vec![record]),
        };
    }

    if let Some(PipelineMetadata {
        data_source: DataSource::Profiling(element_vals),
    }) = element_metadata.map(|m| *m)
    {
        if let PipelineMetadata {
            data_source: DataSource::Profiling(tgt_vals),
        } = input_metadata
        {
            tgt_vals.extend(element_vals);
        } else {
            *input_metadata = PipelineMetadata {
                data_source: DataSource::Profiling(element_vals),
            };
        }
    }
}<|MERGE_RESOLUTION|>--- conflicted
+++ resolved
@@ -1242,113 +1242,16 @@
 
     let mut record = Record::new();
 
-<<<<<<< HEAD
-    cols.push("default-config-dir".to_string());
-    if let Some(mut path) = nu_path::config_dir() {
-        path.push("nushell");
-        vals.push(Value::String {
-            val: path.to_string_lossy().to_string(),
-            span,
-        })
-    } else {
-        vals.push(Value::Error {
-            error: Box::new(ShellError::IOError("Could not get config directory".into())),
-            span,
-        })
-    }
-
-    cols.push("config-path".to_string());
-    if let Some(path) = engine_state.get_config_path("config-path") {
-        let canon_config_path = canonicalize_path(engine_state, path);
-        vals.push(Value::String {
-            val: canon_config_path.to_string_lossy().to_string(),
-            span,
-        })
-    } else if let Some(mut path) = nu_path::config_dir() {
-        path.push("nushell");
-        path.push("config.nu");
-        vals.push(Value::String {
-            val: path.to_string_lossy().to_string(),
-            span,
-        })
-    } else {
-        vals.push(Value::Error {
-            error: Box::new(ShellError::IOError("Could not get config directory".into())),
-            span,
-        })
-    }
-
-    cols.push("env-path".to_string());
-    if let Some(path) = engine_state.get_config_path("env-path") {
-        let canon_env_path = canonicalize_path(engine_state, path);
-        vals.push(Value::String {
-            val: canon_env_path.to_string_lossy().to_string(),
-            span,
-        })
-    } else if let Some(mut path) = nu_path::config_dir() {
-        path.push("nushell");
-        path.push("env.nu");
-        vals.push(Value::String {
-            val: path.to_string_lossy().to_string(),
-            span,
-        })
-    } else {
-        vals.push(Value::Error {
-            error: Box::new(ShellError::IOError(
-                "Could not find environment path".into(),
-            )),
-            span,
-        })
-    }
-
-    cols.push("history-path".to_string());
-    if let Some(mut path) = nu_path::config_dir() {
-        path.push("nushell");
-        match engine_state.config.history_file_format {
-            nu_protocol::HistoryFileFormat::Sqlite => {
-                path.push("history.sqlite3");
-            }
-            nu_protocol::HistoryFileFormat::PlainText => {
-                path.push("history.txt");
-            }
-        }
-        let canon_hist_path = canonicalize_path(engine_state, &path);
-        vals.push(Value::String {
-            val: canon_hist_path.to_string_lossy().to_string(),
-            span,
-        })
-    } else {
-        vals.push(Value::Error {
-            error: Box::new(ShellError::IOError("Could not find history path".into())),
-            span,
-        })
-    }
-
-    cols.push("loginshell-path".to_string());
-    if let Some(mut path) = nu_path::config_dir() {
-        path.push("nushell");
-        path.push("login.nu");
-        let canon_login_path = canonicalize_path(engine_state, &path);
-        vals.push(Value::String {
-            val: canon_login_path.to_string_lossy().to_string(),
-            span,
-        })
-    } else {
-        vals.push(Value::Error {
-            error: Box::new(ShellError::IOError(
-                "Could not find login shell path".into(),
-            )),
-            span,
-        })
-    }
-=======
     record.push(
         "default-config-dir",
         if let Some(mut path) = nu_path::config_dir() {
             path.push("nushell");
             Value::string(path.to_string_lossy(), span)
         } else {
-            Value::error(ShellError::IOError("Could not get config directory".into()))
+            Value::error(
+                ShellError::IOError("Could not get config directory".into()),
+                span,
+            )
         },
     );
 
@@ -1362,7 +1265,10 @@
             path.push("config.nu");
             Value::string(path.to_string_lossy(), span)
         } else {
-            Value::error(ShellError::IOError("Could not get config directory".into()))
+            Value::error(
+                ShellError::IOError("Could not get config directory".into()),
+                span,
+            )
         },
     );
 
@@ -1376,9 +1282,10 @@
             path.push("env.nu");
             Value::string(path.to_string_lossy(), span)
         } else {
-            Value::error(ShellError::IOError(
-                "Could not find environment path".into(),
-            ))
+            Value::error(
+                ShellError::IOError("Could not find environment path".into()),
+                span,
+            )
         },
     );
 
@@ -1397,7 +1304,10 @@
             let canon_hist_path = canonicalize_path(engine_state, &path);
             Value::string(canon_hist_path.to_string_lossy(), span)
         } else {
-            Value::error(ShellError::IOError("Could not find history path".into()))
+            Value::error(
+                ShellError::IOError("Could not find history path".into()),
+                span,
+            )
         },
     );
 
@@ -1409,12 +1319,12 @@
             let canon_login_path = canonicalize_path(engine_state, &path);
             Value::string(canon_login_path.to_string_lossy(), span)
         } else {
-            Value::error(ShellError::IOError(
-                "Could not find login shell path".into(),
-            ))
+            Value::error(
+                ShellError::IOError("Could not find login shell path".into()),
+                span,
+            )
         },
     );
->>>>>>> 8da27a1a
 
     #[cfg(feature = "plugin")]
     {
@@ -1424,30 +1334,10 @@
                 let canon_plugin_path = canonicalize_path(engine_state, path);
                 Value::string(canon_plugin_path.to_string_lossy(), span)
             } else {
-                Value::error(ShellError::IOError(
-                    "Could not get plugin signature location".into(),
-<<<<<<< HEAD
-                )),
-                span,
-            })
-        }
-    }
-
-    cols.push("home-path".to_string());
-    if let Some(path) = nu_path::home_dir() {
-        let canon_home_path = canonicalize_path(engine_state, &path);
-        vals.push(Value::String {
-            val: canon_home_path.to_string_lossy().into(),
-            span,
-        })
-    } else {
-        vals.push(Value::Error {
-            error: Box::new(ShellError::IOError("Could not get home path".into())),
-            span,
-        })
-    }
-=======
-                ))
+                Value::error(
+                    ShellError::IOError("Could not get plugin signature location".into()),
+                    span,
+                )
             },
         );
     }
@@ -1458,10 +1348,9 @@
             let canon_home_path = canonicalize_path(engine_state, &path);
             Value::string(canon_home_path.to_string_lossy(), span)
         } else {
-            Value::error(ShellError::IOError("Could not get home path".into()))
+            Value::error(ShellError::IOError("Could not get home path".into()), span)
         },
     );
->>>>>>> 8da27a1a
 
     record.push("temp-path", {
         let canon_temp_path = canonicalize_path(engine_state, &std::env::temp_dir());
@@ -1504,18 +1393,12 @@
         if let Ok(current_exe) = std::env::current_exe() {
             Value::string(current_exe.to_string_lossy(), span)
         } else {
-            Value::error(ShellError::IOError(
-                "Could not get current executable path".to_string(),
-<<<<<<< HEAD
-            )),
-            span,
-        })
-    }
-=======
-            ))
+            Value::error(
+                ShellError::IOError("Could not get current executable path".to_string()),
+                span,
+            )
         },
     );
->>>>>>> 8da27a1a
 
     Ok(Value::record(record, span))
 }
