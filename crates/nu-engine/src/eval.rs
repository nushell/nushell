--- conflicted
+++ resolved
@@ -749,33 +749,7 @@
     block: &Block,
     input: PipelineData,
 ) -> Result<PipelineData, ShellError> {
-<<<<<<< HEAD
     eval_block(engine_state, stack, block, input, true, false)
-=======
-    for pipeline in block.pipelines.iter() {
-        let mut stderr_writer_jobs = vec![];
-        for expr in pipeline.elements.iter() {
-            input = eval_element_with_input(
-                engine_state,
-                stack,
-                expr,
-                input,
-                true,
-                false,
-                &mut stderr_writer_jobs,
-            )?
-            .0
-        }
-        // `eval_element_with_input` may creates some threads
-        // to write stderr message to a file, here we need to wait and make sure that it's
-        // finished.
-        for h in stderr_writer_jobs {
-            let _ = h.join();
-        }
-    }
-
-    Ok(input)
->>>>>>> f8dc3421
 }
 
 pub fn eval_variable(
