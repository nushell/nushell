--- conflicted
+++ resolved
@@ -777,7 +777,6 @@
                                 metadata,
                                 trim_end_newline,
                             },
-<<<<<<< HEAD
                             Some(stdout),
                         ),
                         (_, input) => (input, None),
@@ -831,24 +830,12 @@
                             }
                         }
                     } else {
-                        Err(ShellError::CommandNotFound(*span))
-                    }
-=======
-                            false,
-                        )
-                    })
-                } else {
-                    Err(ShellError::CommandNotFound { span: *span })
->>>>>>> a7e89703
-                }
-                _ => Err(ShellError::CommandNotFound(*span)),
-            }
-<<<<<<< HEAD
-        }
-=======
-            _ => Err(ShellError::CommandNotFound { span: *span }),
-        },
->>>>>>> a7e89703
+                        Err(ShellError::CommandNotFound{ span: *span })
+                    }
+                }
+                _ => Err(ShellError::CommandNotFound{ span: *span }),
+            }
+        }
         PipelineElement::SeparateRedirection {
             out: (out_span, out_expr),
             err: (err_span, err_expr),
@@ -891,14 +878,14 @@
                         )
                     })
                 } else {
-                    Err(ShellError::CommandNotFound { span: *out_span })
+                    Err(ShellError::CommandNotFound{ span: *out_span })
                 }
             }
             (_out_other, err_other) => {
                 if let Expr::String(_) = err_other {
-                    Err(ShellError::CommandNotFound { span: *out_span })
+                    Err(ShellError::CommandNotFound{ span: *out_span })
                 } else {
-                    Err(ShellError::CommandNotFound { span: *err_span })
+                    Err(ShellError::CommandNotFound{ span: *err_span })
                 }
             }
         },
