--- conflicted
+++ resolved
@@ -5,15 +5,9 @@
         eval_operator, Argument, Assignment, Bits, Block, Boolean, Call, Comparison, Expr,
         Expression, Math, Operator, PathMember, PipelineElement, Redirection,
     },
-<<<<<<< HEAD
-    engine::{EngineState, Stack},
+    engine::{Closure, EngineState, Stack},
     DeclId, IntoInterruptiblePipelineData, IntoPipelineData, PipelineData, Range, Record,
     ShellError, Span, Spanned, Unit, Value, VarId, ENV_VARIABLE_ID,
-=======
-    engine::{Closure, EngineState, Stack},
-    IntoInterruptiblePipelineData, IntoPipelineData, PipelineData, Range, Record, ShellError, Span,
-    Spanned, Unit, Value, VarId, ENV_VARIABLE_ID,
->>>>>>> 72cb4b60
 };
 use std::collections::HashMap;
 
