use crate::{current_dir_str, get_full_help};
use nu_path::expand_path_with;
use nu_protocol::{
    ast::{
        eval_operator, Argument, Assignment, Bits, Block, Boolean, Call, Comparison, Expr,
        Expression, Math, Operator, PathMember, PipelineElement, Redirection,
    },
    engine::{EngineState, Stack},
    IntoInterruptiblePipelineData, IntoPipelineData, PipelineData, Range, Record, ShellError, Span,
    Spanned, Unit, Value, VarId, ENV_VARIABLE_ID,
};
<<<<<<< HEAD
use std::time::Instant;
use std::{collections::HashMap, path::PathBuf};
use sysinfo::SystemExt;

pub fn eval_operator(op: &Expression) -> Result<Operator, ShellError> {
    match op {
        Expression {
            expr: Expr::Operator(operator),
            ..
        } => Ok(operator.clone()),
        Expression { span, expr, .. } => Err(ShellError::UnknownOperator {
            op_token: format!("{expr:?}"),
            span: *span,
        }),
    }
}
=======
use std::collections::HashMap;
>>>>>>> a9a82de5

pub fn eval_call(
    engine_state: &EngineState,
    caller_stack: &mut Stack,
    call: &Call,
    input: PipelineData,
) -> Result<PipelineData, ShellError> {
    if nu_utils::ctrl_c::was_pressed(&engine_state.ctrlc) {
        return Ok(Value::nothing(call.head).into_pipeline_data());
    }
    let decl = engine_state.get_decl(call.decl_id);

    if !decl.is_known_external() && call.named_iter().any(|(flag, _, _)| flag.item == "help") {
        let mut signature = engine_state.get_signature(decl);
        signature.usage = decl.usage().to_string();
        signature.extra_usage = decl.extra_usage().to_string();

        let full_help = get_full_help(
            &signature,
            &decl.examples(),
            engine_state,
            caller_stack,
            decl.is_parser_keyword(),
        );
        Ok(Value::string(full_help, call.head).into_pipeline_data())
    } else if let Some(block_id) = decl.get_block_id() {
        let block = engine_state.get_block(block_id);

        let mut callee_stack = caller_stack.gather_captures(engine_state, &block.captures);

        for (param_idx, param) in decl
            .signature()
            .required_positional
            .iter()
            .chain(decl.signature().optional_positional.iter())
            .enumerate()
        {
            let var_id = param
                .var_id
                .expect("internal error: all custom parameters must have var_ids");

            if let Some(arg) = call.positional_nth(param_idx) {
                let result = eval_expression(engine_state, caller_stack, arg)?;
                callee_stack.add_var(var_id, result);
            } else if let Some(value) = &param.default_value {
                callee_stack.add_var(var_id, value.to_owned());
            } else {
                callee_stack.add_var(var_id, Value::nothing(call.head));
            }
        }

        if let Some(rest_positional) = decl.signature().rest_positional {
            let mut rest_items = vec![];

            for arg in call.positional_iter().skip(
                decl.signature().required_positional.len()
                    + decl.signature().optional_positional.len(),
            ) {
                let result = eval_expression(engine_state, caller_stack, arg)?;
                rest_items.push(result);
            }

            let span = if let Some(rest_item) = rest_items.first() {
                rest_item.span()
            } else {
                call.head
            };

            callee_stack.add_var(
                rest_positional
                    .var_id
                    .expect("Internal error: rest positional parameter lacks var_id"),
                Value::list(rest_items, span),
            )
        }

        for named in decl.signature().named {
            if let Some(var_id) = named.var_id {
                let mut found = false;
                for call_named in call.named_iter() {
                    if let (Some(spanned), Some(short)) = (&call_named.1, named.short) {
                        if spanned.item == short.to_string() {
                            if let Some(arg) = &call_named.2 {
                                let result = eval_expression(engine_state, caller_stack, arg)?;

                                callee_stack.add_var(var_id, result);
                            } else if let Some(value) = &named.default_value {
                                callee_stack.add_var(var_id, value.to_owned());
                            } else {
                                callee_stack.add_var(var_id, Value::bool(true, call.head))
                            }
                            found = true;
                        }
                    } else if call_named.0.item == named.long {
                        if let Some(arg) = &call_named.2 {
                            let result = eval_expression(engine_state, caller_stack, arg)?;

                            callee_stack.add_var(var_id, result);
                        } else if let Some(value) = &named.default_value {
                            callee_stack.add_var(var_id, value.to_owned());
                        } else {
                            callee_stack.add_var(var_id, Value::bool(true, call.head))
                        }
                        found = true;
                    }
                }

                if !found {
                    if named.arg.is_none() {
                        callee_stack.add_var(var_id, Value::bool(false, call.head))
                    } else if let Some(value) = named.default_value {
                        callee_stack.add_var(var_id, value);
                    } else {
                        callee_stack.add_var(var_id, Value::nothing(call.head))
                    }
                }
            }
        }

        let result = eval_block_with_early_return(
            engine_state,
            &mut callee_stack,
            block,
            input,
            call.redirect_stdout,
            call.redirect_stderr,
        );

        if block.redirect_env {
            redirect_env(engine_state, caller_stack, &callee_stack);
        }

        result
    } else {
        // We pass caller_stack here with the knowledge that internal commands
        // are going to be specifically looking for global state in the stack
        // rather than any local state.
        decl.run(engine_state, caller_stack, call, input)
    }
}

/// Redirect the environment from callee to the caller.
pub fn redirect_env(engine_state: &EngineState, caller_stack: &mut Stack, callee_stack: &Stack) {
    // Grab all environment variables from the callee
    let caller_env_vars = caller_stack.get_env_var_names(engine_state);

    // remove env vars that are present in the caller but not in the callee
    // (the callee hid them)
    for var in caller_env_vars.iter() {
        if !callee_stack.has_env_var(engine_state, var) {
            caller_stack.remove_env_var(engine_state, var);
        }
    }

    // add new env vars from callee to caller
    for (var, value) in callee_stack.get_stack_env_vars() {
        caller_stack.add_env_var(var, value);
    }
}

enum RedirectTarget {
    Piped(bool, bool),
    CombinedPipe,
}

#[allow(clippy::too_many_arguments)]
fn eval_external(
    engine_state: &EngineState,
    stack: &mut Stack,
    head: &Expression,
    args: &[Expression],
    input: PipelineData,
    redirect_target: RedirectTarget,
    is_subexpression: bool,
) -> Result<PipelineData, ShellError> {
    let decl_id = engine_state
        .find_decl("run-external".as_bytes(), &[])
        .ok_or(ShellError::ExternalNotSupported { span: head.span })?;

    let command = engine_state.get_decl(decl_id);

    let mut call = Call::new(head.span);

    call.add_positional(head.clone());

    for arg in args {
        call.add_positional(arg.clone())
    }

    match redirect_target {
        RedirectTarget::Piped(redirect_stdout, redirect_stderr) => {
            if redirect_stdout {
                call.add_named((
                    Spanned {
                        item: "redirect-stdout".into(),
                        span: head.span,
                    },
                    None,
                    None,
                ))
            }

            if redirect_stderr {
                call.add_named((
                    Spanned {
                        item: "redirect-stderr".into(),
                        span: head.span,
                    },
                    None,
                    None,
                ))
            }
        }
        RedirectTarget::CombinedPipe => call.add_named((
            Spanned {
                item: "redirect-combine".into(),
                span: head.span,
            },
            None,
            None,
        )),
    }

    if is_subexpression {
        call.add_named((
            Spanned {
                item: "trim-end-newline".into(),
                span: head.span,
            },
            None,
            None,
        ))
    }

    command.run(engine_state, stack, &call, input)
}

pub fn eval_expression(
    engine_state: &EngineState,
    stack: &mut Stack,
    expr: &Expression,
) -> Result<Value, ShellError> {
    match &expr.expr {
        Expr::Bool(b) => Ok(Value::bool(*b, expr.span)),
        Expr::Int(i) => Ok(Value::int(*i, expr.span)),
        Expr::Float(f) => Ok(Value::float(*f, expr.span)),
        Expr::Binary(b) => Ok(Value::binary(b.clone(), expr.span)),
        Expr::ValueWithUnit(e, unit) => match eval_expression(engine_state, stack, e)? {
            Value::Int { val, .. } => compute(val, unit.item, unit.span),
            x => Err(ShellError::CantConvert {
                to_type: "unit value".into(),
                from_type: x.get_type().to_string(),
                span: e.span,
                help: None,
            }),
        },
        Expr::Range(from, next, to, operator) => {
            let from = if let Some(f) = from {
                eval_expression(engine_state, stack, f)?
            } else {
                Value::nothing(expr.span)
            };

            let next = if let Some(s) = next {
                eval_expression(engine_state, stack, s)?
            } else {
                Value::nothing(expr.span)
            };

            let to = if let Some(t) = to {
                eval_expression(engine_state, stack, t)?
            } else {
                Value::nothing(expr.span)
            };

            Ok(Value::range(
                Range::new(expr.span, from, next, to, operator)?,
                expr.span,
            ))
        }
        Expr::Var(var_id) => eval_variable(engine_state, stack, *var_id, expr.span),
        Expr::VarDecl(_) => Ok(Value::nothing(expr.span)),
        Expr::CellPath(cell_path) => Ok(Value::cell_path(cell_path.clone(), expr.span)),
        Expr::FullCellPath(cell_path) => {
            let value = eval_expression(engine_state, stack, &cell_path.head)?;

            value.follow_cell_path(&cell_path.tail, false)
        }
        Expr::ImportPattern(_) => Ok(Value::nothing(expr.span)),
        Expr::Overlay(_) => {
            let name =
                String::from_utf8_lossy(engine_state.get_span_contents(expr.span)).to_string();

            Ok(Value::string(name, expr.span))
        }
        Expr::Call(call) => {
            // FIXME: protect this collect with ctrl-c
            Ok(eval_call(engine_state, stack, call, PipelineData::empty())?.into_value(call.head))
        }
        Expr::ExternalCall(head, args, is_subexpression) => {
            let span = head.span;
            // FIXME: protect this collect with ctrl-c
            Ok(eval_external(
                engine_state,
                stack,
                head,
                args,
                PipelineData::empty(),
                RedirectTarget::Piped(false, false),
                *is_subexpression,
            )?
            .into_value(span))
        }
        Expr::DateTime(dt) => Ok(Value::date(*dt, expr.span)),
        Expr::Operator(_) => Ok(Value::nothing(expr.span)),
        Expr::MatchPattern(pattern) => Ok(Value::match_pattern(*pattern.clone(), expr.span)),
        Expr::MatchBlock(_) => Ok(Value::nothing(expr.span)), // match blocks are handled by `match`
        Expr::UnaryNot(expr) => {
            let lhs = eval_expression(engine_state, stack, expr)?;
            match lhs {
                Value::Bool { val, .. } => Ok(Value::bool(!val, expr.span)),
                _ => Err(ShellError::TypeMismatch {
                    err_message: "bool".to_string(),
                    span: expr.span,
                }),
            }
        }
        Expr::BinaryOp(lhs, op, rhs) => {
            let op_span = op.span;
            let op = eval_operator(op)?;

            match op {
                Operator::Boolean(boolean) => {
                    let lhs = eval_expression(engine_state, stack, lhs)?;
                    match boolean {
                        Boolean::And => {
                            if lhs.is_false() {
                                Ok(Value::bool(false, expr.span))
                            } else {
                                let rhs = eval_expression(engine_state, stack, rhs)?;
                                lhs.and(op_span, &rhs, expr.span)
                            }
                        }
                        Boolean::Or => {
                            if lhs.is_true() {
                                Ok(Value::bool(true, expr.span))
                            } else {
                                let rhs = eval_expression(engine_state, stack, rhs)?;
                                lhs.or(op_span, &rhs, expr.span)
                            }
                        }
                        Boolean::Xor => {
                            let rhs = eval_expression(engine_state, stack, rhs)?;
                            lhs.xor(op_span, &rhs, expr.span)
                        }
                    }
                }
                Operator::Math(math) => {
                    let lhs = eval_expression(engine_state, stack, lhs)?;
                    let rhs = eval_expression(engine_state, stack, rhs)?;

                    match math {
                        Math::Plus => lhs.add(op_span, &rhs, expr.span),
                        Math::Minus => lhs.sub(op_span, &rhs, expr.span),
                        Math::Multiply => lhs.mul(op_span, &rhs, expr.span),
                        Math::Divide => lhs.div(op_span, &rhs, expr.span),
                        Math::Append => lhs.append(op_span, &rhs, expr.span),
                        Math::Modulo => lhs.modulo(op_span, &rhs, expr.span),
                        Math::FloorDivision => lhs.floor_div(op_span, &rhs, expr.span),
                        Math::Pow => lhs.pow(op_span, &rhs, expr.span),
                    }
                }
                Operator::Comparison(comparison) => {
                    let lhs = eval_expression(engine_state, stack, lhs)?;
                    let rhs = eval_expression(engine_state, stack, rhs)?;
                    match comparison {
                        Comparison::LessThan => lhs.lt(op_span, &rhs, expr.span),
                        Comparison::LessThanOrEqual => lhs.lte(op_span, &rhs, expr.span),
                        Comparison::GreaterThan => lhs.gt(op_span, &rhs, expr.span),
                        Comparison::GreaterThanOrEqual => lhs.gte(op_span, &rhs, expr.span),
                        Comparison::Equal => lhs.eq(op_span, &rhs, expr.span),
                        Comparison::NotEqual => lhs.ne(op_span, &rhs, expr.span),
                        Comparison::In => lhs.r#in(op_span, &rhs, expr.span),
                        Comparison::NotIn => lhs.not_in(op_span, &rhs, expr.span),
                        Comparison::RegexMatch => {
                            lhs.regex_match(engine_state, op_span, &rhs, false, expr.span)
                        }
                        Comparison::NotRegexMatch => {
                            lhs.regex_match(engine_state, op_span, &rhs, true, expr.span)
                        }
                        Comparison::StartsWith => lhs.starts_with(op_span, &rhs, expr.span),
                        Comparison::EndsWith => lhs.ends_with(op_span, &rhs, expr.span),
                    }
                }
                Operator::Bits(bits) => {
                    let lhs = eval_expression(engine_state, stack, lhs)?;
                    let rhs = eval_expression(engine_state, stack, rhs)?;
                    match bits {
                        Bits::BitAnd => lhs.bit_and(op_span, &rhs, expr.span),
                        Bits::BitOr => lhs.bit_or(op_span, &rhs, expr.span),
                        Bits::BitXor => lhs.bit_xor(op_span, &rhs, expr.span),
                        Bits::ShiftLeft => lhs.bit_shl(op_span, &rhs, expr.span),
                        Bits::ShiftRight => lhs.bit_shr(op_span, &rhs, expr.span),
                    }
                }
                Operator::Assignment(assignment) => {
                    let rhs = eval_expression(engine_state, stack, rhs)?;

                    let rhs = match assignment {
                        Assignment::Assign => rhs,
                        Assignment::PlusAssign => {
                            let lhs = eval_expression(engine_state, stack, lhs)?;
                            lhs.add(op_span, &rhs, op_span)?
                        }
                        Assignment::MinusAssign => {
                            let lhs = eval_expression(engine_state, stack, lhs)?;
                            lhs.sub(op_span, &rhs, op_span)?
                        }
                        Assignment::MultiplyAssign => {
                            let lhs = eval_expression(engine_state, stack, lhs)?;
                            lhs.mul(op_span, &rhs, op_span)?
                        }
                        Assignment::DivideAssign => {
                            let lhs = eval_expression(engine_state, stack, lhs)?;
                            lhs.div(op_span, &rhs, op_span)?
                        }
                        Assignment::AppendAssign => {
                            let lhs = eval_expression(engine_state, stack, lhs)?;
                            lhs.append(op_span, &rhs, op_span)?
                        }
                    };

                    match &lhs.expr {
                        Expr::Var(var_id) | Expr::VarDecl(var_id) => {
                            let var_info = engine_state.get_var(*var_id);
                            if var_info.mutable {
                                stack.add_var(*var_id, rhs);
                                Ok(Value::nothing(lhs.span))
                            } else {
                                Err(ShellError::AssignmentRequiresMutableVar { lhs_span: lhs.span })
                            }
                        }
                        Expr::FullCellPath(cell_path) => {
                            match &cell_path.head.expr {
                                Expr::Var(var_id) | Expr::VarDecl(var_id) => {
                                    // The $env variable is considered "mutable" in Nushell.
                                    // As such, give it special treatment here.
                                    let is_env = var_id == &ENV_VARIABLE_ID;
                                    if is_env || engine_state.get_var(*var_id).mutable {
                                        let mut lhs =
                                            eval_expression(engine_state, stack, &cell_path.head)?;

                                        lhs.upsert_data_at_cell_path(&cell_path.tail, rhs)?;
                                        if is_env {
                                            if cell_path.tail.is_empty() {
                                                return Err(ShellError::CannotReplaceEnv {
                                                    span: cell_path.head.span,
                                                });
                                            }

                                            // The special $env treatment: for something like $env.config.history.max_size = 2000,
                                            // get $env.config (or whichever one it is) AFTER the above mutation, and set it
                                            // as the "config" environment variable.
                                            let vardata = lhs.follow_cell_path(
                                                &[cell_path.tail[0].clone()],
                                                false,
                                            )?;
                                            match &cell_path.tail[0] {
                                                PathMember::String { val, span, .. } => {
                                                    if val == "FILE_PWD"
                                                        || val == "CURRENT_FILE"
                                                        || val == "PWD"
                                                    {
                                                        return Err(ShellError::AutomaticEnvVarSetManually {
                                                    envvar_name: val.to_string(),
                                                    span: *span,
                                                });
                                                    } else {
                                                        stack.add_env_var(val.to_string(), vardata);
                                                    }
                                                }
                                                // In case someone really wants an integer env-var
                                                PathMember::Int { val, .. } => {
                                                    stack.add_env_var(val.to_string(), vardata);
                                                }
                                            }
                                        } else {
                                            stack.add_var(*var_id, lhs);
                                        }
                                        Ok(Value::nothing(cell_path.head.span))
                                    } else {
                                        Err(ShellError::AssignmentRequiresMutableVar {
                                            lhs_span: lhs.span,
                                        })
                                    }
                                }
                                _ => Err(ShellError::AssignmentRequiresVar { lhs_span: lhs.span }),
                            }
                        }
                        _ => Err(ShellError::AssignmentRequiresVar { lhs_span: lhs.span }),
                    }
                }
            }
        }
        Expr::Subexpression(block_id) => {
            let block = engine_state.get_block(*block_id);

            // FIXME: protect this collect with ctrl-c
            Ok(
                eval_subexpression(engine_state, stack, block, PipelineData::empty())?
                    .into_value(expr.span),
            )
        }
        Expr::RowCondition(block_id) | Expr::Closure(block_id) => {
            let mut captures = HashMap::new();
            let block = engine_state.get_block(*block_id);

            for var_id in &block.captures {
                captures.insert(*var_id, stack.get_var(*var_id, expr.span)?);
            }
            Ok(Value::closure(*block_id, captures, expr.span))
        }
        Expr::Block(block_id) => Ok(Value::block(*block_id, expr.span)),
        Expr::List(x) => {
            let mut output = vec![];
            for expr in x {
                output.push(eval_expression(engine_state, stack, expr)?);
            }
            Ok(Value::list(output, expr.span))
        }
        Expr::Record(fields) => {
            let mut record = Record::new();

            for (col, val) in fields {
                // avoid duplicate cols.
                let col_name = eval_expression(engine_state, stack, col)?.as_string()?;
                let pos = record.cols.iter().position(|c| c == &col_name);
                match pos {
                    Some(index) => {
                        return Err(ShellError::ColumnDefinedTwice {
                            second_use: col.span,
                            first_use: fields[index].0.span,
                        })
                    }
                    None => {
                        record.push(col_name, eval_expression(engine_state, stack, val)?);
                    }
                }
            }

            Ok(Value::record(record, expr.span))
        }
        Expr::Table(headers, vals) => {
            let mut output_headers = vec![];
            for expr in headers {
                output_headers.push(eval_expression(engine_state, stack, expr)?.as_string()?);
            }

            let mut output_rows = vec![];
            for val in vals {
                let mut row = vec![];
                for expr in val {
                    row.push(eval_expression(engine_state, stack, expr)?);
                }
                output_rows.push(Value::record(
                    Record {
                        cols: output_headers.clone(),
                        vals: row,
                    },
                    expr.span,
                ));
            }
            Ok(Value::list(output_rows, expr.span))
        }
        Expr::Keyword(_, _, expr) => eval_expression(engine_state, stack, expr),
        Expr::StringInterpolation(exprs) => {
            let mut parts = vec![];
            for expr in exprs {
                parts.push(eval_expression(engine_state, stack, expr)?);
            }

            let config = engine_state.get_config();

            parts
                .into_iter()
                .into_pipeline_data(None)
                .collect_string("", config)
                .map(|x| Value::string(x, expr.span))
        }
        Expr::String(s) => Ok(Value::string(s.clone(), expr.span)),
        Expr::Filepath(s) => {
            let cwd = current_dir_str(engine_state, stack)?;
            let path = expand_path_with(s, cwd);

            Ok(Value::string(path.to_string_lossy(), expr.span))
        }
        Expr::Directory(s) => {
            if s == "-" {
                Ok(Value::string("-", expr.span))
            } else {
                let cwd = current_dir_str(engine_state, stack)?;
                let path = expand_path_with(s, cwd);

                Ok(Value::string(path.to_string_lossy(), expr.span))
            }
        }
        Expr::GlobPattern(s) => {
            let cwd = current_dir_str(engine_state, stack)?;
            let path = expand_path_with(s, cwd);

            Ok(Value::string(path.to_string_lossy(), expr.span))
        }
        Expr::Signature(_) => Ok(Value::nothing(expr.span)),
        Expr::Garbage => Ok(Value::nothing(expr.span)),
        Expr::Nothing => Ok(Value::nothing(expr.span)),
    }
}

/// Checks the expression to see if it's a internal or external call. If so, passes the input
/// into the call and gets out the result
/// Otherwise, invokes the expression
///
/// It returns PipelineData with a boolean flag, indicating if the external failed to run.
/// The boolean flag **may only be true** for external calls, for internal calls, it always to be false.
pub fn eval_expression_with_input(
    engine_state: &EngineState,
    stack: &mut Stack,
    expr: &Expression,
    mut input: PipelineData,
    redirect_stdout: bool,
    redirect_stderr: bool,
) -> Result<(PipelineData, bool), ShellError> {
    match expr {
        Expression {
            expr: Expr::Call(call),
            ..
        } => {
            if !redirect_stdout || redirect_stderr {
                // we're doing something different than the defaults
                let mut call = call.clone();
                call.redirect_stdout = redirect_stdout;
                call.redirect_stderr = redirect_stderr;
                input = eval_call(engine_state, stack, &call, input)?;
            } else {
                input = eval_call(engine_state, stack, call, input)?;
            }
        }
        Expression {
            expr: Expr::ExternalCall(head, args, is_subexpression),
            ..
        } => {
            input = eval_external(
                engine_state,
                stack,
                head,
                args,
                input,
                RedirectTarget::Piped(redirect_stdout, redirect_stderr),
                *is_subexpression,
            )?;
        }

        Expression {
            expr: Expr::Subexpression(block_id),
            ..
        } => {
            let block = engine_state.get_block(*block_id);

            // FIXME: protect this collect with ctrl-c
            input = eval_subexpression(engine_state, stack, block, input)?;
        }

        elem @ Expression {
            expr: Expr::FullCellPath(full_cell_path),
            ..
        } => match &full_cell_path.head {
            Expression {
                expr: Expr::Subexpression(block_id),
                span,
                ..
            } => {
                let block = engine_state.get_block(*block_id);

                // FIXME: protect this collect with ctrl-c
                input = eval_subexpression(engine_state, stack, block, input)?;
                let value = input.into_value(*span);
                input = value
                    .follow_cell_path(&full_cell_path.tail, false)?
                    .into_pipeline_data()
            }
            _ => {
                input = eval_expression(engine_state, stack, elem)?.into_pipeline_data();
            }
        },

        elem => {
            input = eval_expression(engine_state, stack, elem)?.into_pipeline_data();
        }
    };

    Ok(might_consume_external_result(input))
}

// Try to catch and detect if external command runs to failed.
fn might_consume_external_result(input: PipelineData) -> (PipelineData, bool) {
    input.is_external_failed()
}

pub fn eval_element_with_input(
    engine_state: &EngineState,
    stack: &mut Stack,
    element: &PipelineElement,
    mut input: PipelineData,
    redirect_stdout: bool,
    redirect_stderr: bool,
) -> Result<(PipelineData, bool), ShellError> {
    match element {
        PipelineElement::Expression(_, expr) => eval_expression_with_input(
            engine_state,
            stack,
            expr,
            input,
            redirect_stdout,
            redirect_stderr,
        ),
        PipelineElement::Redirection(span, redirection, expr) => match &expr.expr {
            Expr::String(_)
            | Expr::FullCellPath(_)
            | Expr::StringInterpolation(_)
            | Expr::Filepath(_) => {
                let exit_code = match &mut input {
                    PipelineData::ExternalStream { exit_code, .. } => exit_code.take(),
                    _ => None,
                };
                let input = match (redirection, input) {
                    (
                        Redirection::Stderr,
                        PipelineData::ExternalStream {
                            stderr,
                            exit_code,
                            span,
                            metadata,
                            trim_end_newline,
                            ..
                        },
                    ) => PipelineData::ExternalStream {
                        stdout: stderr,
                        stderr: None,
                        exit_code,
                        span,
                        metadata,
                        trim_end_newline,
                    },
                    (_, input) => input,
                };

                if let Some(save_command) = engine_state.find_decl(b"save", &[]) {
                    eval_call(
                        engine_state,
                        stack,
                        &Call {
                            decl_id: save_command,
                            head: *span,
                            arguments: vec![
                                Argument::Positional(expr.clone()),
                                Argument::Named((
                                    Spanned {
                                        item: "raw".into(),
                                        span: *span,
                                    },
                                    None,
                                    None,
                                )),
                                Argument::Named((
                                    Spanned {
                                        item: "force".into(),
                                        span: *span,
                                    },
                                    None,
                                    None,
                                )),
                            ],
                            redirect_stdout: false,
                            redirect_stderr: false,
                            parser_info: HashMap::new(),
                        },
                        input,
                    )
                    .map(|_| {
                        // save is internal command, normally it exists with non-ExternalStream
                        // but here in redirection context, we make it returns ExternalStream
                        // So nu handles exit_code correctly
                        (
                            PipelineData::ExternalStream {
                                stdout: None,
                                stderr: None,
                                exit_code,
                                span: *span,
                                metadata: None,
                                trim_end_newline: false,
                            },
                            false,
                        )
                    })
                } else {
                    Err(ShellError::CommandNotFound(*span))
                }
            }
            _ => Err(ShellError::CommandNotFound(*span)),
        },
        PipelineElement::SeparateRedirection {
            out: (out_span, out_expr),
            err: (err_span, err_expr),
        } => match (&out_expr.expr, &err_expr.expr) {
            (
                Expr::String(_)
                | Expr::FullCellPath(_)
                | Expr::StringInterpolation(_)
                | Expr::Filepath(_),
                Expr::String(_)
                | Expr::FullCellPath(_)
                | Expr::StringInterpolation(_)
                | Expr::Filepath(_),
            ) => {
                if let Some(save_command) = engine_state.find_decl(b"save", &[]) {
                    let exit_code = match &mut input {
                        PipelineData::ExternalStream { exit_code, .. } => exit_code.take(),
                        _ => None,
                    };
                    eval_call(
                        engine_state,
                        stack,
                        &Call {
                            decl_id: save_command,
                            head: *out_span,
                            arguments: vec![
                                Argument::Positional(out_expr.clone()),
                                Argument::Named((
                                    Spanned {
                                        item: "stderr".into(),
                                        span: *err_span,
                                    },
                                    None,
                                    Some(err_expr.clone()),
                                )),
                                Argument::Named((
                                    Spanned {
                                        item: "raw".into(),
                                        span: *out_span,
                                    },
                                    None,
                                    None,
                                )),
                                Argument::Named((
                                    Spanned {
                                        item: "force".into(),
                                        span: *out_span,
                                    },
                                    None,
                                    None,
                                )),
                            ],
                            redirect_stdout: false,
                            redirect_stderr: false,
                            parser_info: HashMap::new(),
                        },
                        input,
                    )
                    .map(|_| {
                        // save is internal command, normally it exists with non-ExternalStream
                        // but here in redirection context, we make it returns ExternalStream
                        // So nu handles exit_code correctly
                        (
                            PipelineData::ExternalStream {
                                stdout: None,
                                stderr: None,
                                exit_code,
                                span: *out_span,
                                metadata: None,
                                trim_end_newline: false,
                            },
                            false,
                        )
                    })
                } else {
                    Err(ShellError::CommandNotFound(*out_span))
                }
            }
            (_out_other, err_other) => {
                if let Expr::String(_) = err_other {
                    Err(ShellError::CommandNotFound(*out_span))
                } else {
                    Err(ShellError::CommandNotFound(*err_span))
                }
            }
        },
        PipelineElement::SameTargetRedirection {
            cmd: (cmd_span, cmd_exp),
            redirection: (redirect_span, redirect_exp),
        } => {
            // general idea: eval cmd and call save command to redirect stdout to result.
            input = match &cmd_exp.expr {
                Expr::ExternalCall(head, args, is_subexpression) => {
                    // if cmd's expression is ExternalStream, then invoke run-external with
                    // special --redirect-combine flag.
                    eval_external(
                        engine_state,
                        stack,
                        head,
                        args,
                        input,
                        RedirectTarget::CombinedPipe,
                        *is_subexpression,
                    )?
                }
                _ => eval_element_with_input(
                    engine_state,
                    stack,
                    &PipelineElement::Expression(*cmd_span, cmd_exp.clone()),
                    input,
                    redirect_stdout,
                    redirect_stderr,
                )
                .map(|x| x.0)?,
            };
            eval_element_with_input(
                engine_state,
                stack,
                &PipelineElement::Redirection(
                    *redirect_span,
                    Redirection::Stdout,
                    redirect_exp.clone(),
                ),
                input,
                redirect_stdout,
                redirect_stderr,
            )
        }
        PipelineElement::And(_, expr) => eval_expression_with_input(
            engine_state,
            stack,
            expr,
            input,
            redirect_stdout,
            redirect_stderr,
        ),
        PipelineElement::Or(_, expr) => eval_expression_with_input(
            engine_state,
            stack,
            expr,
            input,
            redirect_stdout,
            redirect_stderr,
        ),
    }
}

pub fn eval_block_with_early_return(
    engine_state: &EngineState,
    stack: &mut Stack,
    block: &Block,
    input: PipelineData,
    redirect_stdout: bool,
    redirect_stderr: bool,
) -> Result<PipelineData, ShellError> {
    match eval_block(
        engine_state,
        stack,
        block,
        input,
        redirect_stdout,
        redirect_stderr,
    ) {
        Err(ShellError::Return(_, value)) => Ok(PipelineData::Value(*value, None)),
        x => x,
    }
}

pub fn eval_block(
    engine_state: &EngineState,
    stack: &mut Stack,
    block: &Block,
    mut input: PipelineData,
    redirect_stdout: bool,
    redirect_stderr: bool,
) -> Result<PipelineData, ShellError> {
    // if Block contains recursion, make sure we don't recurse too deeply (to avoid stack overflow)
    if let Some(recursive) = block.recursive {
        // picked 50 arbitrarily, should work on all architectures
        const RECURSION_LIMIT: u64 = 50;
        if recursive {
            if *stack.recursion_count >= RECURSION_LIMIT {
                stack.recursion_count = Box::new(0);
                return Err(ShellError::RecursionLimitReached {
                    recursion_limit: RECURSION_LIMIT,
                    span: block.span,
                });
            }
            *stack.recursion_count += 1;
        }
    }

    let num_pipelines = block.len();

    for (pipeline_idx, pipeline) in block.pipelines.iter().enumerate() {
        let mut i = 0;

        while i < pipeline.elements.len() {
            let redirect_stderr = redirect_stderr
                || ((i < pipeline.elements.len() - 1)
                    && (matches!(
                        pipeline.elements[i + 1],
                        PipelineElement::Redirection(_, Redirection::Stderr, _)
                            | PipelineElement::Redirection(_, Redirection::StdoutAndStderr, _)
                            | PipelineElement::SeparateRedirection { .. }
                    )));

            // if eval internal command failed, it can just make early return with `Err(ShellError)`.
            let eval_result = eval_element_with_input(
                engine_state,
                stack,
                &pipeline.elements[i],
                input,
                redirect_stdout
                    || (i != pipeline.elements.len() - 1)
                        && (matches!(
                            pipeline.elements[i + 1],
                            PipelineElement::Redirection(_, Redirection::Stdout, _)
                                | PipelineElement::Redirection(_, Redirection::StdoutAndStderr, _)
                                | PipelineElement::Expression(..)
                                | PipelineElement::SeparateRedirection { .. }
                        )),
                redirect_stderr,
            );

<<<<<<< HEAD
            let end_time = if stack.profiling_config.should_debug() {
                Some(Instant::now())
            } else {
                None
            };

            if let (Some(start_time), Some(end_time), Some(input_metadata)) =
                (start_time, end_time, input_metadata.as_deref_mut())
            {
                let element_span = pipeline.elements[i].span();
                let element_str = String::from_utf8_lossy(
                    engine_state.get_span_contents(pipeline.elements[i].span()),
                )
                .to_string();

                collect_profiling_metadata(
                    pipeline_idx,
                    i,
                    element_str,
                    element_span,
                    start_time,
                    end_time,
                    &stack.profiling_config,
                    &eval_result,
                    input_metadata,
                );
            }

=======
>>>>>>> a9a82de5
            match (eval_result, redirect_stderr) {
                (Ok((pipeline_data, _)), true) => {
                    input = pipeline_data;

                    // external command may runs to failed
                    // make early return so remaining commands will not be executed.
                    // don't return `Err(ShellError)`, so nushell wouldn't show extra error message.
                }
                (Err(error), true) => {
                    input = PipelineData::Value(
                        Value::error(
                            error,
                            Span::unknown(), // FIXME: where does this span come from?
                        ),
                        None,
                    )
                }
                (output, false) => {
                    let output = output?;
                    input = output.0;
                    // external command may runs to failed
                    // make early return so remaining commands will not be executed.
                    // don't return `Err(ShellError)`, so nushell wouldn't show extra error message.
                    if output.1 {
                        return Ok(input);
                    }
                }
            }

            i += 1;
        }

        if pipeline_idx < (num_pipelines) - 1 {
            match input {
                PipelineData::Value(Value::Nothing { .. }, ..) => {}
                PipelineData::ExternalStream {
                    ref mut exit_code, ..
                } => {
                    let exit_code = exit_code.take();

                    input.drain()?;

                    if let Some(exit_code) = exit_code {
                        let mut v: Vec<_> = exit_code.collect();

                        if let Some(v) = v.pop() {
                            stack.add_env_var("LAST_EXIT_CODE".into(), v);
                        }
                    }
                }
                _ => input.drain()?,
            }

            input = PipelineData::empty()
        }
    }

    Ok(input)
}

pub fn eval_subexpression(
    engine_state: &EngineState,
    stack: &mut Stack,
    block: &Block,
    mut input: PipelineData,
) -> Result<PipelineData, ShellError> {
    for pipeline in block.pipelines.iter() {
        for expr in pipeline.elements.iter() {
            input = eval_element_with_input(engine_state, stack, expr, input, true, false)?.0
        }
    }

    Ok(input)
}

pub fn eval_nu_variable(engine_state: &EngineState, span: Span) -> Result<Value, ShellError> {
    fn canonicalize_path(engine_state: &EngineState, path: &PathBuf) -> PathBuf {
        let cwd = engine_state.current_work_dir();

        if path.exists() {
            match nu_path::canonicalize_with(path, cwd) {
                Ok(canon_path) => canon_path,
                Err(_) => path.clone(),
            }
        } else {
            path.clone()
        }
    }

    let mut cols = vec![];
    let mut vals = vec![];

    cols.push("default-config-dir".to_string());
    if let Some(mut path) = nu_path::config_dir() {
        path.push("nushell");
        vals.push(Value::String {
            val: path.to_string_lossy().to_string(),
            span,
        })
    } else {
        vals.push(Value::Error {
            error: Box::new(ShellError::IOError("Could not get config directory".into())),
        })
    }

    cols.push("config-path".to_string());
    if let Some(path) = engine_state.get_config_path("config-path") {
        let canon_config_path = canonicalize_path(engine_state, path);
        vals.push(Value::String {
            val: canon_config_path.to_string_lossy().to_string(),
            span,
        })
    } else if let Some(mut path) = nu_path::config_dir() {
        path.push("nushell");
        path.push("config.nu");
        vals.push(Value::String {
            val: path.to_string_lossy().to_string(),
            span,
        })
    } else {
        vals.push(Value::Error {
            error: Box::new(ShellError::IOError("Could not get config directory".into())),
        })
    }

    cols.push("env-path".to_string());
    if let Some(path) = engine_state.get_config_path("env-path") {
        let canon_env_path = canonicalize_path(engine_state, path);
        vals.push(Value::String {
            val: canon_env_path.to_string_lossy().to_string(),
            span,
        })
    } else if let Some(mut path) = nu_path::config_dir() {
        path.push("nushell");
        path.push("env.nu");
        vals.push(Value::String {
            val: path.to_string_lossy().to_string(),
            span,
        })
    } else {
        vals.push(Value::Error {
            error: Box::new(ShellError::IOError(
                "Could not find environment path".into(),
            )),
        })
    }

    cols.push("history-path".to_string());
    if let Some(mut path) = nu_path::config_dir() {
        path.push("nushell");
        match engine_state.config.history_file_format {
            nu_protocol::HistoryFileFormat::Sqlite => {
                path.push("history.sqlite3");
            }
            nu_protocol::HistoryFileFormat::PlainText => {
                path.push("history.txt");
            }
        }
        let canon_hist_path = canonicalize_path(engine_state, &path);
        vals.push(Value::String {
            val: canon_hist_path.to_string_lossy().to_string(),
            span,
        })
    } else {
        vals.push(Value::Error {
            error: Box::new(ShellError::IOError("Could not find history path".into())),
        })
    }

    cols.push("loginshell-path".to_string());
    if let Some(mut path) = nu_path::config_dir() {
        path.push("nushell");
        path.push("login.nu");
        let canon_login_path = canonicalize_path(engine_state, &path);
        vals.push(Value::String {
            val: canon_login_path.to_string_lossy().to_string(),
            span,
        })
    } else {
        vals.push(Value::Error {
            error: Box::new(ShellError::IOError(
                "Could not find login shell path".into(),
            )),
        })
    }

    #[cfg(feature = "plugin")]
    {
        cols.push("plugin-path".to_string());

        if let Some(path) = &engine_state.plugin_signatures {
            let canon_plugin_path = canonicalize_path(engine_state, path);
            vals.push(Value::String {
                val: canon_plugin_path.to_string_lossy().to_string(),
                span,
            })
        } else {
            vals.push(Value::Error {
                error: Box::new(ShellError::IOError(
                    "Could not get plugin signature location".into(),
                )),
            })
        }
    }

    cols.push("home-path".to_string());
    if let Some(path) = nu_path::home_dir() {
        let canon_home_path = canonicalize_path(engine_state, &path);
        vals.push(Value::String {
            val: canon_home_path.to_string_lossy().into(),
            span,
        })
    } else {
        vals.push(Value::Error {
            error: Box::new(ShellError::IOError("Could not get home path".into())),
        })
    }

    cols.push("temp-path".to_string());
    let canon_temp_path = canonicalize_path(engine_state, &std::env::temp_dir());
    vals.push(Value::String {
        val: canon_temp_path.to_string_lossy().into(),
        span,
    });

    cols.push("pid".to_string());
    vals.push(Value::int(std::process::id().into(), span));

    cols.push("os-info".to_string());
    let sys = sysinfo::System::new();
    let ver = match sys.kernel_version() {
        Some(v) => v,
        None => "unknown".into(),
    };
    let os_record = Value::Record {
        cols: vec![
            "name".into(),
            "arch".into(),
            "family".into(),
            "kernel_version".into(),
        ],
        vals: vec![
            Value::string(std::env::consts::OS, span),
            Value::string(std::env::consts::ARCH, span),
            Value::string(std::env::consts::FAMILY, span),
            Value::string(ver, span),
        ],
        span,
    };
    vals.push(os_record);

    cols.push("startup-time".to_string());
    vals.push(Value::Duration {
        val: engine_state.get_startup_time(),
        span,
    });

    cols.push("is-interactive".to_string());
    vals.push(Value::Bool {
        val: engine_state.is_interactive,
        span,
    });

    cols.push("is-login".to_string());
    vals.push(Value::Bool {
        val: engine_state.is_login,
        span,
    });

    cols.push("current-exe".to_string());
    if let Ok(current_exe) = std::env::current_exe() {
        vals.push(Value::String {
            val: current_exe.to_string_lossy().into(),
            span,
        });
    } else {
        vals.push(Value::Error {
            error: Box::new(ShellError::IOError(
                "Could not get current executable path".to_string(),
            )),
        })
    }

    Ok(Value::Record { cols, vals, span })
}

pub fn eval_variable(
    engine_state: &EngineState,
    stack: &Stack,
    var_id: VarId,
    span: Span,
) -> Result<Value, ShellError> {
    match var_id {
        // $nu
<<<<<<< HEAD
        nu_protocol::NU_VARIABLE_ID => eval_nu_variable(engine_state, span),
=======
        nu_protocol::NU_VARIABLE_ID => {
            if let Some(val) = engine_state.get_constant(var_id) {
                Ok(val.clone())
            } else {
                Err(ShellError::VariableNotFoundAtRuntime { span })
            }
        }
        // $env
>>>>>>> a9a82de5
        ENV_VARIABLE_ID => {
            let env_vars = stack.get_env_vars(engine_state);
            let env_columns = env_vars.keys();
            let env_values = env_vars.values();

            let mut pairs = env_columns
                .map(|x| x.to_string())
                .zip(env_values.cloned())
                .collect::<Vec<(String, Value)>>();

            pairs.sort_by(|a, b| a.0.cmp(&b.0));

            Ok(Value::record(pairs.into_iter().collect(), span))
        }
        var_id => stack.get_var(var_id, span),
    }
}

fn compute(size: i64, unit: Unit, span: Span) -> Result<Value, ShellError> {
    unit.to_value(size, span)
}<|MERGE_RESOLUTION|>--- conflicted
+++ resolved
@@ -9,26 +9,7 @@
     IntoInterruptiblePipelineData, IntoPipelineData, PipelineData, Range, Record, ShellError, Span,
     Spanned, Unit, Value, VarId, ENV_VARIABLE_ID,
 };
-<<<<<<< HEAD
-use std::time::Instant;
-use std::{collections::HashMap, path::PathBuf};
-use sysinfo::SystemExt;
-
-pub fn eval_operator(op: &Expression) -> Result<Operator, ShellError> {
-    match op {
-        Expression {
-            expr: Expr::Operator(operator),
-            ..
-        } => Ok(operator.clone()),
-        Expression { span, expr, .. } => Err(ShellError::UnknownOperator {
-            op_token: format!("{expr:?}"),
-            span: *span,
-        }),
-    }
-}
-=======
 use std::collections::HashMap;
->>>>>>> a9a82de5
 
 pub fn eval_call(
     engine_state: &EngineState,
@@ -1064,37 +1045,6 @@
                 redirect_stderr,
             );
 
-<<<<<<< HEAD
-            let end_time = if stack.profiling_config.should_debug() {
-                Some(Instant::now())
-            } else {
-                None
-            };
-
-            if let (Some(start_time), Some(end_time), Some(input_metadata)) =
-                (start_time, end_time, input_metadata.as_deref_mut())
-            {
-                let element_span = pipeline.elements[i].span();
-                let element_str = String::from_utf8_lossy(
-                    engine_state.get_span_contents(pipeline.elements[i].span()),
-                )
-                .to_string();
-
-                collect_profiling_metadata(
-                    pipeline_idx,
-                    i,
-                    element_str,
-                    element_span,
-                    start_time,
-                    end_time,
-                    &stack.profiling_config,
-                    &eval_result,
-                    input_metadata,
-                );
-            }
-
-=======
->>>>>>> a9a82de5
             match (eval_result, redirect_stderr) {
                 (Ok((pipeline_data, _)), true) => {
                     input = pipeline_data;
@@ -1389,9 +1339,6 @@
 ) -> Result<Value, ShellError> {
     match var_id {
         // $nu
-<<<<<<< HEAD
-        nu_protocol::NU_VARIABLE_ID => eval_nu_variable(engine_state, span),
-=======
         nu_protocol::NU_VARIABLE_ID => {
             if let Some(val) = engine_state.get_constant(var_id) {
                 Ok(val.clone())
@@ -1400,7 +1347,6 @@
             }
         }
         // $env
->>>>>>> a9a82de5
         ENV_VARIABLE_ID => {
             let env_vars = stack.get_env_vars(engine_state);
             let env_columns = env_vars.keys();
