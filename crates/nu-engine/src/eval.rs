use crate::{current_dir_str, get_full_help};
use nu_path::expand_path_with;
use nu_protocol::{
    ast::{
        eval_operator, Argument, Assignment, Bits, Block, Boolean, Call, Comparison, Expr,
        Expression, Math, Operator, PathMember, PipelineElement, RecordItem, Redirection,
    },
    engine::{Closure, EngineState, Stack},
    DeclId, IntoInterruptiblePipelineData, IntoPipelineData, PipelineData, Range, Record,
    ShellError, Span, Spanned, Unit, Value, VarId, ENV_VARIABLE_ID,
};
<<<<<<< HEAD
use std::collections::{HashMap, VecDeque};
=======
use std::collections::HashMap;
use std::thread::{self, JoinHandle};
>>>>>>> 1ff8c2d8

pub fn eval_call(
    engine_state: &EngineState,
    caller_stack: &mut Stack,
    call: &Call,
    input: PipelineData,
) -> Result<PipelineData, ShellError> {
    if nu_utils::ctrl_c::was_pressed(&engine_state.ctrlc) {
        return Ok(Value::nothing(call.head).into_pipeline_data());
    }
    let decl = engine_state.get_decl(call.decl_id);

    if !decl.is_known_external() && call.named_iter().any(|(flag, _, _)| flag.item == "help") {
        let mut signature = engine_state.get_signature(decl);
        signature.usage = decl.usage().to_string();
        signature.extra_usage = decl.extra_usage().to_string();

        let full_help = get_full_help(
            &signature,
            &decl.examples(),
            engine_state,
            caller_stack,
            decl.is_parser_keyword(),
        );
        Ok(Value::string(full_help, call.head).into_pipeline_data())
    } else if let Some(block_id) = decl.get_block_id() {
        let block = engine_state.get_block(block_id);

        let mut callee_stack = caller_stack.gather_captures(engine_state, &block.captures);

        for (param_idx, param) in decl
            .signature()
            .required_positional
            .iter()
            .chain(decl.signature().optional_positional.iter())
            .enumerate()
        {
            let var_id = param
                .var_id
                .expect("internal error: all custom parameters must have var_ids");

            if let Some(arg) = call.positional_nth(param_idx) {
                let result = eval_expression(engine_state, caller_stack, arg)?;
                callee_stack.add_var(var_id, result);
            } else if let Some(value) = &param.default_value {
                callee_stack.add_var(var_id, value.to_owned());
            } else {
                callee_stack.add_var(var_id, Value::nothing(call.head));
            }
        }

        if let Some(rest_positional) = decl.signature().rest_positional {
            let mut rest_items = vec![];

            for arg in call.positional_iter().skip(
                decl.signature().required_positional.len()
                    + decl.signature().optional_positional.len(),
            ) {
                let result = eval_expression(engine_state, caller_stack, arg)?;
                rest_items.push(result);
            }

            let span = if let Some(rest_item) = rest_items.first() {
                rest_item.span()
            } else {
                call.head
            };

            callee_stack.add_var(
                rest_positional
                    .var_id
                    .expect("Internal error: rest positional parameter lacks var_id"),
                Value::list(rest_items, span),
            )
        }

        for named in decl.signature().named {
            if let Some(var_id) = named.var_id {
                let mut found = false;
                for call_named in call.named_iter() {
                    if let (Some(spanned), Some(short)) = (&call_named.1, named.short) {
                        if spanned.item == short.to_string() {
                            if let Some(arg) = &call_named.2 {
                                let result = eval_expression(engine_state, caller_stack, arg)?;

                                callee_stack.add_var(var_id, result);
                            } else if let Some(value) = &named.default_value {
                                callee_stack.add_var(var_id, value.to_owned());
                            } else {
                                callee_stack.add_var(var_id, Value::bool(true, call.head))
                            }
                            found = true;
                        }
                    } else if call_named.0.item == named.long {
                        if let Some(arg) = &call_named.2 {
                            let result = eval_expression(engine_state, caller_stack, arg)?;

                            callee_stack.add_var(var_id, result);
                        } else if let Some(value) = &named.default_value {
                            callee_stack.add_var(var_id, value.to_owned());
                        } else {
                            callee_stack.add_var(var_id, Value::bool(true, call.head))
                        }
                        found = true;
                    }
                }

                if !found {
                    if named.arg.is_none() {
                        callee_stack.add_var(var_id, Value::bool(false, call.head))
                    } else if let Some(value) = named.default_value {
                        callee_stack.add_var(var_id, value);
                    } else {
                        callee_stack.add_var(var_id, Value::nothing(call.head))
                    }
                }
            }
        }

        let result = eval_block_with_early_return(
            engine_state,
            &mut callee_stack,
            block,
            input,
            call.redirect_stdout,
            call.redirect_stderr,
        );

        if block.redirect_env {
            redirect_env(engine_state, caller_stack, &callee_stack);
        }

        result
    } else {
        // We pass caller_stack here with the knowledge that internal commands
        // are going to be specifically looking for global state in the stack
        // rather than any local state.
        decl.run(engine_state, caller_stack, call, input)
    }
}

/// Redirect the environment from callee to the caller.
pub fn redirect_env(engine_state: &EngineState, caller_stack: &mut Stack, callee_stack: &Stack) {
    // Grab all environment variables from the callee
    let caller_env_vars = caller_stack.get_env_var_names(engine_state);

    // remove env vars that are present in the caller but not in the callee
    // (the callee hid them)
    for var in caller_env_vars.iter() {
        if !callee_stack.has_env_var(engine_state, var) {
            caller_stack.remove_env_var(engine_state, var);
        }
    }

    // add new env vars from callee to caller
    for (var, value) in callee_stack.get_stack_env_vars() {
        caller_stack.add_env_var(var, value);
    }
}

enum RedirectTarget {
    Piped(bool, bool),
    CombinedPipe,
}

#[allow(clippy::too_many_arguments)]
fn eval_external(
    engine_state: &EngineState,
    stack: &mut Stack,
    head: &Expression,
    args: &[Expression],
    input: PipelineData,
    redirect_target: RedirectTarget,
    is_subexpression: bool,
) -> Result<PipelineData, ShellError> {
    let decl_id = engine_state
        .find_decl("run-external".as_bytes(), &[])
        .ok_or(ShellError::ExternalNotSupported { span: head.span })?;

    let command = engine_state.get_decl(decl_id);

    let mut call = Call::new(head.span);

    call.add_positional(head.clone());

    for arg in args {
        call.add_positional(arg.clone())
    }

    match redirect_target {
        RedirectTarget::Piped(redirect_stdout, redirect_stderr) => {
            if redirect_stdout {
                call.add_named((
                    Spanned {
                        item: "redirect-stdout".into(),
                        span: head.span,
                    },
                    None,
                    None,
                ))
            }

            if redirect_stderr {
                call.add_named((
                    Spanned {
                        item: "redirect-stderr".into(),
                        span: head.span,
                    },
                    None,
                    None,
                ))
            }
        }
        RedirectTarget::CombinedPipe => call.add_named((
            Spanned {
                item: "redirect-combine".into(),
                span: head.span,
            },
            None,
            None,
        )),
    }

    if is_subexpression {
        call.add_named((
            Spanned {
                item: "trim-end-newline".into(),
                span: head.span,
            },
            None,
            None,
        ))
    }

    command.run(engine_state, stack, &call, input)
}

pub fn eval_expression(
    engine_state: &EngineState,
    stack: &mut Stack,
    expr: &Expression,
) -> Result<Value, ShellError> {
    match &expr.expr {
        Expr::Bool(b) => Ok(Value::bool(*b, expr.span)),
        Expr::Int(i) => Ok(Value::int(*i, expr.span)),
        Expr::Float(f) => Ok(Value::float(*f, expr.span)),
        Expr::Binary(b) => Ok(Value::binary(b.clone(), expr.span)),
        Expr::ValueWithUnit(e, unit) => match eval_expression(engine_state, stack, e)? {
            Value::Int { val, .. } => compute(val, unit.item, unit.span),
            x => Err(ShellError::CantConvert {
                to_type: "unit value".into(),
                from_type: x.get_type().to_string(),
                span: e.span,
                help: None,
            }),
        },
        Expr::Range(from, next, to, operator) => {
            let from = if let Some(f) = from {
                eval_expression(engine_state, stack, f)?
            } else {
                Value::nothing(expr.span)
            };

            let next = if let Some(s) = next {
                eval_expression(engine_state, stack, s)?
            } else {
                Value::nothing(expr.span)
            };

            let to = if let Some(t) = to {
                eval_expression(engine_state, stack, t)?
            } else {
                Value::nothing(expr.span)
            };

            Ok(Value::range(
                Range::new(expr.span, from, next, to, operator)?,
                expr.span,
            ))
        }
        Expr::Var(var_id) => eval_variable(engine_state, stack, *var_id, expr.span),
        Expr::VarDecl(_) => Ok(Value::nothing(expr.span)),
        Expr::CellPath(cell_path) => Ok(Value::cell_path(cell_path.clone(), expr.span)),
        Expr::FullCellPath(cell_path) => {
            let value = eval_expression(engine_state, stack, &cell_path.head)?;

            value.follow_cell_path(&cell_path.tail, false)
        }
        Expr::ImportPattern(_) => Ok(Value::nothing(expr.span)),
        Expr::Overlay(_) => {
            let name =
                String::from_utf8_lossy(engine_state.get_span_contents(expr.span)).to_string();

            Ok(Value::string(name, expr.span))
        }
        Expr::Call(call) => {
            // FIXME: protect this collect with ctrl-c
            Ok(eval_call(engine_state, stack, call, PipelineData::empty())?.into_value(call.head))
        }
        Expr::ExternalCall(head, args, is_subexpression) => {
            let span = head.span;
            // FIXME: protect this collect with ctrl-c
            Ok(eval_external(
                engine_state,
                stack,
                head,
                args,
                PipelineData::empty(),
                RedirectTarget::Piped(false, false),
                *is_subexpression,
            )?
            .into_value(span))
        }
        Expr::DateTime(dt) => Ok(Value::date(*dt, expr.span)),
        Expr::Operator(_) => Ok(Value::nothing(expr.span)),
        Expr::MatchPattern(pattern) => Ok(Value::match_pattern(*pattern.clone(), expr.span)),
        Expr::MatchBlock(_) => Ok(Value::nothing(expr.span)), // match blocks are handled by `match`
        Expr::UnaryNot(expr) => {
            let lhs = eval_expression(engine_state, stack, expr)?;
            match lhs {
                Value::Bool { val, .. } => Ok(Value::bool(!val, expr.span)),
                other => Err(ShellError::TypeMismatch {
                    err_message: format!("expected bool, found {}", other.get_type()),
                    span: expr.span,
                }),
            }
        }
        Expr::BinaryOp(lhs, op, rhs) => {
            let op_span = op.span;
            let op = eval_operator(op)?;

            match op {
                Operator::Boolean(boolean) => {
                    let lhs = eval_expression(engine_state, stack, lhs)?;
                    match boolean {
                        Boolean::And => {
                            if lhs.is_false() {
                                Ok(Value::bool(false, expr.span))
                            } else {
                                let rhs = eval_expression(engine_state, stack, rhs)?;
                                lhs.and(op_span, &rhs, expr.span)
                            }
                        }
                        Boolean::Or => {
                            if lhs.is_true() {
                                Ok(Value::bool(true, expr.span))
                            } else {
                                let rhs = eval_expression(engine_state, stack, rhs)?;
                                lhs.or(op_span, &rhs, expr.span)
                            }
                        }
                        Boolean::Xor => {
                            let rhs = eval_expression(engine_state, stack, rhs)?;
                            lhs.xor(op_span, &rhs, expr.span)
                        }
                    }
                }
                Operator::Math(math) => {
                    let lhs = eval_expression(engine_state, stack, lhs)?;
                    let rhs = eval_expression(engine_state, stack, rhs)?;

                    match math {
                        Math::Plus => lhs.add(op_span, &rhs, expr.span),
                        Math::Minus => lhs.sub(op_span, &rhs, expr.span),
                        Math::Multiply => lhs.mul(op_span, &rhs, expr.span),
                        Math::Divide => lhs.div(op_span, &rhs, expr.span),
                        Math::Append => lhs.append(op_span, &rhs, expr.span),
                        Math::Modulo => lhs.modulo(op_span, &rhs, expr.span),
                        Math::FloorDivision => lhs.floor_div(op_span, &rhs, expr.span),
                        Math::Pow => lhs.pow(op_span, &rhs, expr.span),
                    }
                }
                Operator::Comparison(comparison) => {
                    let lhs = eval_expression(engine_state, stack, lhs)?;
                    let rhs = eval_expression(engine_state, stack, rhs)?;
                    match comparison {
                        Comparison::LessThan => lhs.lt(op_span, &rhs, expr.span),
                        Comparison::LessThanOrEqual => lhs.lte(op_span, &rhs, expr.span),
                        Comparison::GreaterThan => lhs.gt(op_span, &rhs, expr.span),
                        Comparison::GreaterThanOrEqual => lhs.gte(op_span, &rhs, expr.span),
                        Comparison::Equal => lhs.eq(op_span, &rhs, expr.span),
                        Comparison::NotEqual => lhs.ne(op_span, &rhs, expr.span),
                        Comparison::In => lhs.r#in(op_span, &rhs, expr.span),
                        Comparison::NotIn => lhs.not_in(op_span, &rhs, expr.span),
                        Comparison::RegexMatch => {
                            lhs.regex_match(engine_state, op_span, &rhs, false, expr.span)
                        }
                        Comparison::NotRegexMatch => {
                            lhs.regex_match(engine_state, op_span, &rhs, true, expr.span)
                        }
                        Comparison::StartsWith => lhs.starts_with(op_span, &rhs, expr.span),
                        Comparison::EndsWith => lhs.ends_with(op_span, &rhs, expr.span),
                    }
                }
                Operator::Bits(bits) => {
                    let lhs = eval_expression(engine_state, stack, lhs)?;
                    let rhs = eval_expression(engine_state, stack, rhs)?;
                    match bits {
                        Bits::BitAnd => lhs.bit_and(op_span, &rhs, expr.span),
                        Bits::BitOr => lhs.bit_or(op_span, &rhs, expr.span),
                        Bits::BitXor => lhs.bit_xor(op_span, &rhs, expr.span),
                        Bits::ShiftLeft => lhs.bit_shl(op_span, &rhs, expr.span),
                        Bits::ShiftRight => lhs.bit_shr(op_span, &rhs, expr.span),
                    }
                }
                Operator::Assignment(assignment) => {
                    let rhs = eval_expression(engine_state, stack, rhs)?;

                    let rhs = match assignment {
                        Assignment::Assign => rhs,
                        Assignment::PlusAssign => {
                            let lhs = eval_expression(engine_state, stack, lhs)?;
                            lhs.add(op_span, &rhs, op_span)?
                        }
                        Assignment::MinusAssign => {
                            let lhs = eval_expression(engine_state, stack, lhs)?;
                            lhs.sub(op_span, &rhs, op_span)?
                        }
                        Assignment::MultiplyAssign => {
                            let lhs = eval_expression(engine_state, stack, lhs)?;
                            lhs.mul(op_span, &rhs, op_span)?
                        }
                        Assignment::DivideAssign => {
                            let lhs = eval_expression(engine_state, stack, lhs)?;
                            lhs.div(op_span, &rhs, op_span)?
                        }
                        Assignment::AppendAssign => {
                            let lhs = eval_expression(engine_state, stack, lhs)?;
                            lhs.append(op_span, &rhs, op_span)?
                        }
                    };

                    match &lhs.expr {
                        Expr::Var(var_id) | Expr::VarDecl(var_id) => {
                            let var_info = engine_state.get_var(*var_id);
                            if var_info.mutable {
                                stack.add_var(*var_id, rhs);
                                Ok(Value::nothing(lhs.span))
                            } else {
                                Err(ShellError::AssignmentRequiresMutableVar { lhs_span: lhs.span })
                            }
                        }
                        Expr::FullCellPath(cell_path) => {
                            match &cell_path.head.expr {
                                Expr::Var(var_id) | Expr::VarDecl(var_id) => {
                                    // The $env variable is considered "mutable" in Nushell.
                                    // As such, give it special treatment here.
                                    let is_env = var_id == &ENV_VARIABLE_ID;
                                    if is_env || engine_state.get_var(*var_id).mutable {
                                        let mut lhs =
                                            eval_expression(engine_state, stack, &cell_path.head)?;

                                        lhs.upsert_data_at_cell_path(&cell_path.tail, rhs)?;
                                        if is_env {
                                            if cell_path.tail.is_empty() {
                                                return Err(ShellError::CannotReplaceEnv {
                                                    span: cell_path.head.span,
                                                });
                                            }

                                            // The special $env treatment: for something like $env.config.history.max_size = 2000,
                                            // get $env.config (or whichever one it is) AFTER the above mutation, and set it
                                            // as the "config" environment variable.
                                            let vardata = lhs.follow_cell_path(
                                                &[cell_path.tail[0].clone()],
                                                false,
                                            )?;
                                            match &cell_path.tail[0] {
                                                PathMember::String { val, span, .. } => {
                                                    if val == "FILE_PWD"
                                                        || val == "CURRENT_FILE"
                                                        || val == "PWD"
                                                    {
                                                        return Err(ShellError::AutomaticEnvVarSetManually {
                                                    envvar_name: val.to_string(),
                                                    span: *span,
                                                });
                                                    } else {
                                                        stack.add_env_var(val.to_string(), vardata);
                                                    }
                                                }
                                                // In case someone really wants an integer env-var
                                                PathMember::Int { val, .. } => {
                                                    stack.add_env_var(val.to_string(), vardata);
                                                }
                                            }
                                        } else {
                                            stack.add_var(*var_id, lhs);
                                        }
                                        Ok(Value::nothing(cell_path.head.span))
                                    } else {
                                        Err(ShellError::AssignmentRequiresMutableVar {
                                            lhs_span: lhs.span,
                                        })
                                    }
                                }
                                _ => Err(ShellError::AssignmentRequiresVar { lhs_span: lhs.span }),
                            }
                        }
                        _ => Err(ShellError::AssignmentRequiresVar { lhs_span: lhs.span }),
                    }
                }
            }
        }
        Expr::Subexpression(block_id) => {
            let block = engine_state.get_block(*block_id);

            // FIXME: protect this collect with ctrl-c
            Ok(
                eval_subexpression(engine_state, stack, block, PipelineData::empty())?
                    .into_value(expr.span),
            )
        }
        Expr::RowCondition(block_id) | Expr::Closure(block_id) => {
            let block_id = *block_id;
            let captures = engine_state
                .get_block(block_id)
                .captures
                .iter()
                .map(|&id| stack.get_var(id, expr.span).map(|var| (id, var)))
                .collect::<Result<_, _>>()?;

            Ok(Value::closure(Closure { block_id, captures }, expr.span))
        }
        Expr::Block(block_id) => Ok(Value::block(*block_id, expr.span)),
        Expr::List(x) => {
            let mut output = vec![];
            for expr in x {
                match &expr.expr {
                    Expr::Spread(expr) => match eval_expression(engine_state, stack, expr)? {
                        Value::List { mut vals, .. } => output.append(&mut vals),
                        _ => return Err(ShellError::CannotSpreadAsList { span: expr.span }),
                    },
                    _ => output.push(eval_expression(engine_state, stack, expr)?),
                }
            }
            Ok(Value::list(output, expr.span))
        }
        Expr::Record(items) => {
            let mut record = Record::new();

            let mut col_names = VecDeque::<(String, Span)>::new();

            for item in items {
                if let RecordItem::Pair(col, _) = item {
                    // avoid duplicate cols
                    let col_name = eval_expression(engine_state, stack, col)?.as_string()?;
                    match col_names.iter().find(|(name, _)| name == &col_name) {
                        Some((_, span)) => {
                            return Err(ShellError::ColumnDefinedTwice {
                                second_use: col.span,
                                first_use: *span,
                            });
                        }
                        None => {
                            col_names.push_back((col_name, col.span));
                        }
                    }
                }
            }

            for item in items {
                match item {
                    RecordItem::Pair(_, val) => {
                        let (col_name, _) = col_names
                            .pop_front()
                            .expect("Column name should have been evaluated");
                        record.push(col_name, eval_expression(engine_state, stack, val)?);
                    }
                    RecordItem::Spread(inner) => {
                        match eval_expression(engine_state, stack, inner)? {
                            Value::Record { val: inner, .. } => {
                                for (col, val) in inner {
                                    record.push(col, val);
                                }
                            }
                            _ => return Err(ShellError::CannotSpreadAsRecord { span: inner.span }),
                        }
                    }
                }
            }

            Ok(Value::record(record, expr.span))
        }
        Expr::Table(headers, vals) => {
            let mut output_headers = vec![];
            for expr in headers {
                let header = eval_expression(engine_state, stack, expr)?.as_string()?;
                if let Some(idx) = output_headers
                    .iter()
                    .position(|existing| existing == &header)
                {
                    return Err(ShellError::ColumnDefinedTwice {
                        second_use: expr.span,
                        first_use: headers[idx].span,
                    });
                } else {
                    output_headers.push(header);
                }
            }

            let mut output_rows = vec![];
            for val in vals {
                let mut row = vec![];
                for expr in val {
                    row.push(eval_expression(engine_state, stack, expr)?);
                }
                output_rows.push(Value::record(
                    Record::from_raw_cols_vals(output_headers.clone(), row),
                    expr.span,
                ));
            }
            Ok(Value::list(output_rows, expr.span))
        }
        Expr::Keyword(_, _, expr) => eval_expression(engine_state, stack, expr),
        Expr::StringInterpolation(exprs) => {
            let mut parts = vec![];
            for expr in exprs {
                parts.push(eval_expression(engine_state, stack, expr)?);
            }

            let config = engine_state.get_config();

            parts
                .into_iter()
                .into_pipeline_data(None)
                .collect_string("", config)
                .map(|x| Value::string(x, expr.span))
        }
        Expr::String(s) => Ok(Value::string(s.clone(), expr.span)),
        Expr::Filepath(s) => {
            let cwd = current_dir_str(engine_state, stack)?;
            let path = expand_path_with(s, cwd);

            Ok(Value::string(path.to_string_lossy(), expr.span))
        }
        Expr::Directory(s) => {
            if s == "-" {
                Ok(Value::string("-", expr.span))
            } else {
                let cwd = current_dir_str(engine_state, stack)?;
                let path = expand_path_with(s, cwd);

                Ok(Value::string(path.to_string_lossy(), expr.span))
            }
        }
        Expr::GlobPattern(s) => {
            let cwd = current_dir_str(engine_state, stack)?;
            let path = expand_path_with(s, cwd);

            Ok(Value::string(path.to_string_lossy(), expr.span))
        }
        Expr::Signature(_) => Ok(Value::nothing(expr.span)),
        Expr::Garbage => Ok(Value::nothing(expr.span)),
        Expr::Nothing => Ok(Value::nothing(expr.span)),
        Expr::Spread(_) => Ok(Value::nothing(expr.span)), // Spread operator only occurs in lists
    }
}

/// Checks the expression to see if it's a internal or external call. If so, passes the input
/// into the call and gets out the result
/// Otherwise, invokes the expression
///
/// It returns PipelineData with a boolean flag, indicating if the external failed to run.
/// The boolean flag **may only be true** for external calls, for internal calls, it always to be false.
pub fn eval_expression_with_input(
    engine_state: &EngineState,
    stack: &mut Stack,
    expr: &Expression,
    mut input: PipelineData,
    redirect_stdout: bool,
    redirect_stderr: bool,
) -> Result<(PipelineData, bool), ShellError> {
    match expr {
        Expression {
            expr: Expr::Call(call),
            ..
        } => {
            if !redirect_stdout || redirect_stderr {
                // we're doing something different than the defaults
                let mut call = call.clone();
                call.redirect_stdout = redirect_stdout;
                call.redirect_stderr = redirect_stderr;
                input = eval_call(engine_state, stack, &call, input)?;
            } else {
                input = eval_call(engine_state, stack, call, input)?;
            }
        }
        Expression {
            expr: Expr::ExternalCall(head, args, is_subexpression),
            ..
        } => {
            input = eval_external(
                engine_state,
                stack,
                head,
                args,
                input,
                RedirectTarget::Piped(redirect_stdout, redirect_stderr),
                *is_subexpression,
            )?;
        }

        Expression {
            expr: Expr::Subexpression(block_id),
            ..
        } => {
            let block = engine_state.get_block(*block_id);

            // FIXME: protect this collect with ctrl-c
            input = eval_subexpression(engine_state, stack, block, input)?;
        }

        elem @ Expression {
            expr: Expr::FullCellPath(full_cell_path),
            ..
        } => match &full_cell_path.head {
            Expression {
                expr: Expr::Subexpression(block_id),
                span,
                ..
            } => {
                let block = engine_state.get_block(*block_id);

                // FIXME: protect this collect with ctrl-c
                input = eval_subexpression(engine_state, stack, block, input)?;
                let value = input.into_value(*span);
                input = value
                    .follow_cell_path(&full_cell_path.tail, false)?
                    .into_pipeline_data()
            }
            _ => {
                input = eval_expression(engine_state, stack, elem)?.into_pipeline_data();
            }
        },

        elem => {
            input = eval_expression(engine_state, stack, elem)?.into_pipeline_data();
        }
    };

    Ok(might_consume_external_result(input))
}

// Try to catch and detect if external command runs to failed.
fn might_consume_external_result(input: PipelineData) -> (PipelineData, bool) {
    input.is_external_failed()
}

fn eval_element_with_input(
    engine_state: &EngineState,
    stack: &mut Stack,
    element: &PipelineElement,
    mut input: PipelineData,
    redirect_stdout: bool,
    redirect_stderr: bool,
    stderr_writer_jobs: &mut Vec<DataSaveJob>,
) -> Result<(PipelineData, bool), ShellError> {
    match element {
        PipelineElement::Expression(_, expr) => eval_expression_with_input(
            engine_state,
            stack,
            expr,
            input,
            redirect_stdout,
            redirect_stderr,
        ),
        PipelineElement::Redirection(span, redirection, expr) => {
            match &expr.expr {
                Expr::String(_)
                | Expr::FullCellPath(_)
                | Expr::StringInterpolation(_)
                | Expr::Filepath(_) => {
                    let exit_code = match &mut input {
                        PipelineData::ExternalStream { exit_code, .. } => exit_code.take(),
                        _ => None,
                    };

                    // when nushell get Stderr Redirection, we want to take `stdout` part of `input`
                    // so this stdout stream can be handled by next command.
                    let (input, out_stream) = match (redirection, input) {
                        (
                            Redirection::Stderr,
                            PipelineData::ExternalStream {
                                stdout,
                                stderr,
                                exit_code,
                                span,
                                metadata,
                                trim_end_newline,
                            },
                        ) => (
                            PipelineData::ExternalStream {
                                stdout: stderr,
                                stderr: None,
                                exit_code,
                                span,
                                metadata,
                                trim_end_newline,
                            },
                            Some(stdout),
                        ),
                        (_, input) => (input, None),
                    };

                    if let Some(save_command) = engine_state.find_decl(b"save", &[]) {
                        let save_call = gen_save_call(save_command, (*span, expr.clone()), None);
                        match out_stream {
                            None => {
                                eval_call(engine_state, stack, &save_call, input).map(|_| {
                                    // save is internal command, normally it exists with non-ExternalStream
                                    // but here in redirection context, we make it returns ExternalStream
                                    // So nu handles exit_code correctly
                                    (
                                        PipelineData::ExternalStream {
                                            stdout: None,
                                            stderr: None,
                                            exit_code,
                                            span: *span,
                                            metadata: None,
                                            trim_end_newline: false,
                                        },
                                        false,
                                    )
                                })
                            }
                            Some(out_stream) => {
                                // delegate to a different thread
                                // so nushell won't hang if external command generates both too much
                                // stderr and stdout message
                                let stderr_stack = stack.clone();
                                let engine_state_clone = engine_state.clone();
                                stderr_writer_jobs.push(DataSaveJob::spawn(
                                    engine_state_clone,
                                    stderr_stack,
                                    save_call,
                                    input,
                                ));

                                Ok((
                                    PipelineData::ExternalStream {
                                        stdout: out_stream,
                                        stderr: None,
                                        exit_code,
                                        span: *span,
                                        metadata: None,
                                        trim_end_newline: false,
                                    },
                                    false,
                                ))
                            }
                        }
                    } else {
                        Err(ShellError::CommandNotFound { span: *span })
                    }
                }
                _ => Err(ShellError::CommandNotFound { span: *span }),
            }
        }
        PipelineElement::SeparateRedirection {
            out: (out_span, out_expr),
            err: (err_span, err_expr),
        } => match (&out_expr.expr, &err_expr.expr) {
            (
                Expr::String(_)
                | Expr::FullCellPath(_)
                | Expr::StringInterpolation(_)
                | Expr::Filepath(_),
                Expr::String(_)
                | Expr::FullCellPath(_)
                | Expr::StringInterpolation(_)
                | Expr::Filepath(_),
            ) => {
                if let Some(save_command) = engine_state.find_decl(b"save", &[]) {
                    let exit_code = match &mut input {
                        PipelineData::ExternalStream { exit_code, .. } => exit_code.take(),
                        _ => None,
                    };
                    let save_call = gen_save_call(
                        save_command,
                        (*out_span, out_expr.clone()),
                        Some((*err_span, err_expr.clone())),
                    );

                    eval_call(engine_state, stack, &save_call, input).map(|_| {
                        // save is internal command, normally it exists with non-ExternalStream
                        // but here in redirection context, we make it returns ExternalStream
                        // So nu handles exit_code correctly
                        (
                            PipelineData::ExternalStream {
                                stdout: None,
                                stderr: None,
                                exit_code,
                                span: *out_span,
                                metadata: None,
                                trim_end_newline: false,
                            },
                            false,
                        )
                    })
                } else {
                    Err(ShellError::CommandNotFound { span: *out_span })
                }
            }
            (_out_other, err_other) => {
                if let Expr::String(_) = err_other {
                    Err(ShellError::CommandNotFound { span: *out_span })
                } else {
                    Err(ShellError::CommandNotFound { span: *err_span })
                }
            }
        },
        PipelineElement::SameTargetRedirection {
            cmd: (cmd_span, cmd_exp),
            redirection: (redirect_span, redirect_exp),
        } => {
            // general idea: eval cmd and call save command to redirect stdout to result.
            input = match &cmd_exp.expr {
                Expr::ExternalCall(head, args, is_subexpression) => {
                    // if cmd's expression is ExternalStream, then invoke run-external with
                    // special --redirect-combine flag.
                    eval_external(
                        engine_state,
                        stack,
                        head,
                        args,
                        input,
                        RedirectTarget::CombinedPipe,
                        *is_subexpression,
                    )?
                }
                _ => {
                    // we need to redirect output, so the result can be saved and pass to `save` command.
                    eval_element_with_input(
                        engine_state,
                        stack,
                        &PipelineElement::Expression(*cmd_span, cmd_exp.clone()),
                        input,
                        true,
                        redirect_stderr,
                        stderr_writer_jobs,
                    )
                    .map(|x| x.0)?
                }
            };
            eval_element_with_input(
                engine_state,
                stack,
                &PipelineElement::Redirection(
                    *redirect_span,
                    Redirection::Stdout,
                    redirect_exp.clone(),
                ),
                input,
                redirect_stdout,
                redirect_stderr,
                stderr_writer_jobs,
            )
        }
        PipelineElement::And(_, expr) => eval_expression_with_input(
            engine_state,
            stack,
            expr,
            input,
            redirect_stdout,
            redirect_stderr,
        ),
        PipelineElement::Or(_, expr) => eval_expression_with_input(
            engine_state,
            stack,
            expr,
            input,
            redirect_stdout,
            redirect_stderr,
        ),
    }
}

pub fn eval_block_with_early_return(
    engine_state: &EngineState,
    stack: &mut Stack,
    block: &Block,
    input: PipelineData,
    redirect_stdout: bool,
    redirect_stderr: bool,
) -> Result<PipelineData, ShellError> {
    match eval_block(
        engine_state,
        stack,
        block,
        input,
        redirect_stdout,
        redirect_stderr,
    ) {
        Err(ShellError::Return(_, value)) => Ok(PipelineData::Value(*value, None)),
        x => x,
    }
}

pub fn eval_block(
    engine_state: &EngineState,
    stack: &mut Stack,
    block: &Block,
    mut input: PipelineData,
    mut redirect_stdout: bool,
    mut redirect_stderr: bool,
) -> Result<PipelineData, ShellError> {
    // if Block contains recursion, make sure we don't recurse too deeply (to avoid stack overflow)
    if let Some(recursive) = block.recursive {
        // picked 50 arbitrarily, should work on all architectures
        const RECURSION_LIMIT: u64 = 50;
        if recursive {
            if *stack.recursion_count >= RECURSION_LIMIT {
                stack.recursion_count = Box::new(0);
                return Err(ShellError::RecursionLimitReached {
                    recursion_limit: RECURSION_LIMIT,
                    span: block.span,
                });
            }
            *stack.recursion_count += 1;
        }
    }

    let num_pipelines = block.len();

    for (pipeline_idx, pipeline) in block.pipelines.iter().enumerate() {
        let mut stderr_writer_jobs = vec![];
        let elements = &pipeline.elements;
        let elements_length = elements.len();
        for (idx, element) in elements.iter().enumerate() {
            if !redirect_stderr && idx < elements_length - 1 {
                let next_element = &elements[idx + 1];
                if matches!(
                    next_element,
                    PipelineElement::Redirection(_, Redirection::Stderr, _)
                        | PipelineElement::Redirection(_, Redirection::StdoutAndStderr, _)
                        | PipelineElement::SeparateRedirection { .. }
                ) {
                    redirect_stderr = true;
                }
            }

            if !redirect_stdout && idx < elements_length - 1 {
                let next_element = &elements[idx + 1];
                match next_element {
                    // is next element a stdout relative redirection?
                    PipelineElement::Redirection(_, Redirection::Stdout, _)
                    | PipelineElement::Redirection(_, Redirection::StdoutAndStderr, _)
                    | PipelineElement::SeparateRedirection { .. }
                    | PipelineElement::Expression(..) => redirect_stdout = true,

                    PipelineElement::Redirection(_, Redirection::Stderr, _) => {
                        // a stderr redirection, but we still need to check for the next 2nd
                        // element, to handle for the following case:
                        // cat a.txt err> /dev/null | lines
                        //
                        // we only need to check the next 2nd element because we already make sure
                        // that we don't have duplicate err> like this:
                        // cat a.txt err> /dev/null err> /tmp/a
                        if idx < elements_length - 2 {
                            let next_2nd_element = &elements[idx + 2];
                            if matches!(next_2nd_element, PipelineElement::Expression(..)) {
                                redirect_stdout = true
                            }
                        }
                    }
                    _ => {}
                }
            }

            // if eval internal command failed, it can just make early return with `Err(ShellError)`.
            let eval_result = eval_element_with_input(
                engine_state,
                stack,
                element,
                input,
                redirect_stdout,
                redirect_stderr,
                &mut stderr_writer_jobs,
            );

            match (eval_result, redirect_stderr) {
                (Ok((pipeline_data, _)), true) => {
                    input = pipeline_data;
                }
                (Err(error), true) => {
                    input = PipelineData::Value(
                        Value::error(
                            error,
                            Span::unknown(), // FIXME: where does this span come from?
                        ),
                        None,
                    )
                }
                (output, false) => {
                    let output = output?;
                    input = output.0;
                    // external command may runs to failed
                    // make early return so remaining commands will not be executed.
                    // don't return `Err(ShellError)`, so nushell wouldn't show extra error message.
                    if output.1 {
                        return Ok(input);
                    }
                }
            }
        }

        // `eval_element_with_input` may creates some threads
        // to write stderr message to a file, here we need to wait and make sure that it's
        // finished.
        for h in stderr_writer_jobs {
            let _ = h.join();
        }
        if pipeline_idx < (num_pipelines) - 1 {
            match input {
                PipelineData::Value(Value::Nothing { .. }, ..) => {}
                PipelineData::ExternalStream {
                    ref mut exit_code, ..
                } => {
                    let exit_code = exit_code.take();

                    input.drain()?;

                    if let Some(exit_code) = exit_code {
                        let mut v: Vec<_> = exit_code.collect();

                        if let Some(v) = v.pop() {
                            stack.add_env_var("LAST_EXIT_CODE".into(), v);
                        }
                    }
                }
                _ => input.drain()?,
            }

            input = PipelineData::empty()
        }
    }

    Ok(input)
}

pub fn eval_subexpression(
    engine_state: &EngineState,
    stack: &mut Stack,
    block: &Block,
    mut input: PipelineData,
) -> Result<PipelineData, ShellError> {
    for pipeline in block.pipelines.iter() {
        let mut stderr_writer_jobs = vec![];
        for expr in pipeline.elements.iter() {
            input = eval_element_with_input(
                engine_state,
                stack,
                expr,
                input,
                true,
                false,
                &mut stderr_writer_jobs,
            )?
            .0
        }
        // `eval_element_with_input` may creates some threads
        // to write stderr message to a file, here we need to wait and make sure that it's
        // finished.
        for h in stderr_writer_jobs {
            let _ = h.join();
        }
    }

    Ok(input)
}

pub fn eval_variable(
    engine_state: &EngineState,
    stack: &Stack,
    var_id: VarId,
    span: Span,
) -> Result<Value, ShellError> {
    match var_id {
        // $nu
        nu_protocol::NU_VARIABLE_ID => {
            if let Some(val) = engine_state.get_constant(var_id) {
                Ok(val.clone())
            } else {
                Err(ShellError::VariableNotFoundAtRuntime { span })
            }
        }
        // $env
        ENV_VARIABLE_ID => {
            let env_vars = stack.get_env_vars(engine_state);
            let env_columns = env_vars.keys();
            let env_values = env_vars.values();

            let mut pairs = env_columns
                .map(|x| x.to_string())
                .zip(env_values.cloned())
                .collect::<Vec<(String, Value)>>();

            pairs.sort_by(|a, b| a.0.cmp(&b.0));

            Ok(Value::record(pairs.into_iter().collect(), span))
        }
        var_id => stack.get_var(var_id, span),
    }
}

fn compute(size: i64, unit: Unit, span: Span) -> Result<Value, ShellError> {
    unit.to_value(size, span)
}

fn gen_save_call(
    save_decl_id: DeclId,
    out_info: (Span, Expression),
    err_info: Option<(Span, Expression)>,
) -> Call {
    let (out_span, out_expr) = out_info;
    let mut args = vec![
        Argument::Positional(out_expr),
        Argument::Named((
            Spanned {
                item: "raw".into(),
                span: out_span,
            },
            None,
            None,
        )),
        Argument::Named((
            Spanned {
                item: "force".into(),
                span: out_span,
            },
            None,
            None,
        )),
    ];
    if let Some((err_span, err_expr)) = err_info {
        args.push(Argument::Named((
            Spanned {
                item: "stderr".into(),
                span: err_span,
            },
            None,
            Some(err_expr),
        )))
    }

    Call {
        decl_id: save_decl_id,
        head: out_span,
        arguments: args,
        redirect_stdout: false,
        redirect_stderr: false,
        parser_info: HashMap::new(),
    }
}

/// A job which saves `PipelineData` to a file in a child thread.
struct DataSaveJob {
    inner: JoinHandle<()>,
}

impl DataSaveJob {
    pub fn spawn(
        engine_state: EngineState,
        mut stack: Stack,
        save_call: Call,
        input: PipelineData,
    ) -> Self {
        Self {
            inner: thread::Builder::new()
                .name("stderr saver".to_string())
                .spawn(move || {
                    let result = eval_call(&engine_state, &mut stack, &save_call, input);
                    if let Err(err) = result {
                        eprintln!("WARNING: error occurred when redirect to stderr: {:?}", err);
                    }
                })
                .expect("Failed to create thread"),
        }
    }

    pub fn join(self) -> thread::Result<()> {
        self.inner.join()
    }
}<|MERGE_RESOLUTION|>--- conflicted
+++ resolved
@@ -9,12 +9,8 @@
     DeclId, IntoInterruptiblePipelineData, IntoPipelineData, PipelineData, Range, Record,
     ShellError, Span, Spanned, Unit, Value, VarId, ENV_VARIABLE_ID,
 };
-<<<<<<< HEAD
 use std::collections::{HashMap, VecDeque};
-=======
-use std::collections::HashMap;
 use std::thread::{self, JoinHandle};
->>>>>>> 1ff8c2d8
 
 pub fn eval_call(
     engine_state: &EngineState,
