--- conflicted
+++ resolved
@@ -393,12 +393,7 @@
     input.is_external_failed()
 }
 
-<<<<<<< HEAD
 fn eval_element_with_input<D: DebugContext>(
-=======
-#[allow(clippy::too_many_arguments)]
-fn eval_element_with_input(
->>>>>>> 903afda6
     engine_state: &EngineState,
     stack: &mut Stack,
     element: &PipelineElement,
@@ -408,20 +403,9 @@
     redirect_combine: bool,
     stderr_writer_jobs: &mut Vec<DataSaveJob>,
 ) -> Result<(PipelineData, bool), ShellError> {
-<<<<<<< HEAD
     D::enter_element(&engine_state.debugger);
 
     let result = match element {
-        PipelineElement::Expression(_, expr) => eval_expression_with_input::<D>(
-            engine_state,
-            stack,
-            expr,
-            input,
-            redirect_stdout,
-            redirect_stderr,
-        ),
-=======
-    match element {
         PipelineElement::Expression(pipe_span, expr)
         | PipelineElement::OutErrPipedExpression(pipe_span, expr) => {
             if matches!(element, PipelineElement::OutErrPipedExpression(..))
@@ -451,7 +435,7 @@
                     )?;
                     Ok(might_consume_external_result(result))
                 }
-                _ => eval_expression_with_input(
+                _ => eval_expression_with_input::<D>(
                     engine_state,
                     stack,
                     expr,
@@ -488,7 +472,7 @@
                     })
                 }
             };
-            eval_expression_with_input(
+            eval_expression_with_input::<D>(
                 engine_state,
                 stack,
                 expr,
@@ -497,7 +481,6 @@
                 redirect_stderr,
             )
         }
->>>>>>> 903afda6
         PipelineElement::Redirection(span, redirection, expr, is_append_mode) => {
             match &expr.expr {
                 Expr::String(_)
@@ -706,9 +689,6 @@
     result
 }
 
-<<<<<<< HEAD
-pub fn eval_block_with_early_return<D: DebugContext>(
-=======
 // In redirection context, if nushell gets an ExternalStream
 // it might want to take a stream from `input`(if `input` is `PipelineData::ExternalStream`)
 // so this stream can be handled by next command.
@@ -849,8 +829,7 @@
         )
 }
 
-pub fn eval_block_with_early_return(
->>>>>>> 903afda6
+pub fn eval_block_with_early_return<D: DebugContext>(
     engine_state: &EngineState,
     stack: &mut Stack,
     block: &Block,
@@ -879,27 +858,8 @@
     redirect_stdout: bool,
     redirect_stderr: bool,
 ) -> Result<PipelineData, ShellError> {
-<<<<<<< HEAD
-    // if Block contains recursion, make sure we don't recurse too deeply (to avoid stack overflow)
-    if let Some(recursive) = block.recursive {
-        // picked 50 arbitrarily, should work on all architectures
-        const RECURSION_LIMIT: u64 = 50;
-        if recursive {
-            if stack.recursion_count >= RECURSION_LIMIT {
-                stack.recursion_count = 0;
-                return Err(ShellError::RecursionLimitReached {
-                    recursion_limit: RECURSION_LIMIT,
-                    span: block.span,
-                });
-            }
-            stack.recursion_count += 1;
-        }
-    }
-
     D::enter_block(&engine_state.debugger);
 
-=======
->>>>>>> 903afda6
     let num_pipelines = block.len();
 
     for (pipeline_idx, pipeline) in block.pipelines.iter().enumerate() {
@@ -1132,6 +1092,7 @@
             inner: thread::Builder::new()
                 .name("stderr saver".to_string())
                 .spawn(move || {
+                    // TODO: DEBUG
                     let result =
                         eval_call::<WithoutDebug>(&engine_state, &mut stack, &save_call, input); // TODO: DEBUG
                     if let Err(err) = result {
