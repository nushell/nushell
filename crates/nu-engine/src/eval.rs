--- conflicted
+++ resolved
@@ -5,13 +5,8 @@
         eval_operator, Argument, Assignment, Bits, Block, Boolean, Call, Comparison, Expr,
         Expression, Math, Operator, PathMember, PipelineElement, Redirection,
     },
-<<<<<<< HEAD
     engine::{EngineState, Stack, DB_VARIABLE_ID},
     IntoInterruptiblePipelineData, IntoPipelineData, PipelineData, Range, Record, SQLiteDatabase,
-=======
-    engine::{Closure, EngineState, Stack},
-    DeclId, IntoInterruptiblePipelineData, IntoPipelineData, PipelineData, Range, Record,
->>>>>>> 0ca8fcf5
     ShellError, Span, Spanned, Unit, Value, VarId, ENV_VARIABLE_ID,
 };
 use std::collections::HashMap;
