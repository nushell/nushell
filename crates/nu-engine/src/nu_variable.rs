--- conflicted
+++ resolved
@@ -4,11 +4,8 @@
     engine::{EngineState, Stack},
     LazyRecord, ShellError, Span, Value,
 };
-<<<<<<< HEAD
-=======
 use serde::{Deserialize, Serialize};
 use std::path::PathBuf;
->>>>>>> bf86cd50
 use sysinfo::SystemExt;
 
 // NuVariable: a LazyRecord for the special $nu variable
