--- conflicted
+++ resolved
@@ -181,11 +181,6 @@
 
                 Ok(os_record)
             }
-<<<<<<< HEAD
-            "startup-time" => Ok(Value::Duration {
-                val: self.engine_state.get_startup_time(),
-                span: self.span(),
-=======
             "is-interactive" => Ok(Value::Bool {
                 val: self.engine_state.is_interactive,
                 span: self.span,
@@ -193,7 +188,10 @@
             "is-login" => Ok(Value::Bool {
                 val: self.engine_state.is_login,
                 span: self.span,
->>>>>>> ccd72fa6
+            }),
+            "startup-time" => Ok(Value::Duration {
+                val: self.engine_state.get_startup_time(),
+                span: self.span(),
             }),
             _ => err(&format!("Could not find column '{column}'")),
         }
