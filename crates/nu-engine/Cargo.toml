--- conflicted
+++ resolved
@@ -29,11 +29,7 @@
 bytes = "0.5.6"
 chrono = { version="0.4.19", features=["serde"] }
 derive-new = "0.5.8"
-<<<<<<< HEAD
-dirs-next = { version="2.0.0", optional=true }
-=======
 dirs-next = "2.0.0"
->>>>>>> 4140834e
 dunce = "1.0.1"
 encoding_rs = "0.8.28"
 filesize = "0.2.0"
