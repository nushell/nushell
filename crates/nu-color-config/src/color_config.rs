use crate::{
    nu_style::{color_from_hex, lookup_style},
    parse_nustyle, NuStyle,
};
use nu_ansi_term::Style;
use nu_protocol::{Record, Value};
use std::collections::HashMap;

pub fn lookup_ansi_color_style(s: &str) -> Style {
    if s.starts_with('#') {
        color_from_hex(s)
            .ok()
            .and_then(|c| c.map(|c| c.normal()))
            .unwrap_or_default()
    } else if s.starts_with('{') {
        color_string_to_nustyle(s.to_string())
    } else {
        lookup_style(s)
    }
}

pub fn get_color_map(colors: &HashMap<String, Value>) -> HashMap<String, Style> {
    let mut hm: HashMap<String, Style> = HashMap::new();

    for (key, value) in colors {
        parse_map_entry(&mut hm, key, value);
    }

    hm
}

fn parse_map_entry(hm: &mut HashMap<String, Style>, key: &str, value: &Value) {
    let value = match value {
        Value::String { val, .. } => Some(lookup_ansi_color_style(val)),
        Value::Record { val, .. } => get_style_from_value(val).map(parse_nustyle),
        _ => None,
    };
    if let Some(value) = value {
        hm.entry(key.to_owned()).or_insert(value);
    }
}

fn get_style_from_value(record: &Record) -> Option<NuStyle> {
    let mut was_set = false;
    let mut style = NuStyle::from(Style::default());
    for (col, val) in record {
        match col.as_str() {
            "bg" => {
                if let Value::String { val, .. } = val {
                    style.bg = Some(val.clone());
                    was_set = true;
                }
            }
            "fg" => {
                if let Value::String { val, .. } = val {
                    style.fg = Some(val.clone());
                    was_set = true;
                }
            }
            "attr" => {
                if let Value::String { val, .. } = val {
                    style.attr = Some(val.clone());
                    was_set = true;
                }
            }
            _ => (),
        }
    }

    if was_set {
        Some(style)
    } else {
        None
    }
}

fn color_string_to_nustyle(color_string: String) -> Style {
    // eprintln!("color_string: {}", &color_string);
    if color_string.is_empty() {
        return Style::default();
    }

    let nu_style = match nu_json::from_str::<NuStyle>(&color_string) {
        Ok(s) => s,
        Err(_) => return Style::default(),
    };

    parse_nustyle(nu_style)
}

#[cfg(test)]
mod tests {
    use super::*;
    use nu_ansi_term::{Color, Style};
    use nu_protocol::{Span, Value};

    #[test]
    fn test_color_string_to_nustyle_empty_string() {
        let color_string = String::new();
        let style = color_string_to_nustyle(color_string);
        assert_eq!(style, Style::default());
    }

    #[test]
    fn test_color_string_to_nustyle_valid_string() {
        let color_string = r#"{"fg": "black", "bg": "white", "attr": "b"}"#.to_string();
        let style = color_string_to_nustyle(color_string);
        assert_eq!(style.foreground, Some(Color::Black));
        assert_eq!(style.background, Some(Color::White));
        assert!(style.is_bold);
    }

    #[test]
    fn test_color_string_to_nustyle_invalid_string() {
        let color_string = "invalid string".to_string();
        let style = color_string_to_nustyle(color_string);
        assert_eq!(style, Style::default());
    }

    #[test]
    fn test_get_style_from_value() {
        // Test case 1: all values are valid
<<<<<<< HEAD
        let cols = vec!["bg".to_string(), "fg".to_string(), "attr".to_string()];
        let vals = vec![
            Value::String {
                val: "red".to_string(),
                span: Span::unknown(),
            },
            Value::String {
                val: "blue".to_string(),
                span: Span::unknown(),
            },
            Value::String {
                val: "bold".to_string(),
                span: Span::unknown(),
            },
        ];
=======
        let record = Record {
            cols: vec!["bg".to_string(), "fg".to_string(), "attr".to_string()],
            vals: vec![
                Value::string("red", Span::unknown()),
                Value::string("blue", Span::unknown()),
                Value::string("bold", Span::unknown()),
            ],
        };
>>>>>>> a9a82de5
        let expected_style = NuStyle {
            bg: Some("red".to_string()),
            fg: Some("blue".to_string()),
            attr: Some("bold".to_string()),
        };
<<<<<<< HEAD
        assert_eq!(get_style_from_value(&cols, &vals), Some(expected_style));

        // Test case 2: no values are valid
        let cols = vec!["invalid".to_string()];
        let vals = vec![Value::nothing(Span::unknown())];
        assert_eq!(get_style_from_value(&cols, &vals), None);

        // Test case 3: some values are valid
        let cols = vec!["bg".to_string(), "invalid".to_string()];
        let vals = vec![
            Value::String {
                val: "green".to_string(),
                span: Span::unknown(),
            },
            Value::nothing(Span::unknown()),
        ];
=======
        assert_eq!(get_style_from_value(&record), Some(expected_style));

        // Test case 2: no values are valid
        let record = Record {
            cols: vec!["invalid".to_string()],
            vals: vec![Value::nothing(Span::unknown())],
        };
        assert_eq!(get_style_from_value(&record), None);

        // Test case 3: some values are valid
        let record = Record {
            cols: vec!["bg".to_string(), "invalid".to_string()],
            vals: vec![
                Value::string("green", Span::unknown()),
                Value::nothing(Span::unknown()),
            ],
        };
>>>>>>> a9a82de5
        let expected_style = NuStyle {
            bg: Some("green".to_string()),
            fg: None,
            attr: None,
        };
<<<<<<< HEAD
        assert_eq!(get_style_from_value(&cols, &vals), Some(expected_style));
=======
        assert_eq!(get_style_from_value(&record), Some(expected_style));
>>>>>>> a9a82de5
    }

    #[test]
    fn test_parse_map_entry() {
        let mut hm = HashMap::new();
        let key = "test_key".to_owned();
<<<<<<< HEAD
        let value = Value::String {
            val: "red".to_owned(),
            span: Span::unknown(),
        };
=======
        let value = Value::string("red", Span::unknown());
>>>>>>> a9a82de5
        parse_map_entry(&mut hm, &key, &value);
        assert_eq!(hm.get(&key), Some(&lookup_ansi_color_style("red")));
    }
}<|MERGE_RESOLUTION|>--- conflicted
+++ resolved
@@ -120,23 +120,6 @@
     #[test]
     fn test_get_style_from_value() {
         // Test case 1: all values are valid
-<<<<<<< HEAD
-        let cols = vec!["bg".to_string(), "fg".to_string(), "attr".to_string()];
-        let vals = vec![
-            Value::String {
-                val: "red".to_string(),
-                span: Span::unknown(),
-            },
-            Value::String {
-                val: "blue".to_string(),
-                span: Span::unknown(),
-            },
-            Value::String {
-                val: "bold".to_string(),
-                span: Span::unknown(),
-            },
-        ];
-=======
         let record = Record {
             cols: vec!["bg".to_string(), "fg".to_string(), "attr".to_string()],
             vals: vec![
@@ -145,30 +128,11 @@
                 Value::string("bold", Span::unknown()),
             ],
         };
->>>>>>> a9a82de5
         let expected_style = NuStyle {
             bg: Some("red".to_string()),
             fg: Some("blue".to_string()),
             attr: Some("bold".to_string()),
         };
-<<<<<<< HEAD
-        assert_eq!(get_style_from_value(&cols, &vals), Some(expected_style));
-
-        // Test case 2: no values are valid
-        let cols = vec!["invalid".to_string()];
-        let vals = vec![Value::nothing(Span::unknown())];
-        assert_eq!(get_style_from_value(&cols, &vals), None);
-
-        // Test case 3: some values are valid
-        let cols = vec!["bg".to_string(), "invalid".to_string()];
-        let vals = vec![
-            Value::String {
-                val: "green".to_string(),
-                span: Span::unknown(),
-            },
-            Value::nothing(Span::unknown()),
-        ];
-=======
         assert_eq!(get_style_from_value(&record), Some(expected_style));
 
         // Test case 2: no values are valid
@@ -186,31 +150,19 @@
                 Value::nothing(Span::unknown()),
             ],
         };
->>>>>>> a9a82de5
         let expected_style = NuStyle {
             bg: Some("green".to_string()),
             fg: None,
             attr: None,
         };
-<<<<<<< HEAD
-        assert_eq!(get_style_from_value(&cols, &vals), Some(expected_style));
-=======
         assert_eq!(get_style_from_value(&record), Some(expected_style));
->>>>>>> a9a82de5
     }
 
     #[test]
     fn test_parse_map_entry() {
         let mut hm = HashMap::new();
         let key = "test_key".to_owned();
-<<<<<<< HEAD
-        let value = Value::String {
-            val: "red".to_owned(),
-            span: Span::unknown(),
-        };
-=======
         let value = Value::string("red", Span::unknown());
->>>>>>> a9a82de5
         parse_map_entry(&mut hm, &key, &value);
         assert_eq!(hm.get(&key), Some(&lookup_ansi_color_style("red")));
     }
