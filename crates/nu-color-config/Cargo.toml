--- conflicted
+++ resolved
@@ -7,17 +7,8 @@
 version = "0.60.1"
 
 [dependencies]
-<<<<<<< HEAD
-nu-protocol = { path = "../nu-protocol", version = "0.60.0"  }
+nu-protocol = { path = "../nu-protocol", version = "0.60.1"  }
 nu-ansi-term = "0.45.1"
-
-nu-json = { path = "../nu-json", version = "0.60.0"  }
-nu-table = { path = "../nu-table", version = "0.60.0"  }
-
-=======
-nu-protocol = { path = "../nu-protocol", version = "0.60.1"  }
-nu-ansi-term = "0.45.0"
 nu-json = { path = "../nu-json", version = "0.60.1"  }
 nu-table = { path = "../nu-table", version = "0.60.1"  }
->>>>>>> 0011f4df
 serde = { version="1.0.123", features=["derive"] }