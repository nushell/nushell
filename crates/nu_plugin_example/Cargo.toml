--- conflicted
+++ resolved
@@ -5,11 +5,7 @@
 edition = "2021"
 license = "MIT"
 name = "nu_plugin_example"
-<<<<<<< HEAD
-version = "0.84.0"
-=======
 version = "0.84.1"
->>>>>>> a9a82de5
 
 [[bin]]
 name = "nu_plugin_example"
@@ -19,10 +15,5 @@
 bench = false
 
 [dependencies]
-<<<<<<< HEAD
-nu-plugin = { path="../nu-plugin", version = "0.84.0" }
-nu-protocol = { path="../nu-protocol", version = "0.84.0", features = ["plugin"]}
-=======
 nu-plugin = { path = "../nu-plugin", version = "0.84.1" }
-nu-protocol = { path = "../nu-protocol", version = "0.84.1", features = ["plugin"] }
->>>>>>> a9a82de5
+nu-protocol = { path = "../nu-protocol", version = "0.84.1", features = ["plugin"] }