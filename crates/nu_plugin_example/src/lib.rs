use nu_plugin::{Plugin, PluginCommand};

mod commands;
mod example;

pub use commands::*;
pub use example::ExamplePlugin;

impl Plugin for ExamplePlugin {
    fn version(&self) -> String {
        env!("CARGO_PKG_VERSION").into()
    }

    fn commands(&self) -> Vec<Box<dyn PluginCommand<Plugin = Self>>> {
        // This is a list of all of the commands you would like Nu to register when your plugin is
        // loaded.
        //
        // If it doesn't appear on this list, it won't be added.
        vec![
            Box::new(Main),
            // Basic demos
            Box::new(One),
            Box::new(Two),
            Box::new(Three),
            // Engine interface demos
            Box::new(Config),
            Box::new(Env),
            Box::new(ViewSpan),
            Box::new(DisableGc),
<<<<<<< HEAD
            Box::new(Ctrlc),
=======
            Box::new(CallDecl),
>>>>>>> 366e52b7
            // Stream demos
            Box::new(CollectBytes),
            Box::new(Echo),
            Box::new(ForEach),
            Box::new(Generate),
            Box::new(Seq),
            Box::new(Sum),
        ]
    }
}<|MERGE_RESOLUTION|>--- conflicted
+++ resolved
@@ -27,11 +27,8 @@
             Box::new(Env),
             Box::new(ViewSpan),
             Box::new(DisableGc),
-<<<<<<< HEAD
             Box::new(Ctrlc),
-=======
             Box::new(CallDecl),
->>>>>>> 366e52b7
             // Stream demos
             Box::new(CollectBytes),
             Box::new(Echo),
