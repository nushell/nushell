#!/usr/bin/env -S nu --stdin
# Example of using a Nushell script as a Nushell plugin
#
# This is a port of the nu_plugin_python_example plugin to Nushell itself. There is probably not
# really any reason to write a Nushell plugin in Nushell, but this is a fun proof of concept, and
# it also allows us to test the plugin interface with something manually implemented in a scripting
# language without adding any extra dependencies to our tests.

<<<<<<< HEAD
const NUSHELL_VERSION = "0.93.1"
const PLUGIN_VERSION = "0.1.0" # bump if you change commands!
=======
const NUSHELL_VERSION = "0.94.3"
>>>>>>> 9845d133

def main [--stdio] {
  if ($stdio) {
    start_plugin
  } else {
    print -e "Run me from inside nushell!"
    exit 1
  }
}

const SIGNATURES = [
  {
    sig: {
      name: nu_plugin_nu_example,
      usage: "Signature test for Nushell plugin in Nushell",
      extra_usage: "",
      required_positional: [
        [
          name,
          desc,
          shape
        ];
        [
          a,
          "required integer value",
          Int
        ],
        [
          b,
          "required string value",
          String
        ]
      ],
      optional_positional: [
        [
          name,
          desc,
          shape
        ];
        [
          opt,
          "Optional number",
          Int
        ]
      ],
      rest_positional: {
        name: rest,
        desc: "rest value string",
        shape: String
      },
      named: [
        [
          long,
          short,
          arg,
          required,
          desc
        ];
        [
          help,
          h,
          null,
          false,
          "Display the help message for this command"
        ],
        [
          flag,
          f,
          null,
          false,
          "a flag for the signature"
        ],
        [
          named,
          n,
          String,
          false,
          "named string"
        ]
      ],
      input_output_types: [
        [Any, Any]
      ],
      allow_variants_without_examples: true,
      search_terms: [
        Example
      ],
      is_filter: false,
      creates_scope: false,
      allows_unknown_args: false,
      category: Experimental
    },
    examples: []
  }
]

def process_call [
  id: int,
  plugin_call: record<
    name: string,
    call: record<
      head: record<start: int, end: int>,
      positional: list,
      named: list,
    >,
    input: any
  >
] {
  # plugin_call is a dictionary with the information from the call
  # It should contain:
  #         - The name of the call
  #         - The call data which includes the positional and named values
  #         - The input from the pipeline

  # Use this information to implement your plugin logic

  # Print the call to stderr, in raw nuon and as a table
  $plugin_call | to nuon --raw | print -e
  $plugin_call | table -e | print -e

  # Get the span from the call
  let span = $plugin_call.call.head

  # Create a Value of type List that will be encoded and sent to Nushell
  let value = {
    Value: {
      List: {
        vals: (0..9 | each { |x|
          {
            Record: {
              val: (
                [one two three] |
                  zip (0..2 | each { |y|
                    {
                      Int: {
                        val: ($x * $y),
                        span: $span,
                      }
                    }
                  }) |
                  each { into record } |
                  transpose --as-record --header-row
              ),
              span: $span
            }
          }
        }),
        span: $span
      }
    }
  }

  write_response $id { PipelineData: $value }
}

def tell_nushell_encoding [] {
  print -n "\u{0004}json"
}

def tell_nushell_hello [] {
  # A `Hello` message is required at startup to inform nushell of the protocol capabilities and
  # compatibility of the plugin. The version specified should be the version of nushell that this
  # plugin was tested and developed against.
  let hello = {
    Hello: {
      protocol: "nu-plugin", # always this value
      version: $NUSHELL_VERSION,
      features: []
    }
  }
  $hello | to json --raw | print
}

def write_response [id: int, response: record] {
  # Use this format to send a response to a plugin call. The ID of the plugin call is required.
  let wrapped_response = {
    CallResponse: [
      $id,
      $response,
    ]
  }
  $wrapped_response | to json --raw | print
}

def write_error [id: int, text: string, span?: record<start: int, end: int>] {
  # Use this error format to send errors to nushell in response to a plugin call. The ID of the
  # plugin call is required.
  let error = if ($span | is-not-empty) {
    {
      Error: {
        msg: "ERROR from plugin",
        labels: [
          {
            text: $text,
            span: $span,
          }
        ],
      }
    }
  } else {
    {
      Error: {
        msg: "ERROR from plugin",
        help: $text,
      }
    }
  }
  write_response $id $error
}

def handle_input []: any -> nothing {
  match $in {
    { Hello: $hello } => {
      if ($hello.version != $NUSHELL_VERSION) {
        exit 1
      }
    }
    "Goodbye" => {
      exit 0
    }
    { Call: [$id, $plugin_call] } => {
      match $plugin_call {
        "Metadata" => {
          write_response $id {
            Metadata: {
              version: $PLUGIN_VERSION
            }
          }
        }
        "Signature" => {
          write_response $id { Signature: $SIGNATURES }
        }
        { Run: $call_info } => {
          process_call $id $call_info
        }
        _ => {
          write_error $id $"Operation not supported: ($plugin_call | to json --raw)"
        }
      }
    }
    $other => {
      print -e $"Unknown message: ($other | to json --raw)"
      exit 1
    }
  }
}

def start_plugin [] {
  lines |
    prepend (do {
      # This is a hack so that we do this first, but we can also take input as a stream
      tell_nushell_encoding
      tell_nushell_hello
      []
    }) |
    each { from json | handle_input } |
    ignore
}<|MERGE_RESOLUTION|>--- conflicted
+++ resolved
@@ -6,12 +6,8 @@
 # it also allows us to test the plugin interface with something manually implemented in a scripting
 # language without adding any extra dependencies to our tests.
 
-<<<<<<< HEAD
-const NUSHELL_VERSION = "0.93.1"
+const NUSHELL_VERSION = "0.94.3"
 const PLUGIN_VERSION = "0.1.0" # bump if you change commands!
-=======
-const NUSHELL_VERSION = "0.94.3"
->>>>>>> 9845d133
 
 def main [--stdio] {
   if ($stdio) {
