use crate::dataframe::values::NuSchema;

use super::super::values::{NuDataFrame, NuLazyFrame};
use nu_engine::CallExt;
use nu_protocol::{
    ast::Call,
    engine::{Command, EngineState, Stack},
    Category, Example, PipelineData, ShellError, Signature, Spanned, SyntaxShape, Type, Value,
};

use std::{fs::File, io::BufReader, path::PathBuf};

use polars::prelude::{
    CsvEncoding, CsvReader, IpcReader, JsonFormat, JsonReader, LazyCsvReader, LazyFileListReader,
    LazyFrame, ParallelStrategy, ParquetReader, ScanArgsIpc, ScanArgsParquet, SerReader,
};

use polars_io::avro::AvroReader;

#[derive(Clone)]
pub struct OpenDataFrame;

impl Command for OpenDataFrame {
    fn name(&self) -> &str {
        "dfr open"
    }

    fn usage(&self) -> &str {
        "Opens CSV, JSON, JSON lines, arrow, avro, or parquet file to create dataframe."
    }

    fn signature(&self) -> Signature {
        Signature::build(self.name())
            .required(
                "file",
                SyntaxShape::Filepath,
                "file path to load values from",
            )
            .switch("lazy", "creates a lazy dataframe", Some('l'))
            .named(
                "type",
                SyntaxShape::String,
                "File type: csv, tsv, json, parquet, arrow, avro. If omitted, derive from file extension",
                Some('t'),
            )
            .named(
                "delimiter",
                SyntaxShape::String,
                "file delimiter character. CSV file",
                Some('d'),
            )
            .switch(
                "no-header",
                "Indicates if file doesn't have header. CSV file",
                None,
            )
            .named(
                "infer-schema",
                SyntaxShape::Number,
                "Number of rows to infer the schema of the file. CSV file",
                None,
            )
            .named(
                "skip-rows",
                SyntaxShape::Number,
                "Number of rows to skip from file. CSV file",
                None,
            )
            .named(
                "columns",
                SyntaxShape::List(Box::new(SyntaxShape::String)),
                "Columns to be selected from csv file. CSV and Parquet file",
                None,
            )
            .named(
                "schema",
                SyntaxShape::Record(vec![]),
                r#"Polars Schema in format [{name: str}]. CSV, JSON, and JSONL files"#,
                Some('s')
            )
            .input_output_type(Type::Any, Type::Custom("dataframe".into()))
            .category(Category::Custom("dataframe".into()))
    }

    fn examples(&self) -> Vec<Example> {
        vec![Example {
            description: "Takes a file name and creates a dataframe",
            example: "dfr open test.csv",
            result: None,
        }]
    }

    fn run(
        &self,
        engine_state: &EngineState,
        stack: &mut Stack,
        call: &Call,
        _input: PipelineData,
    ) -> Result<PipelineData, ShellError> {
        command(engine_state, stack, call)
    }
}

fn command(
    engine_state: &EngineState,
    stack: &mut Stack,
    call: &Call,
) -> Result<PipelineData, ShellError> {
    let file: Spanned<PathBuf> = call.req(engine_state, stack, 0)?;

    let type_option: Option<Spanned<String>> = call.get_flag(engine_state, stack, "type")?;

    let type_id = match &type_option {
        Some(ref t) => Some((t.item.to_owned(), "Invalid type", t.span)),
        None => file.item.extension().map(|e| {
            (
                e.to_string_lossy().into_owned(),
                "Invalid extension",
                file.span,
            )
        }),
    };

    match type_id {
        Some((e, msg, blamed)) => match e.as_str() {
            "csv" | "tsv" => from_csv(engine_state, stack, call),
            "parquet" | "parq" => from_parquet(engine_state, stack, call),
            "ipc" | "arrow" => from_ipc(engine_state, stack, call),
            "json" => from_json(engine_state, stack, call),
            "jsonl" => from_jsonl(engine_state, stack, call),
            "avro" => from_avro(engine_state, stack, call),
            _ => Err(ShellError::FileNotFoundCustom {
                msg: format!("{msg}. Supported values: csv, tsv, parquet, ipc, arrow, json"),
                span: blamed,
            }),
        },
        None => Err(ShellError::FileNotFoundCustom {
            msg: "File without extension".into(),
            span: file.span,
        }),
    }
    .map(|value| PipelineData::Value(value, None))
}

fn from_parquet(
    engine_state: &EngineState,
    stack: &mut Stack,
    call: &Call,
) -> Result<Value, ShellError> {
    if call.has_flag(engine_state, stack, "lazy")? {
        let file: String = call.req(engine_state, stack, 0)?;
        let args = ScanArgsParquet {
            n_rows: None,
            cache: true,
            parallel: ParallelStrategy::Auto,
            rechunk: false,
            row_count: None,
            low_memory: false,
            cloud_options: None,
            use_statistics: false,
            hive_partitioning: false,
        };

        let df: NuLazyFrame = LazyFrame::scan_parquet(file, args)
            .map_err(|e| ShellError::GenericError {
                error: "Parquet reader error".into(),
                msg: format!("{e:?}"),
                span: Some(call.head),
                help: None,
                inner: vec![],
            })?
            .into();

        df.into_value(call.head)
    } else {
        let file: Spanned<PathBuf> = call.req(engine_state, stack, 0)?;
        let columns: Option<Vec<String>> = call.get_flag(engine_state, stack, "columns")?;

        let r = File::open(&file.item).map_err(|e| ShellError::GenericError {
            error: "Error opening file".into(),
            msg: e.to_string(),
            span: Some(file.span),
            help: None,
            inner: vec![],
        })?;
        let reader = ParquetReader::new(r);

        let reader = match columns {
            None => reader,
            Some(columns) => reader.with_columns(Some(columns)),
        };

        let df: NuDataFrame = reader
            .finish()
            .map_err(|e| ShellError::GenericError {
                error: "Parquet reader error".into(),
                msg: format!("{e:?}"),
                span: Some(call.head),
                help: None,
                inner: vec![],
            })?
            .into();

        Ok(df.into_value(call.head))
    }
}

fn from_avro(
    engine_state: &EngineState,
    stack: &mut Stack,
    call: &Call,
) -> Result<Value, ShellError> {
    let file: Spanned<PathBuf> = call.req(engine_state, stack, 0)?;
    let columns: Option<Vec<String>> = call.get_flag(engine_state, stack, "columns")?;

    let r = File::open(&file.item).map_err(|e| ShellError::GenericError {
        error: "Error opening file".into(),
        msg: e.to_string(),
        span: Some(file.span),
        help: None,
        inner: vec![],
    })?;
    let reader = AvroReader::new(r);

    let reader = match columns {
        None => reader,
        Some(columns) => reader.with_columns(Some(columns)),
    };

    let df: NuDataFrame = reader
        .finish()
        .map_err(|e| ShellError::GenericError {
            error: "Avro reader error".into(),
            msg: format!("{e:?}"),
            span: Some(call.head),
            help: None,
            inner: vec![],
        })?
        .into();

    Ok(df.into_value(call.head))
}

fn from_ipc(
    engine_state: &EngineState,
    stack: &mut Stack,
    call: &Call,
) -> Result<Value, ShellError> {
    if call.has_flag(engine_state, stack, "lazy")? {
        let file: String = call.req(engine_state, stack, 0)?;
        let args = ScanArgsIpc {
            n_rows: None,
            cache: true,
            rechunk: false,
            row_count: None,
            memmap: true,
        };

        let df: NuLazyFrame = LazyFrame::scan_ipc(file, args)
            .map_err(|e| ShellError::GenericError {
                error: "IPC reader error".into(),
                msg: format!("{e:?}"),
                span: Some(call.head),
                help: None,
                inner: vec![],
            })?
            .into();

        df.into_value(call.head)
    } else {
        let file: Spanned<PathBuf> = call.req(engine_state, stack, 0)?;
        let columns: Option<Vec<String>> = call.get_flag(engine_state, stack, "columns")?;

        let r = File::open(&file.item).map_err(|e| ShellError::GenericError {
            error: "Error opening file".into(),
            msg: e.to_string(),
            span: Some(file.span),
            help: None,
            inner: vec![],
        })?;
        let reader = IpcReader::new(r);

        let reader = match columns {
            None => reader,
            Some(columns) => reader.with_columns(Some(columns)),
        };

        let df: NuDataFrame = reader
            .finish()
            .map_err(|e| ShellError::GenericError {
                error: "IPC reader error".into(),
                msg: format!("{e:?}"),
                span: Some(call.head),
                help: None,
                inner: vec![],
            })?
            .into();

        Ok(df.into_value(call.head))
    }
}

fn from_json(
    engine_state: &EngineState,
    stack: &mut Stack,
    call: &Call,
) -> Result<Value, ShellError> {
    let file: Spanned<PathBuf> = call.req(engine_state, stack, 0)?;
    let file = File::open(&file.item).map_err(|e| ShellError::GenericError {
        error: "Error opening file".into(),
        msg: e.to_string(),
        span: Some(file.span),
        help: None,
        inner: vec![],
    })?;
    let maybe_schema = call
        .get_flag(engine_state, stack, "schema")?
        .map(|schema| NuSchema::try_from(&schema))
        .transpose()?;

    let buf_reader = BufReader::new(file);
    let reader = JsonReader::new(buf_reader);

    let reader = match maybe_schema {
        Some(schema) => reader.with_schema(schema.into()),
        None => reader,
    };

    let df: NuDataFrame = reader
        .finish()
        .map_err(|e| ShellError::GenericError {
            error: "Json reader error".into(),
            msg: format!("{e:?}"),
            span: Some(call.head),
            help: None,
            inner: vec![],
        })?
        .into();

    Ok(df.into_value(call.head))
}

fn from_jsonl(
    engine_state: &EngineState,
    stack: &mut Stack,
    call: &Call,
) -> Result<Value, ShellError> {
    let infer_schema: Option<usize> = call.get_flag(engine_state, stack, "infer-schema")?;
    let maybe_schema = call
        .get_flag(engine_state, stack, "schema")?
        .map(|schema| NuSchema::try_from(&schema))
        .transpose()?;
    let file: Spanned<PathBuf> = call.req(engine_state, stack, 0)?;
    let file = File::open(&file.item).map_err(|e| ShellError::GenericError {
        error: "Error opening file".into(),
        msg: e.to_string(),
        span: Some(file.span),
        help: None,
        inner: vec![],
    })?;

    let buf_reader = BufReader::new(file);
    let reader = JsonReader::new(buf_reader)
        .with_json_format(JsonFormat::JsonLines)
        .infer_schema_len(infer_schema);

    let reader = match maybe_schema {
        Some(schema) => reader.with_schema(schema.into()),
        None => reader,
    };

    let df: NuDataFrame = reader
        .finish()
        .map_err(|e| ShellError::GenericError {
            error: "Json lines reader error".into(),
            msg: format!("{e:?}"),
            span: Some(call.head),
            help: None,
            inner: vec![],
        })?
        .into();

    Ok(df.into_value(call.head))
}

fn from_csv(
    engine_state: &EngineState,
    stack: &mut Stack,
    call: &Call,
) -> Result<Value, ShellError> {
    let delimiter: Option<Spanned<String>> = call.get_flag(engine_state, stack, "delimiter")?;
    let no_header: bool = call.has_flag(engine_state, stack, "no-header")?;
    let infer_schema: Option<usize> = call.get_flag(engine_state, stack, "infer-schema")?;
    let skip_rows: Option<usize> = call.get_flag(engine_state, stack, "skip-rows")?;
    let columns: Option<Vec<String>> = call.get_flag(engine_state, stack, "columns")?;

<<<<<<< HEAD
    let maybe_schema = call
        .get_flag(engine_state, stack, "schema")?
        .map(|schema| NuSchema::try_from(&schema))
        .transpose()?;

    if call.has_flag("lazy") {
=======
    if call.has_flag(engine_state, stack, "lazy")? {
>>>>>>> 61d5aed0
        let file: String = call.req(engine_state, stack, 0)?;
        let csv_reader = LazyCsvReader::new(file);

        let csv_reader = match delimiter {
            None => csv_reader,
            Some(d) => {
                if d.item.len() != 1 {
                    return Err(ShellError::GenericError {
                        error: "Incorrect delimiter".into(),
                        msg: "Delimiter has to be one character".into(),
                        span: Some(d.span),
                        help: None,
                        inner: vec![],
                    });
                } else {
                    let delimiter = match d.item.chars().next() {
                        Some(d) => d as u8,
                        None => unreachable!(),
                    };
                    csv_reader.with_separator(delimiter)
                }
            }
        };

        let csv_reader = csv_reader.has_header(!no_header);

        let csv_reader = match maybe_schema {
            Some(schema) => csv_reader.with_schema(Some(schema.into())),
            None => csv_reader,
        };

        let csv_reader = match infer_schema {
            None => csv_reader,
            Some(r) => csv_reader.with_infer_schema_length(Some(r)),
        };

        let csv_reader = match skip_rows {
            None => csv_reader,
            Some(r) => csv_reader.with_skip_rows(r),
        };

        let df: NuLazyFrame = csv_reader
            .finish()
            .map_err(|e| ShellError::GenericError {
                error: "Parquet reader error".into(),
                msg: format!("{e:?}"),
                span: Some(call.head),
                help: None,
                inner: vec![],
            })?
            .into();

        df.into_value(call.head)
    } else {
        let file: Spanned<PathBuf> = call.req(engine_state, stack, 0)?;
        let csv_reader = CsvReader::from_path(&file.item)
            .map_err(|e| ShellError::GenericError {
                error: "Error creating CSV reader".into(),
                msg: e.to_string(),
                span: Some(file.span),
                help: None,
                inner: vec![],
            })?
            .with_encoding(CsvEncoding::LossyUtf8);

        let csv_reader = match delimiter {
            None => csv_reader,
            Some(d) => {
                if d.item.len() != 1 {
                    return Err(ShellError::GenericError {
                        error: "Incorrect delimiter".into(),
                        msg: "Delimiter has to be one character".into(),
                        span: Some(d.span),
                        help: None,
                        inner: vec![],
                    });
                } else {
                    let delimiter = match d.item.chars().next() {
                        Some(d) => d as u8,
                        None => unreachable!(),
                    };
                    csv_reader.with_separator(delimiter)
                }
            }
        };

        let csv_reader = csv_reader.has_header(!no_header);

        let csv_reader = match maybe_schema {
            Some(schema) => csv_reader.with_schema(Some(schema.into())),
            None => csv_reader,
        };

        let csv_reader = match infer_schema {
            None => csv_reader,
            Some(r) => csv_reader.infer_schema(Some(r)),
        };

        let csv_reader = match skip_rows {
            None => csv_reader,
            Some(r) => csv_reader.with_skip_rows(r),
        };

        let csv_reader = match columns {
            None => csv_reader,
            Some(columns) => csv_reader.with_columns(Some(columns)),
        };

        let df: NuDataFrame = csv_reader
            .finish()
            .map_err(|e| ShellError::GenericError {
                error: "Parquet reader error".into(),
                msg: format!("{e:?}"),
                span: Some(call.head),
                help: None,
                inner: vec![],
            })?
            .into();

        Ok(df.into_value(call.head))
    }
}<|MERGE_RESOLUTION|>--- conflicted
+++ resolved
@@ -394,16 +394,12 @@
     let skip_rows: Option<usize> = call.get_flag(engine_state, stack, "skip-rows")?;
     let columns: Option<Vec<String>> = call.get_flag(engine_state, stack, "columns")?;
 
-<<<<<<< HEAD
     let maybe_schema = call
         .get_flag(engine_state, stack, "schema")?
         .map(|schema| NuSchema::try_from(&schema))
         .transpose()?;
 
-    if call.has_flag("lazy") {
-=======
     if call.has_flag(engine_state, stack, "lazy")? {
->>>>>>> 61d5aed0
         let file: String = call.req(engine_state, stack, 0)?;
         let csv_reader = LazyCsvReader::new(file);
 
