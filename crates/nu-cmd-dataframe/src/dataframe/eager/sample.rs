--- conflicted
+++ resolved
@@ -96,8 +96,7 @@
     match (rows, fraction) {
         (Some(rows), None) => df
             .as_ref()
-<<<<<<< HEAD
-            .sample_n(rows.item, replace, shuffle, seed)
+            .sample_n(&Series::new("s", &[rows.item]), replace, shuffle, seed)
             .map_err(|e| ShellError::GenericError {
                 error: "Error creating sample".into(),
                 msg: e.to_string(),
@@ -107,36 +106,13 @@
             }),
         (None, Some(frac)) => df
             .as_ref()
-            .sample_frac(frac.item, replace, shuffle, seed)
+            .sample_frac(&Series::new("frac", &[frac.item]), replace, shuffle, seed)
             .map_err(|e| ShellError::GenericError {
                 error: "Error creating sample".into(),
                 msg: e.to_string(),
                 span: Some(frac.span),
                 help: None,
                 inner: vec![],
-=======
-            .sample_n(&Series::new("s", &[rows.item]), replace, shuffle, seed)
-            .map_err(|e| {
-                ShellError::GenericError(
-                    "Error creating sample".into(),
-                    e.to_string(),
-                    Some(rows.span),
-                    None,
-                    Vec::new(),
-                )
-            }),
-        (None, Some(frac)) => df
-            .as_ref()
-            .sample_frac(&Series::new("frac", &[frac.item]), replace, shuffle, seed)
-            .map_err(|e| {
-                ShellError::GenericError(
-                    "Error creating sample".into(),
-                    e.to_string(),
-                    Some(frac.span),
-                    None,
-                    Vec::new(),
-                )
->>>>>>> 858c93d2
             }),
         (Some(_), Some(_)) => Err(ShellError::GenericError {
             error: "Incompatible flags".into(),
