use super::super::values::{Column, NuDataFrame};

use nu_protocol::{
    ast::Call,
    engine::{Command, EngineState, Stack},
    Category, Example, PipelineData, ShellError, Signature, Span, Type, Value,
};

use polars::prelude::SeriesMethods;

#[derive(Clone)]
pub struct ValueCount;

impl Command for ValueCount {
    fn name(&self) -> &str {
        "dfr value-counts"
    }

    fn usage(&self) -> &str {
        "Returns a dataframe with the counts for unique values in series."
    }

    fn signature(&self) -> Signature {
        Signature::build(self.name())
            .input_output_type(
                Type::Custom("dataframe".into()),
                Type::Custom("dataframe".into()),
            )
            .category(Category::Custom("dataframe".into()))
    }

    fn examples(&self) -> Vec<Example> {
        vec![Example {
            description: "Calculates value counts",
            example: "[5 5 5 5 6 6] | dfr into-df | dfr value-counts",
            result: Some(
<<<<<<< HEAD
                NuDataFrame::try_from_columns(
                    vec![
                        Column::new(
                            "0".to_string(),
                            vec![Value::test_int(5), Value::test_int(6)],
                        ),
                        Column::new(
                            "counts".to_string(),
                            vec![Value::test_int(4), Value::test_int(2)],
                        ),
                    ],
                    None,
                )
=======
                NuDataFrame::try_from_columns(vec![
                    Column::new(
                        "0".to_string(),
                        vec![Value::test_int(5), Value::test_int(6)],
                    ),
                    Column::new(
                        "count".to_string(),
                        vec![Value::test_int(4), Value::test_int(2)],
                    ),
                ])
>>>>>>> 2a65d43c
                .expect("simple df for test should not fail")
                .into_value(Span::test_data()),
            ),
        }]
    }

    fn run(
        &self,
        engine_state: &EngineState,
        stack: &mut Stack,
        call: &Call,
        input: PipelineData,
    ) -> Result<PipelineData, ShellError> {
        command(engine_state, stack, call, input)
    }
}

fn command(
    _engine_state: &EngineState,
    _stack: &mut Stack,
    call: &Call,
    input: PipelineData,
) -> Result<PipelineData, ShellError> {
    let df = NuDataFrame::try_from_pipeline(input, call.head)?;
    let series = df.as_series(call.head)?;

    let res = series
        .value_counts(false, false)
        .map_err(|e| ShellError::GenericError {
            error: "Error calculating value counts values".into(),
            msg: e.to_string(),
            span: Some(call.head),
            help: Some("The str-slice command can only be used with string columns".into()),
            inner: vec![],
        })?;

    Ok(PipelineData::Value(
        NuDataFrame::dataframe_into_value(res, call.head),
        None,
    ))
}

#[cfg(test)]
mod test {
    use super::super::super::test_dataframe::test_dataframe;
    use super::*;

    #[test]
    fn test_examples() {
        test_dataframe(vec![Box::new(ValueCount {})])
    }
}<|MERGE_RESOLUTION|>--- conflicted
+++ resolved
@@ -34,7 +34,6 @@
             description: "Calculates value counts",
             example: "[5 5 5 5 6 6] | dfr into-df | dfr value-counts",
             result: Some(
-<<<<<<< HEAD
                 NuDataFrame::try_from_columns(
                     vec![
                         Column::new(
@@ -42,24 +41,12 @@
                             vec![Value::test_int(5), Value::test_int(6)],
                         ),
                         Column::new(
-                            "counts".to_string(),
+                            "count".to_string(),
                             vec![Value::test_int(4), Value::test_int(2)],
                         ),
                     ],
                     None,
                 )
-=======
-                NuDataFrame::try_from_columns(vec![
-                    Column::new(
-                        "0".to_string(),
-                        vec![Value::test_int(5), Value::test_int(6)],
-                    ),
-                    Column::new(
-                        "count".to_string(),
-                        vec![Value::test_int(4), Value::test_int(2)],
-                    ),
-                ])
->>>>>>> 2a65d43c
                 .expect("simple df for test should not fail")
                 .into_value(Span::test_data()),
             ),
