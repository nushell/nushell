use super::super::super::values::{Column, NuDataFrame};

use nu_engine::CallExt;
use nu_protocol::{
    ast::Call,
    engine::{Command, EngineState, Stack},
    Category, Example, PipelineData, ShellError, Signature, Span, SyntaxShape, Type, Value,
};
use polars::prelude::{IntoSeries, Utf8NameSpaceImpl};

#[derive(Clone)]
pub struct StrSlice;

impl Command for StrSlice {
    fn name(&self) -> &str {
        "dfr str-slice"
    }

    fn usage(&self) -> &str {
        "Slices the string from the start position until the selected length."
    }

    fn signature(&self) -> Signature {
        Signature::build(self.name())
            .required("start", SyntaxShape::Int, "start of slice")
            .named("length", SyntaxShape::Int, "optional length", Some('l'))
            .input_output_type(
                Type::Custom("dataframe".into()),
                Type::Custom("dataframe".into()),
            )
            .category(Category::Custom("dataframe".into()))
    }

    fn examples(&self) -> Vec<Example> {
        vec![Example {
            description: "Creates slices from the strings",
            example: "[abcded abc321 abc123] | dfr into-df | dfr str-slice 1 --length 2",
            result: Some(
                NuDataFrame::try_from_columns(vec![Column::new(
                    "0".to_string(),
                    vec![
                        Value::test_string("bc"),
                        Value::test_string("bc"),
                        Value::test_string("bc"),
                    ],
                )])
                .expect("simple df for test should not fail")
                .into_value(Span::test_data()),
            ),
        }]
    }

    fn run(
        &self,
        engine_state: &EngineState,
        stack: &mut Stack,
        call: &Call,
        input: PipelineData,
    ) -> Result<PipelineData, ShellError> {
        command(engine_state, stack, call, input)
    }
}

fn command(
    engine_state: &EngineState,
    stack: &mut Stack,
    call: &Call,
    input: PipelineData,
) -> Result<PipelineData, ShellError> {
    let start: i64 = call.req(engine_state, stack, 0)?;

    let length: Option<i64> = call.get_flag(engine_state, stack, "length")?;
    let length = length.map(|v| v as u64);

    let df = NuDataFrame::try_from_pipeline(input, call.head)?;
    let series = df.as_series(call.head)?;

    let chunked = series.utf8().map_err(|e| ShellError::GenericError {
        error: "Error casting to string".into(),
        msg: e.to_string(),
        span: Some(call.head),
        help: Some("The str-slice command can only be used with string columns".into()),
        inner: vec![],
    })?;

<<<<<<< HEAD
    let mut res = chunked
        .str_slice(start, length)
        .map_err(|e| ShellError::GenericError {
            error: "Error slicing series".into(),
            msg: e.to_string(),
            span: Some(call.head),
            help: None,
            inner: vec![],
        })?;
=======
    let mut res = chunked.str_slice(start, length);
>>>>>>> 858c93d2
    res.rename(series.name());

    NuDataFrame::try_from_series(vec![res.into_series()], call.head)
        .map(|df| PipelineData::Value(NuDataFrame::into_value(df, call.head), None))
}

#[cfg(test)]
mod test {
    use super::super::super::super::test_dataframe::test_dataframe;
    use super::*;

    #[test]
    fn test_examples() {
        test_dataframe(vec![Box::new(StrSlice {})])
    }
}<|MERGE_RESOLUTION|>--- conflicted
+++ resolved
@@ -83,19 +83,7 @@
         inner: vec![],
     })?;
 
-<<<<<<< HEAD
-    let mut res = chunked
-        .str_slice(start, length)
-        .map_err(|e| ShellError::GenericError {
-            error: "Error slicing series".into(),
-            msg: e.to_string(),
-            span: Some(call.head),
-            help: None,
-            inner: vec![],
-        })?;
-=======
     let mut res = chunked.str_slice(start, length);
->>>>>>> 858c93d2
     res.rename(series.name());
 
     NuDataFrame::try_from_series(vec![res.into_series()], call.head)
