--- conflicted
+++ resolved
@@ -79,26 +79,12 @@
         .merge_delta(delta)
         .expect("Error merging delta");
 
-<<<<<<< HEAD
     let mut stack = Stack::new().capture();
 
-    let result = eval_block(engine_state, &mut stack, &block, PipelineData::empty())
-        .unwrap_or_else(|err| panic!("test eval error in `{}`: {:?}", example.example, err))
-        .into_value(Span::test_data());
-=======
-    let mut stack = Stack::new();
-
-    let result = eval_block::<WithoutDebug>(
-        engine_state,
-        &mut stack,
-        &block,
-        PipelineData::empty(),
-        true,
-        true,
-    )
-    .unwrap_or_else(|err| panic!("test eval error in `{}`: {:?}", example.example, err))
-    .into_value(Span::test_data());
->>>>>>> 14d1c678
+    let result =
+        eval_block::<WithoutDebug>(engine_state, &mut stack, &block, PipelineData::empty())
+            .unwrap_or_else(|err| panic!("test eval error in `{}`: {:?}", example.example, err))
+            .into_value(Span::test_data());
 
     println!("input: {}", example.example);
     println!("result: {result:?}");
