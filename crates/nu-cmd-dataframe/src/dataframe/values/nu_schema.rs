--- conflicted
+++ resolved
@@ -73,11 +73,7 @@
                 Ok(Field::new(col, dtype))
             }
             _ => {
-<<<<<<< HEAD
-                let dtype = dtype_str_to_schema(&val.coerce_string()?, span)?;
-=======
-                let dtype = str_to_dtype(&val.as_string()?, span)?;
->>>>>>> a20b24a7
+                let dtype = str_to_dtype(&val.coerce_string()?, span)?;
                 Ok(Field::new(col, dtype))
             }
         })
