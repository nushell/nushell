use std::ops::{Deref, DerefMut};

use chrono::{DateTime, Duration, FixedOffset, NaiveTime, TimeZone, Utc};
use chrono_tz::Tz;
use indexmap::map::{Entry, IndexMap};
use polars::chunked_array::builder::AnonymousOwnedListBuilder;
use polars::chunked_array::object::builder::ObjectChunkedBuilder;
use polars::chunked_array::ChunkedArray;
use polars::datatypes::AnyValue;
use polars::export::arrow::Either;
use polars::prelude::{
<<<<<<< HEAD
    DataFrame, DataType, DatetimeChunked, Float32Type, Float64Type, Int16Type, Int32Type,
    Int64Type, Int8Type, IntoSeries, ListBooleanChunkedBuilder, ListBuilderTrait,
    ListPrimitiveChunkedBuilder, ListType, ListUtf8ChunkedBuilder, NamedFrom, NewChunkedArray,
    ObjectType, Schema, Series, StructChunked, TemporalMethods, TimeUnit, UInt16Type, UInt32Type,
    UInt64Type, UInt8Type,
=======
    DataFrame, DataType, DatetimeChunked, Float64Type, Int64Type, IntoSeries,
    ListBooleanChunkedBuilder, ListBuilderTrait, ListPrimitiveChunkedBuilder,
    ListStringChunkedBuilder, ListType, NamedFrom, NewChunkedArray, ObjectType, Series,
    TemporalMethods, TimeUnit,
>>>>>>> 2a65d43c
};

use nu_protocol::{Record, ShellError, Span, Value};

use crate::dataframe::values::NuSchema;

use super::{DataFrameValue, NuDataFrame};

const NANOS_PER_DAY: i64 = 86_400_000_000_000;

// The values capacity is for the size of an  vec.
// Since this is impossible to determine without traversing every value
// I just picked one. Since this is for converting back and forth
// between nushell tables the values shouldn't be too extremely large for
// practical reasons (~ a few thousand rows).
const VALUES_CAPACITY: usize = 10;

macro_rules! value_to_primitive {
    ($value:ident, u8) => {
        $value.as_i64().map(|v| v as u8)
    };
    ($value:ident, u16) => {
        $value.as_i64().map(|v| v as u16)
    };
    ($value:ident, u32) => {
        $value.as_i64().map(|v| v as u32)
    };
    ($value:ident, u64) => {
        $value.as_i64().map(|v| v as u64)
    };
    ($value:ident, i8) => {
        $value.as_i64().map(|v| v as i8)
    };
    ($value:ident, i16) => {
        $value.as_i64().map(|v| v as i16)
    };
    ($value:ident, i32) => {
        $value.as_i64().map(|v| v as i32)
    };
    ($value:ident, i64) => {
        $value.as_i64()
    };
    ($value:ident, f32) => {
        $value.as_f64().map(|v| v as f32)
    };
    ($value:ident, f64) => {
        $value.as_f64()
    };
}

#[derive(Debug)]
pub struct Column {
    name: String,
    values: Vec<Value>,
}

impl Column {
    pub fn new(name: String, values: Vec<Value>) -> Self {
        Self { name, values }
    }

    pub fn new_empty(name: String) -> Self {
        Self {
            name,
            values: Vec::new(),
        }
    }

    pub fn name(&self) -> &str {
        self.name.as_str()
    }
}

impl IntoIterator for Column {
    type Item = Value;
    type IntoIter = std::vec::IntoIter<Self::Item>;

    fn into_iter(self) -> Self::IntoIter {
        self.values.into_iter()
    }
}

impl Deref for Column {
    type Target = Vec<Value>;

    fn deref(&self) -> &Self::Target {
        &self.values
    }
}

impl DerefMut for Column {
    fn deref_mut(&mut self) -> &mut Self::Target {
        &mut self.values
    }
}

#[derive(Debug)]
pub struct TypedColumn {
    column: Column,
    column_type: Option<DataType>,
}

impl TypedColumn {
    fn new_empty(name: String) -> Self {
        Self {
            column: Column::new_empty(name),
            column_type: None,
        }
    }
}

impl Deref for TypedColumn {
    type Target = Column;

    fn deref(&self) -> &Self::Target {
        &self.column
    }
}

impl DerefMut for TypedColumn {
    fn deref_mut(&mut self) -> &mut Self::Target {
        &mut self.column
    }
}

pub type ColumnMap = IndexMap<String, TypedColumn>;

pub fn create_column(
    series: &Series,
    from_row: usize,
    to_row: usize,
    span: Span,
) -> Result<Column, ShellError> {
    let size = to_row - from_row;
    let values = series_to_values(series, Some(from_row), Some(size), span)?;
    Ok(Column::new(series.name().into(), values))
}

// Adds a separator to the vector of values using the column names from the
// dataframe to create the Values Row
pub fn add_separator(values: &mut Vec<Value>, df: &DataFrame, span: Span) {
    let mut record = Record::new();

    record.push("index", Value::string("...", span));

    for name in df.get_column_names() {
        record.push(name, Value::string("...", span))
    }

    values.push(Value::record(record, span));
}

// Inserting the values found in a Value::List or Value::Record
pub fn insert_record(
    column_values: &mut ColumnMap,
    record: Record,
    maybe_schema: &Option<NuSchema>,
) -> Result<(), ShellError> {
    for (col, value) in record {
        insert_value(value, col, column_values, maybe_schema)?;
    }

    Ok(())
}

pub fn insert_value(
    value: Value,
    key: String,
    column_values: &mut ColumnMap,
    maybe_schema: &Option<NuSchema>,
) -> Result<(), ShellError> {
    let col_val = match column_values.entry(key.clone()) {
        Entry::Vacant(entry) => entry.insert(TypedColumn::new_empty(key.clone())),
        Entry::Occupied(entry) => entry.into_mut(),
    };

    // Checking that the type for the value is the same
    // for the previous value in the column
    if col_val.values.is_empty() {
        if let Some(schema) = maybe_schema {
            if let Some(field) = schema.schema.get_field(&key) {
                col_val.column_type = Some(field.data_type().clone());
            }
        }

        if col_val.column_type.is_none() {
            col_val.column_type = Some(value_to_data_type(&value));
        }

        col_val.values.push(value);
    } else {
        let prev_value = &col_val.values[col_val.values.len() - 1];

        match (&prev_value, &value) {
            (Value::Int { .. }, Value::Int { .. })
            | (Value::Float { .. }, Value::Float { .. })
            | (Value::String { .. }, Value::String { .. })
            | (Value::Bool { .. }, Value::Bool { .. })
            | (Value::Date { .. }, Value::Date { .. })
            | (Value::Filesize { .. }, Value::Filesize { .. })
            | (Value::Duration { .. }, Value::Duration { .. }) => col_val.values.push(value),
            (Value::List { .. }, _) => {
                col_val.column_type = Some(value_to_data_type(&value));
                col_val.values.push(value);
            }
            _ => {
                col_val.column_type = Some(DataType::Object("Value"));
                col_val.values.push(value);
            }
        }
    }

    Ok(())
}

fn value_to_data_type(value: &Value) -> DataType {
    match &value {
        Value::Int { .. } => DataType::Int64,
        Value::Float { .. } => DataType::Float64,
        Value::String { .. } => DataType::Utf8,
        Value::Bool { .. } => DataType::Boolean,
        Value::Date { .. } => DataType::Date,
        Value::Duration { .. } => DataType::Duration(TimeUnit::Nanoseconds),
        Value::Filesize { .. } => DataType::Int64,
        Value::List { vals, .. } => {
            // We need to determined the type inside of the list.
            // Since Value::List does not have any kind of
            // type information, we need to look inside the list.
            // This will cause errors if lists have inconsistent types.
            // Basically, if a list column needs to be converted to dataframe,
            // needs to have consistent types.
            let list_type = vals
                .iter()
                .filter(|v| !matches!(v, Value::Nothing { .. }))
                .map(value_to_data_type)
                .nth(1)
                .unwrap_or(DataType::Object("Value"));

            DataType::List(Box::new(list_type))
        }
        _ => DataType::Object("Value"),
    }
}

fn typed_column_to_series(name: &str, column: TypedColumn) -> Result<Series, ShellError> {
    if let Some(column_type) = &column.column_type {
        match column_type {
            DataType::Float32 => {
                let series_values: Result<Vec<_>, _> = column
                    .values
                    .iter()
                    .map(|v| v.as_f64().map(|v| v as f32))
                    .collect();
                Ok(Series::new(name, series_values?))
            }
            DataType::Float64 => {
                let series_values: Result<Vec<_>, _> =
                    column.values.iter().map(|v| v.as_f64()).collect();
                Ok(Series::new(name, series_values?))
            }
            DataType::UInt8 => {
                let series_values: Result<Vec<_>, _> = column
                    .values
                    .iter()
                    .map(|v| v.as_i64().map(|v| v as u8))
                    .collect();
                Ok(Series::new(name, series_values?))
            }
            DataType::UInt16 => {
                let series_values: Result<Vec<_>, _> = column
                    .values
                    .iter()
                    .map(|v| v.as_i64().map(|v| v as u16))
                    .collect();
                Ok(Series::new(name, series_values?))
            }
            DataType::UInt32 => {
                let series_values: Result<Vec<_>, _> = column
                    .values
                    .iter()
                    .map(|v| v.as_i64().map(|v| v as u32))
                    .collect();
                Ok(Series::new(name, series_values?))
            }
            DataType::UInt64 => {
                let series_values: Result<Vec<_>, _> = column
                    .values
                    .iter()
                    .map(|v| v.as_i64().map(|v| v as u64))
                    .collect();
                Ok(Series::new(name, series_values?))
            }
            DataType::Int8 => {
                let series_values: Result<Vec<_>, _> = column
                    .values
                    .iter()
                    .map(|v| v.as_i64().map(|v| v as i8))
                    .collect();
                Ok(Series::new(name, series_values?))
            }
            DataType::Int16 => {
                let series_values: Result<Vec<_>, _> = column
                    .values
                    .iter()
                    .map(|v| v.as_i64().map(|v| v as i16))
                    .collect();
                Ok(Series::new(name, series_values?))
            }
            DataType::Int32 => {
                let series_values: Result<Vec<_>, _> = column
                    .values
                    .iter()
                    .map(|v| v.as_i64().map(|v| v as i32))
                    .collect();
                Ok(Series::new(name, series_values?))
            }
            DataType::Int64 => {
                let series_values: Result<Vec<_>, _> =
                    column.values.iter().map(|v| v.as_i64()).collect();
                Ok(Series::new(name, series_values?))
            }
            DataType::Boolean => {
                let series_values: Result<Vec<_>, _> =
                    column.values.iter().map(|v| v.as_bool()).collect();
                Ok(Series::new(name, series_values?))
            }
            DataType::Utf8 => {
                let series_values: Result<Vec<_>, _> =
                    column.values.iter().map(|v| v.as_string()).collect();
                Ok(Series::new(name, series_values?))
            }
            DataType::Object(_) => value_to_series(name, &column.values),
            DataType::Duration(time_unit) => {
                //todo - finish type conversion
                let series_values: Result<Vec<_>, _> = column
                    .values
                    .iter()
                    .map(|v| v.as_i64().map(|v| nanos_from_timeunit(v, *time_unit)))
                    .collect();
                Ok(Series::new(name, series_values?))
            }
            DataType::List(list_type) => {
                match input_type_list_to_series(name, list_type.as_ref(), &column.values) {
                    Ok(series) => Ok(series),
                    Err(_) => {
                        // An error case will occur when there are lists of mixed types.
                        // If this happens, fallback to object list
                        input_type_list_to_series(
                            name,
                            &DataType::Object("unknown"),
                            &column.values,
                        )
                    }
                }
            }
            DataType::Date => {
                let it = column.values.iter().map(|v| {
                    if let Value::Date { val, .. } = &v {
                        Some(val.timestamp_nanos_opt().unwrap_or_default())
                    } else {
                        None
                    }
                });

                let res: DatetimeChunked = ChunkedArray::<Int64Type>::from_iter_options(name, it)
                    .into_datetime(TimeUnit::Nanoseconds, None);

                Ok(res.into_series())
            }
            DataType::Datetime(tu, maybe_tz) => {
                let dates = column
                    .values
                    .iter()
                    .map(|v| {
                        if let Value::Date { val, .. } = &v {
                            // If there is a timezone specified, make sure
                            // the value is converted to it
                            Ok(maybe_tz
                                .as_ref()
                                .map(|tz| tz.parse::<Tz>().map(|tz| val.with_timezone(&tz)))
                                .transpose()
                                .map_err(|e| ShellError::GenericError {
                                    error: "Error parsing timezone".into(),
                                    msg: "".into(),
                                    span: None,
                                    help: Some(e.to_string()),
                                    inner: vec![],
                                })?
                                .and_then(|dt| dt.timestamp_nanos_opt())
                                .map(|nanos| nanos_from_timeunit(nanos, *tu)))
                        } else {
                            Ok(None)
                        }
                    })
                    .collect::<Result<Vec<Option<i64>>, ShellError>>()?;

                let res: DatetimeChunked =
                    ChunkedArray::<Int64Type>::from_iter_options(name, dates.into_iter())
                        .into_datetime(*tu, maybe_tz.clone());

                Ok(res.into_series())
            }
            DataType::Struct(fields) => {
                let schema = Some(NuSchema::new(Schema::from_iter(fields.clone())));
                let mut structs: Vec<Series> = Vec::new();

                for v in column.values.iter() {
                    let mut column_values: ColumnMap = IndexMap::new();
                    let record = v.as_record()?;
                    insert_record(&mut column_values, record.clone(), &schema)?;
                    let df = from_parsed_columns(column_values)?;
                    structs.push(df.as_series(Span::unknown())?);
                }

                let chunked = StructChunked::new(column.name(), structs.as_ref()).map_err(|e| {
                    ShellError::GenericError {
                        error: format!("Error creating struct: {e}"),
                        msg: "".into(),
                        span: None,
                        help: None,
                        inner: vec![],
                    }
                })?;
                Ok(chunked.into_series())
            }
            _ => Err(ShellError::GenericError {
                error: format!("Error creating dataframe: Unsupported type: {column_type:?}"),
                msg: "".into(),
                span: None,
                help: None,
                inner: vec![],
            }),
        }
    } else {
        Err(ShellError::GenericError {
            error: "Passed a type column with no type".into(),
            msg: "".into(),
            span: None,
            help: None,
            inner: vec![],
        })
    }
}

// The ColumnMap has the parsed data from the StreamInput
// This data can be used to create a Series object that can initialize
// the dataframe based on the type of data that is found
pub fn from_parsed_columns(column_values: ColumnMap) -> Result<NuDataFrame, ShellError> {
    let mut df_series: Vec<Series> = Vec::new();
    for (name, column) in column_values {
        let series = typed_column_to_series(&name, column)?;
        df_series.push(series);
    }

    DataFrame::new(df_series)
        .map(|df| NuDataFrame::new(false, df))
        .map_err(|e| ShellError::GenericError {
            error: "Error creating dataframe".into(),
            msg: e.to_string(),
            span: None,
            help: None,
            inner: vec![],
        })
}

fn value_to_series(name: &str, values: &[Value]) -> Result<Series, ShellError> {
    let mut builder = ObjectChunkedBuilder::<DataFrameValue>::new(name, values.len());

    for v in values {
        builder.append_value(DataFrameValue::new(v.clone()));
    }

    let res = builder.finish();
    Ok(res.into_series())
}

fn input_type_list_to_series(
    name: &str,
    data_type: &DataType,
    values: &[Value],
) -> Result<Series, ShellError> {
    let inconsistent_error = |_| ShellError::GenericError {
        error: format!(
            "column {name} contains a list with inconsistent types: Expecting: {data_type:?}"
        ),
        msg: "".into(),
        span: None,
        help: None,
        inner: vec![],
    };

    macro_rules! primitive_list_series {
        ($list_type:ty, $vec_type:tt) => {{
            let mut builder = ListPrimitiveChunkedBuilder::<$list_type>::new(
                name,
                values.len(),
                VALUES_CAPACITY,
                data_type.clone(),
            );

            for v in values {
                let value_list = v
                    .as_list()?
                    .iter()
                    .map(|v| value_to_primitive!(v, $vec_type))
                    .collect::<Result<Vec<$vec_type>, _>>()
                    .map_err(inconsistent_error)?;
                builder.append_iter_values(value_list.iter().copied());
            }
            let res = builder.finish();
            Ok(res.into_series())
        }};
    }

    match *data_type {
        // list of boolean values
        DataType::Boolean => {
            let mut builder = ListBooleanChunkedBuilder::new(name, values.len(), VALUES_CAPACITY);
            for v in values {
                let value_list = v
                    .as_list()?
                    .iter()
                    .map(|v| v.as_bool())
                    .collect::<Result<Vec<bool>, _>>()
                    .map_err(inconsistent_error)?;
                builder.append_iter(value_list.iter().map(|v| Some(*v)));
            }
            let res = builder.finish();
            Ok(res.into_series())
        }
<<<<<<< HEAD
        DataType::Duration(_) => primitive_list_series!(Int64Type, i64),
        DataType::UInt8 => primitive_list_series!(UInt8Type, u8),
        DataType::UInt16 => primitive_list_series!(UInt16Type, u16),
        DataType::UInt32 => primitive_list_series!(UInt32Type, u32),
        DataType::UInt64 => primitive_list_series!(UInt64Type, u64),
        DataType::Int8 => primitive_list_series!(Int8Type, i8),
        DataType::Int16 => primitive_list_series!(Int16Type, i16),
        DataType::Int32 => primitive_list_series!(Int32Type, i32),
        DataType::Int64 => primitive_list_series!(Int64Type, i64),
        DataType::Float32 => primitive_list_series!(Float32Type, f32),
        DataType::Float64 => primitive_list_series!(Float64Type, f64),
        DataType::Utf8 => {
            let mut builder = ListUtf8ChunkedBuilder::new(name, values.len(), VALUES_CAPACITY);
=======
        InputType::String => {
            let mut builder = ListStringChunkedBuilder::new(name, values.len(), VALUES_CAPACITY);
>>>>>>> 2a65d43c
            for v in values {
                let value_list = v
                    .as_list()?
                    .iter()
                    .map(|v| v.as_string())
                    .collect::<Result<Vec<String>, _>>()
                    .map_err(inconsistent_error)?;
                builder.append_values_iter(value_list.iter().map(AsRef::as_ref));
            }
            let res = builder.finish();
            Ok(res.into_series())
        }
        DataType::Date => {
            let mut builder = AnonymousOwnedListBuilder::new(
                name,
                values.len(),
                Some(DataType::Datetime(TimeUnit::Nanoseconds, None)),
            );
            for (i, v) in values.iter().enumerate() {
                let list_name = i.to_string();

                let it = v.as_list()?.iter().map(|v| {
                    if let Value::Date { val, .. } = &v {
                        Some(val.timestamp_nanos_opt().unwrap_or_default())
                    } else {
                        None
                    }
                });
                let dt_chunked = ChunkedArray::<Int64Type>::from_iter_options(&list_name, it)
                    .into_datetime(TimeUnit::Nanoseconds, None);

                builder
                    .append_series(&dt_chunked.into_series())
                    .map_err(|e| ShellError::GenericError {
                        error: "Error appending to series".into(),
                        msg: "".into(),
                        span: None,
                        help: Some(e.to_string()),
                        inner: vec![],
                    })?
            }
            let res = builder.finish();
            Ok(res.into_series())
        }
        DataType::List(ref sub_list_type) => {
            Ok(input_type_list_to_series(name, sub_list_type, values)?)
        }
        // treat everything else as an object
        _ => Ok(value_to_series(name, values)?),
    }
}

fn series_to_values(
    series: &Series,
    maybe_from_row: Option<usize>,
    maybe_size: Option<usize>,
    span: Span,
) -> Result<Vec<Value>, ShellError> {
    match series.dtype() {
        DataType::Null => {
            let it = std::iter::repeat(Value::nothing(span));
            let values = if let Some(size) = maybe_size {
                Either::Left(it.take(size))
            } else {
                Either::Right(it)
            }
            .collect::<Vec<Value>>();

            Ok(values)
        }
        DataType::UInt8 => {
            let casted = series.u8().map_err(|e| ShellError::GenericError {
                error: "Error casting column to u8".into(),
                msg: "".into(),
                span: None,
                help: Some(e.to_string()),
                inner: vec![],
            })?;

            let it = casted.into_iter();
            let values = if let (Some(size), Some(from_row)) = (maybe_size, maybe_from_row) {
                Either::Left(it.skip(from_row).take(size))
            } else {
                Either::Right(it)
            }
            .map(|v| match v {
                Some(a) => Value::int(a as i64, span),
                None => Value::nothing(span),
            })
            .collect::<Vec<Value>>();

            Ok(values)
        }
        DataType::UInt16 => {
            let casted = series.u16().map_err(|e| ShellError::GenericError {
                error: "Error casting column to u16".into(),
                msg: "".into(),
                span: None,
                help: Some(e.to_string()),
                inner: vec![],
            })?;

            let it = casted.into_iter();
            let values = if let (Some(size), Some(from_row)) = (maybe_size, maybe_from_row) {
                Either::Left(it.skip(from_row).take(size))
            } else {
                Either::Right(it)
            }
            .map(|v| match v {
                Some(a) => Value::int(a as i64, span),
                None => Value::nothing(span),
            })
            .collect::<Vec<Value>>();

            Ok(values)
        }
        DataType::UInt32 => {
            let casted = series.u32().map_err(|e| ShellError::GenericError {
                error: "Error casting column to u32".into(),
                msg: "".into(),
                span: None,
                help: Some(e.to_string()),
                inner: vec![],
            })?;

            let it = casted.into_iter();
            let values = if let (Some(size), Some(from_row)) = (maybe_size, maybe_from_row) {
                Either::Left(it.skip(from_row).take(size))
            } else {
                Either::Right(it)
            }
            .map(|v| match v {
                Some(a) => Value::int(a as i64, span),
                None => Value::nothing(span),
            })
            .collect::<Vec<Value>>();

            Ok(values)
        }
        DataType::UInt64 => {
            let casted = series.u64().map_err(|e| ShellError::GenericError {
                error: "Error casting column to u64".into(),
                msg: "".into(),
                span: None,
                help: Some(e.to_string()),
                inner: vec![],
            })?;

            let it = casted.into_iter();
            let values = if let (Some(size), Some(from_row)) = (maybe_size, maybe_from_row) {
                Either::Left(it.skip(from_row).take(size))
            } else {
                Either::Right(it)
            }
            .map(|v| match v {
                Some(a) => Value::int(a as i64, span),
                None => Value::nothing(span),
            })
            .collect::<Vec<Value>>();

            Ok(values)
        }
        DataType::Int8 => {
            let casted = series.i8().map_err(|e| ShellError::GenericError {
                error: "Error casting column to i8".into(),
                msg: "".into(),
                span: None,
                help: Some(e.to_string()),
                inner: vec![],
            })?;

            let it = casted.into_iter();
            let values = if let (Some(size), Some(from_row)) = (maybe_size, maybe_from_row) {
                Either::Left(it.skip(from_row).take(size))
            } else {
                Either::Right(it)
            }
            .map(|v| match v {
                Some(a) => Value::int(a as i64, span),
                None => Value::nothing(span),
            })
            .collect::<Vec<Value>>();

            Ok(values)
        }
        DataType::Int16 => {
            let casted = series.i16().map_err(|e| ShellError::GenericError {
                error: "Error casting column to i16".into(),
                msg: "".into(),
                span: None,
                help: Some(e.to_string()),
                inner: vec![],
            })?;

            let it = casted.into_iter();
            let values = if let (Some(size), Some(from_row)) = (maybe_size, maybe_from_row) {
                Either::Left(it.skip(from_row).take(size))
            } else {
                Either::Right(it)
            }
            .map(|v| match v {
                Some(a) => Value::int(a as i64, span),
                None => Value::nothing(span),
            })
            .collect::<Vec<Value>>();

            Ok(values)
        }
        DataType::Int32 => {
            let casted = series.i32().map_err(|e| ShellError::GenericError {
                error: "Error casting column to i32".into(),
                msg: "".into(),
                span: None,
                help: Some(e.to_string()),
                inner: vec![],
            })?;

            let it = casted.into_iter();
            let values = if let (Some(size), Some(from_row)) = (maybe_size, maybe_from_row) {
                Either::Left(it.skip(from_row).take(size))
            } else {
                Either::Right(it)
            }
            .map(|v| match v {
                Some(a) => Value::int(a as i64, span),
                None => Value::nothing(span),
            })
            .collect::<Vec<Value>>();

            Ok(values)
        }
        DataType::Int64 => {
            let casted = series.i64().map_err(|e| ShellError::GenericError {
                error: "Error casting column to i64".into(),
                msg: "".into(),
                span: None,
                help: Some(e.to_string()),
                inner: vec![],
            })?;

            let it = casted.into_iter();
            let values = if let (Some(size), Some(from_row)) = (maybe_size, maybe_from_row) {
                Either::Left(it.skip(from_row).take(size))
            } else {
                Either::Right(it)
            }
            .map(|v| match v {
                Some(a) => Value::int(a, span),
                None => Value::nothing(span),
            })
            .collect::<Vec<Value>>();

            Ok(values)
        }
        DataType::Float32 => {
            let casted = series.f32().map_err(|e| ShellError::GenericError {
                error: "Error casting column to f32".into(),
                msg: "".into(),
                span: None,
                help: Some(e.to_string()),
                inner: vec![],
            })?;

            let it = casted.into_iter();
            let values = if let (Some(size), Some(from_row)) = (maybe_size, maybe_from_row) {
                Either::Left(it.skip(from_row).take(size))
            } else {
                Either::Right(it)
            }
            .map(|v| match v {
                Some(a) => Value::float(a as f64, span),
                None => Value::nothing(span),
            })
            .collect::<Vec<Value>>();

            Ok(values)
        }
        DataType::Float64 => {
            let casted = series.f64().map_err(|e| ShellError::GenericError {
                error: "Error casting column to f64".into(),
                msg: "".into(),
                span: None,
                help: Some(e.to_string()),
                inner: vec![],
            })?;

            let it = casted.into_iter();
            let values = if let (Some(size), Some(from_row)) = (maybe_size, maybe_from_row) {
                Either::Left(it.skip(from_row).take(size))
            } else {
                Either::Right(it)
            }
            .map(|v| match v {
                Some(a) => Value::float(a, span),
                None => Value::nothing(span),
            })
            .collect::<Vec<Value>>();

            Ok(values)
        }
        DataType::Boolean => {
            let casted = series.bool().map_err(|e| ShellError::GenericError {
                error: "Error casting column to bool".into(),
                msg: "".into(),
                span: None,
                help: Some(e.to_string()),
                inner: vec![],
            })?;

            let it = casted.into_iter();
            let values = if let (Some(size), Some(from_row)) = (maybe_size, maybe_from_row) {
                Either::Left(it.skip(from_row).take(size))
            } else {
                Either::Right(it)
            }
            .map(|v| match v {
                Some(a) => Value::bool(a, span),
                None => Value::nothing(span),
            })
            .collect::<Vec<Value>>();

            Ok(values)
        }
        DataType::String => {
            let casted = series.str().map_err(|e| ShellError::GenericError {
                error: "Error casting column to string".into(),
                msg: "".into(),
                span: None,
                help: Some(e.to_string()),
                inner: vec![],
            })?;

            let it = casted.into_iter();
            let values = if let (Some(size), Some(from_row)) = (maybe_size, maybe_from_row) {
                Either::Left(it.skip(from_row).take(size))
            } else {
                Either::Right(it)
            }
            .map(|v| match v {
                Some(a) => Value::string(a.to_string(), span),
                None => Value::nothing(span),
            })
            .collect::<Vec<Value>>();

            Ok(values)
        }
        DataType::Object(x, _) => {
            let casted = series
                .as_any()
                .downcast_ref::<ChunkedArray<ObjectType<DataFrameValue>>>();

            match casted {
                None => Err(ShellError::GenericError {
                    error: "Error casting object from series".into(),
                    msg: "".into(),
                    span: None,
                    help: Some(format!("Object not supported for conversion: {x}")),
                    inner: vec![],
                }),
                Some(ca) => {
                    let it = ca.into_iter();
                    let values = if let (Some(size), Some(from_row)) = (maybe_size, maybe_from_row)
                    {
                        Either::Left(it.skip(from_row).take(size))
                    } else {
                        Either::Right(it)
                    }
                    .map(|v| match v {
                        Some(a) => a.get_value(),
                        None => Value::nothing(span),
                    })
                    .collect::<Vec<Value>>();

                    Ok(values)
                }
            }
        }
        DataType::List(x) => {
            let casted = series.as_any().downcast_ref::<ChunkedArray<ListType>>();
            match casted {
                None => Err(ShellError::GenericError {
                    error: "Error casting list from series".into(),
                    msg: "".into(),
                    span: None,
                    help: Some(format!("List not supported for conversion: {x}")),
                    inner: vec![],
                }),
                Some(ca) => {
                    let it = ca.into_iter();
                    if let (Some(size), Some(from_row)) = (maybe_size, maybe_from_row) {
                        Either::Left(it.skip(from_row).take(size))
                    } else {
                        Either::Right(it)
                    }
                    .map(|ca| {
                        let sublist: Vec<Value> = if let Some(ref s) = ca {
                            series_to_values(s, None, None, Span::unknown())?
                        } else {
                            // empty item
                            vec![]
                        };
                        Ok(Value::list(sublist, span))
                    })
                    .collect::<Result<Vec<Value>, ShellError>>()
                }
            }
        }
        DataType::Date => {
            let casted = series.date().map_err(|e| ShellError::GenericError {
                error: "Error casting column to date".into(),
                msg: "".into(),
                span: None,
                help: Some(e.to_string()),
                inner: vec![],
            })?;

            let it = casted.into_iter();
            let values = if let (Some(size), Some(from_row)) = (maybe_size, maybe_from_row) {
                Either::Left(it.skip(from_row).take(size))
            } else {
                Either::Right(it)
            }
            .map(|v| match v {
                Some(a) => {
                    let nanos = nanos_per_day(a);
                    let datetime = datetime_from_epoch_nanos(nanos, &None, span)?;
                    Ok(Value::date(datetime, span))
                }
                None => Ok(Value::nothing(span)),
            })
            .collect::<Result<Vec<Value>, ShellError>>()?;
            Ok(values)
        }
        DataType::Datetime(time_unit, tz) => {
            let casted = series.datetime().map_err(|e| ShellError::GenericError {
                error: "Error casting column to datetime".into(),
                msg: "".into(),
                span: None,
                help: Some(e.to_string()),
                inner: vec![],
            })?;

            let it = casted.into_iter();
            let values = if let (Some(size), Some(from_row)) = (maybe_size, maybe_from_row) {
                Either::Left(it.skip(from_row).take(size))
            } else {
                Either::Right(it)
            }
            .map(|v| match v {
                Some(a) => {
                    // elapsed time in nano/micro/milliseconds since 1970-01-01
                    let nanos = nanos_from_timeunit(a, *time_unit);
                    let datetime = datetime_from_epoch_nanos(nanos, tz, span)?;
                    Ok(Value::date(datetime, span))
                }
                None => Ok(Value::nothing(span)),
            })
            .collect::<Result<Vec<Value>, ShellError>>()?;
            Ok(values)
        }
        DataType::Struct(polar_fields) => {
            let casted = series.struct_().map_err(|e| ShellError::GenericError {
                error: "Error casting column to struct".into(),
                msg: "".to_string(),
                span: None,
                help: Some(e.to_string()),
                inner: Vec::new(),
            })?;
            let it = casted.into_iter();
            let values: Result<Vec<Value>, ShellError> =
                if let (Some(size), Some(from_row)) = (maybe_size, maybe_from_row) {
                    Either::Left(it.skip(from_row).take(size))
                } else {
                    Either::Right(it)
                }
                .map(|any_values| {
                    let vals: Result<Vec<Value>, ShellError> = any_values
                        .iter()
                        .map(|v| any_value_to_value(v, span))
                        .collect();
                    let cols: Vec<String> = polar_fields
                        .iter()
                        .map(|field| field.name.to_string())
                        .collect();
                    let record = Record::from_raw_cols_vals(cols, vals?);
                    Ok(Value::record(record, span))
                })
                .collect();
            values
        }
        DataType::Time => {
            let casted =
                series
                    .timestamp(TimeUnit::Nanoseconds)
                    .map_err(|e| ShellError::GenericError {
                        error: "Error casting column to time".into(),
                        msg: "".into(),
                        span: None,
                        help: Some(e.to_string()),
                        inner: vec![],
                    })?;

            let it = casted.into_iter();
            let values = if let (Some(size), Some(from_row)) = (maybe_size, maybe_from_row) {
                Either::Left(it.skip(from_row).take(size))
            } else {
                Either::Right(it)
            }
            .map(|v| match v {
                Some(nanoseconds) => Value::duration(nanoseconds, span),
                None => Value::nothing(span),
            })
            .collect::<Vec<Value>>();

            Ok(values)
        }
        e => Err(ShellError::GenericError {
            error: "Error creating Dataframe".into(),
            msg: "".to_string(),
            span: None,
            help: Some(format!("Value not supported in nushell: {e}")),
            inner: vec![],
        }),
    }
}

fn any_value_to_value(any_value: &AnyValue, span: Span) -> Result<Value, ShellError> {
    match any_value {
        AnyValue::Null => Ok(Value::nothing(span)),
        AnyValue::Boolean(b) => Ok(Value::bool(*b, span)),
        AnyValue::String(s) => Ok(Value::string(s.to_string(), span)),
        AnyValue::UInt8(i) => Ok(Value::int(*i as i64, span)),
        AnyValue::UInt16(i) => Ok(Value::int(*i as i64, span)),
        AnyValue::UInt32(i) => Ok(Value::int(*i as i64, span)),
        AnyValue::UInt64(i) => Ok(Value::int(*i as i64, span)),
        AnyValue::Int8(i) => Ok(Value::int(*i as i64, span)),
        AnyValue::Int16(i) => Ok(Value::int(*i as i64, span)),
        AnyValue::Int32(i) => Ok(Value::int(*i as i64, span)),
        AnyValue::Int64(i) => Ok(Value::int(*i, span)),
        AnyValue::Float32(f) => Ok(Value::float(*f as f64, span)),
        AnyValue::Float64(f) => Ok(Value::float(*f, span)),
        AnyValue::Date(d) => {
            let nanos = nanos_per_day(*d);
            datetime_from_epoch_nanos(nanos, &None, span)
                .map(|datetime| Value::date(datetime, span))
        }
        AnyValue::Datetime(a, time_unit, tz) => {
            let nanos = nanos_from_timeunit(*a, *time_unit);
            datetime_from_epoch_nanos(nanos, tz, span).map(|datetime| Value::date(datetime, span))
        }
        AnyValue::Duration(a, time_unit) => {
            let nanos = match time_unit {
                TimeUnit::Nanoseconds => *a,
                TimeUnit::Microseconds => *a * 1_000,
                TimeUnit::Milliseconds => *a * 1_000_000,
            };
            Ok(Value::duration(nanos, span))
        }
        // AnyValue::Time represents the current time since midnight.
        // Unfortunately, there is no timezone related information.
        // Given this, calculate the current date from UTC and add the time.
        AnyValue::Time(nanos) => time_from_midnight(*nanos, span),
        AnyValue::List(series) => {
            series_to_values(series, None, None, span).map(|values| Value::list(values, span))
        }
        AnyValue::Struct(_idx, _struct_array, _s_fields) => {
            // This should convert to a StructOwned object.
            let static_value =
                any_value
                    .clone()
                    .into_static()
                    .map_err(|e| ShellError::GenericError {
                        error: "Cannot convert polars struct to static value".into(),
                        msg: e.to_string(),
                        span: Some(span),
                        help: None,
                        inner: Vec::new(),
                    })?;
            any_value_to_value(&static_value, span)
        }
        AnyValue::StructOwned(struct_tuple) => {
            let values: Result<Vec<Value>, ShellError> = struct_tuple
                .0
                .iter()
                .map(|s| any_value_to_value(s, span))
                .collect();
            let fields = struct_tuple
                .1
                .iter()
                .map(|f| f.name().to_string())
                .collect();
            Ok(Value::Record {
                val: Record::from_raw_cols_vals(fields, values?),
                internal_span: span,
            })
        }
        AnyValue::StringOwned(s) => Ok(Value::string(s.to_string(), span)),
        AnyValue::Binary(bytes) => Ok(Value::binary(*bytes, span)),
        AnyValue::BinaryOwned(bytes) => Ok(Value::binary(bytes.to_owned(), span)),
        e => Err(ShellError::GenericError {
            error: "Error creating Value".into(),
            msg: "".to_string(),
            span: None,
            help: Some(format!("Value not supported in nushell: {e}")),
            inner: Vec::new(),
        }),
    }
}

fn nanos_per_day(days: i32) -> i64 {
    days as i64 * NANOS_PER_DAY
}

fn nanos_from_timeunit(a: i64, time_unit: TimeUnit) -> i64 {
    a * match time_unit {
        TimeUnit::Microseconds => 1_000, // Convert microseconds to nanoseconds
        TimeUnit::Milliseconds => 1_000_000, // Convert milliseconds to nanoseconds
        TimeUnit::Nanoseconds => 1,      // Already in nanoseconds
    }
}

fn datetime_from_epoch_nanos(
    nanos: i64,
    timezone: &Option<String>,
    span: Span,
) -> Result<DateTime<FixedOffset>, ShellError> {
    let tz: Tz = if let Some(polars_tz) = timezone {
        polars_tz
            .parse::<Tz>()
            .map_err(|_| ShellError::GenericError {
                error: format!("Could not parse polars timezone: {polars_tz}"),
                msg: "".to_string(),
                span: Some(span),
                help: None,
                inner: vec![],
            })?
    } else {
        Tz::UTC
    };

    Ok(tz.timestamp_nanos(nanos).fixed_offset())
}

fn time_from_midnight(nanos: i64, span: Span) -> Result<Value, ShellError> {
    let today = Utc::now().date_naive();
    NaiveTime::from_hms_opt(0, 0, 0) // midnight
        .map(|time| time + Duration::nanoseconds(nanos)) // current time
        .map(|time| today.and_time(time)) // current date and time
        .and_then(|datetime| {
            FixedOffset::east_opt(0) // utc
                .map(|offset| {
                    DateTime::<FixedOffset>::from_naive_utc_and_offset(datetime, offset)
                })
        })
        .map(|datetime| Value::date(datetime, span)) // current date and time
        .ok_or(ShellError::CantConvert {
            to_type: "datetime".to_string(),
            from_type: "polars time".to_string(),
            span,
            help: Some("Could not convert polars time of {nanos} to datetime".to_string()),
        })
}

#[cfg(test)]
mod tests {
    use indexmap::indexmap;
    use nu_protocol::record;
    use polars::export::arrow::array::{BooleanArray, PrimitiveArray};
    use polars::prelude::Field;
    use polars_io::prelude::StructArray;

    use super::*;

    #[test]
    fn test_parsed_column_string_list() -> Result<(), Box<dyn std::error::Error>> {
        let values = vec![
            Value::list(
                vec![Value::string("bar".to_string(), Span::test_data())],
                Span::test_data(),
            ),
            Value::list(
                vec![Value::string("baz".to_string(), Span::test_data())],
                Span::test_data(),
            ),
        ];
        let column = Column {
            name: "foo".to_string(),
            values: values.clone(),
        };
        let typed_column = TypedColumn {
            column,
            column_type: Some(DataType::List(Box::new(DataType::Utf8))),
        };

        let column_map = indexmap!("foo".to_string() => typed_column);
        let parsed_df = from_parsed_columns(column_map)?;
        let parsed_columns = parsed_df.columns(Span::test_data())?;
        assert_eq!(parsed_columns.len(), 1);
        let column = parsed_columns
            .first()
            .expect("There should be a first value in columns");
        assert_eq!(column.name(), "foo");
        assert_eq!(column.values, values);

        Ok(())
    }

    #[test]
    fn test_any_value_to_value() -> Result<(), Box<dyn std::error::Error>> {
        let span = Span::test_data();
        assert_eq!(
            any_value_to_value(&AnyValue::Null, span)?,
            Value::nothing(span)
        );

        let test_bool = true;
        assert_eq!(
            any_value_to_value(&AnyValue::Boolean(test_bool), span)?,
            Value::bool(test_bool, span)
        );

        let test_str = "foo";
        assert_eq!(
            any_value_to_value(&AnyValue::String(test_str), span)?,
            Value::string(test_str.to_string(), span)
        );
        assert_eq!(
            any_value_to_value(&AnyValue::StringOwned(test_str.into()), span)?,
            Value::string(test_str.to_owned(), span)
        );

        let tests_uint8 = 4;
        assert_eq!(
            any_value_to_value(&AnyValue::UInt8(tests_uint8), span)?,
            Value::int(tests_uint8 as i64, span)
        );

        let tests_uint16 = 233;
        assert_eq!(
            any_value_to_value(&AnyValue::UInt16(tests_uint16), span)?,
            Value::int(tests_uint16 as i64, span)
        );

        let tests_uint32 = 897688233;
        assert_eq!(
            any_value_to_value(&AnyValue::UInt32(tests_uint32), span)?,
            Value::int(tests_uint32 as i64, span)
        );

        let tests_uint64 = 903225135897388233;
        assert_eq!(
            any_value_to_value(&AnyValue::UInt64(tests_uint64), span)?,
            Value::int(tests_uint64 as i64, span)
        );

        let tests_float32 = 903225135897388233.3223353;
        assert_eq!(
            any_value_to_value(&AnyValue::Float32(tests_float32), span)?,
            Value::float(tests_float32 as f64, span)
        );

        let tests_float64 = 9064251358973882322333.64233533232;
        assert_eq!(
            any_value_to_value(&AnyValue::Float64(tests_float64), span)?,
            Value::float(tests_float64, span)
        );

        let test_days = 10_957;
        let comparison_date = Utc
            .with_ymd_and_hms(2000, 1, 1, 0, 0, 0)
            .unwrap()
            .fixed_offset();
        assert_eq!(
            any_value_to_value(&AnyValue::Date(test_days), span)?,
            Value::date(comparison_date, span)
        );

        let test_millis = 946_684_800_000;
        assert_eq!(
            any_value_to_value(
                &AnyValue::Datetime(test_millis, TimeUnit::Milliseconds, &None),
                span
            )?,
            Value::date(comparison_date, span)
        );

        let test_duration_millis = 99_999;
        let test_duration_micros = 99_999_000;
        let test_duration_nanos = 99_999_000_000;
        assert_eq!(
            any_value_to_value(
                &AnyValue::Duration(test_duration_nanos, TimeUnit::Nanoseconds),
                span
            )?,
            Value::duration(test_duration_nanos, span)
        );
        assert_eq!(
            any_value_to_value(
                &AnyValue::Duration(test_duration_micros, TimeUnit::Microseconds),
                span
            )?,
            Value::duration(test_duration_nanos, span)
        );
        assert_eq!(
            any_value_to_value(
                &AnyValue::Duration(test_duration_millis, TimeUnit::Milliseconds),
                span
            )?,
            Value::duration(test_duration_nanos, span)
        );

        let test_binary = b"sdf2332f32q3f3afwaf3232f32";
        assert_eq!(
            any_value_to_value(&AnyValue::Binary(test_binary), span)?,
            Value::binary(test_binary.to_vec(), span)
        );
        assert_eq!(
            any_value_to_value(&AnyValue::BinaryOwned(test_binary.to_vec()), span)?,
            Value::binary(test_binary.to_vec(), span)
        );

        let test_time_nanos = 54_000_000_000_000;
        let test_time = DateTime::<FixedOffset>::from_naive_utc_and_offset(
            Utc::now()
                .date_naive()
                .and_time(NaiveTime::from_hms_opt(15, 00, 00).unwrap()),
            FixedOffset::east_opt(0).unwrap(),
        );
        assert_eq!(
            any_value_to_value(&AnyValue::Time(test_time_nanos), span)?,
            Value::date(test_time, span)
        );

        let test_list_series = Series::new("int series", &[1, 2, 3]);
        let comparison_list_series = Value::list(
            vec![
                Value::int(1, span),
                Value::int(2, span),
                Value::int(3, span),
            ],
            span,
        );
        assert_eq!(
            any_value_to_value(&AnyValue::List(test_list_series), span)?,
            comparison_list_series
        );

        let field_value_0 = AnyValue::Int32(1);
        let field_value_1 = AnyValue::Boolean(true);
        let values = vec![field_value_0, field_value_1];
        let field_name_0 = "num_field";
        let field_name_1 = "bool_field";
        let fields = vec![
            Field::new(field_name_0, DataType::Int32),
            Field::new(field_name_1, DataType::Boolean),
        ];
        let test_owned_struct = AnyValue::StructOwned(Box::new((values, fields.clone())));
        let comparison_owned_record = Value::test_record(record!(
            field_name_0 => Value::int(1, span),
            field_name_1 => Value::bool(true, span),
        ));
        assert_eq!(
            any_value_to_value(&test_owned_struct, span)?,
            comparison_owned_record.clone()
        );

        let test_int_arr = PrimitiveArray::from([Some(1_i32)]);
        let test_bool_arr = BooleanArray::from([Some(true)]);
        let test_struct_arr = StructArray::new(
            DataType::Struct(fields.clone()).to_arrow(),
            vec![Box::new(test_int_arr), Box::new(test_bool_arr)],
            None,
        );
        assert_eq!(
            any_value_to_value(
                &AnyValue::Struct(0, &test_struct_arr, fields.as_slice()),
                span
            )?,
            comparison_owned_record
        );

        Ok(())
    }
}<|MERGE_RESOLUTION|>--- conflicted
+++ resolved
@@ -9,18 +9,11 @@
 use polars::datatypes::AnyValue;
 use polars::export::arrow::Either;
 use polars::prelude::{
-<<<<<<< HEAD
     DataFrame, DataType, DatetimeChunked, Float32Type, Float64Type, Int16Type, Int32Type,
     Int64Type, Int8Type, IntoSeries, ListBooleanChunkedBuilder, ListBuilderTrait,
-    ListPrimitiveChunkedBuilder, ListType, ListUtf8ChunkedBuilder, NamedFrom, NewChunkedArray,
+    ListPrimitiveChunkedBuilder, ListStringChunkedBuilder, ListType, NamedFrom, NewChunkedArray,
     ObjectType, Schema, Series, StructChunked, TemporalMethods, TimeUnit, UInt16Type, UInt32Type,
     UInt64Type, UInt8Type,
-=======
-    DataFrame, DataType, DatetimeChunked, Float64Type, Int64Type, IntoSeries,
-    ListBooleanChunkedBuilder, ListBuilderTrait, ListPrimitiveChunkedBuilder,
-    ListStringChunkedBuilder, ListType, NamedFrom, NewChunkedArray, ObjectType, Series,
-    TemporalMethods, TimeUnit,
->>>>>>> 2a65d43c
 };
 
 use nu_protocol::{Record, ShellError, Span, Value};
@@ -227,7 +220,7 @@
                 col_val.values.push(value);
             }
             _ => {
-                col_val.column_type = Some(DataType::Object("Value"));
+                col_val.column_type = Some(DataType::Object("Value", None));
                 col_val.values.push(value);
             }
         }
@@ -240,7 +233,7 @@
     match &value {
         Value::Int { .. } => DataType::Int64,
         Value::Float { .. } => DataType::Float64,
-        Value::String { .. } => DataType::Utf8,
+        Value::String { .. } => DataType::String,
         Value::Bool { .. } => DataType::Boolean,
         Value::Date { .. } => DataType::Date,
         Value::Duration { .. } => DataType::Duration(TimeUnit::Nanoseconds),
@@ -257,11 +250,11 @@
                 .filter(|v| !matches!(v, Value::Nothing { .. }))
                 .map(value_to_data_type)
                 .nth(1)
-                .unwrap_or(DataType::Object("Value"));
+                .unwrap_or(DataType::Object("Value", None));
 
             DataType::List(Box::new(list_type))
         }
-        _ => DataType::Object("Value"),
+        _ => DataType::Object("Value", None),
     }
 }
 
@@ -347,12 +340,12 @@
                     column.values.iter().map(|v| v.as_bool()).collect();
                 Ok(Series::new(name, series_values?))
             }
-            DataType::Utf8 => {
+            DataType::String => {
                 let series_values: Result<Vec<_>, _> =
                     column.values.iter().map(|v| v.as_string()).collect();
                 Ok(Series::new(name, series_values?))
             }
-            DataType::Object(_) => value_to_series(name, &column.values),
+            DataType::Object(_, _) => value_to_series(name, &column.values),
             DataType::Duration(time_unit) => {
                 //todo - finish type conversion
                 let series_values: Result<Vec<_>, _> = column
@@ -370,7 +363,7 @@
                         // If this happens, fallback to object list
                         input_type_list_to_series(
                             name,
-                            &DataType::Object("unknown"),
+                            &DataType::Object("unknown", None),
                             &column.values,
                         )
                     }
@@ -551,7 +544,6 @@
             let res = builder.finish();
             Ok(res.into_series())
         }
-<<<<<<< HEAD
         DataType::Duration(_) => primitive_list_series!(Int64Type, i64),
         DataType::UInt8 => primitive_list_series!(UInt8Type, u8),
         DataType::UInt16 => primitive_list_series!(UInt16Type, u16),
@@ -563,12 +555,8 @@
         DataType::Int64 => primitive_list_series!(Int64Type, i64),
         DataType::Float32 => primitive_list_series!(Float32Type, f32),
         DataType::Float64 => primitive_list_series!(Float64Type, f64),
-        DataType::Utf8 => {
-            let mut builder = ListUtf8ChunkedBuilder::new(name, values.len(), VALUES_CAPACITY);
-=======
-        InputType::String => {
+        DataType::String => {
             let mut builder = ListStringChunkedBuilder::new(name, values.len(), VALUES_CAPACITY);
->>>>>>> 2a65d43c
             for v in values {
                 let value_list = v
                     .as_list()?
@@ -1260,7 +1248,7 @@
         };
         let typed_column = TypedColumn {
             column,
-            column_type: Some(DataType::List(Box::new(DataType::Utf8))),
+            column_type: Some(DataType::List(Box::new(DataType::String))),
         };
 
         let column_map = indexmap!("foo".to_string() => typed_column);
