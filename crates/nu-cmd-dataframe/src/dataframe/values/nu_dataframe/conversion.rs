use std::ops::{Deref, DerefMut};

use chrono::{DateTime, Duration, FixedOffset, NaiveTime, TimeZone, Utc};
use chrono_tz::Tz;
use indexmap::map::{Entry, IndexMap};
use polars::chunked_array::builder::AnonymousOwnedListBuilder;
use polars::chunked_array::object::builder::ObjectChunkedBuilder;
use polars::chunked_array::ChunkedArray;
use polars::datatypes::AnyValue;
use polars::export::arrow::Either;
use polars::prelude::{
    DataFrame, DataType, DatetimeChunked, Float64Type, Int64Type, IntoSeries,
    ListBooleanChunkedBuilder, ListBuilderTrait, ListPrimitiveChunkedBuilder, ListType,
    ListUtf8ChunkedBuilder, NamedFrom, NewChunkedArray, ObjectType, Series, TemporalMethods,
    TimeUnit,
};

use nu_protocol::{Record, ShellError, Span, Value};

use super::{DataFrameValue, NuDataFrame};

const NANOS_PER_DAY: i64 = 86_400_000_000_000;

// The values capacity is for the size of an  vec.
// Since this is impossible to determine without traversing every value
// I just picked one. Since this is for converting back and forth
// between nushell tables the values shouldn't be too extremely large for
// practical reasons (~ a few thousand rows).
const VALUES_CAPACITY: usize = 10;

#[derive(Debug)]
pub struct Column {
    name: String,
    values: Vec<Value>,
}

impl Column {
    pub fn new(name: String, values: Vec<Value>) -> Self {
        Self { name, values }
    }

    pub fn new_empty(name: String) -> Self {
        Self {
            name,
            values: Vec::new(),
        }
    }

    pub fn name(&self) -> &str {
        self.name.as_str()
    }
}

impl IntoIterator for Column {
    type Item = Value;
    type IntoIter = std::vec::IntoIter<Self::Item>;

    fn into_iter(self) -> Self::IntoIter {
        self.values.into_iter()
    }
}

impl Deref for Column {
    type Target = Vec<Value>;

    fn deref(&self) -> &Self::Target {
        &self.values
    }
}

impl DerefMut for Column {
    fn deref_mut(&mut self) -> &mut Self::Target {
        &mut self.values
    }
}

#[derive(Debug)]
pub enum InputType {
    Integer,
    Float,
    String,
    Boolean,
    Object,
    Date,
    Duration,
    Filesize,
    List(Box<InputType>),
}

#[derive(Debug)]
pub struct TypedColumn {
    column: Column,
    column_type: Option<InputType>,
}

impl TypedColumn {
    fn new_empty(name: String) -> Self {
        Self {
            column: Column::new_empty(name),
            column_type: None,
        }
    }
}

impl Deref for TypedColumn {
    type Target = Column;

    fn deref(&self) -> &Self::Target {
        &self.column
    }
}

impl DerefMut for TypedColumn {
    fn deref_mut(&mut self) -> &mut Self::Target {
        &mut self.column
    }
}

pub type ColumnMap = IndexMap<String, TypedColumn>;

pub fn create_column(
    series: &Series,
    from_row: usize,
    to_row: usize,
    span: Span,
) -> Result<Column, ShellError> {
    let size = to_row - from_row;
    let values = series_to_values(series, Some(from_row), Some(size), span)?;
    Ok(Column::new(series.name().into(), values))
}

// Adds a separator to the vector of values using the column names from the
// dataframe to create the Values Row
pub fn add_separator(values: &mut Vec<Value>, df: &DataFrame, span: Span) {
    let mut record = Record::new();

    record.push("index", Value::string("...", span));

    for name in df.get_column_names() {
        record.push(name, Value::string("...", span))
    }

    values.push(Value::record(record, span));
}

// Inserting the values found in a Value::List or Value::Record
pub fn insert_record(column_values: &mut ColumnMap, record: Record) -> Result<(), ShellError> {
    for (col, value) in record {
        insert_value(value, col, column_values)?;
    }

    Ok(())
}

pub fn insert_value(
    value: Value,
    key: String,
    column_values: &mut ColumnMap,
) -> Result<(), ShellError> {
    let col_val = match column_values.entry(key.clone()) {
        Entry::Vacant(entry) => entry.insert(TypedColumn::new_empty(key)),
        Entry::Occupied(entry) => entry.into_mut(),
    };

    // Checking that the type for the value is the same
    // for the previous value in the column
    if col_val.values.is_empty() {
        col_val.column_type = Some(value_to_input_type(&value));
        col_val.values.push(value);
    } else {
        let prev_value = &col_val.values[col_val.values.len() - 1];

        match (&prev_value, &value) {
            (Value::Int { .. }, Value::Int { .. })
            | (Value::Float { .. }, Value::Float { .. })
            | (Value::String { .. }, Value::String { .. })
            | (Value::Bool { .. }, Value::Bool { .. })
            | (Value::Date { .. }, Value::Date { .. })
            | (Value::Filesize { .. }, Value::Filesize { .. })
            | (Value::Duration { .. }, Value::Duration { .. }) => col_val.values.push(value),
            (Value::List { .. }, _) => {
                col_val.column_type = Some(value_to_input_type(&value));
                col_val.values.push(value);
            }
            _ => {
                col_val.column_type = Some(InputType::Object);
                col_val.values.push(value);
            }
        }
    }

    Ok(())
}

fn value_to_input_type(value: &Value) -> InputType {
    match &value {
        Value::Int { .. } => InputType::Integer,
        Value::Float { .. } => InputType::Float,
        Value::String { .. } => InputType::String,
        Value::Bool { .. } => InputType::Boolean,
        Value::Date { .. } => InputType::Date,
        Value::Duration { .. } => InputType::Duration,
        Value::Filesize { .. } => InputType::Filesize,
        Value::List { vals, .. } => {
            // We need to determined the type inside of the list.
            // Since Value::List does not have any kind of
            // type information, we need to look inside the list.
            // This will cause errors if lists have inconsistent types.
            // Basically, if a list column needs to be converted to dataframe,
            // needs to have consistent types.
            let list_type = vals
                .iter()
                .filter(|v| !matches!(v, Value::Nothing { .. }))
                .map(value_to_input_type)
                .nth(1)
                .unwrap_or(InputType::Object);

            InputType::List(Box::new(list_type))
        }
        _ => InputType::Object,
    }
}

// The ColumnMap has the parsed data from the StreamInput
// This data can be used to create a Series object that can initialize
// the dataframe based on the type of data that is found
pub fn from_parsed_columns(column_values: ColumnMap) -> Result<NuDataFrame, ShellError> {
    let mut df_series: Vec<Series> = Vec::new();
    for (name, column) in column_values {
        if let Some(column_type) = &column.column_type {
            match column_type {
                InputType::Float => {
                    let series_values: Result<Vec<_>, _> =
                        column.values.iter().map(|v| v.as_f64()).collect();
                    let series = Series::new(&name, series_values?);
                    df_series.push(series)
                }
                InputType::Integer | InputType::Filesize | InputType::Duration => {
                    let series_values: Result<Vec<_>, _> =
                        column.values.iter().map(|v| v.as_i64()).collect();
                    let series = Series::new(&name, series_values?);
                    df_series.push(series)
                }
                InputType::String => {
                    let series_values: Result<Vec<_>, _> =
                        column.values.iter().map(|v| v.as_string()).collect();
                    let series = Series::new(&name, series_values?);
                    df_series.push(series)
                }
                InputType::Boolean => {
                    let series_values: Result<Vec<_>, _> =
                        column.values.iter().map(|v| v.as_bool()).collect();
                    let series = Series::new(&name, series_values?);
                    df_series.push(series)
                }
                InputType::Object => {
                    df_series.push(input_type_object_to_series(&name, &column.values)?)
                }
                InputType::List(list_type) => {
                    match input_type_list_to_series(&name, list_type.as_ref(), &column.values) {
                        Ok(series) => df_series.push(series),
                        Err(_) => {
                            // An error case will occur when there are lists of mixed types.
                            // If this happens, fallback to object list
                            df_series.push(input_type_list_to_series(
                                &name,
                                &InputType::Object,
                                &column.values,
                            )?)
                        }
                    }
                }
                InputType::Date => {
                    let it = column.values.iter().map(|v| {
                        if let Value::Date { val, .. } = &v {
                            Some(val.timestamp_nanos_opt().unwrap_or_default())
                        } else {
                            None
                        }
                    });

                    let res: DatetimeChunked =
                        ChunkedArray::<Int64Type>::from_iter_options(&name, it)
                            .into_datetime(TimeUnit::Nanoseconds, None);

                    df_series.push(res.into_series())
                }
            }
        }
    }

    DataFrame::new(df_series)
        .map(|df| NuDataFrame::new(false, df))
        .map_err(|e| ShellError::GenericError {
            error: "Error creating dataframe".into(),
            msg: "".into(),
            span: None,
            help: Some(e.to_string()),
            inner: vec![],
        })
}

fn input_type_object_to_series(name: &str, values: &[Value]) -> Result<Series, ShellError> {
    let mut builder = ObjectChunkedBuilder::<DataFrameValue>::new(name, values.len());

    for v in values {
        builder.append_value(DataFrameValue::new(v.clone()));
    }

    let res = builder.finish();
    Ok(res.into_series())
}

fn input_type_list_to_series(
    name: &str,
    list_type: &InputType,
    values: &[Value],
) -> Result<Series, ShellError> {
    let inconsistent_error = |_| ShellError::GenericError {
        error: format!(
            "column {name} contains a list with inconsistent types: Expecting: {list_type:?}"
        ),
        msg: "".into(),
        span: None,
        help: None,
        inner: vec![],
    };
    match *list_type {
        // list of boolean values
        InputType::Boolean => {
            let mut builder = ListBooleanChunkedBuilder::new(name, values.len(), VALUES_CAPACITY);
            for v in values {
                let value_list = v
                    .as_list()?
                    .iter()
                    .map(|v| v.as_bool())
                    .collect::<Result<Vec<bool>, _>>()
                    .map_err(inconsistent_error)?;
                builder.append_iter(value_list.iter().map(|v| Some(*v)));
            }
            let res = builder.finish();
            Ok(res.into_series())
        }
        // list of values that reduce down to i64
        InputType::Integer | InputType::Filesize | InputType::Duration => {
            let logical_type = match list_type {
                InputType::Duration => DataType::Duration(TimeUnit::Milliseconds),
                _ => DataType::Int64,
            };

            let mut builder = ListPrimitiveChunkedBuilder::<Int64Type>::new(
                name,
                values.len(),
                VALUES_CAPACITY,
                logical_type,
            );

            for v in values {
                let value_list = v
                    .as_list()?
                    .iter()
                    .map(|v| v.as_i64())
                    .collect::<Result<Vec<i64>, _>>()
                    .map_err(inconsistent_error)?;
                builder.append_iter_values(value_list.iter().copied());
            }
            let res = builder.finish();
            Ok(res.into_series())
        }
        InputType::Float => {
            let mut builder = ListPrimitiveChunkedBuilder::<Float64Type>::new(
                name,
                values.len(),
                VALUES_CAPACITY,
                DataType::Float64,
            );
            for v in values {
                let value_list = v
                    .as_list()?
                    .iter()
                    .map(|v| v.as_f64())
                    .collect::<Result<Vec<f64>, _>>()
                    .map_err(inconsistent_error)?;
                builder.append_iter_values(value_list.iter().copied());
            }
            let res = builder.finish();
            Ok(res.into_series())
        }
        InputType::String => {
            let mut builder = ListUtf8ChunkedBuilder::new(name, values.len(), VALUES_CAPACITY);
            for v in values {
                let value_list = v
                    .as_list()?
                    .iter()
                    .map(|v| v.as_string())
                    .collect::<Result<Vec<String>, _>>()
                    .map_err(inconsistent_error)?;
                builder.append_values_iter(value_list.iter().map(AsRef::as_ref));
            }
            let res = builder.finish();
            Ok(res.into_series())
        }
        // Treat lists as objects at this depth as it is expensive to calculate the list type
        // We can revisit this later if necessary
        InputType::Date => {
            let mut builder = AnonymousOwnedListBuilder::new(
                name,
                values.len(),
                Some(DataType::Datetime(TimeUnit::Nanoseconds, None)),
            );
            for (i, v) in values.iter().enumerate() {
                let list_name = i.to_string();

                let it = v.as_list()?.iter().map(|v| {
                    if let Value::Date { val, .. } = &v {
                        Some(val.timestamp_nanos_opt().unwrap_or_default())
                    } else {
                        None
                    }
                });
                let dt_chunked = ChunkedArray::<Int64Type>::from_iter_options(&list_name, it)
                    .into_datetime(TimeUnit::Nanoseconds, None);

                builder
                    .append_series(&dt_chunked.into_series())
                    .map_err(|e| ShellError::GenericError {
                        error: "Error appending to series".into(),
                        msg: "".into(),
                        span: None,
                        help: Some(e.to_string()),
                        inner: vec![],
                    })?
            }
            let res = builder.finish();
            Ok(res.into_series())
        }
        InputType::List(ref sub_list_type) => {
            Ok(input_type_list_to_series(name, sub_list_type, values)?)
        }
        // treat everything else as an object
        _ => Ok(input_type_object_to_series(name, values)?),
    }
}

fn series_to_values(
    series: &Series,
    maybe_from_row: Option<usize>,
    maybe_size: Option<usize>,
    span: Span,
) -> Result<Vec<Value>, ShellError> {
    match series.dtype() {
        DataType::Null => {
            let it = std::iter::repeat(Value::nothing(span));
            let values = if let Some(size) = maybe_size {
                Either::Left(it.take(size))
            } else {
                Either::Right(it)
            }
            .collect::<Vec<Value>>();

            Ok(values)
        }
        DataType::UInt8 => {
            let casted = series.u8().map_err(|e| ShellError::GenericError {
                error: "Error casting column to u8".into(),
                msg: "".into(),
                span: None,
                help: Some(e.to_string()),
                inner: vec![],
            })?;

            let it = casted.into_iter();
            let values = if let (Some(size), Some(from_row)) = (maybe_size, maybe_from_row) {
                Either::Left(it.skip(from_row).take(size))
            } else {
                Either::Right(it)
            }
            .map(|v| match v {
                Some(a) => Value::int(a as i64, span),
                None => Value::nothing(span),
            })
            .collect::<Vec<Value>>();

            Ok(values)
        }
        DataType::UInt16 => {
            let casted = series.u16().map_err(|e| ShellError::GenericError {
                error: "Error casting column to u16".into(),
                msg: "".into(),
                span: None,
                help: Some(e.to_string()),
                inner: vec![],
            })?;

            let it = casted.into_iter();
            let values = if let (Some(size), Some(from_row)) = (maybe_size, maybe_from_row) {
                Either::Left(it.skip(from_row).take(size))
            } else {
                Either::Right(it)
            }
            .map(|v| match v {
                Some(a) => Value::int(a as i64, span),
                None => Value::nothing(span),
            })
            .collect::<Vec<Value>>();

            Ok(values)
        }
        DataType::UInt32 => {
            let casted = series.u32().map_err(|e| ShellError::GenericError {
                error: "Error casting column to u32".into(),
                msg: "".into(),
                span: None,
                help: Some(e.to_string()),
                inner: vec![],
            })?;

            let it = casted.into_iter();
            let values = if let (Some(size), Some(from_row)) = (maybe_size, maybe_from_row) {
                Either::Left(it.skip(from_row).take(size))
            } else {
                Either::Right(it)
            }
            .map(|v| match v {
                Some(a) => Value::int(a as i64, span),
                None => Value::nothing(span),
            })
            .collect::<Vec<Value>>();

            Ok(values)
        }
        DataType::UInt64 => {
            let casted = series.u64().map_err(|e| ShellError::GenericError {
                error: "Error casting column to u64".into(),
                msg: "".into(),
                span: None,
                help: Some(e.to_string()),
                inner: vec![],
            })?;

            let it = casted.into_iter();
            let values = if let (Some(size), Some(from_row)) = (maybe_size, maybe_from_row) {
                Either::Left(it.skip(from_row).take(size))
            } else {
                Either::Right(it)
            }
            .map(|v| match v {
                Some(a) => Value::int(a as i64, span),
                None => Value::nothing(span),
            })
            .collect::<Vec<Value>>();

            Ok(values)
        }
        DataType::Int8 => {
            let casted = series.i8().map_err(|e| ShellError::GenericError {
                error: "Error casting column to i8".into(),
                msg: "".into(),
                span: None,
                help: Some(e.to_string()),
                inner: vec![],
            })?;

            let it = casted.into_iter();
            let values = if let (Some(size), Some(from_row)) = (maybe_size, maybe_from_row) {
                Either::Left(it.skip(from_row).take(size))
            } else {
                Either::Right(it)
            }
            .map(|v| match v {
                Some(a) => Value::int(a as i64, span),
                None => Value::nothing(span),
            })
            .collect::<Vec<Value>>();

            Ok(values)
        }
        DataType::Int16 => {
            let casted = series.i16().map_err(|e| ShellError::GenericError {
                error: "Error casting column to i16".into(),
                msg: "".into(),
                span: None,
                help: Some(e.to_string()),
                inner: vec![],
            })?;

            let it = casted.into_iter();
            let values = if let (Some(size), Some(from_row)) = (maybe_size, maybe_from_row) {
                Either::Left(it.skip(from_row).take(size))
            } else {
                Either::Right(it)
            }
            .map(|v| match v {
                Some(a) => Value::int(a as i64, span),
                None => Value::nothing(span),
            })
            .collect::<Vec<Value>>();

            Ok(values)
        }
        DataType::Int32 => {
            let casted = series.i32().map_err(|e| ShellError::GenericError {
                error: "Error casting column to i32".into(),
                msg: "".into(),
                span: None,
                help: Some(e.to_string()),
                inner: vec![],
            })?;

            let it = casted.into_iter();
            let values = if let (Some(size), Some(from_row)) = (maybe_size, maybe_from_row) {
                Either::Left(it.skip(from_row).take(size))
            } else {
                Either::Right(it)
            }
            .map(|v| match v {
                Some(a) => Value::int(a as i64, span),
                None => Value::nothing(span),
            })
            .collect::<Vec<Value>>();

            Ok(values)
        }
        DataType::Int64 => {
            let casted = series.i64().map_err(|e| ShellError::GenericError {
                error: "Error casting column to i64".into(),
                msg: "".into(),
                span: None,
                help: Some(e.to_string()),
                inner: vec![],
            })?;

            let it = casted.into_iter();
            let values = if let (Some(size), Some(from_row)) = (maybe_size, maybe_from_row) {
                Either::Left(it.skip(from_row).take(size))
            } else {
                Either::Right(it)
            }
            .map(|v| match v {
                Some(a) => Value::int(a, span),
                None => Value::nothing(span),
            })
            .collect::<Vec<Value>>();

            Ok(values)
        }
        DataType::Float32 => {
            let casted = series.f32().map_err(|e| ShellError::GenericError {
                error: "Error casting column to f32".into(),
                msg: "".into(),
                span: None,
                help: Some(e.to_string()),
                inner: vec![],
            })?;

            let it = casted.into_iter();
            let values = if let (Some(size), Some(from_row)) = (maybe_size, maybe_from_row) {
                Either::Left(it.skip(from_row).take(size))
            } else {
                Either::Right(it)
            }
            .map(|v| match v {
                Some(a) => Value::float(a as f64, span),
                None => Value::nothing(span),
            })
            .collect::<Vec<Value>>();

            Ok(values)
        }
        DataType::Float64 => {
            let casted = series.f64().map_err(|e| ShellError::GenericError {
                error: "Error casting column to f64".into(),
                msg: "".into(),
                span: None,
                help: Some(e.to_string()),
                inner: vec![],
            })?;

            let it = casted.into_iter();
            let values = if let (Some(size), Some(from_row)) = (maybe_size, maybe_from_row) {
                Either::Left(it.skip(from_row).take(size))
            } else {
                Either::Right(it)
            }
            .map(|v| match v {
                Some(a) => Value::float(a, span),
                None => Value::nothing(span),
            })
            .collect::<Vec<Value>>();

            Ok(values)
        }
        DataType::Boolean => {
            let casted = series.bool().map_err(|e| ShellError::GenericError {
                error: "Error casting column to bool".into(),
                msg: "".into(),
                span: None,
                help: Some(e.to_string()),
                inner: vec![],
            })?;

            let it = casted.into_iter();
            let values = if let (Some(size), Some(from_row)) = (maybe_size, maybe_from_row) {
                Either::Left(it.skip(from_row).take(size))
            } else {
                Either::Right(it)
            }
            .map(|v| match v {
                Some(a) => Value::bool(a, span),
                None => Value::nothing(span),
            })
            .collect::<Vec<Value>>();

            Ok(values)
        }
        DataType::Utf8 => {
            let casted = series.utf8().map_err(|e| ShellError::GenericError {
                error: "Error casting column to string".into(),
                msg: "".into(),
                span: None,
                help: Some(e.to_string()),
                inner: vec![],
            })?;

            let it = casted.into_iter();
            let values = if let (Some(size), Some(from_row)) = (maybe_size, maybe_from_row) {
                Either::Left(it.skip(from_row).take(size))
            } else {
                Either::Right(it)
            }
            .map(|v| match v {
                Some(a) => Value::string(a.to_string(), span),
                None => Value::nothing(span),
            })
            .collect::<Vec<Value>>();

            Ok(values)
        }
        DataType::Object(x) => {
            let casted = series
                .as_any()
                .downcast_ref::<ChunkedArray<ObjectType<DataFrameValue>>>();

            match casted {
                None => Err(ShellError::GenericError {
                    error: "Error casting object from series".into(),
                    msg: "".into(),
                    span: None,
                    help: Some(format!("Object not supported for conversion: {x}")),
                    inner: vec![],
                }),
                Some(ca) => {
                    let it = ca.into_iter();
                    let values = if let (Some(size), Some(from_row)) = (maybe_size, maybe_from_row)
                    {
                        Either::Left(it.skip(from_row).take(size))
                    } else {
                        Either::Right(it)
                    }
                    .map(|v| match v {
                        Some(a) => a.get_value(),
                        None => Value::nothing(span),
                    })
                    .collect::<Vec<Value>>();

                    Ok(values)
                }
            }
        }
        DataType::List(x) => {
            let casted = series.as_any().downcast_ref::<ChunkedArray<ListType>>();
            match casted {
                None => Err(ShellError::GenericError {
                    error: "Error casting list from series".into(),
                    msg: "".into(),
                    span: None,
                    help: Some(format!("List not supported for conversion: {x}")),
                    inner: vec![],
                }),
                Some(ca) => {
                    let it = ca.into_iter();
                    if let (Some(size), Some(from_row)) = (maybe_size, maybe_from_row) {
                        Either::Left(it.skip(from_row).take(size))
                    } else {
                        Either::Right(it)
                    }
                    .map(|ca| {
                        let sublist: Vec<Value> = if let Some(ref s) = ca {
                            series_to_values(s, None, None, Span::unknown())?
                        } else {
                            // empty item
                            vec![]
                        };
                        Ok(Value::list(sublist, span))
                    })
                    .collect::<Result<Vec<Value>, ShellError>>()
                }
            }
        }
        DataType::Date => {
            let casted = series.date().map_err(|e| ShellError::GenericError {
                error: "Error casting column to date".into(),
                msg: "".into(),
                span: None,
                help: Some(e.to_string()),
                inner: vec![],
            })?;

            let it = casted.into_iter();
            let values = if let (Some(size), Some(from_row)) = (maybe_size, maybe_from_row) {
                Either::Left(it.skip(from_row).take(size))
            } else {
                Either::Right(it)
            }
            .map(|v| match v {
                Some(a) => {
                    let nanos = nanos_per_day(a);
                    let datetime = datetime_from_epoch_nanos(nanos, &None, span)?;
                    Ok(Value::date(datetime, span))
                }
                None => Ok(Value::nothing(span)),
            })
            .collect::<Result<Vec<Value>, ShellError>>()?;
            Ok(values)
        }
<<<<<<< HEAD
        DataType::Datetime(time_unit, tz) => {
            let casted = series.datetime().map_err(|e| {
                ShellError::GenericError(
                    "Error casting column to datetime".into(),
                    "".to_string(),
                    None,
                    Some(e.to_string()),
                    Vec::new(),
                )
=======
        DataType::Datetime(time_unit, _) => {
            let casted = series.datetime().map_err(|e| ShellError::GenericError {
                error: "Error casting column to datetime".into(),
                msg: "".into(),
                span: None,
                help: Some(e.to_string()),
                inner: vec![],
>>>>>>> d43f4253
            })?;

            let it = casted.into_iter();
            let values = if let (Some(size), Some(from_row)) = (maybe_size, maybe_from_row) {
                Either::Left(it.skip(from_row).take(size))
            } else {
                Either::Right(it)
            }
            .map(|v| match v {
                Some(a) => {
                    // elapsed time in nano/micro/milliseconds since 1970-01-01
                    let nanos = nanos_from_timeunit(a, *time_unit);
                    let datetime = datetime_from_epoch_nanos(nanos, tz, span)?;
                    Ok(Value::date(datetime, span))
                }
                None => Ok(Value::nothing(span)),
            })
            .collect::<Result<Vec<Value>, ShellError>>()?;
            Ok(values)
        }
        DataType::Struct(polar_fields) => {
            let casted = series.struct_().map_err(|e| {
                ShellError::GenericError(
                    "Error casting column to struct".into(),
                    "".to_string(),
                    None,
                    Some(e.to_string()),
                    Vec::new(),
                )
            })?;
            let it = casted.into_iter();
            let values: Result<Vec<Value>, ShellError> =
                if let (Some(size), Some(from_row)) = (maybe_size, maybe_from_row) {
                    Either::Left(it.skip(from_row).take(size))
                } else {
                    Either::Right(it)
                }
                .map(|any_values| {
                    let vals: Result<Vec<Value>, ShellError> = any_values
                        .iter()
                        .map(|v| any_value_to_value(v, span))
                        .collect();
                    let cols: Vec<String> = polar_fields
                        .iter()
                        .map(|field| field.name.to_string())
                        .collect();
                    let record = Record { cols, vals: vals? };
                    Ok(Value::record(record, span))
                })
                .collect();
            values
        }
        DataType::Time => {
            let casted =
                series
                    .timestamp(TimeUnit::Nanoseconds)
                    .map_err(|e| ShellError::GenericError {
                        error: "Error casting column to time".into(),
                        msg: "".into(),
                        span: None,
                        help: Some(e.to_string()),
                        inner: vec![],
                    })?;

            let it = casted.into_iter();
            let values = if let (Some(size), Some(from_row)) = (maybe_size, maybe_from_row) {
                Either::Left(it.skip(from_row).take(size))
            } else {
                Either::Right(it)
            }
            .map(|v| match v {
                Some(nanoseconds) => Value::duration(nanoseconds, span),
                None => Value::nothing(span),
            })
            .collect::<Vec<Value>>();

            Ok(values)
        }
        e => Err(ShellError::GenericError {
            error: "Error creating Dataframe".into(),
            msg: "".to_string(),
            span: None,
            help: Some(format!("Value not supported in nushell: {e}")),
            inner: vec![],
        }),
    }
}

fn any_value_to_value(any_value: &AnyValue, span: Span) -> Result<Value, ShellError> {
    match any_value {
        AnyValue::Null => Ok(Value::nothing(span)),
        AnyValue::Boolean(b) => Ok(Value::bool(*b, span)),
        AnyValue::Utf8(s) => Ok(Value::string(s.to_string(), span)),
        AnyValue::UInt8(i) => Ok(Value::int(*i as i64, span)),
        AnyValue::UInt16(i) => Ok(Value::int(*i as i64, span)),
        AnyValue::UInt32(i) => Ok(Value::int(*i as i64, span)),
        AnyValue::UInt64(i) => Ok(Value::int(*i as i64, span)),
        AnyValue::Int8(i) => Ok(Value::int(*i as i64, span)),
        AnyValue::Int16(i) => Ok(Value::int(*i as i64, span)),
        AnyValue::Int32(i) => Ok(Value::int(*i as i64, span)),
        AnyValue::Int64(i) => Ok(Value::int(*i, span)),
        AnyValue::Float32(f) => Ok(Value::float(*f as f64, span)),
        AnyValue::Float64(f) => Ok(Value::float(*f, span)),
        AnyValue::Date(d) => {
            let nanos = nanos_per_day(*d);
            datetime_from_epoch_nanos(nanos, &None, span)
                .map(|datetime| Value::date(datetime, span))
        }
        AnyValue::Datetime(a, time_unit, tz) => {
            let nanos = nanos_from_timeunit(*a, *time_unit);
            datetime_from_epoch_nanos(nanos, tz, span).map(|datetime| Value::date(datetime, span))
        }
        AnyValue::Duration(a, time_unit) => {
            let nanos = match time_unit {
                TimeUnit::Nanoseconds => *a,
                TimeUnit::Microseconds => *a * 1_000,
                TimeUnit::Milliseconds => *a * 1_000_000,
            };
            Ok(Value::duration(nanos, span))
        }
        // AnyValue::Time represents the current time since midnight.
        // Unfortunately, there is no timezone related information.
        // Given this, calculate the current date from UTC and add the time.
        AnyValue::Time(nanos) => time_from_midnight(*nanos, span),
        AnyValue::List(series) => {
            series_to_values(series, None, None, span).map(|values| Value::list(values, span))
        }
        AnyValue::Struct(_idx, _struct_array, _s_fields) => {
            // This should convert to a StructOwned object.
            let static_value = any_value.clone().into_static().map_err(|e| {
                ShellError::GenericError(
                    "Cannot convert polars struct to static value".into(),
                    e.to_string(),
                    Some(span),
                    None,
                    Vec::new(),
                )
            })?;
            any_value_to_value(&static_value, span)
        }
        AnyValue::StructOwned(struct_tuple) => {
            let values: Result<Vec<Value>, ShellError> = struct_tuple
                .0
                .iter()
                .map(|s| any_value_to_value(s, span))
                .collect();
            let fields = struct_tuple
                .1
                .iter()
                .map(|f| f.name().to_string())
                .collect();
            Ok(Value::Record {
                val: Record {
                    cols: fields,
                    vals: values?,
                },
                internal_span: span,
            })
        }
        AnyValue::Utf8Owned(s) => Ok(Value::string(s.to_string(), span)),
        AnyValue::Binary(bytes) => Ok(Value::binary(*bytes, span)),
        AnyValue::BinaryOwned(bytes) => Ok(Value::binary(bytes.to_owned(), span)),
        e => Err(ShellError::GenericError(
            "Error creating Value".into(),
            "".to_string(),
            None,
            Some(format!("Value not supported in nushell: {e}")),
            Vec::new(),
        )),
    }
}

fn nanos_per_day(days: i32) -> i64 {
    days as i64 * NANOS_PER_DAY
}

fn nanos_from_timeunit(a: i64, time_unit: TimeUnit) -> i64 {
    a * match time_unit {
        TimeUnit::Microseconds => 1_000, // Convert microseconds to nanoseconds
        TimeUnit::Milliseconds => 1_000_000, // Convert milliseconds to nanoseconds
        TimeUnit::Nanoseconds => 1,      // Already in nanoseconds
    }
}

fn datetime_from_epoch_nanos(
    nanos: i64,
    timezone: &Option<String>,
    span: Span,
) -> Result<DateTime<FixedOffset>, ShellError> {
    let tz: Tz = if let Some(polars_tz) = timezone {
        polars_tz.parse::<Tz>().map_err(|_| {
            ShellError::GenericError(
                format!("Could not parse polars timezone: {polars_tz}"),
                "".to_string(),
                Some(span),
                None,
                vec![],
            )
        })?
    } else {
        Tz::UTC
    };

    Ok(tz.timestamp_nanos(nanos).fixed_offset())
}

fn time_from_midnight(nanos: i64, span: Span) -> Result<Value, ShellError> {
    let today = Utc::now().date_naive();
    NaiveTime::from_hms_opt(0, 0, 0) // midnight
        .map(|time| time + Duration::nanoseconds(nanos)) // current time
        .map(|time| today.and_time(time)) // current date and time
        .and_then(|datetime| {
            FixedOffset::east_opt(0) // utc
                .map(|offset| {
                    DateTime::<FixedOffset>::from_naive_utc_and_offset(datetime, offset)
                })
        })
        .map(|datetime| Value::date(datetime, span)) // current date and time
        .ok_or(ShellError::CantConvert {
            to_type: "datetime".to_string(),
            from_type: "polars time".to_string(),
            span,
            help: Some("Could not convert polars time of {nanos} to datetime".to_string()),
        })
}

#[cfg(test)]
mod tests {
    use indexmap::indexmap;
    use polars::export::arrow::array::{BooleanArray, PrimitiveArray};
    use polars::prelude::Field;
    use polars_io::prelude::StructArray;

    use super::*;

    #[test]
    fn test_parsed_column_string_list() -> Result<(), Box<dyn std::error::Error>> {
        let values = vec![
            Value::list(
                vec![Value::string("bar".to_string(), Span::test_data())],
                Span::test_data(),
            ),
            Value::list(
                vec![Value::string("baz".to_string(), Span::test_data())],
                Span::test_data(),
            ),
        ];
        let column = Column {
            name: "foo".to_string(),
            values: values.clone(),
        };
        let typed_column = TypedColumn {
            column,
            column_type: Some(InputType::List(Box::new(InputType::String))),
        };

        let column_map = indexmap!("foo".to_string() => typed_column);
        let parsed_df = from_parsed_columns(column_map)?;
        let parsed_columns = parsed_df.columns(Span::test_data())?;
        assert_eq!(parsed_columns.len(), 1);
        let column = parsed_columns
            .first()
            .expect("There should be a first value in columns");
        assert_eq!(column.name(), "foo");
        assert_eq!(column.values, values);

        Ok(())
    }

    #[test]
    fn test_any_value_to_value() -> Result<(), Box<dyn std::error::Error>> {
        let span = Span::test_data();
        assert_eq!(
            any_value_to_value(&AnyValue::Null, span)?,
            Value::nothing(span)
        );

        let test_bool = true;
        assert_eq!(
            any_value_to_value(&AnyValue::Boolean(test_bool), span)?,
            Value::bool(test_bool, span)
        );

        let test_str = "foo";
        assert_eq!(
            any_value_to_value(&AnyValue::Utf8(test_str), span)?,
            Value::string(test_str.to_string(), span)
        );
        assert_eq!(
            any_value_to_value(&AnyValue::Utf8Owned(test_str.into()), span)?,
            Value::string(test_str.to_owned(), span)
        );

        let tests_uint8 = 4;
        assert_eq!(
            any_value_to_value(&AnyValue::UInt8(tests_uint8), span)?,
            Value::int(tests_uint8 as i64, span)
        );

        let tests_uint16 = 233;
        assert_eq!(
            any_value_to_value(&AnyValue::UInt16(tests_uint16), span)?,
            Value::int(tests_uint16 as i64, span)
        );

        let tests_uint32 = 897688233;
        assert_eq!(
            any_value_to_value(&AnyValue::UInt32(tests_uint32), span)?,
            Value::int(tests_uint32 as i64, span)
        );

        let tests_uint64 = 903225135897388233;
        assert_eq!(
            any_value_to_value(&AnyValue::UInt64(tests_uint64), span)?,
            Value::int(tests_uint64 as i64, span)
        );

        let tests_float32 = 903225135897388233.3223353;
        assert_eq!(
            any_value_to_value(&AnyValue::Float32(tests_float32), span)?,
            Value::float(tests_float32 as f64, span)
        );

        let tests_float64 = 9064251358973882322333.64233533232;
        assert_eq!(
            any_value_to_value(&AnyValue::Float64(tests_float64), span)?,
            Value::float(tests_float64, span)
        );

        let test_days = 10_957;
        let comparison_date = Utc
            .with_ymd_and_hms(2000, 1, 1, 0, 0, 0)
            .unwrap()
            .fixed_offset();
        assert_eq!(
            any_value_to_value(&AnyValue::Date(test_days), span)?,
            Value::date(comparison_date, span)
        );

        let test_millis = 946_684_800_000;
        assert_eq!(
            any_value_to_value(
                &AnyValue::Datetime(test_millis, TimeUnit::Milliseconds, &None),
                span
            )?,
            Value::date(comparison_date, span)
        );

        let test_duration_millis = 99_999;
        let test_duration_micros = 99_999_000;
        let test_duration_nanos = 99_999_000_000;
        assert_eq!(
            any_value_to_value(
                &AnyValue::Duration(test_duration_nanos, TimeUnit::Nanoseconds),
                span
            )?,
            Value::duration(test_duration_nanos, span)
        );
        assert_eq!(
            any_value_to_value(
                &AnyValue::Duration(test_duration_micros, TimeUnit::Microseconds),
                span
            )?,
            Value::duration(test_duration_nanos, span)
        );
        assert_eq!(
            any_value_to_value(
                &AnyValue::Duration(test_duration_millis, TimeUnit::Milliseconds),
                span
            )?,
            Value::duration(test_duration_nanos, span)
        );

        let test_binary = b"sdf2332f32q3f3afwaf3232f32";
        assert_eq!(
            any_value_to_value(&AnyValue::Binary(test_binary), span)?,
            Value::binary(test_binary.to_vec(), span)
        );
        assert_eq!(
            any_value_to_value(&AnyValue::BinaryOwned(test_binary.to_vec()), span)?,
            Value::binary(test_binary.to_vec(), span)
        );

        let test_time_nanos = 54_000_000_000_000;
        let test_time = DateTime::<FixedOffset>::from_naive_utc_and_offset(
            Utc::now()
                .date_naive()
                .and_time(NaiveTime::from_hms_opt(15, 00, 00).unwrap()),
            FixedOffset::east_opt(0).unwrap(),
        );
        assert_eq!(
            any_value_to_value(&AnyValue::Time(test_time_nanos), span)?,
            Value::date(test_time, span)
        );

        let test_list_series = Series::new("int series", &[1, 2, 3]);
        let comparison_list_series = Value::list(
            vec![
                Value::int(1, span),
                Value::int(2, span),
                Value::int(3, span),
            ],
            span,
        );
        assert_eq!(
            any_value_to_value(&AnyValue::List(test_list_series), span)?,
            comparison_list_series
        );

        let field_value_0 = AnyValue::Int32(1);
        let field_value_1 = AnyValue::Boolean(true);
        let values = vec![field_value_0, field_value_1];
        let field_name_0 = "num_field";
        let field_name_1 = "bool_field";
        let fields = vec![
            Field::new(field_name_0, DataType::Int32),
            Field::new(field_name_1, DataType::Boolean),
        ];
        let test_owned_struct = AnyValue::StructOwned(Box::new((values, fields.clone())));
        let comparison_owned_record = Value::record(
            Record {
                cols: vec![field_name_0.to_owned(), field_name_1.to_owned()],
                vals: vec![Value::int(1, span), Value::bool(true, span)],
            },
            span,
        );
        assert_eq!(
            any_value_to_value(&test_owned_struct, span)?,
            comparison_owned_record.clone()
        );

        let test_int_arr = PrimitiveArray::from([Some(1_i32)]);
        let test_bool_arr = BooleanArray::from([Some(true)]);
        let test_struct_arr = StructArray::new(
            DataType::Struct(fields.clone()).to_arrow(),
            vec![Box::new(test_int_arr), Box::new(test_bool_arr)],
            None,
        );
        assert_eq!(
            any_value_to_value(
                &AnyValue::Struct(0, &test_struct_arr, fields.as_slice()),
                span
            )?,
            comparison_owned_record
        );

        Ok(())
    }
}<|MERGE_RESOLUTION|>--- conflicted
+++ resolved
@@ -823,17 +823,6 @@
             .collect::<Result<Vec<Value>, ShellError>>()?;
             Ok(values)
         }
-<<<<<<< HEAD
-        DataType::Datetime(time_unit, tz) => {
-            let casted = series.datetime().map_err(|e| {
-                ShellError::GenericError(
-                    "Error casting column to datetime".into(),
-                    "".to_string(),
-                    None,
-                    Some(e.to_string()),
-                    Vec::new(),
-                )
-=======
         DataType::Datetime(time_unit, _) => {
             let casted = series.datetime().map_err(|e| ShellError::GenericError {
                 error: "Error casting column to datetime".into(),
@@ -841,7 +830,6 @@
                 span: None,
                 help: Some(e.to_string()),
                 inner: vec![],
->>>>>>> d43f4253
             })?;
 
             let it = casted.into_iter();
