--- conflicted
+++ resolved
@@ -5,26 +5,16 @@
 edition = "2021"
 license = "MIT"
 name = "nu-test-support"
-<<<<<<< HEAD
-version = "0.84.0"
-=======
 version = "0.84.1"
->>>>>>> a9a82de5
 
 [lib]
 doctest = false
 bench = false
 
 [dependencies]
-<<<<<<< HEAD
-nu-path = { path="../nu-path", version = "0.84.0"  }
-nu-glob = { path = "../nu-glob", version = "0.84.0" }
-nu-utils = { path="../nu-utils", version = "0.84.0"  }
-=======
 nu-path = { path = "../nu-path", version = "0.84.1" }
 nu-glob = { path = "../nu-glob", version = "0.84.1" }
 nu-utils = { path = "../nu-utils", version = "0.84.1" }
->>>>>>> a9a82de5
 
 num-format = "0.4"
 which = "4.3"
