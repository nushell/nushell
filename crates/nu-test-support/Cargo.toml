[package]
authors = ["The Nushell Project Developers"]
description = "Support for writing Nushell tests"
repository = "https://github.com/nushell/nushell/tree/main/crates/nu-test-support"
edition = "2021"
license = "MIT"
name = "nu-test-support"
version = "0.91.1"

[lib]
doctest = false
bench = false

[dependencies]
nu-path = { path = "../nu-path", version = "0.91.1" }
nu-glob = { path = "../nu-glob", version = "0.91.1" }
nu-utils = { path = "../nu-utils", version = "0.91.1" }

num-format = "0.4"
<<<<<<< HEAD
which = "6.0.0"
tempfile = "3.10"
=======
which = { workspace = true }
tempfile = { workspace = true }
hamcrest2 = "0.3"
>>>>>>> 9e5f4c3b
<|MERGE_RESOLUTION|>--- conflicted
+++ resolved
@@ -17,11 +17,5 @@
 nu-utils = { path = "../nu-utils", version = "0.91.1" }
 
 num-format = "0.4"
-<<<<<<< HEAD
-which = "6.0.0"
-tempfile = "3.10"
-=======
 which = { workspace = true }
-tempfile = { workspace = true }
-hamcrest2 = "0.3"
->>>>>>> 9e5f4c3b
+tempfile = { workspace = true }