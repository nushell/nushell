use super::Director;
use crate::fs;
use crate::fs::Stub;
use nu_glob::glob;
use std::path::{Path, PathBuf};
use std::str;
use tempfile::{tempdir, TempDir};

#[derive(Default, Clone, Debug)]
pub struct EnvironmentVariable {
    pub name: String,
    pub value: String,
}

impl EnvironmentVariable {
    fn new(name: &str, value: &str) -> Self {
        Self {
            name: name.to_string(),
            value: value.to_string(),
        }
    }
}

pub struct Playground<'a> {
    root: TempDir,
    tests: String,
    cwd: PathBuf,
    config: PathBuf,
    environment_vars: Vec<EnvironmentVariable>,
    dirs: &'a Dirs,
}

#[derive(Default, Clone)]
pub struct Dirs {
    pub root: PathBuf,
    pub test: PathBuf,
    pub fixtures: PathBuf,
}

impl Dirs {
    pub fn formats(&self) -> PathBuf {
        self.fixtures.join("formats")
    }

    pub fn config_fixtures(&self) -> PathBuf {
        self.fixtures.join("playground/config")
    }

<<<<<<< HEAD
    pub fn root(&self) -> &PathBuf {
        &self.root
    }

    pub fn test(&self) -> &PathBuf {
        &self.test
=======
    pub fn root(&self) -> &Path {
        self.root.as_path()
    }

    pub fn test(&self) -> &Path {
        self.test.as_path()
>>>>>>> a9a82de5
    }
}

impl<'a> Playground<'a> {
    pub fn root(&self) -> &Path {
        self.root.path()
    }

    pub fn cwd(&self) -> &Path {
        &self.cwd
    }

    pub fn back_to_playground(&mut self) -> &mut Self {
        self.cwd = PathBuf::from(self.root()).join(self.tests.clone());
        self
    }

    pub fn play(&mut self) -> &mut Self {
        self
    }

    pub fn setup(topic: &str, block: impl FnOnce(Dirs, &mut Playground)) {
        let root = tempdir().expect("Couldn't create a tempdir");
        let nuplay_dir = root.path().join(topic);

        if PathBuf::from(&nuplay_dir).exists() {
            std::fs::remove_dir_all(PathBuf::from(&nuplay_dir)).expect("can not remove directory");
        }

        std::fs::create_dir(PathBuf::from(&nuplay_dir)).expect("can not create directory");

        let fixtures = fs::fixtures();
        let cwd = std::env::current_dir().expect("Could not get current working directory.");
        let fixtures = nu_path::canonicalize_with(fixtures.clone(), cwd).unwrap_or_else(|e| {
            panic!(
                "Couldn't canonicalize fixtures path {}: {:?}",
                fixtures.display(),
                e
            )
        });

        let mut playground = Playground {
            root,
            tests: topic.to_string(),
            cwd: nuplay_dir,
            config: fixtures.join("playground/config/default.toml"),
            environment_vars: Vec::default(),
            dirs: &Dirs::default(),
        };

        let playground_root = playground.root.path();

        let cwd = std::env::current_dir().expect("Could not get current working directory.");
        let test =
            nu_path::canonicalize_with(playground_root.join(topic), cwd).unwrap_or_else(|e| {
                panic!(
                    "Couldn't canonicalize test path {}: {:?}",
                    playground_root.join(topic).display(),
                    e
                )
            });

        let cwd = std::env::current_dir().expect("Could not get current working directory.");
        let root = nu_path::canonicalize_with(playground_root, cwd).unwrap_or_else(|e| {
            panic!(
                "Couldn't canonicalize tests root path {}: {:?}",
                playground_root.display(),
                e
            )
        });

        let dirs = Dirs {
            root,
            test,
            fixtures,
        };

        playground.dirs = &dirs;

        block(dirs.clone(), &mut playground);
    }

    pub fn with_config(&mut self, source_file: impl AsRef<Path>) -> &mut Self {
        self.config = source_file.as_ref().to_path_buf();
        self
    }

    pub fn with_env(&mut self, name: &str, value: &str) -> &mut Self {
        self.environment_vars
            .push(EnvironmentVariable::new(name, value));
        self
    }

    pub fn get_config(&self) -> &str {
        self.config.to_str().expect("could not convert path.")
    }

    pub fn build(&mut self) -> Director {
        Director {
            cwd: Some(self.dirs.test().into()),
            config: Some(self.config.clone().into()),
            environment_vars: self.environment_vars.clone(),
            ..Default::default()
        }
    }

    pub fn cococo(&mut self, arg: &str) -> Director {
        self.build().cococo(arg)
    }

    pub fn pipeline(&mut self, commands: &str) -> Director {
        self.build().pipeline(commands)
    }

    pub fn mkdir(&mut self, directory: &str) -> &mut Self {
        self.cwd.push(directory);
        std::fs::create_dir_all(&self.cwd).expect("can not create directory");
        self.back_to_playground();
        self
    }

    #[cfg(not(target_arch = "wasm32"))]
    pub fn symlink(&mut self, from: impl AsRef<Path>, to: impl AsRef<Path>) -> &mut Self {
        let from = self.cwd.join(from);
        let to = self.cwd.join(to);

        let create_symlink = {
            #[cfg(unix)]
            {
                std::os::unix::fs::symlink
            }

            #[cfg(windows)]
            {
                if from.is_file() {
                    std::os::windows::fs::symlink_file
                } else if from.is_dir() {
                    std::os::windows::fs::symlink_dir
                } else {
                    panic!("symlink from must be a file or dir")
                }
            }
        };

        create_symlink(from, to).expect("can not create symlink");
        self.back_to_playground();
        self
    }

    pub fn with_files(&mut self, files: Vec<Stub>) -> &mut Self {
        let endl = fs::line_ending();

        files
            .iter()
            .map(|f| {
                let mut path = PathBuf::from(&self.cwd);
                let mut permission_set = false;
                let mut write_able = true;
                let (file_name, contents) = match *f {
                    Stub::EmptyFile(name) => (name, "fake data".to_string()),
                    Stub::FileWithContent(name, content) => (name, content.to_string()),
                    Stub::FileWithContentToBeTrimmed(name, content) => (
                        name,
                        content
                            .lines()
                            .skip(1)
                            .map(|line| line.trim())
                            .collect::<Vec<&str>>()
                            .join(&endl),
                    ),
                    Stub::FileWithPermission(name, is_write_able) => {
                        permission_set = true;
                        write_able = is_write_able;
                        (name, "check permission".to_string())
                    }
                };

                path.push(file_name);

                std::fs::write(&path, contents.as_bytes()).expect("can not create file");
                if permission_set {
                    let err_perm = "can not set permission";
                    let mut perm = std::fs::metadata(path.clone())
                        .expect(err_perm)
                        .permissions();
                    perm.set_readonly(!write_able);
                    std::fs::set_permissions(path, perm).expect(err_perm);
                }
            })
            .for_each(drop);
        self.back_to_playground();
        self
    }

    pub fn within(&mut self, directory: &str) -> &mut Self {
        self.cwd.push(directory);
        if !(self.cwd.exists() && self.cwd.is_dir()) {
            std::fs::create_dir(&self.cwd).expect("can not create directory");
        }
        self
    }

    pub fn glob_vec(pattern: &str) -> Vec<PathBuf> {
        let glob = glob(pattern);

        glob.expect("invalid pattern")
            .map(|path| {
                if let Ok(path) = path {
                    path
                } else {
                    unreachable!()
                }
            })
            .collect()
    }
}<|MERGE_RESOLUTION|>--- conflicted
+++ resolved
@@ -46,21 +46,12 @@
         self.fixtures.join("playground/config")
     }
 
-<<<<<<< HEAD
-    pub fn root(&self) -> &PathBuf {
-        &self.root
-    }
-
-    pub fn test(&self) -> &PathBuf {
-        &self.test
-=======
     pub fn root(&self) -> &Path {
         self.root.as_path()
     }
 
     pub fn test(&self) -> &Path {
         self.test.as_path()
->>>>>>> a9a82de5
     }
 }
 
