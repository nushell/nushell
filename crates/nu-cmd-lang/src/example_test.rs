#[cfg(test)]
use nu_protocol::engine::Command;

#[cfg(test)]
pub fn test_examples(cmd: impl Command + 'static) {
    test_examples::test_examples(cmd);
}

#[cfg(test)]
mod test_examples {
    use crate::example_support::{
        check_all_signature_input_output_types_entries_have_examples,
        check_example_evaluates_to_expected_output,
        check_example_input_and_output_types_match_command_signature,
    };
    use crate::{
<<<<<<< HEAD
        Break, Collect, Def, DefEnv, Describe, Echo, ExportCommand, ExportDef, ExportDefEnv, If,
        Let, Module, Mut,
    };
    use nu_protocol::Value;
=======
        Break, Collect, Def, Describe, Echo, ExportCommand, ExportDef, If, Let, Module, Mut, Use,
    };
>>>>>>> 14daa93a
    use nu_protocol::{
        engine::{Command, EngineState, StateWorkingSet},
        Type, Value,
    };
    use std::collections::HashSet;

    pub fn test_examples(cmd: impl Command + 'static) {
        let examples = cmd.examples();
        let signature = cmd.signature();
        let mut engine_state = make_engine_state(cmd.clone_box());

        let cwd = std::env::current_dir().expect("Could not get current working directory.");

        let mut witnessed_type_transformations = HashSet::<(Type, Type)>::new();

        for example in examples {
            if example.result.is_none() {
                continue;
            }
            witnessed_type_transformations.extend(
                check_example_input_and_output_types_match_command_signature(
                    &example,
                    &cwd,
                    &mut make_engine_state(cmd.clone_box()),
                    &signature.input_output_types,
                    signature.operates_on_cell_paths(),
                    signature.vectorizes_over_list,
                ),
            );
            check_example_evaluates_to_expected_output(&example, cwd.as_path(), &mut engine_state);
        }

        check_all_signature_input_output_types_entries_have_examples(
            signature,
            witnessed_type_transformations,
        );
    }

    fn make_engine_state(cmd: Box<dyn Command>) -> Box<EngineState> {
        let mut engine_state = Box::new(EngineState::new());
        let cwd = std::env::current_dir()
            .expect("Could not get current working directory.")
            .to_string_lossy()
            .to_string();
        engine_state.add_env_var("PWD".to_string(), Value::test_string(cwd));

        let delta = {
            // Base functions that are needed for testing
            // Try to keep this working set small to keep tests running as fast as possible
            let mut working_set = StateWorkingSet::new(&engine_state);
            working_set.add_decl(Box::new(Break));
            working_set.add_decl(Box::new(Collect));
            working_set.add_decl(Box::new(Def));
<<<<<<< HEAD
            working_set.add_decl(Box::new(DefEnv));
=======
>>>>>>> 14daa93a
            working_set.add_decl(Box::new(Describe));
            working_set.add_decl(Box::new(Echo));
            working_set.add_decl(Box::new(ExportCommand));
            working_set.add_decl(Box::new(ExportDef));
<<<<<<< HEAD
            working_set.add_decl(Box::new(ExportDefEnv));
=======
>>>>>>> 14daa93a
            working_set.add_decl(Box::new(If));
            working_set.add_decl(Box::new(Let));
            working_set.add_decl(Box::new(Module));
            working_set.add_decl(Box::new(Mut));
<<<<<<< HEAD
=======
            working_set.add_decl(Box::new(Use));
>>>>>>> 14daa93a

            // Adding the command that is being tested to the working set
            working_set.add_decl(cmd);

            working_set.render()
        };

        engine_state.add_env_var("PWD".to_string(), Value::test_string("."));

        engine_state
            .merge_delta(delta)
            .expect("Error merging delta");
        engine_state
    }
}<|MERGE_RESOLUTION|>--- conflicted
+++ resolved
@@ -14,15 +14,10 @@
         check_example_input_and_output_types_match_command_signature,
     };
     use crate::{
-<<<<<<< HEAD
         Break, Collect, Def, DefEnv, Describe, Echo, ExportCommand, ExportDef, ExportDefEnv, If,
-        Let, Module, Mut,
+        Let, Module, Mut, Use,
     };
     use nu_protocol::Value;
-=======
-        Break, Collect, Def, Describe, Echo, ExportCommand, ExportDef, If, Let, Module, Mut, Use,
-    };
->>>>>>> 14daa93a
     use nu_protocol::{
         engine::{Command, EngineState, StateWorkingSet},
         Type, Value,
@@ -76,26 +71,17 @@
             working_set.add_decl(Box::new(Break));
             working_set.add_decl(Box::new(Collect));
             working_set.add_decl(Box::new(Def));
-<<<<<<< HEAD
             working_set.add_decl(Box::new(DefEnv));
-=======
->>>>>>> 14daa93a
             working_set.add_decl(Box::new(Describe));
             working_set.add_decl(Box::new(Echo));
             working_set.add_decl(Box::new(ExportCommand));
             working_set.add_decl(Box::new(ExportDef));
-<<<<<<< HEAD
             working_set.add_decl(Box::new(ExportDefEnv));
-=======
->>>>>>> 14daa93a
             working_set.add_decl(Box::new(If));
             working_set.add_decl(Box::new(Let));
             working_set.add_decl(Box::new(Module));
             working_set.add_decl(Box::new(Mut));
-<<<<<<< HEAD
-=======
             working_set.add_decl(Box::new(Use));
->>>>>>> 14daa93a
 
             // Adding the command that is being tested to the working set
             working_set.add_decl(cmd);
