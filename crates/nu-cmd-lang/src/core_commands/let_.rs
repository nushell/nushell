--- conflicted
+++ resolved
@@ -63,13 +63,9 @@
             .expect("internal error: missing right hand side");
 
         let block = engine_state.get_block(block_id);
-<<<<<<< HEAD
+        let eval_block = get_eval_block(engine_state);
         let stack = &mut stack.start_capture();
         let pipeline_data = eval_block(engine_state, stack, block, input)?;
-=======
-        let eval_block = get_eval_block(engine_state);
-        let pipeline_data = eval_block(engine_state, stack, block, input, true, false)?;
->>>>>>> 14d1c678
         let mut value = pipeline_data.into_value(call.head);
 
         // if given variable type is Glob, and our result is string
