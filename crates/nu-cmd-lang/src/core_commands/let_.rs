use nu_engine::get_eval_block;
use nu_protocol::ast::Call;

use nu_protocol::engine::{Command, EngineState, Stack};
use nu_protocol::{
    Category, Example, PipelineData, ShellError, Signature, SyntaxShape, Type, Value,
};

#[derive(Clone)]
pub struct Let;

impl Command for Let {
    fn name(&self) -> &str {
        "let"
    }

    fn usage(&self) -> &str {
        "Create a variable and give it a value."
    }

    fn signature(&self) -> nu_protocol::Signature {
        Signature::build("let")
            .input_output_types(vec![(Type::Any, Type::Nothing)])
            .allow_variants_without_examples(true)
            .required("var_name", SyntaxShape::VarWithOptType, "Variable name.")
            .required(
                "initial_value",
                SyntaxShape::Keyword(b"=".to_vec(), Box::new(SyntaxShape::MathExpression)),
                "Equals sign followed by value.",
            )
            .category(Category::Core)
    }

    fn extra_usage(&self) -> &str {
        r#"This command is a parser keyword. For details, check:
  https://www.nushell.sh/book/thinking_in_nu.html"#
    }

    fn is_parser_keyword(&self) -> bool {
        true
    }

    fn search_terms(&self) -> Vec<&str> {
        vec!["set", "const"]
    }

    fn run(
        &self,
        engine_state: &EngineState,
        stack: &mut Stack,
        call: &Call,
        input: PipelineData,
    ) -> Result<PipelineData, ShellError> {
        let var_id = call
            .positional_nth(0)
            .expect("checked through parser")
            .as_var()
            .expect("internal error: missing variable");

        let block_id = call
            .positional_nth(1)
            .expect("checked through parser")
            .as_block()
            .expect("internal error: missing right hand side");

        let block = engine_state.get_block(block_id);
<<<<<<< HEAD
        let eval_block = get_eval_block(engine_state);
=======

>>>>>>> 3016d7a6
        let pipeline_data = eval_block(engine_state, stack, block, input, true, false)?;
        let mut value = pipeline_data.into_value(call.head);

        // if given variable type is Glob, and our result is string
        // then nushell need to convert from Value::String to Value::Glob
        // it's assigned by demand, then it's not quoted, and it's required to expand
        // if we pass it to other commands.
        let var_type = &engine_state.get_var(var_id).ty;
        let val_span = value.span();
        match value {
            Value::String { val, .. } if var_type == &Type::Glob => {
                value = Value::glob(val, false, val_span);
            }
            _ => {}
        }

        stack.add_var(var_id, value);
        Ok(PipelineData::empty())
    }

    fn examples(&self) -> Vec<Example> {
        vec![
            Example {
                description: "Set a variable to a value",
                example: "let x = 10",
                result: None,
            },
            Example {
                description: "Set a variable to the result of an expression",
                example: "let x = 10 + 100",
                result: None,
            },
            Example {
                description: "Set a variable based on the condition",
                example: "let x = if false { -1 } else { 1 }",
                result: None,
            },
        ]
    }
}

#[cfg(test)]
mod test {
    use nu_protocol::engine::CommandType;

    use super::*;

    #[test]
    fn test_examples() {
        use crate::test_examples;

        test_examples(Let {})
    }

    #[test]
    fn test_command_type() {
        assert!(matches!(Let.command_type(), CommandType::Keyword));
    }
}<|MERGE_RESOLUTION|>--- conflicted
+++ resolved
@@ -1,6 +1,5 @@
 use nu_engine::get_eval_block;
 use nu_protocol::ast::Call;
-
 use nu_protocol::engine::{Command, EngineState, Stack};
 use nu_protocol::{
     Category, Example, PipelineData, ShellError, Signature, SyntaxShape, Type, Value,
@@ -64,11 +63,7 @@
             .expect("internal error: missing right hand side");
 
         let block = engine_state.get_block(block_id);
-<<<<<<< HEAD
         let eval_block = get_eval_block(engine_state);
-=======
-
->>>>>>> 3016d7a6
         let pipeline_data = eval_block(engine_state, stack, block, input, true, false)?;
         let mut value = pipeline_data.into_value(call.head);
 
