--- conflicted
+++ resolved
@@ -61,18 +61,7 @@
             .expect("internal error: missing right hand side");
 
         let block = engine_state.get_block(block_id);
-<<<<<<< HEAD
-        let pipeline_data = eval_block(
-            engine_state,
-            stack,
-            block,
-            input,
-            call.redirect_stdout,
-            call.redirect_stderr,
-        )?;
-=======
         let pipeline_data = eval_block(engine_state, stack, block, input, true, false)?;
->>>>>>> a9a82de5
         stack.add_var(var_id, pipeline_data.into_value(call.head));
         Ok(PipelineData::empty())
     }
