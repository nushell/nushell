--- conflicted
+++ resolved
@@ -64,21 +64,9 @@
             .expect("internal error: missing right hand side");
 
         let block = engine_state.get_block(block_id);
-<<<<<<< HEAD
+        let eval_block = get_eval_block(engine_state);
         let stack = &mut stack.start_capture();
         let pipeline_data = eval_block(engine_state, stack, block, input)?;
-        stack.add_var(var_id, pipeline_data.into_value(call.head));
-=======
-        let eval_block = get_eval_block(engine_state);
-
-        let pipeline_data = eval_block(
-            engine_state,
-            stack,
-            block,
-            input,
-            call.redirect_stdout,
-            call.redirect_stderr,
-        )?;
         let mut value = pipeline_data.into_value(call.head);
 
         // if given variable type is Glob, and our result is string
@@ -95,7 +83,6 @@
         }
 
         stack.add_var(var_id, value);
->>>>>>> 14d1c678
         Ok(PipelineData::empty())
     }
 
