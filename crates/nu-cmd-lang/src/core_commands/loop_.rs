--- conflicted
+++ resolved
@@ -37,11 +37,8 @@
         call: &Call,
         _input: PipelineData,
     ) -> Result<PipelineData, ShellError> {
-<<<<<<< HEAD
         let call = call.assert_ast_call()?; // FIXME
-=======
         let head = call.head;
->>>>>>> 01782953
         let block_id = call
             .positional_nth(0)
             .expect("checked through parser")
