--- conflicted
+++ resolved
@@ -42,19 +42,8 @@
             }
 
             let block = engine_state.get_block(block.block_id);
-<<<<<<< HEAD
+
             match eval_block(engine_state, stack, block, PipelineData::empty()) {
-=======
-
-            match eval_block(
-                engine_state,
-                stack,
-                block,
-                PipelineData::empty(),
-                call.redirect_stdout,
-                call.redirect_stderr,
-            ) {
->>>>>>> 14d1c678
                 Err(ShellError::Break { .. }) => {
                     break;
                 }
