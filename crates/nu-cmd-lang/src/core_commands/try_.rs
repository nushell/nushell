--- conflicted
+++ resolved
@@ -110,11 +110,7 @@
         let error = error.into_value(span);
         let block = engine_state.get_block(catch.block_id);
         // Put the error value in the positional closure var
-<<<<<<< HEAD
-        if let Some(var) = catch_block.signature.get_positional_arg(0) {
-=======
         if let Some(var) = block.signature.get_positional(0) {
->>>>>>> af77bc60
             if let Some(var_id) = &var.var_id {
                 stack.add_var(*var_id, error.clone());
             }
