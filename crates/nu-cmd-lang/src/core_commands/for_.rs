use nu_engine::{get_eval_block, get_eval_expression, CallExt};
use nu_protocol::ast::Call;

use nu_protocol::engine::{Block, Command, EngineState, Stack};
use nu_protocol::{
    record, Category, Example, ListStream, PipelineData, ShellError, Signature, SyntaxShape, Type,
    Value,
};

#[derive(Clone)]
pub struct For;

impl Command for For {
    fn name(&self) -> &str {
        "for"
    }

    fn usage(&self) -> &str {
        "Loop over a range."
    }

    fn signature(&self) -> nu_protocol::Signature {
        Signature::build("for")
            .input_output_types(vec![(Type::Nothing, Type::Nothing)])
            .allow_variants_without_examples(true)
            .required(
                "var_name",
                SyntaxShape::VarWithOptType,
                "Name of the looping variable.",
            )
            .required(
                "range",
                SyntaxShape::Keyword(b"in".to_vec(), Box::new(SyntaxShape::Any)),
                "Range of the loop.",
            )
            .required("block", SyntaxShape::Block, "The block to run.")
            .switch(
                "numbered",
                "return a numbered item ($it.index and $it.item)",
                Some('n'),
            )
            .creates_scope()
            .category(Category::Core)
    }

    fn extra_usage(&self) -> &str {
        r#"This command is a parser keyword. For details, check:
  https://www.nushell.sh/book/thinking_in_nu.html"#
    }

    fn is_parser_keyword(&self) -> bool {
        true
    }

    fn run(
        &self,
        engine_state: &EngineState,
        stack: &mut Stack,
        call: &Call,
        _input: PipelineData,
    ) -> Result<PipelineData, ShellError> {
        let head = call.head;
        let var_id = call
            .positional_nth(0)
            .expect("checked through parser")
            .as_var()
            .expect("internal error: missing variable");

        let keyword_expr = call
            .positional_nth(1)
            .expect("checked through parser")
            .as_keyword()
            .expect("internal error: missing keyword");

        let eval_expression = get_eval_expression(engine_state);
        let eval_block = get_eval_block(engine_state);

        let values = eval_expression(engine_state, stack, keyword_expr)?;

        let block: Block = call.req(engine_state, stack, 2)?;

        let numbered = call.has_flag(engine_state, stack, "numbered")?;

        let ctrlc = engine_state.ctrlc.clone();
        let engine_state = engine_state.clone();
        let block = engine_state.get_block(block.block_id).clone();

        match values {
            Value::List { vals, .. } => {
                for (idx, x) in ListStream::from_stream(vals.into_iter(), ctrlc).enumerate() {
                    // with_env() is used here to ensure that each iteration uses
                    // a different set of environment variables.
                    // Hence, a 'cd' in the first loop won't affect the next loop.

                    stack.add_var(
                        var_id,
                        if numbered {
                            Value::record(
                                record! {
                                    "index" => Value::int(idx as i64, head),
                                    "item" => x,
                                },
                                head,
                            )
                        } else {
                            x
                        },
                    );

<<<<<<< HEAD
                    //let block = engine_state.get_block(block_id);
                    match eval_block(&engine_state, stack, &block, PipelineData::empty()) {
=======
                    match eval_block(
                        &engine_state,
                        stack,
                        &block,
                        PipelineData::empty(),
                        redirect_stdout,
                        redirect_stderr,
                    ) {
>>>>>>> 14d1c678
                        Err(ShellError::Break { .. }) => {
                            break;
                        }
                        Err(ShellError::Continue { .. }) => {
                            continue;
                        }
                        Err(err) => {
                            return Err(err);
                        }
                        Ok(pipeline) => {
                            let exit_code = pipeline.drain_with_exit_code()?;
                            if exit_code != 0 {
                                return Ok(PipelineData::new_external_stream_with_only_exit_code(
                                    exit_code,
                                ));
                            }
                        }
                    }
                }
            }
            Value::Range { val, .. } => {
                for (idx, x) in val.into_range_iter(ctrlc)?.enumerate() {
                    stack.add_var(
                        var_id,
                        if numbered {
                            Value::record(
                                record! {
                                    "index" => Value::int(idx as i64, head),
                                    "item" => x,
                                },
                                head,
                            )
                        } else {
                            x
                        },
                    );

<<<<<<< HEAD
                    //let block = engine_state.get_block(block_id);
                    match eval_block(&engine_state, stack, &block, PipelineData::empty()) {
=======
                    match eval_block(
                        &engine_state,
                        stack,
                        &block,
                        PipelineData::empty(),
                        redirect_stdout,
                        redirect_stderr,
                    ) {
>>>>>>> 14d1c678
                        Err(ShellError::Break { .. }) => {
                            break;
                        }
                        Err(ShellError::Continue { .. }) => {
                            continue;
                        }
                        Err(err) => {
                            return Err(err);
                        }
                        Ok(pipeline) => {
                            let exit_code = pipeline.drain_with_exit_code()?;
                            if exit_code != 0 {
                                return Ok(PipelineData::new_external_stream_with_only_exit_code(
                                    exit_code,
                                ));
                            }
                        }
                    }
                }
            }
            x => {
                stack.add_var(var_id, x);

                eval_block(&engine_state, stack, &block, PipelineData::empty())?.into_value(head);
            }
        }
        Ok(PipelineData::empty())
    }

    fn examples(&self) -> Vec<Example> {
        vec![
            Example {
                description: "Print the square of each integer",
                example: "for x in [1 2 3] { print ($x * $x) }",
                result: None,
            },
            Example {
                description: "Work with elements of a range",
                example: "for $x in 1..3 { print $x }",
                result: None,
            },
            Example {
                description: "Number each item and print a message",
                example:
                    "for $it in ['bob' 'fred'] --numbered { print $\"($it.index) is ($it.item)\" }",
                result: None,
            },
        ]
    }
}

#[cfg(test)]
mod test {
    use super::*;

    #[test]
    fn test_examples() {
        use crate::test_examples;

        test_examples(For {})
    }
}<|MERGE_RESOLUTION|>--- conflicted
+++ resolved
@@ -107,19 +107,7 @@
                         },
                     );
 
-<<<<<<< HEAD
-                    //let block = engine_state.get_block(block_id);
                     match eval_block(&engine_state, stack, &block, PipelineData::empty()) {
-=======
-                    match eval_block(
-                        &engine_state,
-                        stack,
-                        &block,
-                        PipelineData::empty(),
-                        redirect_stdout,
-                        redirect_stderr,
-                    ) {
->>>>>>> 14d1c678
                         Err(ShellError::Break { .. }) => {
                             break;
                         }
@@ -157,19 +145,7 @@
                         },
                     );
 
-<<<<<<< HEAD
-                    //let block = engine_state.get_block(block_id);
                     match eval_block(&engine_state, stack, &block, PipelineData::empty()) {
-=======
-                    match eval_block(
-                        &engine_state,
-                        stack,
-                        &block,
-                        PipelineData::empty(),
-                        redirect_stdout,
-                        redirect_stderr,
-                    ) {
->>>>>>> 14d1c678
                         Err(ShellError::Break { .. }) => {
                             break;
                         }
