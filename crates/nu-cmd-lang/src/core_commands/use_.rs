use nu_engine::{eval_block, find_in_dirs_env, get_dirs_var_from_call, redirect_env};
use nu_protocol::ast::{Call, Expr, Expression};
use nu_protocol::engine::{Command, EngineState, Stack};
use nu_protocol::{
    Category, Example, PipelineData, ShellError, Signature, SyntaxShape, Type, Value,
};

#[derive(Clone)]
pub struct Use;

impl Command for Use {
    fn name(&self) -> &str {
        "use"
    }

    fn usage(&self) -> &str {
        "Use definitions from a module."
    }

    fn signature(&self) -> nu_protocol::Signature {
        Signature::build("use")
            .input_output_types(vec![(Type::Nothing, Type::Nothing)])
            .required("module", SyntaxShape::String, "Module or module file")
            .rest(
                "members",
                SyntaxShape::Any,
                "Which members of the module to import",
            )
            .category(Category::Core)
    }

    fn extra_usage(&self) -> &str {
        r#"This command is a parser keyword. For details, check:
  https://www.nushell.sh/book/thinking_in_nu.html"#
    }

    fn is_parser_keyword(&self) -> bool {
        true
    }

    fn run(
        &self,
        engine_state: &EngineState,
        caller_stack: &mut Stack,
        call: &Call,
        input: PipelineData,
    ) -> Result<PipelineData, ShellError> {
        let Some(Expression {
            expr: Expr::ImportPattern(import_pattern),
            ..
        }) = call.get_parser_info("import_pattern") else {
            return Err(ShellError::GenericError(
                "Unexpected import".into(),
                "import pattern not supported".into(),
                Some(call.head),
                None,
                Vec::new(),
            ));
        };

        if let Some(module_id) = import_pattern.head.id {
            let module = engine_state.get_module(module_id);

            // Evaluate the export-env block if there is one
            if let Some(block_id) = module.env_block {
                let block = engine_state.get_block(block_id);

                // See if the module is a file
                let module_arg_str = String::from_utf8_lossy(
                    engine_state.get_span_contents(&import_pattern.head.span),
                );

                let maybe_file_path = find_in_dirs_env(
                    &module_arg_str,
                    engine_state,
                    caller_stack,
                    get_dirs_var_from_call(call),
<<<<<<< HEAD
                )? {
                    // if path.is_dir() {
                    //     Some(path)
                    // } else {
                    path.parent().map(|p| p.to_path_buf()).or(None)
                    // }
                } else {
                    None
                };
=======
                )?;
                let maybe_parent = maybe_file_path
                    .as_ref()
                    .and_then(|path| path.parent().map(|p| p.to_path_buf()));
>>>>>>> ed64a44b

                let mut callee_stack = caller_stack.gather_captures(&block.captures);

                // If so, set the currently evaluated directory (file-relative PWD)
                if let Some(parent) = maybe_parent {
                    let file_pwd = Value::string(parent.to_string_lossy(), call.head);
                    callee_stack.add_env_var("FILE_PWD".to_string(), file_pwd);
                }

                if let Some(file_path) = maybe_file_path {
                    let file_path = Value::string(file_path.to_string_lossy(), call.head);
                    callee_stack.add_env_var("CURRENT_FILE".to_string(), file_path);
                }

                // Run the block (discard the result)
                let _ = eval_block(
                    engine_state,
                    &mut callee_stack,
                    block,
                    input,
                    call.redirect_stdout,
                    call.redirect_stderr,
                )?;

                // Merge the block's environment to the current stack
                redirect_env(engine_state, caller_stack, &callee_stack);
            }
        } else {
            return Err(ShellError::GenericError(
                format!(
                    "Could not import from '{}'",
                    String::from_utf8_lossy(&import_pattern.head.name)
                ),
                "module does not exist".to_string(),
                Some(import_pattern.head.span),
                None,
                Vec::new(),
            ));
        }

        Ok(PipelineData::empty())
    }

    fn examples(&self) -> Vec<Example> {
        vec![
            Example {
                description: "Define a custom command in a module and call it",
                example: r#"module spam { export def foo [] { "foo" } }; use spam foo; foo"#,
                result: Some(Value::test_string("foo")),
            },
            Example {
                description: "Define a custom command that participates in the environment in a module and call it",
                example: r#"module foo { export def-env bar [] { let-env FOO_BAR = "BAZ" } }; use foo bar; bar; $env.FOO_BAR"#,
                result: Some(Value::test_string("BAZ")),
            },
        ]
    }
}<|MERGE_RESOLUTION|>--- conflicted
+++ resolved
@@ -75,22 +75,10 @@
                     engine_state,
                     caller_stack,
                     get_dirs_var_from_call(call),
-<<<<<<< HEAD
-                )? {
-                    // if path.is_dir() {
-                    //     Some(path)
-                    // } else {
-                    path.parent().map(|p| p.to_path_buf()).or(None)
-                    // }
-                } else {
-                    None
-                };
-=======
                 )?;
                 let maybe_parent = maybe_file_path
                     .as_ref()
                     .and_then(|path| path.parent().map(|p| p.to_path_buf()));
->>>>>>> ed64a44b
 
                 let mut callee_stack = caller_stack.gather_captures(&block.captures);
 
