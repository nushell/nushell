--- conflicted
+++ resolved
@@ -159,16 +159,10 @@
         _ => None,
     };
 
-<<<<<<< HEAD
     let (label, label_span) = match value.get("label") {
         Some(value @ Value::Record { val, .. }) => (val, value.span()),
+        // correct return: no label
         _ => {
-=======
-    let label = match value.get_data_by_key("label") {
-        Some(value) => value,
-        // correct return: no label
-        None => {
->>>>>>> 51d5d0ea
             return ShellError::GenericError(
                 msg,
                 "originates from here".to_string(),
