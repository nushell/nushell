--- conflicted
+++ resolved
@@ -5,12 +5,8 @@
 
 use nu_protocol::engine::{Closure, Command, EngineState, Stack};
 use nu_protocol::{
-<<<<<<< HEAD
-    Category, Example, IoStream, ListStream, PipelineData, RawStream, ShellError, Signature,
-=======
-    Category, Example, IntoSpanned, ListStream, PipelineData, RawStream, ShellError, Signature,
->>>>>>> 14d1c678
-    SyntaxShape, Type, Value,
+    Category, Example, IntoSpanned, IoStream, ListStream, PipelineData, RawStream, ShellError,
+    Signature, SyntaxShape, Type, Value,
 };
 
 #[derive(Clone)]
@@ -121,21 +117,10 @@
                 )
             }
         }
-<<<<<<< HEAD
+
+        let eval_block_with_early_return = get_eval_block_with_early_return(engine_state);
+
         let result = eval_block_with_early_return(engine_state, &mut callee_stack, block, input);
-=======
-
-        let eval_block_with_early_return = get_eval_block_with_early_return(engine_state);
-
-        let result = eval_block_with_early_return(
-            engine_state,
-            &mut callee_stack,
-            block,
-            input,
-            call.redirect_stdout,
-            call.redirect_stdout,
-        );
->>>>>>> 14d1c678
 
         if has_env {
             // Merge the block's environment to the current stack
