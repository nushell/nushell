--- conflicted
+++ resolved
@@ -151,14 +151,7 @@
 
                 let exit_code: Vec<Value> = match exit_code {
                     None => vec![],
-<<<<<<< HEAD
                     Some(exit_code_stream) => exit_code_stream.into_iter().collect(),
-=======
-                    Some(exit_code_stream) => {
-                        exit_code_ctrlc.clone_from(&exit_code_stream.ctrlc);
-                        exit_code_stream.into_iter().collect()
-                    }
->>>>>>> be6137d1
                 };
                 if let Some(Value::Int { val: code, .. }) = exit_code.last() {
                     if *code != 0 {
