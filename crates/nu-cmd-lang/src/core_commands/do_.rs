use std::thread;

use nu_engine::{get_eval_block_with_early_return, redirect_env, CallExt};
use nu_protocol::ast::Call;

use nu_protocol::engine::{Closure, Command, EngineState, Stack};
use nu_protocol::{
    Category, Example, IntoSpanned, ListStream, PipelineData, RawStream, ShellError, Signature,
    Span, SyntaxShape, Type, Value,
};

#[derive(Clone)]
pub struct Do;

impl Command for Do {
    fn name(&self) -> &str {
        "do"
    }

    fn usage(&self) -> &str {
        "Run a closure, providing it with the pipeline input."
    }

    fn signature(&self) -> Signature {
        Signature::build("do")
            .required(
                "closure",
                SyntaxShape::OneOf(vec![SyntaxShape::Closure(None), SyntaxShape::Any]),
                "The closure to run.",
            )
            .input_output_types(vec![(Type::Any, Type::Any)])
            .switch(
                "ignore-errors",
                "ignore errors as the closure runs",
                Some('i'),
            )
            .switch(
                "ignore-shell-errors",
                "ignore shell errors as the closure runs",
                Some('s'),
            )
            .switch(
                "ignore-program-errors",
                "ignore external program errors as the closure runs",
                Some('p'),
            )
            .switch(
                "capture-errors",
                "catch errors as the closure runs, and return them",
                Some('c'),
            )
            .switch(
                "env",
                "keep the environment defined inside the command",
                None,
            )
            .rest(
                "rest",
                SyntaxShape::Any,
                "The parameter(s) for the closure.",
            )
            .category(Category::Core)
    }

    fn run(
        &self,
        engine_state: &EngineState,
        caller_stack: &mut Stack,
        call: &Call,
        input: PipelineData,
    ) -> Result<PipelineData, ShellError> {
        let block: Closure = call.req(engine_state, caller_stack, 0)?;
        let rest: Vec<Value> = call.rest(engine_state, caller_stack, 1)?;
        let ignore_all_errors = call.has_flag(engine_state, caller_stack, "ignore-errors")?;
        let ignore_shell_errors = ignore_all_errors
            || call.has_flag(engine_state, caller_stack, "ignore-shell-errors")?;
        let ignore_program_errors = ignore_all_errors
            || call.has_flag(engine_state, caller_stack, "ignore-program-errors")?;
        let capture_errors = call.has_flag(engine_state, caller_stack, "capture-errors")?;
        let has_env = call.has_flag(engine_state, caller_stack, "env")?;

        let mut callee_stack = caller_stack.captures_to_stack(block.captures);
        let block = engine_state.get_block(block.block_id);

<<<<<<< HEAD
        bind_args_to(&mut callee_stack, &block.signature, rest, call.head)?;
=======
        let params: Vec<_> = block
            .signature
            .required_positional
            .iter()
            .chain(block.signature.optional_positional.iter())
            .collect();

        for param in params.iter().zip(&rest) {
            if let Some(var_id) = param.0.var_id {
                callee_stack.add_var(var_id, param.1.clone())
            }
        }

        if let Some(param) = &block.signature.rest_positional {
            if rest.len() > params.len() {
                let mut rest_items = vec![];

                for r in rest.into_iter().skip(params.len()) {
                    rest_items.push(r);
                }

                let span = if let Some(rest_item) = rest_items.first() {
                    rest_item.span()
                } else {
                    call.head
                };

                callee_stack.add_var(
                    param
                        .var_id
                        .expect("Internal error: rest positional parameter lacks var_id"),
                    Value::list(rest_items, span),
                )
            }
        }

        let eval_block_with_early_return = get_eval_block_with_early_return(engine_state);

>>>>>>> 27edef48
        let result = eval_block_with_early_return(
            engine_state,
            &mut callee_stack,
            block,
            input,
            call.redirect_stdout,
            call.redirect_stdout,
        );

        if has_env {
            // Merge the block's environment to the current stack
            redirect_env(engine_state, caller_stack, &callee_stack);
        }

        match result {
            Ok(PipelineData::ExternalStream {
                stdout,
                stderr,
                exit_code,
                span,
                metadata,
                trim_end_newline,
            }) if capture_errors => {
                // Use a thread to receive stdout message.
                // Or we may get a deadlock if child process sends out too much bytes to stderr.
                //
                // For example: in normal linux system, stderr pipe's limit is 65535 bytes.
                // if child process sends out 65536 bytes, the process will be hanged because no consumer
                // consumes the first 65535 bytes
                // So we need a thread to receive stdout message, then the current thread can continue to consume
                // stderr messages.
                let stdout_handler = stdout
                    .map(|stdout_stream| {
                        thread::Builder::new()
                            .name("stderr redirector".to_string())
                            .spawn(move || {
                                let ctrlc = stdout_stream.ctrlc.clone();
                                let span = stdout_stream.span;
                                RawStream::new(
                                    Box::new(std::iter::once(
                                        stdout_stream.into_bytes().map(|s| s.item),
                                    )),
                                    ctrlc,
                                    span,
                                    None,
                                )
                            })
                            .map_err(|e| e.into_spanned(call.head))
                    })
                    .transpose()?;

                // Intercept stderr so we can return it in the error if the exit code is non-zero.
                // The threading issues mentioned above dictate why we also need to intercept stdout.
                let mut stderr_ctrlc = None;
                let stderr_msg = match stderr {
                    None => "".to_string(),
                    Some(stderr_stream) => {
                        stderr_ctrlc = stderr_stream.ctrlc.clone();
                        stderr_stream.into_string().map(|s| s.item)?
                    }
                };

                let stdout = if let Some(handle) = stdout_handler {
                    match handle.join() {
                        Err(err) => {
                            return Err(ShellError::ExternalCommand {
                                label: "Fail to receive external commands stdout message"
                                    .to_string(),
                                help: format!("{err:?}"),
                                span,
                            });
                        }
                        Ok(res) => Some(res),
                    }
                } else {
                    None
                };

                let mut exit_code_ctrlc = None;
                let exit_code: Vec<Value> = match exit_code {
                    None => vec![],
                    Some(exit_code_stream) => {
                        exit_code_ctrlc = exit_code_stream.ctrlc.clone();
                        exit_code_stream.into_iter().collect()
                    }
                };
                if let Some(Value::Int { val: code, .. }) = exit_code.last() {
                    if *code != 0 {
                        return Err(ShellError::ExternalCommand {
                            label: "External command failed".to_string(),
                            help: stderr_msg,
                            span,
                        });
                    }
                }

                Ok(PipelineData::ExternalStream {
                    stdout,
                    stderr: Some(RawStream::new(
                        Box::new(std::iter::once(Ok(stderr_msg.into_bytes()))),
                        stderr_ctrlc,
                        span,
                        None,
                    )),
                    exit_code: Some(ListStream::from_stream(
                        exit_code.into_iter(),
                        exit_code_ctrlc,
                    )),
                    span,
                    metadata,
                    trim_end_newline,
                })
            }
            Ok(PipelineData::ExternalStream {
                stdout,
                stderr,
                exit_code: _,
                span,
                metadata,
                trim_end_newline,
            }) if ignore_program_errors && !call.redirect_stdout => {
                Ok(PipelineData::ExternalStream {
                    stdout,
                    stderr,
                    exit_code: None,
                    span,
                    metadata,
                    trim_end_newline,
                })
            }
            Ok(PipelineData::Value(Value::Error { .. }, ..)) | Err(_) if ignore_shell_errors => {
                Ok(PipelineData::empty())
            }
            Ok(PipelineData::ListStream(ls, metadata)) if ignore_shell_errors => {
                // check if there is a `Value::Error` in given list stream first.
                let mut values = vec![];
                let ctrlc = ls.ctrlc.clone();
                for v in ls {
                    if let Value::Error { .. } = v {
                        values.push(Value::nothing(call.head));
                    } else {
                        values.push(v)
                    }
                }
                Ok(PipelineData::ListStream(
                    ListStream::from_stream(values.into_iter(), ctrlc),
                    metadata,
                ))
            }
            r => r,
        }
    }

    fn examples(&self) -> Vec<Example> {
        vec![
            Example {
                description: "Run the closure",
                example: r#"do { echo hello }"#,
                result: Some(Value::test_string("hello")),
            },
            Example {
                description: "Run a stored first-class closure",
                example: r#"let text = "I am enclosed"; let hello = {|| echo $text}; do $hello"#,
                result: Some(Value::test_string("I am enclosed")),
            },
            Example {
                description: "Run the closure and ignore both shell and external program errors",
                example: r#"do --ignore-errors { thisisnotarealcommand }"#,
                result: None,
            },
            Example {
                description: "Run the closure and ignore shell errors",
                example: r#"do --ignore-shell-errors { thisisnotarealcommand }"#,
                result: None,
            },
            Example {
                description: "Run the closure and ignore external program errors",
                example: r#"do --ignore-program-errors { nu --commands 'exit 1' }; echo "I'll still run""#,
                result: None,
            },
            Example {
                description: "Abort the pipeline if a program returns a non-zero exit code",
                example: r#"do --capture-errors { nu --commands 'exit 1' } | myscarycommand"#,
                result: None,
            },
            Example {
                description: "Run the closure, with a positional parameter",
                example: r#"do {|x| 100 + $x } 77"#,
                result: Some(Value::test_int(177)),
            },
            Example {
                description: "Run the closure, with input",
                example: r#"77 | do {|x| 100 + $in }"#,
                result: None, // TODO: returns 177
            },
            Example {
                description: "Run the closure and keep changes to the environment",
                example: r#"do --env { $env.foo = 'bar' }; $env.foo"#,
                result: Some(Value::test_string("bar")),
            },
        ]
    }
}

fn bind_args_to(
    stack: &mut Stack,
    signature: &Signature,
    args: Vec<Value>,
    head_span: Span,
) -> Result<(), ShellError> {
    let mut val_iter = args.into_iter();
    for (param, required) in signature
        .required_positional
        .iter()
        .map(|p| (p, true))
        .chain(signature.optional_positional.iter().map(|p| (p, false)))
    {
        let var_id = param
            .var_id
            .expect("internal error: all custom parameters must have var_ids");
        if let Some(result) = val_iter.next() {
            let param_type = param.shape.to_type();
            if required && !result.get_type().is_subtype(&param_type) {
                // need to check if result is an empty list, and param_type is table or list
                // nushell needs to pass type checking for the case.
                let empty_list_matches = result
                    .as_list()
                    .map(|l| l.is_empty() && matches!(param_type, Type::List(_) | Type::Table(_)))
                    .unwrap_or(false);

                if !empty_list_matches {
                    return Err(ShellError::CantConvert {
                        to_type: param.shape.to_type().to_string(),
                        from_type: result.get_type().to_string(),
                        span: result.span(),
                        help: None,
                    });
                }
            }
            stack.add_var(var_id, result);
        } else if let Some(value) = &param.default_value {
            stack.add_var(var_id, value.to_owned())
        } else if !required {
            stack.add_var(var_id, Value::nothing(head_span))
        } else {
            return Err(ShellError::MissingParameter {
                param_name: param.name.to_string(),
                span: head_span,
            });
        }
    }

    if let Some(rest_positional) = &signature.rest_positional {
        let mut rest_items = vec![];

        for result in
            val_iter.skip(signature.required_positional.len() + signature.optional_positional.len())
        {
            rest_items.push(result);
        }

        let span = if let Some(rest_item) = rest_items.first() {
            rest_item.span()
        } else {
            head_span
        };

        stack.add_var(
            rest_positional
                .var_id
                .expect("Internal error: rest positional parameter lacks var_id"),
            Value::list(rest_items, span),
        )
    }
    Ok(())
}

mod test {
    #[test]
    fn test_examples() {
        use super::Do;
        use crate::test_examples;
        test_examples(Do {})
    }
}<|MERGE_RESOLUTION|>--- conflicted
+++ resolved
@@ -82,48 +82,8 @@
         let mut callee_stack = caller_stack.captures_to_stack(block.captures);
         let block = engine_state.get_block(block.block_id);
 
-<<<<<<< HEAD
         bind_args_to(&mut callee_stack, &block.signature, rest, call.head)?;
-=======
-        let params: Vec<_> = block
-            .signature
-            .required_positional
-            .iter()
-            .chain(block.signature.optional_positional.iter())
-            .collect();
-
-        for param in params.iter().zip(&rest) {
-            if let Some(var_id) = param.0.var_id {
-                callee_stack.add_var(var_id, param.1.clone())
-            }
-        }
-
-        if let Some(param) = &block.signature.rest_positional {
-            if rest.len() > params.len() {
-                let mut rest_items = vec![];
-
-                for r in rest.into_iter().skip(params.len()) {
-                    rest_items.push(r);
-                }
-
-                let span = if let Some(rest_item) = rest_items.first() {
-                    rest_item.span()
-                } else {
-                    call.head
-                };
-
-                callee_stack.add_var(
-                    param
-                        .var_id
-                        .expect("Internal error: rest positional parameter lacks var_id"),
-                    Value::list(rest_items, span),
-                )
-            }
-        }
-
         let eval_block_with_early_return = get_eval_block_with_early_return(engine_state);
-
->>>>>>> 27edef48
         let result = eval_block_with_early_return(
             engine_state,
             &mut callee_stack,
