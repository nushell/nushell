--- conflicted
+++ resolved
@@ -11,7 +11,6 @@
 const SEP: char = std::path::MAIN_SEPARATOR;
 
 #[test]
-<<<<<<< HEAD
 fn dotnu_completions() {
     // Create a new engine
     let (_, dir_str, engine) = new_engine();
@@ -29,18 +28,10 @@
             },
         },
     );
-=======
-fn flag_completions() {
-    // Create a new engine
-    let (_, _, engine) = new_engine();
-
-    let stack = Stack::new();
->>>>>>> 374757f2
-
-    // Instatiate a new completer
-    let mut completer = NuCompleter::new(std::sync::Arc::new(engine), stack);
-
-<<<<<<< HEAD
+
+    // Instatiate a new completer
+    let mut completer = NuCompleter::new(std::sync::Arc::new(engine), stack);
+
     // Test source completion
     let completion_str = "source ".to_string();
     let suggestions = completer.complete(&completion_str, completion_str.len());
@@ -54,7 +45,17 @@
 
     assert_eq!(1, suggestions.len());
     assert_eq!("test_dotnu.nu", suggestions.get(0).unwrap().value);
-=======
+}
+
+#[test]
+fn flag_completions() {
+    // Create a new engine
+    let (_, _, engine) = new_engine();
+
+    let stack = Stack::new();
+
+    // Instatiate a new completer
+    let mut completer = NuCompleter::new(std::sync::Arc::new(engine), stack);
     // Test completions for the 'ls' flags
     let suggestions = completer.complete("ls -".into(), 4);
 
@@ -77,7 +78,6 @@
 
     // Match results
     match_suggestions(expected, suggestions);
->>>>>>> 374757f2
 }
 
 #[test]
@@ -161,6 +161,9 @@
 
     // New stack
     let mut stack = Stack::new();
+
+    // New delta
+    let delta = StateDelta::new(&engine_state);
 
     // Add pwd as env var
     stack.add_env_var(
@@ -175,7 +178,7 @@
     );
 
     // Merge delta
-    let _ = engine_state.merge_delta(StateDelta::new(), Some(&mut stack), &dir);
+    let _ = engine_state.merge_delta(delta, Some(&mut stack), &dir);
 
     (dir.clone(), dir_str, engine_state)
 }
