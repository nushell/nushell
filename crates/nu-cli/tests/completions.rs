pub mod support;

use nu_cli::NuCompleter;
use nu_parser::parse;
use nu_protocol::engine::StateWorkingSet;
use reedline::{Completer, Suggestion};
use rstest::{fixture, rstest};
use support::{completions_helpers::new_quote_engine, file, folder, match_suggestions, new_engine};

#[fixture]
fn completer() -> NuCompleter {
    // Create a new engine
    let (dir, _, mut engine, mut stack) = new_engine();

    // Add record value as example
    let record = "def tst [--mod -s] {}";
    assert!(support::merge_input(record.as_bytes(), &mut engine, &mut stack, dir).is_ok());

    // Instantiate a new completer
    NuCompleter::new(std::sync::Arc::new(engine), stack)
}

#[fixture]
fn completer_strings() -> NuCompleter {
    // Create a new engine
    let (dir, _, mut engine, mut stack) = new_engine();

    // Add record value as example
    let record = r#"def animals [] { ["cat", "dog", "eel" ] }
    def my-command [animal: string@animals] { print $animal }"#;
    assert!(support::merge_input(record.as_bytes(), &mut engine, &mut stack, dir).is_ok());

    // Instantiate a new completer
    NuCompleter::new(std::sync::Arc::new(engine), stack)
}

#[fixture]
fn extern_completer() -> NuCompleter {
    // Create a new engine
    let (dir, _, mut engine, mut stack) = new_engine();

    // Add record value as example
    let record = r#"
        def animals [] { [ "cat", "dog", "eel" ] }
        extern spam [
            animal: string@animals
            --foo (-f): string@animals
            -b: string@animals
        ]
    "#;
    assert!(support::merge_input(record.as_bytes(), &mut engine, &mut stack, dir).is_ok());

    // Instantiate a new completer
    NuCompleter::new(std::sync::Arc::new(engine), stack)
}

#[test]
fn variables_dollar_sign_with_varialblecompletion() {
    let (_, _, engine, stack) = new_engine();

    let mut completer = NuCompleter::new(std::sync::Arc::new(engine), stack);

    let target_dir = "$ ";
    let suggestions = completer.complete(target_dir, target_dir.len());

    assert_eq!(7, suggestions.len());
}

#[rstest]
fn variables_double_dash_argument_with_flagcompletion(mut completer: NuCompleter) {
    let suggestions = completer.complete("tst --", 6);
    let expected: Vec<String> = vec!["--help".into(), "--mod".into()];
    // dbg!(&expected, &suggestions);
    match_suggestions(expected, suggestions);
}

#[rstest]
fn variables_single_dash_argument_with_flagcompletion(mut completer: NuCompleter) {
    let suggestions = completer.complete("tst -", 5);
    let expected: Vec<String> = vec!["--help".into(), "--mod".into(), "-h".into(), "-s".into()];
    match_suggestions(expected, suggestions);
}

#[rstest]
fn variables_command_with_commandcompletion(mut completer_strings: NuCompleter) {
    let suggestions = completer_strings.complete("my-c ", 4);
    let expected: Vec<String> = vec!["my-command".into()];
    match_suggestions(expected, suggestions);
}

#[rstest]
fn variables_subcommands_with_customcompletion(mut completer_strings: NuCompleter) {
    let suggestions = completer_strings.complete("my-command ", 11);
    let expected: Vec<String> = vec!["cat".into(), "dog".into(), "eel".into()];
    match_suggestions(expected, suggestions);
}

#[rstest]
fn variables_customcompletion_subcommands_with_customcompletion_2(
    mut completer_strings: NuCompleter,
) {
    let suggestions = completer_strings.complete("my-command ", 11);
    let expected: Vec<String> = vec!["cat".into(), "dog".into(), "eel".into()];
    match_suggestions(expected, suggestions);
}

#[test]
fn dotnu_completions() {
    // Create a new engine
    let (_, _, engine, stack) = new_engine();

    // Instantiate a new completer
    let mut completer = NuCompleter::new(std::sync::Arc::new(engine), stack);

    // Test source completion
    let completion_str = "source-env ".to_string();
    let suggestions = completer.complete(&completion_str, completion_str.len());

    assert_eq!(1, suggestions.len());
    assert_eq!("custom_completion.nu", suggestions.get(0).unwrap().value);

    // Test use completion
    let completion_str = "use ".to_string();
    let suggestions = completer.complete(&completion_str, completion_str.len());

    assert_eq!(1, suggestions.len());
    assert_eq!("custom_completion.nu", suggestions.get(0).unwrap().value);
}

#[test]
#[ignore]
fn external_completer_trailing_space() {
    // https://github.com/nushell/nushell/issues/6378
    let block = "let external_completer = {|spans| $spans}";
    let input = "gh alias ".to_string();

    let suggestions = run_external_completion(block, &input);
    assert_eq!(3, suggestions.len());
    assert_eq!("gh", suggestions.get(0).unwrap().value);
    assert_eq!("alias", suggestions.get(1).unwrap().value);
    assert_eq!("", suggestions.get(2).unwrap().value);
}

#[test]
fn external_completer_no_trailing_space() {
    let block = "let external_completer = {|spans| $spans}";
    let input = "gh alias".to_string();

    let suggestions = run_external_completion(block, &input);
    assert_eq!(2, suggestions.len());
    assert_eq!("gh", suggestions.get(0).unwrap().value);
    assert_eq!("alias", suggestions.get(1).unwrap().value);
}

#[test]
fn external_completer_pass_flags() {
    let block = "let external_completer = {|spans| $spans}";
    let input = "gh api --".to_string();

    let suggestions = run_external_completion(block, &input);
    assert_eq!(3, suggestions.len());
    assert_eq!("gh", suggestions.get(0).unwrap().value);
    assert_eq!("api", suggestions.get(1).unwrap().value);
    assert_eq!("--", suggestions.get(2).unwrap().value);
}

#[test]
fn file_completions() {
    // Create a new engine
    let (dir, dir_str, engine, stack) = new_engine();

    // Instantiate a new completer
    let mut completer = NuCompleter::new(std::sync::Arc::new(engine), stack);

    // Test completions for the current folder
    let target_dir = format!("cp {dir_str}");
    let suggestions = completer.complete(&target_dir, target_dir.len());

    // Create the expected values
    let expected_paths: Vec<String> = vec![
        folder(dir.join("another")),
        file(dir.join("custom_completion.nu")),
        file(dir.join("nushell")),
        folder(dir.join("test_a")),
        folder(dir.join("test_b")),
        file(dir.join(".hidden_file")),
        folder(dir.join(".hidden_folder")),
    ];

    // Match the results
    match_suggestions(expected_paths, suggestions);

    // Test completions for a file
    let target_dir = format!("cp {}", folder(dir.join("another")));
    let suggestions = completer.complete(&target_dir, target_dir.len());

    // Create the expected values
    let expected_paths: Vec<String> = vec![file(dir.join("another").join("newfile"))];

    // Match the results
    match_suggestions(expected_paths, suggestions);
}

#[test]
fn command_ls_with_filecompletion() {
    let (_, _, engine, stack) = new_engine();

    let mut completer = NuCompleter::new(std::sync::Arc::new(engine), stack);

    let target_dir = "ls ";
    let suggestions = completer.complete(target_dir, target_dir.len());

    #[cfg(windows)]
    let expected_paths: Vec<String> = vec![
        "another\\".to_string(),
        "custom_completion.nu".to_string(),
        "nushell".to_string(),
        "test_a\\".to_string(),
        "test_b\\".to_string(),
        ".hidden_file".to_string(),
        ".hidden_folder\\".to_string(),
    ];
    #[cfg(not(windows))]
    let expected_paths: Vec<String> = vec![
        "another/".to_string(),
        "custom_completion.nu".to_string(),
        "nushell".to_string(),
        "test_a/".to_string(),
        "test_b/".to_string(),
        ".hidden_file".to_string(),
        ".hidden_folder/".to_string(),
    ];

    match_suggestions(expected_paths, suggestions)
}
#[test]
fn command_open_with_filecompletion() {
    let (_, _, engine, stack) = new_engine();

    let mut completer = NuCompleter::new(std::sync::Arc::new(engine), stack);

    let target_dir = "open ";
    let suggestions = completer.complete(target_dir, target_dir.len());

    #[cfg(windows)]
    let expected_paths: Vec<String> = vec![
        "another\\".to_string(),
        "custom_completion.nu".to_string(),
        "nushell".to_string(),
        "test_a\\".to_string(),
        "test_b\\".to_string(),
        ".hidden_file".to_string(),
        ".hidden_folder\\".to_string(),
    ];
    #[cfg(not(windows))]
    let expected_paths: Vec<String> = vec![
        "another/".to_string(),
        "custom_completion.nu".to_string(),
        "nushell".to_string(),
        "test_a/".to_string(),
        "test_b/".to_string(),
        ".hidden_file".to_string(),
        ".hidden_folder/".to_string(),
    ];

    match_suggestions(expected_paths, suggestions)
}

#[test]
fn command_rm_with_globcompletion() {
    let (_, _, engine, stack) = new_engine();

    let mut completer = NuCompleter::new(std::sync::Arc::new(engine), stack);

    let target_dir = "rm ";
    let suggestions = completer.complete(target_dir, target_dir.len());

    #[cfg(windows)]
    let expected_paths: Vec<String> = vec![
        "another\\".to_string(),
        "custom_completion.nu".to_string(),
        "nushell".to_string(),
        "test_a\\".to_string(),
        "test_b\\".to_string(),
        ".hidden_file".to_string(),
        ".hidden_folder\\".to_string(),
    ];
    #[cfg(not(windows))]
    let expected_paths: Vec<String> = vec![
        "another/".to_string(),
        "custom_completion.nu".to_string(),
        "nushell".to_string(),
        "test_a/".to_string(),
        "test_b/".to_string(),
        ".hidden_file".to_string(),
        ".hidden_folder/".to_string(),
    ];

    match_suggestions(expected_paths, suggestions)
}

#[test]
fn command_cp_with_globcompletion() {
    let (_, _, engine, stack) = new_engine();

    let mut completer = NuCompleter::new(std::sync::Arc::new(engine), stack);

    let target_dir = "cp ";
    let suggestions = completer.complete(target_dir, target_dir.len());

    #[cfg(windows)]
    let expected_paths: Vec<String> = vec![
        "another\\".to_string(),
        "custom_completion.nu".to_string(),
        "nushell".to_string(),
        "test_a\\".to_string(),
        "test_b\\".to_string(),
        ".hidden_file".to_string(),
        ".hidden_folder\\".to_string(),
    ];
    #[cfg(not(windows))]
    let expected_paths: Vec<String> = vec![
        "another/".to_string(),
        "custom_completion.nu".to_string(),
        "nushell".to_string(),
        "test_a/".to_string(),
        "test_b/".to_string(),
        ".hidden_file".to_string(),
        ".hidden_folder/".to_string(),
    ];

    match_suggestions(expected_paths, suggestions)
}

#[test]
fn command_save_with_filecompletion() {
    let (_, _, engine, stack) = new_engine();

    let mut completer = NuCompleter::new(std::sync::Arc::new(engine), stack);

    let target_dir = "save ";
    let suggestions = completer.complete(target_dir, target_dir.len());

    #[cfg(windows)]
    let expected_paths: Vec<String> = vec![
        "another\\".to_string(),
        "custom_completion.nu".to_string(),
        "nushell".to_string(),
        "test_a\\".to_string(),
        "test_b\\".to_string(),
        ".hidden_file".to_string(),
        ".hidden_folder\\".to_string(),
    ];
    #[cfg(not(windows))]
    let expected_paths: Vec<String> = vec![
        "another/".to_string(),
        "custom_completion.nu".to_string(),
        "nushell".to_string(),
        "test_a/".to_string(),
        "test_b/".to_string(),
        ".hidden_file".to_string(),
        ".hidden_folder/".to_string(),
    ];

    match_suggestions(expected_paths, suggestions)
}

#[test]
fn command_touch_with_filecompletion() {
    let (_, _, engine, stack) = new_engine();

    let mut completer = NuCompleter::new(std::sync::Arc::new(engine), stack);

    let target_dir = "touch ";
    let suggestions = completer.complete(target_dir, target_dir.len());

    #[cfg(windows)]
    let expected_paths: Vec<String> = vec![
        "another\\".to_string(),
        "custom_completion.nu".to_string(),
        "nushell".to_string(),
        "test_a\\".to_string(),
        "test_b\\".to_string(),
        ".hidden_file".to_string(),
        ".hidden_folder\\".to_string(),
    ];
    #[cfg(not(windows))]
    let expected_paths: Vec<String> = vec![
        "another/".to_string(),
        "custom_completion.nu".to_string(),
        "nushell".to_string(),
        "test_a/".to_string(),
        "test_b/".to_string(),
        ".hidden_file".to_string(),
        ".hidden_folder/".to_string(),
    ];

    match_suggestions(expected_paths, suggestions)
}

#[test]
fn command_watch_with_filecompletion() {
    let (_, _, engine, stack) = new_engine();

    let mut completer = NuCompleter::new(std::sync::Arc::new(engine), stack);

    let target_dir = "watch ";
    let suggestions = completer.complete(target_dir, target_dir.len());

    #[cfg(windows)]
    let expected_paths: Vec<String> = vec![
        "another\\".to_string(),
        "custom_completion.nu".to_string(),
        "nushell".to_string(),
        "test_a\\".to_string(),
        "test_b\\".to_string(),
        ".hidden_file".to_string(),
        ".hidden_folder\\".to_string(),
    ];
    #[cfg(not(windows))]
    let expected_paths: Vec<String> = vec![
        "another/".to_string(),
        "custom_completion.nu".to_string(),
        "nushell".to_string(),
        "test_a/".to_string(),
        "test_b/".to_string(),
        ".hidden_file".to_string(),
        ".hidden_folder/".to_string(),
    ];

    match_suggestions(expected_paths, suggestions)
}

#[test]
fn file_completion_quoted() {
    let (_, _, engine, stack) = new_quote_engine();

    let mut completer = NuCompleter::new(std::sync::Arc::new(engine), stack);

    let target_dir = "open ";
    let suggestions = completer.complete(target_dir, target_dir.len());

    let expected_paths: Vec<String> = vec![
        "`te st.txt`".to_string(),
        "`te#st.txt`".to_string(),
        "`te'st.txt`".to_string(),
        "`te(st).txt`".to_string(),
    ];

    match_suggestions(expected_paths, suggestions)
}

#[test]
fn flag_completions() {
    // Create a new engine
    let (_, _, engine, stack) = new_engine();

    // Instantiate a new completer
    let mut completer = NuCompleter::new(std::sync::Arc::new(engine), stack);
    // Test completions for the 'ls' flags
    let suggestions = completer.complete("ls -", 4);

    assert_eq!(16, suggestions.len());

    let expected: Vec<String> = vec![
        "--all".into(),
        "--directory".into(),
        "--du".into(),
        "--full-paths".into(),
        "--help".into(),
        "--long".into(),
        "--mime-type".into(),
        "--short-names".into(),
        "-D".into(),
        "-a".into(),
        "-d".into(),
        "-f".into(),
        "-h".into(),
        "-l".into(),
        "-m".into(),
        "-s".into(),
    ];

    // Match results
    match_suggestions(expected, suggestions);
}

#[test]
fn folder_with_directorycompletions() {
    // Create a new engine
    let (dir, dir_str, engine, stack) = new_engine();

    // Instantiate a new completer
    let mut completer = NuCompleter::new(std::sync::Arc::new(engine), stack);

    // Test completions for the current folder
    let target_dir = format!("cd {dir_str}");
    let suggestions = completer.complete(&target_dir, target_dir.len());

    // Create the expected values
    let expected_paths: Vec<String> = vec![
        folder(dir.join("another")),
        folder(dir.join("test_a")),
        folder(dir.join("test_b")),
        folder(dir.join(".hidden_folder")),
    ];

    // Match the results
    match_suggestions(expected_paths, suggestions);
}

#[test]
fn variables_completions() {
    // Create a new engine
    let (dir, _, mut engine, mut stack) = new_engine();

    // Add record value as example
    let record = "let actor = { name: 'Tom Hardy', age: 44 }";
    assert!(support::merge_input(record.as_bytes(), &mut engine, &mut stack, dir).is_ok());

    // Instantiate a new completer
    let mut completer = NuCompleter::new(std::sync::Arc::new(engine), stack);

    // Test completions for $nu
    let suggestions = completer.complete("$nu.", 4);

    assert_eq!(14, suggestions.len());

    let expected: Vec<String> = vec![
        "config-path".into(),
        "current-exe".into(),
        "default-config-dir".into(),
        "env-path".into(),
        "history-path".into(),
        "home-path".into(),
        "is-interactive".into(),
        "is-login".into(),
        "loginshell-path".into(),
        "os-info".into(),
        "pid".into(),
        "plugin-path".into(),
        "startup-time".into(),
        "temp-path".into(),
    ];

    // Match results
    match_suggestions(expected, suggestions);

    // Test completions for $nu.h (filter)
    let suggestions = completer.complete("$nu.h", 5);

    assert_eq!(2, suggestions.len());

    let expected: Vec<String> = vec!["history-path".into(), "home-path".into()];

    // Match results
    match_suggestions(expected, suggestions);

    // Test completions for $nu.os-info
    let suggestions = completer.complete("$nu.os-info.", 12);
    assert_eq!(4, suggestions.len());
    let expected: Vec<String> = vec![
        "arch".into(),
        "family".into(),
        "kernel_version".into(),
        "name".into(),
    ];
    // Match results
    match_suggestions(expected, suggestions);

<<<<<<< HEAD
    // Test completions for $nu.scope
    let suggestions = completer.complete("$nu.scope.", 10);
    assert_eq!(5, suggestions.len());
    let expected: Vec<String> = vec![
        "aliases".into(),
        "commands".into(),
        "engine_state".into(),
        "modules".into(),
        "vars".into(),
    ];
    // Match results
    match_suggestions(expected, suggestions);

    // Test completions for $nu.scope.commands
    let suggestions = completer.complete("$nu.scope.commands.", 19);
    assert_eq!(15, suggestions.len());
    let expected: Vec<String> = vec![
        "category".into(),
        "creates_scope".into(),
        "examples".into(),
        "extra_usage".into(),
        "is_builtin".into(),
        "is_custom".into(),
        "is_extern".into(),
        "is_keyword".into(),
        "is_plugin".into(),
        "is_sub".into(),
        "module_name".into(),
        "name".into(),
        "search_terms".into(),
        "signatures".into(),
        "usage".into(),
    ];
    // Match results
    match_suggestions(expected, suggestions);

    // Test completions for $nu.scope.commands.signatures
    let suggestions = completer.complete("$nu.scope.commands.signatures.", 30);
    let expected: Vec<String> = vec![
        "any".into(),
        "binary".into(),
        "bool".into(),
        "datetime".into(),
        "duration".into(),
        "filesize".into(),
        "int".into(),
        "list<any>".into(),
        "list<binary>".into(),
        "list<number>".into(),
        "list<string>".into(),
        "nothing".into(),
        "number".into(),
        "range".into(),
        "record".into(),
        "record<quantity: number, unit: string>".into(),
        "string".into(),
        "table".into(),
    ];
    // Match results
    match_suggestions(expected, suggestions);

    // Test completions for $nu.scope.engine_state
    let suggestions = completer.complete("$nu.scope.engine_state.", 23);
    assert_eq!(6, suggestions.len());
    let expected: Vec<String> = vec![
        "num_blocks".into(),
        "num_decls".into(),
        "num_env_vars".into(),
        "num_modules".into(),
        "num_vars".into(),
        "source_bytes".into(),
    ];
    // Match results
    match_suggestions(expected, suggestions);

    // Test completions for $nu.scope.vars
    let suggestions = completer.complete("$nu.scope.vars.", 15);
    assert_eq!(3, suggestions.len());
    let expected: Vec<String> = vec!["name".into(), "type".into(), "value".into()];
    // Match results
    match_suggestions(expected, suggestions);

=======
>>>>>>> 08449e17
    // Test completions for custom var
    let suggestions = completer.complete("$actor.", 7);

    assert_eq!(2, suggestions.len());

    let expected: Vec<String> = vec!["age".into(), "name".into()];

    // Match results
    match_suggestions(expected, suggestions);

    // Test completions for custom var (filtering)
    let suggestions = completer.complete("$actor.n", 8);

    assert_eq!(1, suggestions.len());

    let expected: Vec<String> = vec!["name".into()];

    // Match results
    match_suggestions(expected, suggestions);

    // Test completions for $env
    let suggestions = completer.complete("$env.", 5);

    assert_eq!(3, suggestions.len());

    #[cfg(windows)]
    let expected: Vec<String> = vec!["PWD".into(), "Path".into(), "TEST".into()];
    #[cfg(not(windows))]
    let expected: Vec<String> = vec!["PATH".into(), "PWD".into(), "TEST".into()];

    // Match results
    match_suggestions(expected, suggestions);

    // Test completions for $env
    let suggestions = completer.complete("$env.T", 6);

    assert_eq!(1, suggestions.len());

    let expected: Vec<String> = vec!["TEST".into()];

    // Match results
    match_suggestions(expected, suggestions);
}

#[test]
fn alias_of_command_and_flags() {
    let (dir, _, mut engine, mut stack) = new_engine();

    // Create an alias
    let alias = r#"alias ll = ls -l"#;
    assert!(support::merge_input(alias.as_bytes(), &mut engine, &mut stack, dir).is_ok());

    let mut completer = NuCompleter::new(std::sync::Arc::new(engine), stack);

    let suggestions = completer.complete("ll t", 4);
    #[cfg(windows)]
    let expected_paths: Vec<String> = vec!["test_a\\".to_string(), "test_b\\".to_string()];
    #[cfg(not(windows))]
    let expected_paths: Vec<String> = vec!["test_a/".to_string(), "test_b/".to_string()];

    match_suggestions(expected_paths, suggestions)
}

#[test]
fn alias_of_basic_command() {
    let (dir, _, mut engine, mut stack) = new_engine();

    // Create an alias
    let alias = r#"alias ll = ls "#;
    assert!(support::merge_input(alias.as_bytes(), &mut engine, &mut stack, dir).is_ok());

    let mut completer = NuCompleter::new(std::sync::Arc::new(engine), stack);

    let suggestions = completer.complete("ll t", 4);
    #[cfg(windows)]
    let expected_paths: Vec<String> = vec!["test_a\\".to_string(), "test_b\\".to_string()];
    #[cfg(not(windows))]
    let expected_paths: Vec<String> = vec!["test_a/".to_string(), "test_b/".to_string()];

    match_suggestions(expected_paths, suggestions)
}

#[test]
fn alias_of_another_alias() {
    let (dir, _, mut engine, mut stack) = new_engine();

    // Create an alias
    let alias = r#"alias ll = ls -la"#;
    assert!(support::merge_input(alias.as_bytes(), &mut engine, &mut stack, dir.clone()).is_ok());
    // Create the second alias
    let alias = r#"alias lf = ll -f"#;
    assert!(support::merge_input(alias.as_bytes(), &mut engine, &mut stack, dir).is_ok());

    let mut completer = NuCompleter::new(std::sync::Arc::new(engine), stack);

    let suggestions = completer.complete("lf t", 4);
    #[cfg(windows)]
    let expected_paths: Vec<String> = vec!["test_a\\".to_string(), "test_b\\".to_string()];
    #[cfg(not(windows))]
    let expected_paths: Vec<String> = vec!["test_a/".to_string(), "test_b/".to_string()];

    match_suggestions(expected_paths, suggestions)
}

fn run_external_completion(block: &str, input: &str) -> Vec<Suggestion> {
    // Create a new engine
    let (dir, _, mut engine_state, mut stack) = new_engine();
    let (_, delta) = {
        let mut working_set = StateWorkingSet::new(&engine_state);
        let block = parse(&mut working_set, None, block.as_bytes(), false);
        assert!(working_set.parse_errors.is_empty());

        (block, working_set.render())
    };

    assert!(engine_state.merge_delta(delta).is_ok());

    // Merge environment into the permanent state
    assert!(engine_state.merge_env(&mut stack, &dir).is_ok());

    let latest_block_id = engine_state.num_blocks() - 1;

    // Change config adding the external completer
    let mut config = engine_state.get_config().clone();
    config.external_completer = Some(latest_block_id);
    engine_state.set_config(&config);

    // Instantiate a new completer
    let mut completer = NuCompleter::new(std::sync::Arc::new(engine_state), stack);

    completer.complete(input, input.len())
}

#[test]
fn unknown_command_completion() {
    let (_, _, engine, stack) = new_engine();

    let mut completer = NuCompleter::new(std::sync::Arc::new(engine), stack);

    let target_dir = "thiscommanddoesnotexist ";
    let suggestions = completer.complete(target_dir, target_dir.len());

    #[cfg(windows)]
    let expected_paths: Vec<String> = vec![
        "another\\".to_string(),
        "custom_completion.nu".to_string(),
        "nushell".to_string(),
        "test_a\\".to_string(),
        "test_b\\".to_string(),
        ".hidden_file".to_string(),
        ".hidden_folder\\".to_string(),
    ];
    #[cfg(not(windows))]
    let expected_paths: Vec<String> = vec![
        "another/".to_string(),
        "custom_completion.nu".to_string(),
        "nushell".to_string(),
        "test_a/".to_string(),
        "test_b/".to_string(),
        ".hidden_file".to_string(),
        ".hidden_folder/".to_string(),
    ];

    match_suggestions(expected_paths, suggestions)
}

#[rstest]
fn flagcompletion_triggers_after_cursor(mut completer: NuCompleter) {
    let suggestions = completer.complete("tst -h", 5);
    let expected: Vec<String> = vec!["--help".into(), "--mod".into(), "-h".into(), "-s".into()];
    match_suggestions(expected, suggestions);
}

#[rstest]
fn customcompletion_triggers_after_cursor(mut completer_strings: NuCompleter) {
    let suggestions = completer_strings.complete("my-command c", 11);
    let expected: Vec<String> = vec!["cat".into(), "dog".into(), "eel".into()];
    match_suggestions(expected, suggestions);
}

#[rstest]
fn customcompletion_triggers_after_cursor_piped(mut completer_strings: NuCompleter) {
    let suggestions = completer_strings.complete("my-command c | ls", 11);
    let expected: Vec<String> = vec!["cat".into(), "dog".into(), "eel".into()];
    match_suggestions(expected, suggestions);
}

#[rstest]
fn flagcompletion_triggers_after_cursor_piped(mut completer: NuCompleter) {
    let suggestions = completer.complete("tst -h | ls", 5);
    let expected: Vec<String> = vec!["--help".into(), "--mod".into(), "-h".into(), "-s".into()];
    match_suggestions(expected, suggestions);
}

#[test]
fn filecompletions_triggers_after_cursor() {
    let (_, _, engine, stack) = new_engine();

    let mut completer = NuCompleter::new(std::sync::Arc::new(engine), stack);

    let suggestions = completer.complete("cp   test_c", 3);

    #[cfg(windows)]
    let expected_paths: Vec<String> = vec![
        "another\\".to_string(),
        "custom_completion.nu".to_string(),
        "nushell".to_string(),
        "test_a\\".to_string(),
        "test_b\\".to_string(),
        ".hidden_file".to_string(),
        ".hidden_folder\\".to_string(),
    ];
    #[cfg(not(windows))]
    let expected_paths: Vec<String> = vec![
        "another/".to_string(),
        "custom_completion.nu".to_string(),
        "nushell".to_string(),
        "test_a/".to_string(),
        "test_b/".to_string(),
        ".hidden_file".to_string(),
        ".hidden_folder/".to_string(),
    ];

    match_suggestions(expected_paths, suggestions);
}

#[rstest]
fn extern_custom_completion_positional(mut extern_completer: NuCompleter) {
    let suggestions = extern_completer.complete("spam ", 5);
    let expected: Vec<String> = vec!["cat".into(), "dog".into(), "eel".into()];
    match_suggestions(expected, suggestions);
}

#[rstest]
fn extern_custom_completion_long_flag_1(mut extern_completer: NuCompleter) {
    let suggestions = extern_completer.complete("spam --foo=", 11);
    let expected: Vec<String> = vec!["cat".into(), "dog".into(), "eel".into()];
    match_suggestions(expected, suggestions);
}

#[rstest]
fn extern_custom_completion_long_flag_2(mut extern_completer: NuCompleter) {
    let suggestions = extern_completer.complete("spam --foo ", 11);
    let expected: Vec<String> = vec!["cat".into(), "dog".into(), "eel".into()];
    match_suggestions(expected, suggestions);
}

#[rstest]
fn extern_custom_completion_long_flag_short(mut extern_completer: NuCompleter) {
    let suggestions = extern_completer.complete("spam -f ", 8);
    let expected: Vec<String> = vec!["cat".into(), "dog".into(), "eel".into()];
    match_suggestions(expected, suggestions);
}

#[rstest]
fn extern_custom_completion_short_flag(mut extern_completer: NuCompleter) {
    let suggestions = extern_completer.complete("spam -b ", 8);
    let expected: Vec<String> = vec!["cat".into(), "dog".into(), "eel".into()];
    match_suggestions(expected, suggestions);
}

#[rstest]
fn extern_complete_flags(mut extern_completer: NuCompleter) {
    let suggestions = extern_completer.complete("spam -", 6);
    let expected: Vec<String> = vec!["--foo".into(), "-b".into(), "-f".into()];
    match_suggestions(expected, suggestions);
}

#[ignore = "was reverted, still needs fixing"]
#[rstest]
fn alias_offset_bug_7648() {
    let (dir, _, mut engine, mut stack) = new_engine();

    // Create an alias
    let alias = r#"alias ea = ^$env.EDITOR /tmp/test.s"#;
    assert!(support::merge_input(alias.as_bytes(), &mut engine, &mut stack, dir).is_ok());

    let mut completer = NuCompleter::new(std::sync::Arc::new(engine), stack);

    // Issue #7648
    // Nushell crashes when an alias name is shorter than the alias command
    // and the alias command is a external command
    // This happens because of offset is not correct.
    // This crashes before PR #7779
    let _suggestions = completer.complete("e", 1);
}

#[ignore = "was reverted, still needs fixing"]
#[rstest]
fn alias_offset_bug_7754() {
    let (dir, _, mut engine, mut stack) = new_engine();

    // Create an alias
    let alias = r#"alias ll = ls -l"#;
    assert!(support::merge_input(alias.as_bytes(), &mut engine, &mut stack, dir).is_ok());

    let mut completer = NuCompleter::new(std::sync::Arc::new(engine), stack);

    // Issue #7754
    // Nushell crashes when an alias name is shorter than the alias command
    // and the alias command contains pipes.
    // This crashes before PR #7756
    let _suggestions = completer.complete("ll -a | c", 9);
}

#[test]
fn get_path_env_var_8003() {
    // Create a new engine
    let (_, _, engine, _) = new_engine();
    // Get the path env var in a platform agnostic way
    let the_path = engine.get_path_env_var();
    // Make sure it's not empty
    assert!(the_path.is_some());
}<|MERGE_RESOLUTION|>--- conflicted
+++ resolved
@@ -568,7 +568,6 @@
     // Match results
     match_suggestions(expected, suggestions);
 
-<<<<<<< HEAD
     // Test completions for $nu.scope
     let suggestions = completer.complete("$nu.scope.", 10);
     assert_eq!(5, suggestions.len());
@@ -607,6 +606,7 @@
 
     // Test completions for $nu.scope.commands.signatures
     let suggestions = completer.complete("$nu.scope.commands.signatures.", 30);
+    assert_eq!(17, suggestions.len());
     let expected: Vec<String> = vec![
         "any".into(),
         "binary".into(),
@@ -623,7 +623,6 @@
         "number".into(),
         "range".into(),
         "record".into(),
-        "record<quantity: number, unit: string>".into(),
         "string".into(),
         "table".into(),
     ];
@@ -651,8 +650,6 @@
     // Match results
     match_suggestions(expected, suggestions);
 
-=======
->>>>>>> 08449e17
     // Test completions for custom var
     let suggestions = completer.complete("$actor.", 7);
 
