pub mod support;

use std::{
    fs::{FileType, ReadDir, read_dir},
    path::{MAIN_SEPARATOR, PathBuf},
    sync::Arc,
};

use nu_cli::NuCompleter;
use nu_engine::eval_block;
use nu_parser::parse;
use nu_path::{AbsolutePathBuf, expand_tilde};
use nu_protocol::{
    Config, ParseError, PipelineData, debugger::WithoutDebug, engine::StateWorkingSet,
};
use nu_std::load_standard_library;
use nu_test_support::fs;
use reedline::{Completer, Span, Suggestion};
use rstest::{fixture, rstest};
use support::{
    completions_helpers::{
        new_dotnu_engine, new_engine_helper, new_external_engine, new_partial_engine,
        new_quote_engine,
    },
    file, folder, match_suggestions, match_suggestions_by_string, new_engine,
};

// Match a list of suggestions with the content of a directory.
// This helper is for DotNutCompletion, so actually it only retrieves
// *.nu files and subdirectories.
pub fn match_dir_content_for_dotnu(dir: ReadDir, suggestions: &[Suggestion]) {
    let actual_dir_entries: Vec<_> = dir.filter_map(|c| c.ok()).collect();
    let type_name_pairs: Vec<(FileType, String)> = actual_dir_entries
        .into_iter()
        .filter_map(|t| t.file_type().ok().zip(t.file_name().into_string().ok()))
        .collect();
    let mut simple_dir_entries: Vec<&str> = type_name_pairs
        .iter()
        .filter_map(|(t, n)| {
            if t.is_dir() || n.ends_with(".nu") {
                Some(n.as_str())
            } else {
                None
            }
        })
        .collect();
    simple_dir_entries.sort();
    let mut pure_suggestions: Vec<&str> = suggestions
        .iter()
        .map(|s| {
            // The file names in suggestions contain some extra characters,
            // we clean them to compare more exactly with read_dir result.
            s.value
                .as_str()
                .trim_matches('`')
                .trim_start_matches("~")
                .trim_matches('/')
                .trim_matches('\\')
        })
        .collect();
    pure_suggestions.sort();
    assert_eq!(simple_dir_entries, pure_suggestions);
}

#[fixture]
fn completer() -> NuCompleter {
    // Create a new engine
    let (_, _, mut engine, mut stack) = new_engine();

    // Add record value as example
    let record = "def tst [--mod -s] {}";
    assert!(support::merge_input(record.as_bytes(), &mut engine, &mut stack).is_ok());

    // Instantiate a new completer
    NuCompleter::new(Arc::new(engine), Arc::new(stack))
}

#[fixture]
fn completer_strings() -> NuCompleter {
    // Create a new engine
    let (_, _, mut engine, mut stack) = new_engine();

    // Add record value as example
    let record = r#"def animals [] { ["cat", "dog", "eel" ] }
    def my-command [animal: string@animals] { print $animal }"#;
    assert!(support::merge_input(record.as_bytes(), &mut engine, &mut stack).is_ok());

    // Instantiate a new completer
    NuCompleter::new(Arc::new(engine), Arc::new(stack))
}

#[fixture]
fn extern_completer() -> NuCompleter {
    // Create a new engine
    let (_, _, mut engine, mut stack) = new_engine();

    // Add record value as example
    let record = r#"
        def animals [] { [ "cat", "dog", "eel" ] }
        def fruits [] { [ "apple", "banana" ] }
        def options [] { [ '"first item"', '"second item"', '"third item' ] }
        extern spam [
            animal: string@animals
            fruit?: string@fruits
            ...rest: string@animals
            --foo (-f): string@animals
            -b: string@animals
            --options: string@options
        ]
    "#;
    assert!(support::merge_input(record.as_bytes(), &mut engine, &mut stack).is_ok());

    // Instantiate a new completer
    NuCompleter::new(Arc::new(engine), Arc::new(stack))
}

fn custom_completer_with_options(
    global_opts: &str,
    completer_opts: &str,
    completions: &[&str],
) -> NuCompleter {
    let (_, _, mut engine, mut stack) = new_engine();
    let command = format!(
        r#"
        {}
        def comp [] {{
            {{ completions: [{}], options: {{ {} }} }}
        }}
        def my-command [arg: string@comp] {{}}"#,
        global_opts,
        completions
            .iter()
            .map(|comp| format!("'{comp}'"))
            .collect::<Vec<_>>()
            .join(", "),
        completer_opts,
    );
    assert!(support::merge_input(command.as_bytes(), &mut engine, &mut stack).is_ok());

    NuCompleter::new(Arc::new(engine), Arc::new(stack))
}

#[fixture]
fn custom_completer() -> NuCompleter {
    // Create a new engine
    let (_, _, mut engine, mut stack) = new_engine();

    // Add record value as example
    let record = r#"
        let external_completer = {|spans|
            $spans
        }

        $env.config.completions.external = {
            enable: true
            max_results: 100
            completer: $external_completer
        }
    "#;
    assert!(support::merge_input(record.as_bytes(), &mut engine, &mut stack).is_ok());

    // Instantiate a new completer
    NuCompleter::new(Arc::new(engine), Arc::new(stack))
}

/// Use fuzzy completions but sort in alphabetical order
#[fixture]
fn fuzzy_alpha_sort_completer() -> NuCompleter {
    // Create a new engine
    let (_, _, mut engine, mut stack) = new_engine();

    let config = r#"
        $env.config.completions.algorithm = "fuzzy"
        $env.config.completions.sort = "alphabetical"
    "#;
    assert!(support::merge_input(config.as_bytes(), &mut engine, &mut stack).is_ok());

    // Instantiate a new completer
    NuCompleter::new(Arc::new(engine), Arc::new(stack))
}

#[rstest]
fn variables_double_dash_argument_with_flagcompletion(mut completer: NuCompleter) {
    let suggestions = completer.complete("tst --", 6);
    let expected: Vec<_> = vec!["--help", "--mod"];
    // dbg!(&expected, &suggestions);
    match_suggestions(&expected, &suggestions);
}

#[rstest]
fn variables_single_dash_argument_with_flagcompletion(mut completer: NuCompleter) {
    let suggestions = completer.complete("tst -", 5);
    let expected: Vec<_> = vec!["--help", "--mod", "-h", "-s"];
    match_suggestions(&expected, &suggestions);
}

#[rstest]
fn variables_command_with_commandcompletion(mut completer_strings: NuCompleter) {
    let suggestions = completer_strings.complete("my-c ", 4);
    let expected: Vec<_> = vec!["my-command"];
    match_suggestions(&expected, &suggestions);
}

#[rstest]
fn variables_subcommands_with_customcompletion(mut completer_strings: NuCompleter) {
    let suggestions = completer_strings.complete("my-command ", 11);
    let expected: Vec<_> = vec!["cat", "dog", "eel"];
    match_suggestions(&expected, &suggestions);
}

#[rstest]
fn variables_customcompletion_subcommands_with_customcompletion_2(
    mut completer_strings: NuCompleter,
) {
    let suggestions = completer_strings.complete("my-command ", 11);
    let expected: Vec<_> = vec!["cat", "dog", "eel"];
    match_suggestions(&expected, &suggestions);
}

/// $env.config should be overridden by the custom completer's options
#[test]
fn customcompletions_override_options() {
    let mut completer = custom_completer_with_options(
        r#"$env.config.completions.algorithm = "fuzzy"
           $env.config.completions.case_sensitive = false"#,
        r#"completion_algorithm: "substring",
           case_sensitive: true,
           sort: true"#,
        &["Foo Abcdef", "Abcdef", "Acd Bar"],
    );

    // sort: true should force sorting
    let expected: Vec<_> = vec!["Abcdef", "Foo Abcdef"];
    let suggestions = completer.complete("my-command Abcd", 15);
    match_suggestions(&expected, &suggestions);

    // Custom options should make case-sensitive
    let suggestions = completer.complete("my-command aBcD", 15);
    assert!(suggestions.is_empty());
}

/// $env.config should be inherited by the custom completer's options
#[test]
fn customcompletions_inherit_options() {
    let mut completer = custom_completer_with_options(
        r#"$env.config.completions.algorithm = "fuzzy"
           $env.config.completions.case_sensitive = false"#,
        "",
        &["Foo Abcdef", "Abcdef", "Acd Bar"],
    );

    // Make sure matching is fuzzy
    let suggestions = completer.complete("my-command Acd", 14);
    let expected: Vec<_> = vec!["Acd Bar", "Abcdef", "Foo Abcdef"];
    match_suggestions(&expected, &suggestions);

    // Custom options should make matching case insensitive
    let suggestions = completer.complete("my-command acd", 14);
    match_suggestions(&expected, &suggestions);
}

#[test]
fn customcompletions_no_sort() {
    let mut completer = custom_completer_with_options(
        "",
        r#"completion_algorithm: "fuzzy",
           sort: false"#,
        &["zzzfoo", "foo", "not matched", "abcfoo"],
    );
    let suggestions = completer.complete("my-command foo", 14);
    let expected: Vec<_> = vec!["zzzfoo", "foo", "abcfoo"];
    match_suggestions(&expected, &suggestions);
}

#[rstest]
/// Fallback to file completions if custom completer returns null
<<<<<<< HEAD
#[test]
fn customcompletions_fallback() {
    let (_, _, mut engine, mut stack) = new_engine();
    let command = r#"
        def comp [] { null }
        def my-command [arg: string@comp] {}"#;
    assert!(support::merge_input(command.as_bytes(), &mut engine, &mut stack).is_ok());

    let mut completer = NuCompleter::new(Arc::new(engine), Arc::new(stack));
    let completion_str = "my-command test";
    let suggestions = completer.complete(completion_str, completion_str.len());
    let expected = [folder("test_a"), file("test_a_symlink"), folder("test_b")];
    match_suggestions_by_string(&expected, &suggestions);
}

#[test]
fn customcompletions_override_span() {
    let (_, _, mut engine, mut stack) = new_engine();
    let command = r#"
        def comp [] { [{ value: blech, span: { start: 1, end: 10 } }] }
        def my-command [arg: string@comp] {}"#;
    assert!(support::merge_input(command.as_bytes(), &mut engine, &mut stack).is_ok());

    let mut completer = NuCompleter::new(Arc::new(engine), Arc::new(stack));
    let completion_str = "my-command test";
    let suggestions = completer.complete(completion_str, completion_str.len());
    let expected = vec![Suggestion {
        value: "blech".to_string(),
        span: Span::new(1, 10),
        ..Default::default()
    }];
    assert_eq!(expected, suggestions);
}

=======
#[case::fallback(r#"
    def comp [] { null }
    def my-command [arg: string@comp] {}"#,
    "my-command test", None,
    vec![folder("test_a"), file("test_a_symlink"), folder("test_b")]
)]
>>>>>>> a59ac4dc
/// Custom function arguments mixed with subcommands
#[case::arguments_and_subcommands(r#"
    def foo [i: directory] {}
    def "foo test bar" [] {}"#,
    "foo test", None,
    vec![folder("test_a"), file("test_a_symlink"), folder("test_b"), "foo test bar".into()]
)]
/// If argument type is something like int/string, complete only subcommands
#[case::arguments_vs_subcommands(r#"
    def foo [i: string] {}
    def "foo test bar" [] {}"#,
    "foo test", None,
    vec!["foo test bar".into()]
)]
/// Custom function flags mixed with subcommands
#[case::flags_and_subcommands(r#"
    def foo [--test: directory] {}
    def "foo --test bar" [] {}"#,
    "foo --test", None,
    vec!["--test".into(), "foo --test bar".into()]
)]
#[case::defined_inline(
    "",
    "export def say [
    animal: string@[cat dog]
    ] { }; say ", None,
    vec!["cat".into(), "dog".into()]
)]
#[case::short_flags(
    "def foo [-A, -B: string@[cat dog] ] {}",
    "foo -B ", None,
    vec!["cat".into(), "dog".into()]
)]
#[case::flag_name_vs_value(
    "def foo [-A, -B: string@[cat dog] ] {}",
    "foo -B cat", Some("foo -B".len()),
    vec!["-B".into()]
)]
fn custom_completions(
    #[case] command: &str,
    #[case] input: &str,
    #[case] pos: Option<usize>,
    #[case] expected: Vec<String>,
) {
    let (_, _, mut engine, mut stack) = new_engine();
    assert!(support::merge_input(command.as_bytes(), &mut engine, &mut stack).is_ok());

    let mut completer = NuCompleter::new(Arc::new(engine), Arc::new(stack));
    // `pos` defaults to `input.len()` if set to None
    let suggestions = completer.complete(input, pos.unwrap_or(input.len()));
    match_suggestions_by_string(&expected, &suggestions);
}

#[test]
fn list_completions_defined_inline() {
    let (_, _, engine, stack) = new_engine();

    let mut completer = NuCompleter::new(Arc::new(engine), Arc::new(stack));

    let completion_str = /* lang=nu */ r#"
        export def say [
          animal: string@[cat dog]
        ] { }

        say "#;
    let suggestions = completer.complete(completion_str, completion_str.len());

    // including only subcommand completions
    let expected: Vec<_> = vec!["cat", "dog"];
    match_suggestions(&expected, &suggestions);
}

#[test]
fn list_completions_extern() {
    let (_, _, engine, stack) = new_engine();

    let mut completer = NuCompleter::new(Arc::new(engine), Arc::new(stack));

    let completion_str = /* lang=nu */ r#"
        export extern say [
          animal: string@[cat dog]
        ]

        say "#;
    let suggestions = completer.complete(completion_str, completion_str.len());

    // including only subcommand completions
    let expected: Vec<_> = vec!["cat", "dog"];
    match_suggestions(&expected, &suggestions);
}

#[test]
fn list_completions_from_constant_and_allows_record() {
    let (_, _, engine, stack) = new_engine();

    let mut completer = NuCompleter::new(Arc::new(engine), Arc::new(stack));

    let completion_str = /* lang=nu */ r#"
        const animals = [
            cat
            {value: "dog"}
        ]
        export def say [
          animal: string@$animals
        ] { }

        say "#;
    let suggestions = completer.complete(completion_str, completion_str.len());

    // including only subcommand completions
    let expected: Vec<_> = vec!["cat", "dog"];
    match_suggestions(&expected, &suggestions);
}

#[test]
fn list_completions_invalid_type() {
    let (_, _, engine, _) = new_engine();

    let record = /* lang=nu */ r#"
        const animals = {cat: "meow", dog: "woof!"}
        export def say [
          animal: string@$animals
        ] { }
    "#;

    let mut working_set = StateWorkingSet::new(&engine);
    let _ = parse(&mut working_set, None, record.as_bytes(), false);

    assert!(
        working_set
            .parse_errors
            .iter()
            .any(|err| matches!(err, ParseError::OperatorUnsupportedType { .. }))
    );
}

/// External command only if starts with `^`
#[test]
fn external_commands() {
    let engine = new_external_engine();
    let mut completer = NuCompleter::new(
        Arc::new(engine),
        Arc::new(nu_protocol::engine::Stack::new()),
    );
    let completion_str = "ls; ^sleep";
    let suggestions = completer.complete(completion_str, completion_str.len());
    #[cfg(windows)]
    let expected: Vec<_> = vec!["sleep.exe"];
    #[cfg(not(windows))]
    let expected: Vec<_> = vec!["sleep"];
    match_suggestions(&expected, &suggestions);

    let completion_str = "sleep";
    let suggestions = completer.complete(completion_str, completion_str.len());
    #[cfg(windows)]
    let expected: Vec<_> = vec!["sleep", "sleep.exe"];
    #[cfg(not(windows))]
    let expected: Vec<_> = vec!["sleep", "^sleep"];
    match_suggestions(&expected, &suggestions);
}

/// Disable external commands except for those start with `^`
#[test]
fn external_commands_disabled() {
    let mut engine = new_external_engine();

    let mut config = Config::default();
    config.completions.external.enable = false;
    engine.set_config(config);

    let stack = nu_protocol::engine::Stack::new();
    let mut completer = NuCompleter::new(Arc::new(engine), Arc::new(stack));
    let completion_str = "ls; ^sleep";
    let suggestions = completer.complete(completion_str, completion_str.len());
    #[cfg(windows)]
    let expected: Vec<_> = vec!["sleep.exe"];
    #[cfg(not(windows))]
    let expected: Vec<_> = vec!["sleep"];
    match_suggestions(&expected, &suggestions);

    let completion_str = "sleep";
    let suggestions = completer.complete(completion_str, completion_str.len());
    let expected: Vec<_> = vec!["sleep"];
    match_suggestions(&expected, &suggestions);
}

/// Which completes both internals and externals
#[test]
fn which_command_completions() {
    let engine = new_external_engine();
    let mut completer = NuCompleter::new(
        Arc::new(engine),
        Arc::new(nu_protocol::engine::Stack::new()),
    );
    // flags
    let completion_str = "which --all";
    let suggestions = completer.complete(completion_str, completion_str.len());
    let expected: Vec<_> = vec!["--all"];
    match_suggestions(&expected, &suggestions);
    // commands
    let completion_str = "which sleep";
    let suggestions = completer.complete(completion_str, completion_str.len());
    #[cfg(windows)]
    let expected: Vec<_> = vec!["sleep", "sleep.exe"];
    #[cfg(not(windows))]
    let expected: Vec<_> = vec!["sleep", "^sleep"];
    match_suggestions(&expected, &suggestions);
}

/// Suppress completions for invalid values
#[test]
fn customcompletions_invalid() {
    let (_, _, mut engine, mut stack) = new_engine();
    let command = r#"
        def comp [] { 123 }
        def my-command [arg: string@comp] {}"#;
    assert!(support::merge_input(command.as_bytes(), &mut engine, &mut stack).is_ok());
    let mut completer = NuCompleter::new(Arc::new(engine), Arc::new(stack));

    let completion_str = "my-command foo";
    let suggestions = completer.complete(completion_str, completion_str.len());
    assert!(suggestions.is_empty());
}

#[test]
fn dont_use_dotnu_completions() {
    // Create a new engine
    let (_, _, engine, stack) = new_dotnu_engine();
    // Instantiate a new completer
    let mut completer = NuCompleter::new(Arc::new(engine), Arc::new(stack));
    // Test nested nu script
    let completion_str = "go work use `./dir_module/";
    let suggestions = completer.complete(completion_str, completion_str.len());

    // including a plaintext file
    let expected: Vec<_> = vec![
        "./dir_module/mod.nu",
        "./dir_module/plain.txt",
        "`./dir_module/sub module/`",
    ];
    match_suggestions(&expected, &suggestions);
}

#[test]
fn dotnu_completions() {
    // Create a new engine
    let (_, _, engine, stack) = new_dotnu_engine();

    // Instantiate a new completer
    let mut completer = NuCompleter::new(Arc::new(engine), Arc::new(stack));

    // Flags should still be working
    let completion_str = "overlay use --";
    let suggestions = completer.complete(completion_str, completion_str.len());

    match_suggestions(&vec!["--help", "--prefix", "--reload"], &suggestions);

    // Test nested nu script
    #[cfg(windows)]
    let completion_str = "use `.\\dir_module\\";
    #[cfg(not(windows))]
    let completion_str = "use `./dir_module/";
    let suggestions = completer.complete(completion_str, completion_str.len());

    match_suggestions(
        &vec![
            #[cfg(windows)]
            ".\\dir_module\\mod.nu",
            #[cfg(windows)]
            "`.\\dir_module\\sub module\\`",
            #[cfg(not(windows))]
            "./dir_module/mod.nu",
            #[cfg(not(windows))]
            "`./dir_module/sub module/`",
        ],
        &suggestions,
    );

    // Test nested nu script, with ending '`'
    #[cfg(windows)]
    let completion_str = "use `.\\dir_module\\sub module\\`";
    #[cfg(not(windows))]
    let completion_str = "use `./dir_module/sub module/`";
    let suggestions = completer.complete(completion_str, completion_str.len());

    match_suggestions(
        &vec![
            #[cfg(windows)]
            "`.\\dir_module\\sub module\\sub.nu`",
            #[cfg(not(windows))]
            "`./dir_module/sub module/sub.nu`",
        ],
        &suggestions,
    );

    let mut expected = vec![
        "asdf.nu",
        "bar.nu",
        "bat.nu",
        "baz.nu",
        "foo.nu",
        "spam.nu",
        "xyzzy.nu",
        #[cfg(windows)]
        "dir_module\\",
        #[cfg(not(windows))]
        "dir_module/",
        #[cfg(windows)]
        "lib-dir1\\",
        #[cfg(not(windows))]
        "lib-dir1/",
        #[cfg(windows)]
        "lib-dir2\\",
        #[cfg(not(windows))]
        "lib-dir2/",
        #[cfg(windows)]
        "lib-dir3\\",
        #[cfg(not(windows))]
        "lib-dir3/",
    ];

    // Test source completion
    let completion_str = "source-env ";
    let suggestions = completer.complete(completion_str, completion_str.len());

    match_suggestions(&expected, &suggestions);

    // Test use completion
    expected.insert(7, "std-rfc");
    expected.insert(7, "std");
    let completion_str = "use ";
    let suggestions = completer.complete(completion_str, completion_str.len());

    match_suggestions(&expected, &suggestions);

    // Test overlay use completion
    let completion_str = "overlay use ";
    let suggestions = completer.complete(completion_str, completion_str.len());

    match_suggestions(&expected, &suggestions);

    // Test special paths
    #[cfg(windows)]
    {
        let completion_str = "use \\";
        let dir_content = read_dir("\\").unwrap();
        let suggestions = completer.complete(completion_str, completion_str.len());
        match_dir_content_for_dotnu(dir_content, &suggestions);
    }

    let completion_str = "use /";
    let suggestions = completer.complete(completion_str, completion_str.len());
    let dir_content = read_dir("/").unwrap();
    match_dir_content_for_dotnu(dir_content, &suggestions);

    let completion_str = "use ~";
    let dir_content = read_dir(expand_tilde("~")).unwrap();
    let suggestions = completer.complete(completion_str, completion_str.len());
    match_dir_content_for_dotnu(dir_content, &suggestions);
}

#[test]
fn dotnu_stdlib_completions() {
    let (_, _, mut engine, stack) = new_dotnu_engine();
    assert!(load_standard_library(&mut engine).is_ok());
    let mut completer = NuCompleter::new(Arc::new(engine), Arc::new(stack));

    // `export  use` should be recognized as command `export use`
    let completion_str = "export  use std/ass";
    let suggestions = completer.complete(completion_str, completion_str.len());
    match_suggestions(&vec!["std/assert"], &suggestions);

    let completion_str = "use `std-rfc/cli";
    let suggestions = completer.complete(completion_str, completion_str.len());
    match_suggestions(&vec!["std-rfc/clip"], &suggestions);

    let completion_str = "use \"std";
    let suggestions = completer.complete(completion_str, completion_str.len());
    match_suggestions(&vec!["std", "std-rfc"], &suggestions);

    let completion_str = "overlay use 'std-rfc/cli";
    let suggestions = completer.complete(completion_str, completion_str.len());
    match_suggestions(&vec!["std-rfc/clip"], &suggestions);
}

#[test]
fn exportable_completions() {
    let (_, _, mut engine, mut stack) = new_dotnu_engine();
    let code = r#"export module "🤔🐘" {
        export const foo = "🤔🐘";
    }"#;
    assert!(support::merge_input(code.as_bytes(), &mut engine, &mut stack).is_ok());
    assert!(load_standard_library(&mut engine).is_ok());

    let mut completer = NuCompleter::new(Arc::new(engine), Arc::new(stack));

    let completion_str = "use std null";
    let suggestions = completer.complete(completion_str, completion_str.len());
    match_suggestions(&vec!["null-device", "null_device"], &suggestions);

    let completion_str = "export use std/assert eq";
    let suggestions = completer.complete(completion_str, completion_str.len());
    match_suggestions(&vec!["equal"], &suggestions);

    let completion_str = "use std/assert \"not eq";
    let suggestions = completer.complete(completion_str, completion_str.len());
    match_suggestions(&vec!["'not equal'"], &suggestions);

    let completion_str = "use std-rfc/clip ['prefi";
    let suggestions = completer.complete(completion_str, completion_str.len());
    match_suggestions(&vec!["prefix"], &suggestions);

    let completion_str = "use std/math [E, `TAU";
    let suggestions = completer.complete(completion_str, completion_str.len());
    match_suggestions(&vec!["TAU"], &suggestions);

    let completion_str = "use 🤔🐘 'foo";
    let suggestions = completer.complete(completion_str, completion_str.len());
    match_suggestions(&vec!["foo"], &suggestions);
}

#[test]
fn dotnu_completions_const_nu_lib_dirs() {
    let (_, _, engine, stack) = new_dotnu_engine();
    let mut completer = NuCompleter::new(Arc::new(engine), Arc::new(stack));

    // file in `lib-dir1/`, set by `const NU_LIB_DIRS`
    let completion_str = "use xyzz";
    let suggestions = completer.complete(completion_str, completion_str.len());
    match_suggestions(&vec!["xyzzy.nu"], &suggestions);

    // file in `lib-dir2/`, set by `$env.NU_LIB_DIRS`
    let completion_str = "use asdf";
    let suggestions = completer.complete(completion_str, completion_str.len());
    match_suggestions(&vec!["asdf.nu"], &suggestions);

    // file in `lib-dir3/`, set by both, should not replicate
    let completion_str = "use spam";
    let suggestions = completer.complete(completion_str, completion_str.len());
    match_suggestions(&vec!["spam.nu"], &suggestions);

    // if `./` specified by user, file in `lib-dir*` should be ignored
    #[cfg(windows)]
    {
        let completion_str = "use .\\asdf";
        let suggestions = completer.complete(completion_str, completion_str.len());
        match_suggestions(&vec![".\\asdf.nu"], &suggestions);
    }
    let completion_str = "use ./asdf";
    let suggestions = completer.complete(completion_str, completion_str.len());
    match_suggestions(&vec!["./asdf.nu"], &suggestions);
}

#[test]
fn external_completer_trailing_space() {
    // https://github.com/nushell/nushell/issues/6378
    let block = "{|spans| $spans}";
    let input = "gh alias ";

    let suggestions = run_external_completion(block, input);
    match_suggestions(&vec!["gh", "alias", ""], &suggestions);
}

#[test]
fn external_completer_no_trailing_space() {
    let block = "{|spans| $spans}";
    let input = "gh alias";

    let suggestions = run_external_completion(block, input);
    assert_eq!(2, suggestions.len());
    assert_eq!("gh", suggestions.first().unwrap().value);
    assert_eq!("alias", suggestions.get(1).unwrap().value);
}

#[test]
fn external_completer_pass_flags() {
    let block = "{|spans| $spans}";
    let input = "gh api --";

    let suggestions = run_external_completion(block, input);
    assert_eq!(3, suggestions.len());
    assert_eq!("gh", suggestions.first().unwrap().value);
    assert_eq!("api", suggestions.get(1).unwrap().value);
    assert_eq!("--", suggestions.get(2).unwrap().value);
}

/// Fallback to file completions when external completer returns null
#[test]
fn external_completer_fallback() {
    let block = "{|spans| null}";
    let input = "foo test";

    let expected = [folder("test_a"), file("test_a_symlink"), folder("test_b")];
    let suggestions = run_external_completion(block, input);
    match_suggestions_by_string(&expected, &suggestions);

    // issue #15790
    let input = "foo `dir with space/`";
    let expected = vec!["`dir with space/bar baz`", "`dir with space/foo`"];
    let suggestions = run_external_completion_within_pwd(
        block,
        input,
        fs::fixtures().join("external_completions"),
    );
    match_suggestions(&expected, &suggestions);

    // issue #16712
    let input = "`dir with space/`";
    let expected = vec!["`dir with space/bar baz`", "`dir with space/foo`"];
    let suggestions = run_external_completion_within_pwd(
        block,
        input,
        fs::fixtures().join("external_completions"),
    );
    match_suggestions(&expected, &suggestions);
}

#[test]
fn external_completer_override_span() {
    let block = "{|spans| [{ value: blech, span: { start: 1, end: 10 } }]}";
    let input = "foo test";

    let suggestions = run_external_completion(block, input);
    let expected = vec![Suggestion {
        value: "blech".to_string(),
        span: Span::new(1, 10),
        ..Default::default()
    }];
    assert_eq!(expected, suggestions);
}

/// Fallback to external completions for flags of `sudo`
#[test]
fn external_completer_sudo() {
    let block = "{|spans| ['--background']}";
    let input = "sudo --back";

    let expected = vec!["--background"];
    let suggestions = run_external_completion(block, input);
    match_suggestions(&expected, &suggestions);
}

/// Suppress completions when external completer returns invalid value
#[test]
fn external_completer_invalid() {
    let block = "{|spans| 123}";
    let input = "foo ";

    let suggestions = run_external_completion(block, input);
    assert!(suggestions.is_empty());
}

#[test]
fn command_wide_completion_external() {
    let mut completer = custom_completer();

    let sample = /* lang=nu */ r#"
        @complete external
        extern "gh" []

        gh alias one two"#;

    let suggestions = completer.complete(sample, sample.len());
    let expected = vec!["gh", "alias", "one", "two"];
    match_suggestions(&expected, &suggestions);
}

#[test]
fn command_wide_completion_custom() {
    let mut completer = custom_completer();

    let sample = /* lang=nu */ r#"
        def "nu-complete foo" [spans: list] {
            $spans ++ [some more]
        }

        @complete "nu-complete foo"
        def --wrapped "foo" [...rest] {}

        foo bar baz"#;

    let suggestions = completer.complete(sample, sample.len());
    let expected = vec!["foo", "bar", "baz", "some", "more"];
    match_suggestions(&expected, &suggestions);
}

#[test]
fn parameter_completion_overrides_command_wide_completion() {
    let mut completer = custom_completer();

    let sample = /* lang=nu */ r#"
        def "nu-complete cmd" [spans: list] {
            [command wide completion]
        }

        def "nu-complete cmd bar" [] {
            [bar specific]
        }

        @complete "nu-complete cmd"
        def --wrapped "cmd" [
            foo: string,
            bar: string@"nu-complete cmd bar",
            ...rest
        ] {}

        cmd one "#;

    let suggestions = completer.complete(sample, sample.len());
    let expected = vec!["bar", "specific"];
    match_suggestions(&expected, &suggestions);
}

#[test]
fn command_wide_completion_flag_completion() {
    let mut completer = custom_completer();

    let sample = /* lang=nu */ r#"
        def "nu-complete cmd" [spans: list] {
            let last = $spans | last
            [command wide --with --external]
            | where $it starts-with $last
        }

        def "nu-complete cmd bar" [] {
            [bar specific]
        }

        @complete "nu-complete cmd"
        def --wrapped "cmd" [
            --switch(-s)
            --flag(-f): string
            foo: string,
            bar: string@"nu-complete cmd bar",
            ...rest
        ] {}

        cmd -"#;

    let suggestions = completer.complete(sample, sample.len());
    let expected = vec!["--flag", "--switch", "-f", "-s", "--with", "--external"];
    match_suggestions(&expected, &suggestions);
}

#[test]
fn file_completions() {
    // Create a new engine
    let (dir, dir_str, engine, stack) = new_engine();

    // Instantiate a new completer
    let mut completer = NuCompleter::new(Arc::new(engine), Arc::new(stack));

    // Test completions for the current folder
    let target_dir = format!("cp {dir_str}{MAIN_SEPARATOR}");
    let suggestions = completer.complete(&target_dir, target_dir.len());

    // Create the expected values
    let expected_paths = [
        folder(dir.join("another")),
        file(dir.join("custom_completion.nu")),
        folder(dir.join("directory_completion")),
        file(dir.join("nushell")),
        folder(dir.join("test_a")),
        file(dir.join("test_a_symlink")),
        folder(dir.join("test_b")),
        file(dir.join(".hidden_file")),
        folder(dir.join(".hidden_folder")),
    ];

    #[cfg(windows)]
    {
        let separator = '/';
        let target_dir = format!("cp {dir_str}{separator}");
        let slash_suggestions = completer.complete(&target_dir, target_dir.len());

        let expected_slash_paths: Vec<_> = expected_paths
            .iter()
            .map(|s| s.replace('\\', "/"))
            .collect();

        match_suggestions_by_string(&expected_slash_paths, &slash_suggestions);
    }

    // Match the results
    match_suggestions_by_string(&expected_paths, &suggestions);

    // Test completions for the current folder even with parts before the autocomplet
    let target_dir = format!("cp somefile.txt {dir_str}{MAIN_SEPARATOR}");
    let suggestions = completer.complete(&target_dir, target_dir.len());

    // Create the expected values
    let expected_paths = [
        folder(dir.join("another")),
        file(dir.join("custom_completion.nu")),
        folder(dir.join("directory_completion")),
        file(dir.join("nushell")),
        folder(dir.join("test_a")),
        file(dir.join("test_a_symlink")),
        folder(dir.join("test_b")),
        file(dir.join(".hidden_file")),
        folder(dir.join(".hidden_folder")),
    ];

    #[cfg(windows)]
    {
        let separator = '/';
        let target_dir = format!("cp somefile.txt {dir_str}{separator}");
        let slash_suggestions = completer.complete(&target_dir, target_dir.len());

        let expected_slash_paths: Vec<_> = expected_paths
            .iter()
            .map(|s| s.replace('\\', "/"))
            .collect();

        match_suggestions_by_string(&expected_slash_paths, &slash_suggestions);
    }

    // Match the results
    match_suggestions_by_string(&expected_paths, &suggestions);

    // Test completions for a file
    let target_dir = format!("cp {}", folder(dir.join("another")));
    let suggestions = completer.complete(&target_dir, target_dir.len());

    // Create the expected values
    let expected_paths = [file(dir.join("another").join("newfile"))];

    // Match the results
    match_suggestions_by_string(&expected_paths, &suggestions);

    // Test completions for hidden files
    let target_dir = format!("ls {}", file(dir.join(".hidden_folder").join(".")));
    let suggestions = completer.complete(&target_dir, target_dir.len());

    let expected_paths = [file(dir.join(".hidden_folder").join(".hidden_subfile"))];

    #[cfg(windows)]
    {
        let target_dir = format!("ls {}/.", folder(dir.join(".hidden_folder")));
        let slash_suggestions = completer.complete(&target_dir, target_dir.len());

        let expected_slash: Vec<_> = expected_paths
            .iter()
            .map(|s| s.replace('\\', "/"))
            .collect();

        match_suggestions_by_string(&expected_slash, &slash_suggestions);
    }

    // Match the results
    match_suggestions_by_string(&expected_paths, &suggestions);

    // Don't suggest files as fallback when no directories match for commands expecting directories
    let suggestions = completer.complete("cd n", 4);
    let expected_paths: Vec<_> = vec![];

    // Match the results
    match_suggestions(&expected_paths, &suggestions)
}

#[test]
fn custom_command_rest_any_args_file_completions() {
    // Create a new engine
    let (dir, dir_str, mut engine, mut stack) = new_engine();
    let command = r#"def list [ ...args: any ] {}"#;
    assert!(support::merge_input(command.as_bytes(), &mut engine, &mut stack).is_ok());

    // Instantiate a new completer
    let mut completer = NuCompleter::new(Arc::new(engine), Arc::new(stack));

    // Test completions for the current folder
    let target_dir = format!("list {dir_str}{MAIN_SEPARATOR}");
    let suggestions = completer.complete(&target_dir, target_dir.len());

    // Create the expected values
    let expected_paths = [
        folder(dir.join("another")),
        file(dir.join("custom_completion.nu")),
        folder(dir.join("directory_completion")),
        file(dir.join("nushell")),
        folder(dir.join("test_a")),
        file(dir.join("test_a_symlink")),
        folder(dir.join("test_b")),
        file(dir.join(".hidden_file")),
        folder(dir.join(".hidden_folder")),
    ];

    // Match the results
    match_suggestions_by_string(&expected_paths, &suggestions);

    // Test completions for the current folder even with parts before the autocomplet
    let target_dir = format!("list somefile.txt {dir_str}{MAIN_SEPARATOR}");
    let suggestions = completer.complete(&target_dir, target_dir.len());

    // Create the expected values
    let expected_paths = [
        folder(dir.join("another")),
        file(dir.join("custom_completion.nu")),
        folder(dir.join("directory_completion")),
        file(dir.join("nushell")),
        folder(dir.join("test_a")),
        file(dir.join("test_a_symlink")),
        folder(dir.join("test_b")),
        file(dir.join(".hidden_file")),
        folder(dir.join(".hidden_folder")),
    ];

    // Match the results
    match_suggestions_by_string(&expected_paths, &suggestions);

    // Test completions for a file
    let target_dir = format!("list {}", folder(dir.join("another")));
    let suggestions = completer.complete(&target_dir, target_dir.len());

    // Create the expected values
    let expected_paths = [file(dir.join("another").join("newfile"))];

    // Match the results
    match_suggestions_by_string(&expected_paths, &suggestions);

    // Test completions for hidden files
    let target_dir = format!("list {}", file(dir.join(".hidden_folder").join(".")));
    let suggestions = completer.complete(&target_dir, target_dir.len());

    let expected_paths = [file(dir.join(".hidden_folder").join(".hidden_subfile"))];

    // Match the results
    match_suggestions_by_string(&expected_paths, &suggestions);
}

#[cfg(windows)]
#[test]
fn file_completions_with_mixed_separators() {
    // Create a new engine
    let (dir, dir_str, engine, stack) = new_dotnu_engine();

    // Instantiate a new completer
    let mut completer = NuCompleter::new(Arc::new(engine), Arc::new(stack));

    // Create Expected values
    let expected_paths: Vec<_> = vec![
        file(dir.join("lib-dir1").join("bar.nu")),
        file(dir.join("lib-dir1").join("baz.nu")),
        file(dir.join("lib-dir1").join("xyzzy.nu")),
    ];
    let expected_slash_paths: Vec<_> = expected_paths
        .iter()
        .map(|s| s.replace(MAIN_SEPARATOR, "/"))
        .collect();

    let target_dir = format!("ls {dir_str}/lib-dir1/");
    let suggestions = completer.complete(&target_dir, target_dir.len());

    match_suggestions_by_string(&expected_slash_paths, &suggestions);

    let target_dir = format!("cp {dir_str}\\lib-dir1/");
    let suggestions = completer.complete(&target_dir, target_dir.len());

    match_suggestions_by_string(&expected_slash_paths, &suggestions);

    let target_dir = format!("ls {dir_str}/lib-dir1\\/");
    let suggestions = completer.complete(&target_dir, target_dir.len());

    match_suggestions_by_string(&expected_slash_paths, &suggestions);

    let target_dir = format!("ls {dir_str}\\lib-dir1\\/");
    let suggestions = completer.complete(&target_dir, target_dir.len());

    match_suggestions_by_string(&expected_slash_paths, &suggestions);

    let target_dir = format!("ls {dir_str}\\lib-dir1\\");
    let suggestions = completer.complete(&target_dir, target_dir.len());

    match_suggestions_by_string(&expected_paths, &suggestions);

    let target_dir = format!("ls {dir_str}/lib-dir1\\");
    let suggestions = completer.complete(&target_dir, target_dir.len());

    match_suggestions_by_string(&expected_paths, &suggestions);

    let target_dir = format!("ls {dir_str}/lib-dir1/\\");
    let suggestions = completer.complete(&target_dir, target_dir.len());

    match_suggestions_by_string(&expected_paths, &suggestions);

    let target_dir = format!("ls {dir_str}\\lib-dir1/\\");
    let suggestions = completer.complete(&target_dir, target_dir.len());

    match_suggestions_by_string(&expected_paths, &suggestions);
}

#[test]
fn partial_completions() {
    // Create a new engine
    let (dir, _, engine, stack) = new_partial_engine();

    // Instantiate a new completer
    let mut completer = NuCompleter::new(Arc::new(engine), Arc::new(stack));

    // Test completions for a folder's name
    let target_dir = format!("cd {}", file(dir.join("pa")));
    let suggestions = completer.complete(&target_dir, target_dir.len());

    // Create the expected values
    let expected_paths = [
        folder(dir.join("partial")),
        folder(dir.join("partial-a")),
        folder(dir.join("partial-b")),
        folder(dir.join("partial-c")),
        format!("`{}`", folder(dir.join("partial-d("))),
    ];

    // Match the results
    match_suggestions_by_string(&expected_paths, &suggestions);

    // Test completions for the files whose name begin with "h"
    // and are present under directories whose names begin with "pa"
    let dir_str = file(dir.join("pa").join("h"));
    let target_dir = format!("cp {dir_str}");
    let suggestions = completer.complete(&target_dir, target_dir.len());

    // Create the expected values
    let expected_paths = [
        file(dir.join("partial").join("hello.txt")),
        folder(dir.join("partial").join("hol")),
        file(dir.join("partial-a").join("have_ext.exe")),
        file(dir.join("partial-a").join("have_ext.txt")),
        file(dir.join("partial-a").join("hello")),
        folder(dir.join("partial-a").join("hola")),
        file(dir.join("partial-b").join("hello_b")),
        file(dir.join("partial-b").join("hi_b")),
        file(dir.join("partial-c").join("hello_c")),
    ];

    // Match the results
    match_suggestions_by_string(&expected_paths, &suggestions);

    // Test completion for all files under directories whose names begin with "pa"
    let dir_str = folder(dir.join("pa"));
    let target_dir = format!("ls {dir_str}");
    let suggestions = completer.complete(&target_dir, target_dir.len());

    // Create the expected values
    let expected_paths = [
        file(dir.join("partial").join("hello.txt")),
        folder(dir.join("partial").join("hol")),
        file(dir.join("partial-a").join("anotherfile")),
        file(dir.join("partial-a").join("have_ext.exe")),
        file(dir.join("partial-a").join("have_ext.txt")),
        file(dir.join("partial-a").join("hello")),
        folder(dir.join("partial-a").join("hola")),
        file(dir.join("partial-b").join("hello_b")),
        file(dir.join("partial-b").join("hi_b")),
        file(dir.join("partial-c").join("hello_c")),
        format!("`{}`", file(dir.join("partial-d(").join(".gitkeep"))),
    ];

    // Match the results
    match_suggestions_by_string(&expected_paths, &suggestions);

    // Test completion for a single file
    let dir_str = file(dir.join("fi").join("so"));
    let target_dir = format!("rm {dir_str}");
    let suggestions = completer.complete(&target_dir, target_dir.len());

    // Create the expected values
    let expected_paths = [file(dir.join("final_partial").join("somefile"))];

    // Match the results
    match_suggestions_by_string(&expected_paths, &suggestions);

    // Test completion where there is a sneaky `..` in the path
    let dir_str = file(dir.join("par").join("..").join("fi").join("so"));
    let target_dir = format!("rm {dir_str}");
    let suggestions = completer.complete(&target_dir, target_dir.len());

    // Create the expected values
    let expected_paths = [
        file(
            dir.join("partial")
                .join("..")
                .join("final_partial")
                .join("somefile"),
        ),
        file(
            dir.join("partial-a")
                .join("..")
                .join("final_partial")
                .join("somefile"),
        ),
        file(
            dir.join("partial-b")
                .join("..")
                .join("final_partial")
                .join("somefile"),
        ),
        file(
            dir.join("partial-c")
                .join("..")
                .join("final_partial")
                .join("somefile"),
        ),
        format!(
            "`{}`",
            file(
                dir.join("partial-d(")
                    .join("..")
                    .join("final_partial")
                    .join("somefile"),
            )
        ),
    ];

    // Match the results
    match_suggestions_by_string(&expected_paths, &suggestions);

    // Test completion for all files under directories whose names begin with "pa"
    let file_str = file(dir.join("partial-a").join("have"));
    let target_file = format!("rm {file_str}");
    let suggestions = completer.complete(&target_file, target_file.len());

    // Create the expected values
    let expected_paths = [
        file(dir.join("partial-a").join("have_ext.exe")),
        file(dir.join("partial-a").join("have_ext.txt")),
    ];

    // Match the results
    match_suggestions_by_string(&expected_paths, &suggestions);

    // Test completion for all files under directories whose names begin with "pa"
    let file_str = file(dir.join("partial-a").join("have_ext."));
    let file_dir = format!("rm {file_str}");
    let suggestions = completer.complete(&file_dir, file_dir.len());

    // Create the expected values
    let expected_paths = [
        file(dir.join("partial-a").join("have_ext.exe")),
        file(dir.join("partial-a").join("have_ext.txt")),
    ];

    // Match the results
    match_suggestions_by_string(&expected_paths, &suggestions);
}

#[test]
fn partial_completion_with_dot_expansions() {
    let (dir, _, engine, stack) = new_partial_engine();

    let mut completer = NuCompleter::new(Arc::new(engine), Arc::new(stack));

    let dir_str = file(
        dir.join("par")
            .join("...")
            .join("par")
            .join("fi")
            .join("so"),
    );
    let target_dir = format!("rm {dir_str}");
    let suggestions = completer.complete(&target_dir, target_dir.len());

    // Create the expected values
    let expected_paths = [
        file(
            dir.join("partial")
                .join("...")
                .join("partial_completions")
                .join("final_partial")
                .join("somefile"),
        ),
        file(
            dir.join("partial-a")
                .join("...")
                .join("partial_completions")
                .join("final_partial")
                .join("somefile"),
        ),
        file(
            dir.join("partial-b")
                .join("...")
                .join("partial_completions")
                .join("final_partial")
                .join("somefile"),
        ),
        file(
            dir.join("partial-c")
                .join("...")
                .join("partial_completions")
                .join("final_partial")
                .join("somefile"),
        ),
        format!(
            "`{}`",
            file(
                dir.join("partial-d(")
                    .join("...")
                    .join("partial_completions")
                    .join("final_partial")
                    .join("somefile"),
            )
        ),
    ];

    // Match the results
    match_suggestions_by_string(&expected_paths, &suggestions);
}

#[test]
fn command_ls_with_filecompletion() {
    let (_, _, engine, stack) = new_engine();

    let mut completer = NuCompleter::new(Arc::new(engine), Arc::new(stack));

    let target_dir = "ls ";
    let suggestions = completer.complete(target_dir, target_dir.len());

    #[cfg(windows)]
    let expected_paths: Vec<_> = vec![
        "another\\",
        "custom_completion.nu",
        "directory_completion\\",
        "nushell",
        "test_a\\",
        "test_a_symlink",
        "test_b\\",
        ".hidden_file",
        ".hidden_folder\\",
    ];
    #[cfg(not(windows))]
    let expected_paths: Vec<_> = vec![
        "another/",
        "custom_completion.nu",
        "directory_completion/",
        "nushell",
        "test_a/",
        "test_a_symlink",
        "test_b/",
        ".hidden_file",
        ".hidden_folder/",
    ];

    match_suggestions(&expected_paths, &suggestions);

    let target_dir = "ls custom_completion.";
    let suggestions = completer.complete(target_dir, target_dir.len());

    let expected_paths: Vec<_> = vec!["custom_completion.nu"];

    match_suggestions(&expected_paths, &suggestions);
}

#[test]
fn command_open_with_filecompletion() {
    let (_, _, engine, stack) = new_engine();

    let mut completer = NuCompleter::new(Arc::new(engine), Arc::new(stack));

    let target_dir = "open ";
    let suggestions = completer.complete(target_dir, target_dir.len());

    #[cfg(windows)]
    let expected_paths: Vec<_> = vec![
        "another\\",
        "custom_completion.nu",
        "directory_completion\\",
        "nushell",
        "test_a\\",
        "test_a_symlink",
        "test_b\\",
        ".hidden_file",
        ".hidden_folder\\",
    ];
    #[cfg(not(windows))]
    let expected_paths: Vec<_> = vec![
        "another/",
        "custom_completion.nu",
        "directory_completion/",
        "nushell",
        "test_a/",
        "test_a_symlink",
        "test_b/",
        ".hidden_file",
        ".hidden_folder/",
    ];

    match_suggestions(&expected_paths, &suggestions);

    let target_dir = "open custom_completion.";
    let suggestions = completer.complete(target_dir, target_dir.len());

    let expected_paths: Vec<_> = vec!["custom_completion.nu"];

    match_suggestions(&expected_paths, &suggestions);
}

#[test]
fn command_rm_with_globcompletion() {
    let (_, _, engine, stack) = new_engine();

    let mut completer = NuCompleter::new(Arc::new(engine), Arc::new(stack));

    let target_dir = "rm ";
    let suggestions = completer.complete(target_dir, target_dir.len());

    #[cfg(windows)]
    let expected_paths: Vec<_> = vec![
        "another\\",
        "custom_completion.nu",
        "directory_completion\\",
        "nushell",
        "test_a\\",
        "test_a_symlink",
        "test_b\\",
        ".hidden_file",
        ".hidden_folder\\",
    ];
    #[cfg(not(windows))]
    let expected_paths: Vec<_> = vec![
        "another/",
        "custom_completion.nu",
        "directory_completion/",
        "nushell",
        "test_a/",
        "test_a_symlink",
        "test_b/",
        ".hidden_file",
        ".hidden_folder/",
    ];

    match_suggestions(&expected_paths, &suggestions)
}

#[test]
fn command_cp_with_globcompletion() {
    let (_, _, engine, stack) = new_engine();

    let mut completer = NuCompleter::new(Arc::new(engine), Arc::new(stack));

    let target_dir = "cp ";
    let suggestions = completer.complete(target_dir, target_dir.len());

    #[cfg(windows)]
    let expected_paths: Vec<_> = vec![
        "another\\",
        "custom_completion.nu",
        "directory_completion\\",
        "nushell",
        "test_a\\",
        "test_a_symlink",
        "test_b\\",
        ".hidden_file",
        ".hidden_folder\\",
    ];
    #[cfg(not(windows))]
    let expected_paths: Vec<_> = vec![
        "another/",
        "custom_completion.nu",
        "directory_completion/",
        "nushell",
        "test_a/",
        "test_a_symlink",
        "test_b/",
        ".hidden_file",
        ".hidden_folder/",
    ];

    match_suggestions(&expected_paths, &suggestions)
}

#[test]
fn command_save_with_filecompletion() {
    let (_, _, engine, stack) = new_engine();

    let mut completer = NuCompleter::new(Arc::new(engine), Arc::new(stack));

    let target_dir = "save ";
    let suggestions = completer.complete(target_dir, target_dir.len());

    #[cfg(windows)]
    let expected_paths: Vec<_> = vec![
        "another\\",
        "custom_completion.nu",
        "directory_completion\\",
        "nushell",
        "test_a\\",
        "test_a_symlink",
        "test_b\\",
        ".hidden_file",
        ".hidden_folder\\",
    ];
    #[cfg(not(windows))]
    let expected_paths: Vec<_> = vec![
        "another/",
        "custom_completion.nu",
        "directory_completion/",
        "nushell",
        "test_a/",
        "test_a_symlink",
        "test_b/",
        ".hidden_file",
        ".hidden_folder/",
    ];

    match_suggestions(&expected_paths, &suggestions)
}

#[test]
fn command_touch_with_filecompletion() {
    let (_, _, engine, stack) = new_engine();

    let mut completer = NuCompleter::new(Arc::new(engine), Arc::new(stack));

    let target_dir = "touch ";
    let suggestions = completer.complete(target_dir, target_dir.len());

    #[cfg(windows)]
    let expected_paths: Vec<_> = vec![
        "another\\",
        "custom_completion.nu",
        "directory_completion\\",
        "nushell",
        "test_a\\",
        "test_a_symlink",
        "test_b\\",
        ".hidden_file",
        ".hidden_folder\\",
    ];
    #[cfg(not(windows))]
    let expected_paths: Vec<_> = vec![
        "another/",
        "custom_completion.nu",
        "directory_completion/",
        "nushell",
        "test_a/",
        "test_a_symlink",
        "test_b/",
        ".hidden_file",
        ".hidden_folder/",
    ];

    match_suggestions(&expected_paths, &suggestions)
}

#[test]
fn command_watch_with_filecompletion() {
    let (_, _, engine, stack) = new_engine();

    let mut completer = NuCompleter::new(Arc::new(engine), Arc::new(stack));

    let target_dir = "watch ";
    let suggestions = completer.complete(target_dir, target_dir.len());

    #[cfg(windows)]
    let expected_paths: Vec<_> = vec![
        "another\\",
        "custom_completion.nu",
        "directory_completion\\",
        "nushell",
        "test_a\\",
        "test_a_symlink",
        "test_b\\",
        ".hidden_file",
        ".hidden_folder\\",
    ];
    #[cfg(not(windows))]
    let expected_paths: Vec<_> = vec![
        "another/",
        "custom_completion.nu",
        "directory_completion/",
        "nushell",
        "test_a/",
        "test_a_symlink",
        "test_b/",
        ".hidden_file",
        ".hidden_folder/",
    ];

    match_suggestions(&expected_paths, &suggestions)
}

#[test]
fn subcommand_vs_external_completer() {
    let (_, _, mut engine, mut stack) = new_engine();
    let commands = r#"
            $env.config.completions.algorithm = "fuzzy"
            $env.config.completions.external.completer = {|spans| ["external"]}
            def foo-test-command [] {}
            def "foo-test-command bar" [] {}
            def "foo-test-command aagap bcr" [] {}
            def "food bar" [] {}
        "#;
    assert!(support::merge_input(commands.as_bytes(), &mut engine, &mut stack).is_ok());
    let mut subcommand_completer = NuCompleter::new(Arc::new(engine), Arc::new(stack));

    let prefix = "fod br";
    let suggestions = subcommand_completer.complete(prefix, prefix.len());
    match_suggestions(
        &vec![
            "external",
            "food bar",
            "foo-test-command bar",
            "foo-test-command aagap bcr",
        ],
        &suggestions,
    );

    let prefix = "foot bar";
    let suggestions = subcommand_completer.complete(prefix, prefix.len());
    match_suggestions(&vec!["external", "foo-test-command bar"], &suggestions);
}

#[test]
fn file_completion_quoted() {
    let (_, _, engine, stack) = new_quote_engine();

    let mut completer = NuCompleter::new(Arc::new(engine), Arc::new(stack));

    let target_dir = "open ";
    let suggestions = completer.complete(target_dir, target_dir.len());

    let test_dir_folder = format!("`{}`", folder("test dir"));
    let expected_paths: Vec<_> = vec![
        "`--help`",
        "`-42`",
        "`-inf`",
        "`4.2`",
        "\'[a] bc.txt\'",
        "`curly-bracket_{.txt`",
        "`semicolon_;.txt`",
        "'square-bracket_[.txt'",
        "`te st.txt`",
        "`te#st.txt`",
        "`te'st.txt`",
        "`te(st).txt`",
        test_dir_folder.as_str(),
    ];

    match_suggestions(&expected_paths, &suggestions);

    let dir: PathBuf = "test dir".into();
    let target_dir = format!("open '{}'", folder(dir.clone()));
    let suggestions = completer.complete(&target_dir, target_dir.len());

    let expected_paths = [
        format!("`{}`", file(dir.join("double quote"))),
        format!("`{}`", file(dir.join("single quote"))),
    ];

    match_suggestions_by_string(&expected_paths, &suggestions)
}

#[test]
fn flag_completions() {
    // Create a new engine
    let (_, _, engine, stack) = new_engine();

    // Instantiate a new completer
    let mut completer = NuCompleter::new(Arc::new(engine), Arc::new(stack));
    // Test completions for the 'ls' flags
    let suggestions = completer.complete("ls -", 4);
    assert_eq!(18, suggestions.len());
    let expected: Vec<_> = vec![
        "--all",
        "--directory",
        "--du",
        "--full-paths",
        "--help",
        "--long",
        "--mime-type",
        "--short-names",
        "--threads",
        "-a",
        "-D",
        "-d",
        "-f",
        "-h",
        "-l",
        "-m",
        "-s",
        "-t",
    ];
    // Match results
    match_suggestions(&expected, &suggestions);

    // https://github.com/nushell/nushell/issues/16375
    let suggestions = completer.complete("table -", 7);
    assert_eq!(20, suggestions.len());
}

#[test]
fn attribute_completions() {
    // Create a new engine
    let (_, _, engine, stack) = new_engine();

    // Compile a list of built-in attribute names (without the "attr " prefix)
    let attribute_names: Vec<String> = engine
        .get_signatures_and_declids(false)
        .into_iter()
        .map(|(sig, _)| sig.name)
        .filter(|name| name.starts_with("attr "))
        .map(|name| name[5..].to_string())
        .collect();

    // Make sure we actually found some attributes so the test is valid
    assert!(attribute_names.contains(&String::from("example")));

    // Instantiate a new completer
    let mut completer = NuCompleter::new(Arc::new(engine), Arc::new(stack));
    // Test completions for the 'ls' flags
    let suggestions = completer.complete("@", 1);

    // Match results
    match_suggestions_by_string(&attribute_names, &suggestions);
}

#[test]
fn attributable_completions() {
    // Create a new engine
    let (_, _, engine, stack) = new_engine();

    // Instantiate a new completer
    let mut completer = NuCompleter::new(Arc::new(engine), Arc::new(stack));
    // Test completions for the 'ls' flags
    let suggestions = completer.complete("@example; ", 10);

    let expected: Vec<_> = vec!["def", "export def", "export extern", "extern"];

    // Match results
    match_suggestions(&expected, &suggestions);
}

#[test]
fn folder_with_directorycompletions() {
    // Create a new engine
    let (dir, dir_str, engine, stack) = new_engine();

    // Instantiate a new completer
    let mut completer = NuCompleter::new(Arc::new(engine), Arc::new(stack));

    // Test completions for the current folder
    let target_dir = format!("cd {dir_str}{MAIN_SEPARATOR}");
    let suggestions = completer.complete(&target_dir, target_dir.len());

    // Create the expected values
    let expected_paths = [
        folder(dir.join("another")),
        folder(dir.join("directory_completion")),
        folder(dir.join("test_a")),
        file(dir.join("test_a_symlink")),
        folder(dir.join("test_b")),
        folder(dir.join(".hidden_folder")),
    ];

    #[cfg(windows)]
    {
        let target_dir = format!("cd {dir_str}/");
        let slash_suggestions = completer.complete(&target_dir, target_dir.len());

        let expected_slash_paths: Vec<_> = expected_paths
            .iter()
            .map(|s| s.replace('\\', "/"))
            .collect();

        match_suggestions_by_string(&expected_slash_paths, &slash_suggestions);
    }

    // Match the results
    match_suggestions_by_string(&expected_paths, &suggestions);
}

#[test]
fn folder_with_directorycompletions_with_dots() {
    // Create a new engine
    let (dir, _, engine, stack) = new_engine();
    let dir_str = dir
        .join("directory_completion")
        .join("folder_inside_folder")
        .into_os_string()
        .into_string()
        .unwrap();

    // Instantiate a new completer
    let mut completer = NuCompleter::new(Arc::new(engine), Arc::new(stack));

    // Test completions for the current folder
    let target_dir = format!("cd {dir_str}{MAIN_SEPARATOR}..{MAIN_SEPARATOR}");
    let suggestions = completer.complete(&target_dir, target_dir.len());

    // Create the expected values
    let expected_paths = [folder(
        dir.join("directory_completion")
            .join("folder_inside_folder")
            .join("..")
            .join("folder_inside_folder"),
    )];

    #[cfg(windows)]
    {
        let target_dir = format!("cd {dir_str}/../");
        let slash_suggestions = completer.complete(&target_dir, target_dir.len());

        let expected_slash_paths: Vec<_> = expected_paths
            .iter()
            .map(|s| s.replace('\\', "/"))
            .collect();

        match_suggestions_by_string(&expected_slash_paths, &slash_suggestions);
    }

    // Match the results
    match_suggestions_by_string(&expected_paths, &suggestions);
}

#[test]
fn folder_with_directorycompletions_with_three_trailing_dots() {
    // Create a new engine
    let (dir, _, engine, stack) = new_engine();
    let dir_str = dir
        .join("directory_completion")
        .join("folder_inside_folder")
        .into_os_string()
        .into_string()
        .unwrap();

    // Instantiate a new completer
    let mut completer = NuCompleter::new(Arc::new(engine), Arc::new(stack));

    // Test completions for the current folder
    let target_dir = format!("cd {dir_str}{MAIN_SEPARATOR}...{MAIN_SEPARATOR}");
    let suggestions = completer.complete(&target_dir, target_dir.len());

    // Create the expected values
    let expected_paths = [
        folder(
            dir.join("directory_completion")
                .join("folder_inside_folder")
                .join("...")
                .join("another"),
        ),
        folder(
            dir.join("directory_completion")
                .join("folder_inside_folder")
                .join("...")
                .join("directory_completion"),
        ),
        folder(
            dir.join("directory_completion")
                .join("folder_inside_folder")
                .join("...")
                .join("test_a"),
        ),
        file(
            dir.join("directory_completion")
                .join("folder_inside_folder")
                .join("...")
                .join("test_a_symlink"),
        ),
        folder(
            dir.join("directory_completion")
                .join("folder_inside_folder")
                .join("...")
                .join("test_b"),
        ),
        folder(
            dir.join("directory_completion")
                .join("folder_inside_folder")
                .join("...")
                .join(".hidden_folder"),
        ),
    ];

    #[cfg(windows)]
    {
        let target_dir = format!("cd {dir_str}/.../");
        let slash_suggestions = completer.complete(&target_dir, target_dir.len());

        let expected_slash_paths: Vec<_> = expected_paths
            .iter()
            .map(|s| s.replace('\\', "/"))
            .collect();

        match_suggestions_by_string(&expected_slash_paths, &slash_suggestions);
    }

    // Match the results
    match_suggestions_by_string(&expected_paths, &suggestions);
}

#[test]
fn folder_with_directorycompletions_do_not_collapse_dots() {
    // Create a new engine
    let (dir, _, engine, stack) = new_engine();
    let dir_str = dir
        .join("directory_completion")
        .join("folder_inside_folder")
        .into_os_string()
        .into_string()
        .unwrap();

    // Instantiate a new completer
    let mut completer = NuCompleter::new(Arc::new(engine), Arc::new(stack));

    // Test completions for the current folder
    let target_dir = format!("cd {dir_str}{MAIN_SEPARATOR}..{MAIN_SEPARATOR}..{MAIN_SEPARATOR}");
    let suggestions = completer.complete(&target_dir, target_dir.len());

    // Create the expected values
    let expected_paths: Vec<_> = vec![
        folder(
            dir.join("directory_completion")
                .join("folder_inside_folder")
                .join("..")
                .join("..")
                .join("another"),
        ),
        folder(
            dir.join("directory_completion")
                .join("folder_inside_folder")
                .join("..")
                .join("..")
                .join("directory_completion"),
        ),
        folder(
            dir.join("directory_completion")
                .join("folder_inside_folder")
                .join("..")
                .join("..")
                .join("test_a"),
        ),
        file(
            dir.join("directory_completion")
                .join("folder_inside_folder")
                .join("..")
                .join("..")
                .join("test_a_symlink"),
        ),
        folder(
            dir.join("directory_completion")
                .join("folder_inside_folder")
                .join("..")
                .join("..")
                .join("test_b"),
        ),
        folder(
            dir.join("directory_completion")
                .join("folder_inside_folder")
                .join("..")
                .join("..")
                .join(".hidden_folder"),
        ),
    ];

    #[cfg(windows)]
    {
        let target_dir = format!("cd {dir_str}/../../");
        let slash_suggestions = completer.complete(&target_dir, target_dir.len());

        let expected_slash_paths: Vec<_> = expected_paths
            .iter()
            .map(|s| s.replace('\\', "/"))
            .collect();

        match_suggestions_by_string(&expected_slash_paths, &slash_suggestions);
    }

    // Match the results
    match_suggestions_by_string(&expected_paths, &suggestions);
}

#[test]
fn variables_completions() {
    // Create a new engine
    let (_, _, mut engine, mut stack) = new_engine();

    // Add record value as example
    let record = "let actor = { name: 'Tom Hardy', age: 44 }";
    assert!(support::merge_input(record.as_bytes(), &mut engine, &mut stack).is_ok());

    // Instantiate a new completer
    let mut completer = NuCompleter::new(Arc::new(engine), Arc::new(stack));

    // Test completions for $nu
    let suggestions = completer.complete("$nu.", 4);

    assert_eq!(20, suggestions.len());

    let expected: Vec<_> = vec![
        "cache-dir",
        "config-path",
        "current-exe",
        "data-dir",
        "default-config-dir",
        "env-path",
        "history-enabled",
        "history-path",
        "home-path",
        "is-interactive",
        "is-login",
        "is-lsp",
        "loginshell-path",
        "os-info",
        "pid",
        "plugin-path",
        "startup-time",
        "temp-path",
        "user-autoload-dirs",
        "vendor-autoload-dirs",
    ];

    // Match results
    match_suggestions(&expected, &suggestions);

    // Test completions for $nu.h (filter)
    let suggestions = completer.complete("$nu.h", 5);

    assert_eq!(3, suggestions.len());

    let expected: Vec<_> = vec!["history-enabled", "history-path", "home-path"];

    // Match results
    match_suggestions(&expected, &suggestions);

    // Test completions for $nu.os-info
    let suggestions = completer.complete("$nu.os-info.", 12);
    assert_eq!(4, suggestions.len());
    let expected: Vec<_> = vec!["arch", "family", "kernel_version", "name"];
    // Match results
    match_suggestions(&expected, &suggestions);

    // Test completions for custom var
    let suggestions = completer.complete("$actor.", 7);

    assert_eq!(2, suggestions.len());

    let expected: Vec<_> = vec!["age", "name"];

    // Match results
    match_suggestions(&expected, &suggestions);

    // Test completions for custom var (filtering)
    let suggestions = completer.complete("$actor.n", 8);

    assert_eq!(1, suggestions.len());

    let expected: Vec<_> = vec!["name"];

    // Match results
    match_suggestions(&expected, &suggestions);

    // Test completions for $env
    let suggestions = completer.complete("$env.", 5);

    assert_eq!(3, suggestions.len());

    #[cfg(windows)]
    let expected: Vec<_> = vec!["Path", "PWD", "TEST"];
    #[cfg(not(windows))]
    let expected: Vec<_> = vec!["PATH", "PWD", "TEST"];

    // Match results
    match_suggestions(&expected, &suggestions);

    // Test completions for $env
    let suggestions = completer.complete("$env.T", 6);

    assert_eq!(1, suggestions.len());

    let expected: Vec<_> = vec!["TEST"];

    // Match results
    match_suggestions(&expected, &suggestions);

    let suggestions = completer.complete("$", 1);
    let expected: Vec<_> = vec!["$actor", "$env", "$in", "$nu"];

    match_suggestions(&expected, &suggestions);
}

#[test]
fn local_variable_completion() {
    let (_, _, engine, stack) = new_engine();
    let mut completer = NuCompleter::new(Arc::new(engine), Arc::new(stack));

    let completion_str = "def test [foo?: string, --foo1: bool, ...foo2] { let foo3 = true; $foo";
    let suggestions = completer.complete(completion_str, completion_str.len());

    // https://github.com/nushell/nushell/issues/15291
    let expected: Vec<_> = vec!["$foo", "$foo1", "$foo2", "$foo3"];
    match_suggestions(&expected, &suggestions);

    let completion_str = "if true { let foo = true; $foo";
    let suggestions = completer.complete(completion_str, completion_str.len());
    let expected: Vec<_> = vec!["$foo"];
    match_suggestions(&expected, &suggestions);

    let completion_str = "if true {let foo1 = 1} else {let foo = true; $foo";
    let suggestions = completer.complete(completion_str, completion_str.len());
    let expected: Vec<_> = vec!["$foo"];
    match_suggestions(&expected, &suggestions);

    let completion_str = "for foo in [1] { let foo1 = true; $foo";
    let suggestions = completer.complete(completion_str, completion_str.len());
    let expected: Vec<_> = vec!["$foo", "$foo1"];
    match_suggestions(&expected, &suggestions);

    let completion_str = "for foo in [1] { let foo1 = true }; $foo";
    let suggestions = completer.complete(completion_str, completion_str.len());
    assert!(suggestions.is_empty());

    let completion_str = "(let foo = true; $foo";
    let suggestions = completer.complete(completion_str, completion_str.len());
    let expected: Vec<_> = vec!["$foo"];
    match_suggestions(&expected, &suggestions);

    let completion_str = "match {a: {b: 3}} {{a: {b: $foo}} => $foo";
    let suggestions = completer.complete(completion_str, completion_str.len());
    let expected: Vec<_> = vec!["$foo"];
    match_suggestions(&expected, &suggestions);
}

#[test]
fn record_cell_path_completions() {
    let (_, _, mut engine, mut stack) = new_engine();
    let command = r#"let foo = {a: [1 {a: 2}]}; const bar = {a: [1 {a: 2}]}"#;
    assert!(support::merge_input(command.as_bytes(), &mut engine, &mut stack).is_ok());
    let mut completer = NuCompleter::new(Arc::new(engine), Arc::new(stack));

    let expected: Vec<_> = vec!["a"];
    let completion_str = "$foo.";
    let suggestions = completer.complete(completion_str, completion_str.len());
    match_suggestions(&expected, &suggestions);

    let completion_str = "$foo.a.1.";
    let suggestions = completer.complete(completion_str, completion_str.len());
    match_suggestions(&expected, &suggestions);

    let completion_str = "$bar.";
    let suggestions = completer.complete(completion_str, completion_str.len());
    match_suggestions(&expected, &suggestions);

    let completion_str = "$bar.a.1.";
    let suggestions = completer.complete(completion_str, completion_str.len());
    match_suggestions(&expected, &suggestions);

    let completion_str = "{a: [1 {a: 2}]}.a.1.";
    let suggestions = completer.complete(completion_str, completion_str.len());
    match_suggestions(&expected, &suggestions);
}

#[test]
fn table_cell_path_completions() {
    let (_, _, mut engine, mut stack) = new_engine();
    let command = r#"let foo = [{a:{b:1}}, {a:{b:2}}]; const bar = [[a b]; [1 2]]"#;
    assert!(support::merge_input(command.as_bytes(), &mut engine, &mut stack).is_ok());
    let mut completer = NuCompleter::new(Arc::new(engine), Arc::new(stack));

    let expected: Vec<_> = vec!["a"];
    let completion_str = "$foo.";
    let suggestions = completer.complete(completion_str, completion_str.len());
    match_suggestions(&expected, &suggestions);

    let expected: Vec<_> = vec!["b"];
    let completion_str = "$foo.a.";
    let suggestions = completer.complete(completion_str, completion_str.len());
    match_suggestions(&expected, &suggestions);

    let expected: Vec<_> = vec!["a", "b"];
    let completion_str = "$bar.";
    let suggestions = completer.complete(completion_str, completion_str.len());
    match_suggestions(&expected, &suggestions);
}

#[test]
fn quoted_cell_path_completions() {
    let (_, _, mut engine, mut stack) = new_engine();
    let command = r#"let foo = {'foo bar':1 'foo\\"bar"': 1 '.': 1 '|': 1 1: 1 "": 1}"#;
    assert!(support::merge_input(command.as_bytes(), &mut engine, &mut stack).is_ok());
    let mut completer = NuCompleter::new(Arc::new(engine), Arc::new(stack));

    let expected: Vec<_> = vec![
        "\"\"",
        "\".\"",
        "\"1\"",
        "\"foo bar\"",
        "\"foo\\\\\\\\\\\"bar\\\"\"",
        "\"|\"",
    ];
    let completion_str = "$foo.";
    let suggestions = completer.complete(completion_str, completion_str.len());
    match_suggestions(&expected, &suggestions);

    let expected: Vec<_> = vec!["\"foo bar\"", "\"foo\\\\\\\\\\\"bar\\\"\""];
    let completion_str = "$foo.`foo";
    let suggestions = completer.complete(completion_str, completion_str.len());
    match_suggestions(&expected, &suggestions);

    let completion_str = "$foo.foo";
    let suggestions = completer.complete(completion_str, completion_str.len());
    match_suggestions(&expected, &suggestions);
}

#[test]
fn alias_of_command_and_flags() {
    let (_, _, mut engine, mut stack) = new_engine();

    // Create an alias
    let alias = r#"alias ll = ls -l"#;
    assert!(support::merge_input(alias.as_bytes(), &mut engine, &mut stack).is_ok());

    let mut completer = NuCompleter::new(Arc::new(engine), Arc::new(stack));

    let suggestions = completer.complete("ll t", 4);
    #[cfg(windows)]
    let expected_paths: Vec<_> = vec!["test_a\\", "test_a_symlink", "test_b\\"];
    #[cfg(not(windows))]
    let expected_paths: Vec<_> = vec!["test_a/", "test_a_symlink", "test_b/"];

    match_suggestions(&expected_paths, &suggestions)
}

#[test]
fn alias_of_basic_command() {
    let (_, _, mut engine, mut stack) = new_engine();

    // Create an alias
    let alias = r#"alias ll = ls "#;
    assert!(support::merge_input(alias.as_bytes(), &mut engine, &mut stack).is_ok());

    let mut completer = NuCompleter::new(Arc::new(engine), Arc::new(stack));

    let suggestions = completer.complete("ll t", 4);
    #[cfg(windows)]
    let expected_paths: Vec<_> = vec!["test_a\\", "test_a_symlink", "test_b\\"];
    #[cfg(not(windows))]
    let expected_paths: Vec<_> = vec!["test_a/", "test_a_symlink", "test_b/"];

    match_suggestions(&expected_paths, &suggestions)
}

#[test]
fn alias_of_another_alias() {
    let (_, _, mut engine, mut stack) = new_engine();

    // Create an alias
    let alias = r#"alias ll = ls -la"#;
    assert!(support::merge_input(alias.as_bytes(), &mut engine, &mut stack).is_ok());
    // Create the second alias
    let alias = r#"alias lf = ll -f"#;
    assert!(support::merge_input(alias.as_bytes(), &mut engine, &mut stack).is_ok());

    let mut completer = NuCompleter::new(Arc::new(engine), Arc::new(stack));

    let suggestions = completer.complete("lf t", 4);
    #[cfg(windows)]
    let expected_paths: Vec<_> = vec!["test_a\\", "test_a_symlink", "test_b\\"];
    #[cfg(not(windows))]
    let expected_paths: Vec<_> = vec!["test_a/", "test_a_symlink", "test_b/"];

    match_suggestions(&expected_paths, &suggestions)
}

fn run_external_completion_within_pwd(
    completer: &str,
    input: &str,
    pwd: AbsolutePathBuf,
) -> Vec<Suggestion> {
    let completer = format!("$env.config.completions.external.completer = {completer}");

    // Create a new engine
    let (_, _, mut engine_state, mut stack) = new_engine_helper(pwd);
    let (block, delta) = {
        let mut working_set = StateWorkingSet::new(&engine_state);
        let block = parse(&mut working_set, None, completer.as_bytes(), false);
        assert!(working_set.parse_errors.is_empty());

        (block, working_set.render())
    };

    assert!(engine_state.merge_delta(delta).is_ok());

    assert!(
        eval_block::<WithoutDebug>(&engine_state, &mut stack, &block, PipelineData::empty())
            .is_ok()
    );

    // Merge environment into the permanent state
    assert!(engine_state.merge_env(&mut stack).is_ok());

    // Instantiate a new completer
    let mut completer = NuCompleter::new(Arc::new(engine_state), Arc::new(stack));

    completer.complete(input, input.len())
}

fn run_external_completion(completer: &str, input: &str) -> Vec<Suggestion> {
    run_external_completion_within_pwd(completer, input, fs::fixtures().join("completions"))
}

#[test]
fn unknown_command_completion() {
    let (_, _, engine, stack) = new_engine();

    let mut completer = NuCompleter::new(Arc::new(engine), Arc::new(stack));

    let target_dir = "thiscommanddoesnotexist ";
    let suggestions = completer.complete(target_dir, target_dir.len());

    #[cfg(windows)]
    let expected_paths: Vec<_> = vec![
        "another\\",
        "custom_completion.nu",
        "directory_completion\\",
        "nushell",
        "test_a\\",
        "test_a_symlink",
        "test_b\\",
        ".hidden_file",
        ".hidden_folder\\",
    ];
    #[cfg(not(windows))]
    let expected_paths: Vec<_> = vec![
        "another/",
        "custom_completion.nu",
        "directory_completion/",
        "nushell",
        "test_a/",
        "test_a_symlink",
        "test_b/",
        ".hidden_file",
        ".hidden_folder/",
    ];

    match_suggestions(&expected_paths, &suggestions)
}

#[rstest]
fn flagcompletion_triggers_after_cursor(mut completer: NuCompleter) {
    let suggestions = completer.complete("tst -h", 5);
    let expected: Vec<_> = vec!["--help", "--mod", "-h", "-s"];
    match_suggestions(&expected, &suggestions);
}

#[rstest]
fn customcompletion_triggers_after_cursor(mut completer_strings: NuCompleter) {
    let suggestions = completer_strings.complete("my-command c", 11);
    let expected: Vec<_> = vec!["cat", "dog", "eel"];
    match_suggestions(&expected, &suggestions);
}

#[rstest]
fn customcompletion_triggers_after_cursor_piped(mut completer_strings: NuCompleter) {
    let suggestions = completer_strings.complete("my-command c | ls", 11);
    let expected: Vec<_> = vec!["cat", "dog", "eel"];
    match_suggestions(&expected, &suggestions);
}

#[rstest]
fn flagcompletion_triggers_after_cursor_piped(mut completer: NuCompleter) {
    let suggestions = completer.complete("tst -h | ls", 5);
    let expected: Vec<_> = vec!["--help", "--mod", "-h", "-s"];
    match_suggestions(&expected, &suggestions);
}

#[test]
fn filecompletions_triggers_after_cursor() {
    let (_, _, engine, stack) = new_engine();

    let mut completer = NuCompleter::new(Arc::new(engine), Arc::new(stack));

    let suggestions = completer.complete("cp   test_c", 3);

    #[cfg(windows)]
    let expected_paths: Vec<_> = vec![
        "another\\",
        "custom_completion.nu",
        "directory_completion\\",
        "nushell",
        "test_a\\",
        "test_a_symlink",
        "test_b\\",
        ".hidden_file",
        ".hidden_folder\\",
    ];
    #[cfg(not(windows))]
    let expected_paths: Vec<_> = vec![
        "another/",
        "custom_completion.nu",
        "directory_completion/",
        "nushell",
        "test_a/",
        "test_a_symlink",
        "test_b/",
        ".hidden_file",
        ".hidden_folder/",
    ];

    match_suggestions(&expected_paths, &suggestions);
}

#[test]
fn filecompletions_for_redirection_target() {
    let (_, _, engine, stack) = new_engine_helper(fs::fixtures().join("external_completions"));
    let mut completer = NuCompleter::new(Arc::new(engine), Arc::new(stack));

    let expected = vec!["`dir with space/bar baz`", "`dir with space/foo`"];
    let command = "(echo 'foo' o+e> `dir with space/`";
    let suggestions = completer.complete(command, command.len());
    match_suggestions(&expected, &suggestions);

    let command = "echo 'foo' o> foo e> `dir with space/`";
    let suggestions = completer.complete(command, command.len());
    match_suggestions(&expected, &suggestions);
}

#[rstest]
#[case::positional("spam ", "animal")]
#[case::optional("spam foo -f bar ", "fruit")]
#[case::rest1("spam foo -f bar baz ", "animal")]
#[case::rest2("spam foo -f bar baz qux ", "animal")]
#[case::long_flag1("spam --foo=", "animal")]
#[case::long_flag1("spam --foo=", "animal")]
#[case::long_flag_short("spam -f ", "animal")]
#[case::short_flag("spam -b ", "animal")]
/// When we're completing the flag name itself, not its value,
/// custom completions should not be used
#[case::long_flag_name_not_value("spam --f", "--foo")]
#[case::short_flag_name_not_value("spam -f", "-f")]
#[case::flags("spam -", "flags")]
// https://github.com/nushell/nushell/issues/16860
#[case::options_with_quotes1("spam --options ", "options")]
#[case::options_with_quotes2("spam --options \"", "options")]
#[case::options_with_quotes3("spam --options `", "options")]
#[case::options_with_quotes4("spam --options 'third", "\"third item")]
fn extern_custom_completion(
    mut extern_completer: NuCompleter,
    #[case] input: &str,
    #[case] answer: &str,
) {
    let suggestions = extern_completer.complete(input, input.len());
    let expected = match answer {
        "animal" => vec!["cat", "dog", "eel"],
        "fruit" => vec!["apple", "banana"],
        "options" => vec!["\"first item\"", "\"second item\"", "\"third item"],
        "flags" => vec!["--foo", "--options", "-b", "-f"],
        _ => vec![answer],
    };
    match_suggestions(&expected, &suggestions);
}

#[rstest]
#[case::cursor_before_word(8, vec![""])]
#[case::cursor_on_word_left_boundary(9, vec![""])]
#[case::cursor_next_to_word(12, vec!["bar"])]
#[case::cursor_after_word(13, vec!["bar", ""])]
fn custom_completer_triggers_cursor_before_word(
    mut custom_completer: NuCompleter,
    #[case] position: usize,
    #[case] extra: Vec<&str>,
) {
    let suggestions = custom_completer.complete("cmd foo  bar ", position);
    let mut expected: Vec<_> = vec!["cmd", "foo"];
    expected.extend(extra);
    match_suggestions(&expected, &suggestions);
}

#[rstest]
fn sort_fuzzy_completions_in_alphabetical_order(mut fuzzy_alpha_sort_completer: NuCompleter) {
    let suggestions = fuzzy_alpha_sort_completer.complete("ls nu", 5);
    // Even though "nushell" is a better match, it should come second because
    // the completions should be sorted in alphabetical order
    match_suggestions(&vec!["custom_completion.nu", "nushell"], &suggestions);
}

#[test]
fn exact_match() {
    let (dir, _, engine, stack) = new_partial_engine();

    let mut completer = NuCompleter::new(Arc::new(engine), Arc::new(stack));

    // Troll case to test if exact match logic works case insensitively
    let target_dir = format!("open {}", folder(dir.join("pArTiAL")));
    let suggestions = completer.complete(&target_dir, target_dir.len());
    match_suggestions(
        &vec![
            file(dir.join("partial").join("hello.txt")).as_str(),
            folder(dir.join("partial").join("hol")).as_str(),
        ],
        &suggestions,
    );

    let target_dir = format!("open {}", file(dir.join("partial").join("h")));
    let suggestions = completer.complete(&target_dir, target_dir.len());
    match_suggestions(
        &vec![
            file(dir.join("partial").join("hello.txt")).as_str(),
            folder(dir.join("partial").join("hol")).as_str(),
        ],
        &suggestions,
    );

    // Even though "hol" is an exact match, the first component ("part") wasn't an
    // exact match, so we include partial-a/hola
    let target_dir = format!("open {}", file(dir.join("part").join("hol")));
    let suggestions = completer.complete(&target_dir, target_dir.len());
    match_suggestions(
        &vec![
            folder(dir.join("partial").join("hol")).as_str(),
            folder(dir.join("partial-a").join("hola")).as_str(),
        ],
        &suggestions,
    );

    // Exact match behavior shouldn't be enabled if the path has no slashes
    let target_dir = format!("open {}", file(dir.join("partial")));
    let suggestions = completer.complete(&target_dir, target_dir.len());
    assert!(suggestions.len() > 1);
}

#[cfg(all(not(windows), not(target_os = "macos")))]
#[test]
fn exact_match_case_insensitive() {
    use nu_test_support::playground::Playground;
    use support::completions_helpers::new_engine_helper;

    Playground::setup("exact_match_case_insensitive", |dirs, playground| {
        playground.mkdir("AA/foo");
        playground.mkdir("aa/foo");
        playground.mkdir("aaa/foo");

        let (dir, _, engine, stack) = new_engine_helper(dirs.test().into());
        let mut completer = NuCompleter::new(Arc::new(engine), Arc::new(stack));

        let target = format!("open {}", folder(dir.join("aa")));
        match_suggestions(
            &vec![
                folder(dir.join("AA").join("foo")).as_str(),
                folder(dir.join("aa").join("foo")).as_str(),
                folder(dir.join("aaa").join("foo")).as_str(),
            ],
            &completer.complete(&target, target.len()),
        );
    });
}

#[rstest]
fn alias_offset_bug_7648() {
    let (_, _, mut engine, mut stack) = new_engine();

    // Create an alias
    let alias = r#"alias ea = ^$env.EDITOR /tmp/test.s"#;
    assert!(support::merge_input(alias.as_bytes(), &mut engine, &mut stack).is_ok());

    let mut completer = NuCompleter::new(Arc::new(engine), Arc::new(stack));
    let suggestions = completer.complete("e", 1);
    assert!(!suggestions.is_empty());

    // Make sure completion in complicated external head expression still works
    let input = "^(ls | e";
    let suggestions = completer.complete(input, input.len());
    assert!(!suggestions.is_empty());
}

#[rstest]
fn alias_offset_bug_7754() {
    let (_, _, mut engine, mut stack) = new_engine();

    // Create an alias
    let alias = r#"alias ll = ls -l"#;
    assert!(support::merge_input(alias.as_bytes(), &mut engine, &mut stack).is_ok());

    let mut completer = NuCompleter::new(Arc::new(engine), Arc::new(stack));
    let suggestions = completer.complete("ll -a | c", 9);
    assert!(!suggestions.is_empty());
}

#[rstest]
fn nested_block(mut completer: NuCompleter) {
    let expected: Vec<_> = vec!["--help", "--mod", "-h", "-s"];

    let suggestions = completer.complete("somecmd | lines | each { tst - }", 30);
    match_suggestions(&expected, &suggestions);

    let suggestions = completer.complete("somecmd | lines | each { tst -}", 30);
    match_suggestions(&expected, &suggestions);
}

#[rstest]
fn incomplete_nested_block(mut completer: NuCompleter) {
    let suggestions = completer.complete("somecmd | lines | each { tst -", 30);
    let expected: Vec<_> = vec!["--help", "--mod", "-h", "-s"];
    match_suggestions(&expected, &suggestions);
}

#[rstest]
fn deeply_nested_block(mut completer: NuCompleter) {
    let suggestions = completer.complete(
        "somecmd | lines | each { print ([each (print) (tst -)]) }",
        52,
    );
    let expected: Vec<_> = vec!["--help", "--mod", "-h", "-s"];
    match_suggestions(&expected, &suggestions);
}

#[rstest]
fn operator_completions(mut custom_completer: NuCompleter) {
    let suggestions = custom_completer.complete("1 ", 2);
    // == != > < >= <= in not-in
    // + - * / // mod **
    // 5 bit-xxx
    assert_eq!(20, suggestions.len());
    let suggestions = custom_completer.complete("1 bit-s", 7);
    let expected: Vec<_> = vec!["bit-shl", "bit-shr"];
    match_suggestions(&expected, &suggestions);

    let suggestions = custom_completer.complete("'str' ", 6);
    // == != > < >= <= in not-in
    // has not-has starts-with not-starts-with ends-with not-ends-with
    // =~ !~ like not-like ++
    assert_eq!(19, suggestions.len());
    let suggestions = custom_completer.complete("'str' +", 7);
    let expected: Vec<_> = vec!["++"];
    match_suggestions(&expected, &suggestions);

    let suggestions = custom_completer.complete("1ms ", 4);
    // == != > < >= <= in not-in
    // + - * / // mod
    assert_eq!(14, suggestions.len());
    let suggestions = custom_completer.complete("1ms /", 5);
    let expected: Vec<_> = vec!["/", "//"];
    match_suggestions(&expected, &suggestions);

    let suggestions = custom_completer.complete("..2 ", 4);
    // == != in not-in has not-has
    assert_eq!(6, suggestions.len());
    let suggestions = custom_completer.complete("..2 h", 5);
    let expected: Vec<_> = vec!["has"];
    match_suggestions(&expected, &suggestions);

    let suggestions = custom_completer.complete("[[];[]] ", 8);
    // == != in not-in has not-has ++
    assert_eq!(7, suggestions.len());
    let suggestions = custom_completer.complete("[[];[]] h", 9);
    let expected: Vec<_> = vec!["has"];
    match_suggestions(&expected, &suggestions);

    let suggestions = custom_completer.complete("(date now) ", 11);
    // == != > < >= <= in not-in
    assert_eq!(8, suggestions.len());
    let suggestions = custom_completer.complete("(date now) <", 12);
    let expected: Vec<_> = vec!["<", "<="];
    match_suggestions(&expected, &suggestions);

    // default operators for all types
    let expected: Vec<_> = vec!["!=", "==", "in", "not-in"];
    let suggestions = custom_completer.complete("{1} ", 4);
    match_suggestions(&expected, &suggestions);
    let suggestions = custom_completer.complete("null ", 5);
    match_suggestions(&expected, &suggestions);
}

#[rstest]
fn cell_path_operator_completions(mut custom_completer: NuCompleter) {
    let suggestions = custom_completer.complete("[1].0 ", 6);
    // == != > < >= <= in not-in
    // + - * / // mod **
    // 5 bit-xxx
    assert_eq!(20, suggestions.len());
    let suggestions = custom_completer.complete("[1].0 bit-s", 11);
    let expected: Vec<_> = vec!["bit-shl", "bit-shr"];
    match_suggestions(&expected, &suggestions);

    let suggestions = custom_completer.complete("{'foo': [1, 1kb]}.foo.1 ", 24);
    // == != > < >= <= in not-in
    // + - * / // mod
    assert_eq!(14, suggestions.len());
    let suggestions = custom_completer.complete("{'foo': [1, 1kb]}.foo.1 mo", 26);
    let expected: Vec<_> = vec!["mod"];
    match_suggestions(&expected, &suggestions);

    let suggestions = custom_completer.complete("const f = {'foo': [1, '1']}; $f.foo.1 ", 38);
    // == != > < >= <= in not-in
    // has not-has starts-with not-starts-with ends-with not-ends-with
    // =~ !~ like not-like ++
    assert_eq!(19, suggestions.len());
    let suggestions = custom_completer.complete("const f = {'foo': [1, '1']}; $f.foo.1 ++", 40);
    let expected: Vec<_> = vec!["++"];
    match_suggestions(&expected, &suggestions);
}

#[rstest]
fn assignment_operator_completions(mut custom_completer: NuCompleter) {
    let suggestions = custom_completer.complete("mut foo = ''; $foo ", 19);
    // == != > < >= <= in not-in
    // has not-has starts-with not-starts-with ends-with not-ends-with
    // =~ !~ like not-like ++
    // = ++=
    assert_eq!(21, suggestions.len());
    let suggestions = custom_completer.complete("mut foo = ''; $foo ++", 21);
    let expected: Vec<_> = vec!["++", "++="];
    match_suggestions(&expected, &suggestions);

    // == != > < >= <= in not-in
    // =
    let suggestions = custom_completer.complete("mut foo = date now; $foo ", 25);
    assert_eq!(9, suggestions.len());
    let suggestions = custom_completer.complete("mut foo = date now; $foo =", 26);
    let expected: Vec<_> = vec!["=", "=="];
    match_suggestions(&expected, &suggestions);

    let suggestions = custom_completer.complete("mut foo = date now; $foo ", 25);
    // == != > < >= <= in not-in
    // =
    assert_eq!(9, suggestions.len());
    let suggestions = custom_completer.complete("mut foo = date now; $foo =", 26);
    let expected: Vec<_> = vec!["=", "=="];
    match_suggestions(&expected, &suggestions);

    let suggestions = custom_completer.complete("mut foo = 1ms; $foo ", 20);
    // == != > < >= <= in not-in
    // + - * / // mod
    // = += -= *= /=
    assert_eq!(19, suggestions.len());
    let suggestions = custom_completer.complete("mut foo = 1ms; $foo +", 21);
    let expected: Vec<_> = vec!["+", "+="];
    match_suggestions(&expected, &suggestions);

    // default operators for all mutables
    let expected: Vec<_> = vec!["!=", "=", "==", "in", "not-in"];
    let suggestions = custom_completer.complete("mut foo = null; $foo ", 21);
    match_suggestions(&expected, &suggestions);

    // $env should be considered mutable
    let suggestions = custom_completer.complete("$env.config.keybindings ", 24);
    // == != in not-in
    // has not-has ++=
    // = ++=
    assert_eq!(9, suggestions.len());
    let expected: Vec<_> = vec!["++", "++="];
    let suggestions = custom_completer.complete("$env.config.keybindings +", 25);
    match_suggestions(&expected, &suggestions);

    // all operators for type any
    let suggestions = custom_completer.complete("ls | where name ", 16);
    assert_eq!(32, suggestions.len());
    let expected: Vec<_> = vec!["starts-with"];
    let suggestions = custom_completer.complete("ls | where name starts", 22);
    match_suggestions(&expected, &suggestions);
}

#[test]
fn cellpath_assignment_operator_completions() {
    let (_, _, mut engine, mut stack) = new_engine();
    let command = r#"mut foo = {'foo': [1, '1']}"#;
    assert!(support::merge_input(command.as_bytes(), &mut engine, &mut stack).is_ok());

    let mut completer = NuCompleter::new(Arc::new(engine), Arc::new(stack));
    let completion_str = "$foo.foo.1 ";
    let suggestions = completer.complete(completion_str, completion_str.len());
    // == != > < >= <= in not-in
    // has not-has starts-with not-starts-with ends-with not-ends-with
    // =~ !~ like not-like ++
    // = ++=
    assert_eq!(21, suggestions.len());
    let completion_str = "$foo.foo.1 ++";
    let suggestions = completer.complete(completion_str, completion_str.len());
    let expected: Vec<_> = vec!["++", "++="];
    match_suggestions(&expected, &suggestions);

    let (_, _, mut engine, mut stack) = new_engine();
    let command = r#"mut foo = {'foo': [1, (date now)]}"#;
    assert!(support::merge_input(command.as_bytes(), &mut engine, &mut stack).is_ok());

    let mut completer = NuCompleter::new(Arc::new(engine), Arc::new(stack));
    let completion_str = "$foo.foo.1 ";
    let suggestions = completer.complete(completion_str, completion_str.len());
    // == != > < >= <= in not-in
    // =
    assert_eq!(9, suggestions.len());
    let completion_str = "$foo.foo.1 =";
    let suggestions = completer.complete(completion_str, completion_str.len());
    let expected: Vec<_> = vec!["=", "=="];
    match_suggestions(&expected, &suggestions);
}

#[test]
fn alias_expansion_for_external_completions() {
    let (_, _, mut engine, mut stack) = new_engine();
    let command = r#"alias example_alias = example_cmd arg1 arg2"#;
    assert!(support::merge_input(command.as_bytes(), &mut engine, &mut stack).is_ok());

    // Define an external completer that returns the arguments passed to it
    let command = r#"$env.config.completions.external.completer = {|s| $s }"#;
    assert!(support::merge_input(command.as_bytes(), &mut engine, &mut stack).is_ok());

    let mut completer = NuCompleter::new(Arc::new(engine), Arc::new(stack));
    let completion_str = "example_alias extra_arg";
    let suggestions = completer.complete(completion_str, completion_str.len());
    let expected: Vec<_> = vec!["example_cmd", "arg1", "arg2", "extra_arg"];
    match_suggestions(&expected, &suggestions);
}

#[test]
fn nested_alias_expansion_for_external_completions() {
    let (_, _, mut engine, mut stack) = new_engine();
    let command = r#"alias example_alias = example_cmd arg1 arg2; alias nested_alias = example_alias nested_alias_arg"#;
    assert!(support::merge_input(command.as_bytes(), &mut engine, &mut stack).is_ok());

    // Define an external completer that returns the arguments passed to it
    let command = r#"$env.config.completions.external.completer = {|s| $s }"#;
    assert!(support::merge_input(command.as_bytes(), &mut engine, &mut stack).is_ok());

    let mut completer = NuCompleter::new(Arc::new(engine), Arc::new(stack));
    let completion_str = "nested_alias extra_arg";
    let suggestions = completer.complete(completion_str, completion_str.len());
    let expected: Vec<_> = vec![
        "example_cmd",
        "arg1",
        "arg2",
        "nested_alias_arg",
        "extra_arg",
    ];
    match_suggestions(&expected, &suggestions);
}

// TODO: type inference
#[ignore]
#[rstest]
fn type_inferenced_operator_completions(mut custom_completer: NuCompleter) {
    let suggestions = custom_completer.complete("let f = {'foo': [1, '1']}; $f.foo.1 ", 36);
    // == != > < >= <= in not-in
    // has not-has starts-with not-starts-with ends-with not-ends-with
    // =~ !~ like not-like ++
    assert_eq!(19, suggestions.len());
    let suggestions = custom_completer.complete("const f = {'foo': [1, '1']}; $f.foo.1 ++", 38);
    let expected: Vec<_> = vec!["++"];
    match_suggestions(&expected, &suggestions);

    let suggestions = custom_completer.complete("mut foo = [(date now)]; $foo.0 ", 31);
    // == != > < >= <= in not-in
    // =
    assert_eq!(9, suggestions.len());
    let suggestions = custom_completer.complete("mut foo = [(date now)]; $foo.0 =", 32);
    let expected: Vec<_> = vec!["=", "=="];
    match_suggestions(&expected, &suggestions);
}<|MERGE_RESOLUTION|>--- conflicted
+++ resolved
@@ -274,49 +274,12 @@
 
 #[rstest]
 /// Fallback to file completions if custom completer returns null
-<<<<<<< HEAD
-#[test]
-fn customcompletions_fallback() {
-    let (_, _, mut engine, mut stack) = new_engine();
-    let command = r#"
-        def comp [] { null }
-        def my-command [arg: string@comp] {}"#;
-    assert!(support::merge_input(command.as_bytes(), &mut engine, &mut stack).is_ok());
-
-    let mut completer = NuCompleter::new(Arc::new(engine), Arc::new(stack));
-    let completion_str = "my-command test";
-    let suggestions = completer.complete(completion_str, completion_str.len());
-    let expected = [folder("test_a"), file("test_a_symlink"), folder("test_b")];
-    match_suggestions_by_string(&expected, &suggestions);
-}
-
-#[test]
-fn customcompletions_override_span() {
-    let (_, _, mut engine, mut stack) = new_engine();
-    let command = r#"
-        def comp [] { [{ value: blech, span: { start: 1, end: 10 } }] }
-        def my-command [arg: string@comp] {}"#;
-    assert!(support::merge_input(command.as_bytes(), &mut engine, &mut stack).is_ok());
-
-    let mut completer = NuCompleter::new(Arc::new(engine), Arc::new(stack));
-    let completion_str = "my-command test";
-    let suggestions = completer.complete(completion_str, completion_str.len());
-    let expected = vec![Suggestion {
-        value: "blech".to_string(),
-        span: Span::new(1, 10),
-        ..Default::default()
-    }];
-    assert_eq!(expected, suggestions);
-}
-
-=======
 #[case::fallback(r#"
     def comp [] { null }
     def my-command [arg: string@comp] {}"#,
     "my-command test", None,
     vec![folder("test_a"), file("test_a_symlink"), folder("test_b")]
 )]
->>>>>>> a59ac4dc
 /// Custom function arguments mixed with subcommands
 #[case::arguments_and_subcommands(r#"
     def foo [i: directory] {}
