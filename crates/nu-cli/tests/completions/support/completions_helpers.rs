use nu_engine::eval_block;
use nu_parser::parse;
use nu_path::{AbsolutePathBuf, PathBuf};
use nu_protocol::{
    debugger::WithoutDebug,
    engine::{EngineState, Stack, StateWorkingSet},
    PipelineData, ShellError, Span, Value,
};
use nu_test_support::fs;
use reedline::Suggestion;
use std::path::MAIN_SEPARATOR;

fn create_default_context() -> EngineState {
    nu_command::add_shell_command_context(nu_cmd_lang::create_default_context())
}

// creates a new engine with the current path into the completions fixtures folder
pub fn new_engine() -> (AbsolutePathBuf, String, EngineState, Stack) {
    // Target folder inside assets
    let dir = fs::fixtures().join("completions");
    let dir_str = dir
        .clone()
        .into_os_string()
        .into_string()
        .unwrap_or_default();

    // Create a new engine with default context
    let mut engine_state = create_default_context();

    // Add $nu
    engine_state.generate_nu_constant();

    // New stack
    let mut stack = Stack::new();

    // Add pwd as env var
    stack.add_env_var(
        "PWD".to_string(),
        Value::string(dir_str.clone(), nu_protocol::Span::new(0, dir_str.len())),
    );
    stack.add_env_var(
        "TEST".to_string(),
        Value::string(
            "NUSHELL".to_string(),
            nu_protocol::Span::new(0, dir_str.len()),
        ),
    );
    #[cfg(windows)]
    stack.add_env_var(
        "Path".to_string(),
        Value::string(
            "c:\\some\\path;c:\\some\\other\\path".to_string(),
            nu_protocol::Span::new(0, dir_str.len()),
        ),
    );
    #[cfg(not(windows))]
    stack.add_env_var(
        "PATH".to_string(),
        Value::string(
            "/some/path:/some/other/path".to_string(),
            nu_protocol::Span::new(0, dir_str.len()),
        ),
    );

    // Merge environment into the permanent state
    let merge_result = engine_state.merge_env(&mut stack);
    assert!(merge_result.is_ok());

    (dir, dir_str, engine_state, stack)
}

// creates a new engine with the current path into the completions fixtures folder
pub fn new_dotnu_engine() -> (AbsolutePathBuf, String, EngineState, Stack) {
    // Target folder inside assets
    let dir = fs::fixtures().join("dotnu_completions");
    let dir_str = dir
        .clone()
        .into_os_string()
        .into_string()
        .unwrap_or_default();
    let dir_span = nu_protocol::Span::new(0, dir_str.len());

    // Create a new engine with default context
    let mut engine_state = create_default_context();

    // Add $nu
    engine_state.generate_nu_constant();

    // New stack
    let mut stack = Stack::new();

    // Add pwd as env var
    stack.add_env_var("PWD".to_string(), Value::string(dir_str.clone(), dir_span));
    stack.add_env_var(
        "TEST".to_string(),
        Value::string("NUSHELL".to_string(), dir_span),
    );

    stack.add_env_var(
        "NU_LIB_DIRS".to_string(),
        Value::List {
            vals: vec![
                Value::string(file(dir.join("lib-dir1")), dir_span),
                Value::string(file(dir.join("lib-dir2")), dir_span),
                Value::string(file(dir.join("lib-dir3")), dir_span),
            ],
            internal_span: dir_span,
        },
    );

    // Merge environment into the permanent state
    let merge_result = engine_state.merge_env(&mut stack, &dir);
    assert!(merge_result.is_ok());

    (dir, dir_str, engine_state, stack)
}

pub fn new_quote_engine() -> (AbsolutePathBuf, String, EngineState, Stack) {
    // Target folder inside assets
    let dir = fs::fixtures().join("quoted_completions");
    let dir_str = dir
        .clone()
        .into_os_string()
        .into_string()
        .unwrap_or_default();

    // Create a new engine with default context
    let mut engine_state = create_default_context();

    // New stack
    let mut stack = Stack::new();

    // Add pwd as env var
    stack.add_env_var(
        "PWD".to_string(),
        Value::string(dir_str.clone(), nu_protocol::Span::new(0, dir_str.len())),
    );
    stack.add_env_var(
        "TEST".to_string(),
        Value::string(
            "NUSHELL".to_string(),
            nu_protocol::Span::new(0, dir_str.len()),
        ),
    );

    // Merge environment into the permanent state
    let merge_result = engine_state.merge_env(&mut stack);
    assert!(merge_result.is_ok());

    (dir, dir_str, engine_state, stack)
}

pub fn new_partial_engine() -> (AbsolutePathBuf, String, EngineState, Stack) {
    // Target folder inside assets
    let dir = fs::fixtures().join("partial_completions");
    let dir_str = dir
        .clone()
        .into_os_string()
        .into_string()
        .unwrap_or_default();

    // Create a new engine with default context
    let mut engine_state = create_default_context();

    // New stack
    let mut stack = Stack::new();

    // Add pwd as env var
    stack.add_env_var(
        "PWD".to_string(),
        Value::string(dir_str.clone(), nu_protocol::Span::new(0, dir_str.len())),
    );
    stack.add_env_var(
        "TEST".to_string(),
        Value::string(
            "NUSHELL".to_string(),
            nu_protocol::Span::new(0, dir_str.len()),
        ),
    );

    // Merge environment into the permanent state
    let merge_result = engine_state.merge_env(&mut stack);
    assert!(merge_result.is_ok());

    (dir, dir_str, engine_state, stack)
}

// match a list of suggestions with the expected values
pub fn match_suggestions(expected: &Vec<String>, suggestions: &Vec<Suggestion>) {
    let expected_len = expected.len();
    let suggestions_len = suggestions.len();
    if expected_len != suggestions_len {
        panic!(
            "\nexpected {expected_len} suggestions but got {suggestions_len}: \n\
            Suggestions: {suggestions:#?} \n\
            Expected: {expected:#?}\n"
        )
    }

    let suggestoins_str = suggestions
        .iter()
        .map(|it| it.value.clone())
        .collect::<Vec<_>>();

    assert_eq!(expected, &suggestoins_str);
}

// append the separator to the converted path
pub fn folder(path: impl Into<PathBuf>) -> String {
    let mut converted_path = file(path);
    converted_path.push(MAIN_SEPARATOR);
    converted_path
}

// convert a given path to string
pub fn file(path: impl Into<PathBuf>) -> String {
    path.into().into_os_string().into_string().unwrap()
}

// merge_input executes the given input into the engine
// and merges the state
pub fn merge_input(
    input: &[u8],
    engine_state: &mut EngineState,
    stack: &mut Stack,
<<<<<<< HEAD
=======
    dir: AbsolutePathBuf,
>>>>>>> 54e9aa92
) -> Result<(), ShellError> {
    let (block, delta) = {
        let mut working_set = StateWorkingSet::new(engine_state);

        let block = parse(&mut working_set, None, input, false);

        assert!(working_set.parse_errors.is_empty());

        (block, working_set.render())
    };

    engine_state.merge_delta(delta)?;

    assert!(eval_block::<WithoutDebug>(
        engine_state,
        stack,
        &block,
        PipelineData::Value(Value::nothing(Span::unknown()), None),
    )
    .is_ok());

    // Merge environment into the permanent state
    engine_state.merge_env(stack)
}<|MERGE_RESOLUTION|>--- conflicted
+++ resolved
@@ -109,7 +109,7 @@
     );
 
     // Merge environment into the permanent state
-    let merge_result = engine_state.merge_env(&mut stack, &dir);
+    let merge_result = engine_state.merge_env(&mut stack);
     assert!(merge_result.is_ok());
 
     (dir, dir_str, engine_state, stack)
@@ -223,10 +223,6 @@
     input: &[u8],
     engine_state: &mut EngineState,
     stack: &mut Stack,
-<<<<<<< HEAD
-=======
-    dir: AbsolutePathBuf,
->>>>>>> 54e9aa92
 ) -> Result<(), ShellError> {
     let (block, delta) = {
         let mut working_set = StateWorkingSet::new(engine_state);
