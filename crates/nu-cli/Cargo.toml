[package]
authors = ["The Nu Project Contributors"]
description = "CLI for nushell"
edition = "2018"
license = "MIT"
name = "nu-cli"
version = "0.19.0"

[lib]
doctest = false

[dependencies]
nu-data = {version = "0.19.0", path = "../nu-data"}
nu-errors = {version = "0.19.0", path = "../nu-errors"}
nu-parser = {version = "0.19.0", path = "../nu-parser"}
nu-plugin = {version = "0.19.0", path = "../nu-plugin"}
nu-protocol = {version = "0.19.0", path = "../nu-protocol"}
nu-source = {version = "0.19.0", path = "../nu-source"}
nu-table = {version = "0.19.0", path = "../nu-table"}
nu-test-support = {version = "0.19.0", path = "../nu-test-support"}
nu-value-ext = {version = "0.19.0", path = "../nu-value-ext"}

ansi_term = "0.12.1"
async-recursion = "0.3.1"
async-trait = "0.1.40"
base64 = "0.12.3"
bigdecimal = { version = "0.1.2", features = ["serde"] }
byte-unit = "4.0.9"
bytes = "0.5.6"
calamine = "0.16.1"
chrono = { version = "0.4.15", features = ["serde"] }
clap = "2.33.3"
codespan-reporting = "0.9.5"
csv = "1.1.3"
ctrlc = { version = "3.1.6", optional = true }
derive-new = "0.5.8"
directories = { version = "3.0.1", optional = true }
dirs = { version = "3.0.1", optional = true }
dtparse = "1.1.0"
dunce = "1.0.1"
eml-parser = "0.1.0"
filesize = "0.2.0"
fs_extra = "1.2.0"
futures = { version = "0.3.5", features = ["compat", "io-compat"] }
futures-util = "0.3.5"
futures_codec = "0.4.1"
getset = "0.1.1"
git2 = { version = "0.13.11", default_features = false, optional = true }
glob = "0.3.0"
htmlescape = "0.3.1"
ical = "0.6.0"
ichwh = { version = "0.3.4", optional = true }
indexmap = { version = "1.6.0", features = ["serde-1"] }
itertools = "0.9.0"
log = "0.4.11"
meval = "0.2.0"
natural = "0.5.0"
num-bigint = { version = "0.2.6", features = ["serde"] }
num-format = { version = "0.4.0", features = ["with-num-bigint"] }
num-traits = "0.2.12"
parking_lot = "0.11.0"
pin-utils = "0.1.0"
pretty-hex = "0.2.0"
ptree = { version = "0.3.0", optional = true }
query_interface = "0.3.5"
rand = "0.7.3"
regex = "1.3.9"
roxmltree = "0.13.0"
rust-embed = "5.6.0"
rustyline = "6.2.0"
serde = { version = "1.0.115", features = ["derive"] }
serde-hjson = "0.9.1"
serde_bytes = "0.11.5"
serde_ini = "0.2.0"
serde_json = "1.0.57"
serde_urlencoded = "0.7.0"
serde_yaml = "0.8.13"
sha2 = "0.9.1"
shellexpand = "2.0.0"
strip-ansi-escapes = "0.1.0"
tempfile = "3.1.0"
term = { version = "0.6.1", optional = true }
term_size = "0.3.2"
termcolor = "1.1.0"
toml = "0.5.6"
unicode-segmentation = "1.6.0"
<<<<<<< HEAD
unicode-xid = "0.2.1"
unicase = "2.6.0"
uuid_crate = {package = "uuid", version = "0.8.1", features = ["v4"], optional = true}
which = {version = "4.0.2", optional = true}
zip = {version = "0.5.6", optional = true}
=======
uuid_crate = { package = "uuid", version = "0.8.1", features = ["v4"], optional = true }
which = { version = "4.0.2", optional = true }
zip = { version = "0.5.7", optional = true }
>>>>>>> 232aca76

clipboard = { version = "0.5.0", optional = true }
encoding_rs = "0.8.24"
quick-xml = "0.18.1"
rayon = "1.4.0"
trash = { version = "1.1.1", optional = true }
url = "2.1.1"
Inflector = "0.11"

[target.'cfg(unix)'.dependencies]
users = "0.10.0"
umask = "1.0.0"

# TODO this will be possible with new dependency resolver
#   (currently on nightly behind -Zfeatures=itarget):
#   https://github.com/rust-lang/cargo/issues/7914
#[target.'cfg(not(windows))'.dependencies]
#num-format = {version = "0.4", features = ["with-system-locale"]}

[dependencies.rusqlite]
features = ["bundled", "blob"]
optional = true
version = "0.23.1"

[build-dependencies]
git2 = { version = "0.13.11", optional = true }


[dev-dependencies]
quickcheck = "0.9.2"
quickcheck_macros = "0.9.1"

[features]
clipboard-cli = ["clipboard"]
stable = []
trash-support = ["trash"]<|MERGE_RESOLUTION|>--- conflicted
+++ resolved
@@ -21,6 +21,7 @@
 nu-value-ext = {version = "0.19.0", path = "../nu-value-ext"}
 
 ansi_term = "0.12.1"
+app_dirs = {version = "2", package = "app_dirs2"}
 async-recursion = "0.3.1"
 async-trait = "0.1.40"
 base64 = "0.12.3"
@@ -83,18 +84,11 @@
 term_size = "0.3.2"
 termcolor = "1.1.0"
 toml = "0.5.6"
+
 unicode-segmentation = "1.6.0"
-<<<<<<< HEAD
-unicode-xid = "0.2.1"
-unicase = "2.6.0"
-uuid_crate = {package = "uuid", version = "0.8.1", features = ["v4"], optional = true}
-which = {version = "4.0.2", optional = true}
-zip = {version = "0.5.6", optional = true}
-=======
 uuid_crate = { package = "uuid", version = "0.8.1", features = ["v4"], optional = true }
 which = { version = "4.0.2", optional = true }
 zip = { version = "0.5.7", optional = true }
->>>>>>> 232aca76
 
 clipboard = { version = "0.5.0", optional = true }
 encoding_rs = "0.8.24"
@@ -120,12 +114,12 @@
 version = "0.23.1"
 
 [build-dependencies]
-git2 = { version = "0.13.11", optional = true }
+git2 = {version = "0.13", optional = true}
 
 
 [dev-dependencies]
-quickcheck = "0.9.2"
-quickcheck_macros = "0.9.1"
+quickcheck = "0.9"
+quickcheck_macros = "0.9"
 
 [features]
 clipboard-cli = ["clipboard"]
