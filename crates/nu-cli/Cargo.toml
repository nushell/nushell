[package]
authors = ["The Nushell Project Developers"]
description = "CLI-related functionality for Nushell"
repository = "https://github.com/nushell/nushell/tree/main/crates/nu-cli"
edition = "2021"
license = "MIT"
name = "nu-cli"
version = "0.78.1"

[lib]
bench = false

[dev-dependencies]
nu-test-support = { path = "../nu-test-support", version = "0.78.1" }
rstest = { version = "0.17.0", default-features = false }

[dependencies]
nu-command = { path = "../nu-command", version = "0.78.1" }
nu-engine = { path = "../nu-engine", version = "0.78.1" }
nu-path = { path = "../nu-path", version = "0.78.1" }
nu-parser = { path = "../nu-parser", version = "0.78.1" }
nu-protocol = { path = "../nu-protocol", version = "0.78.1" }
nu-utils = { path = "../nu-utils", version = "0.78.1" }
nu-color-config = { path = "../nu-color-config", version = "0.78.1" }

nu-ansi-term = "0.47.0"
<<<<<<< HEAD
reedline = { git = "https://github.com/WindSoilder/reedline.git", features = ["bashisms", "sqlite"], branch = "crossterm_ver" }
=======
reedline = { version = "0.18.0", features = ["bashisms", "sqlite"] }
>>>>>>> 8ee52b6e

atty = "0.2.14"
chrono = { default-features = false, features = ["std"], version = "0.4.23" }
crossterm = "0.26"
fancy-regex = "0.11.0"
fuzzy-matcher = "0.3.7"
is_executable = "1.0.1"
once_cell = "1.17.0"
log = "0.4"
miette = { version = "5.7.0", features = ["fancy-no-backtrace"] }
percent-encoding = "2"
sysinfo = "0.28.2"
thiserror = "1.0.31"
unicode-segmentation = "1.10.0"

[features]
plugin = []<|MERGE_RESOLUTION|>--- conflicted
+++ resolved
@@ -24,11 +24,7 @@
 nu-color-config = { path = "../nu-color-config", version = "0.78.1" }
 
 nu-ansi-term = "0.47.0"
-<<<<<<< HEAD
 reedline = { git = "https://github.com/WindSoilder/reedline.git", features = ["bashisms", "sqlite"], branch = "crossterm_ver" }
-=======
-reedline = { version = "0.18.0", features = ["bashisms", "sqlite"] }
->>>>>>> 8ee52b6e
 
 atty = "0.2.14"
 chrono = { default-features = false, features = ["std"], version = "0.4.23" }
