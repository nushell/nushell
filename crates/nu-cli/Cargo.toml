--- conflicted
+++ resolved
@@ -22,13 +22,9 @@
 nu-protocol = { path = "../nu-protocol", version = "0.76.0" }
 nu-utils = { path = "../nu-utils", version = "0.76.0" }
 nu-ansi-term = "0.46.0"
-<<<<<<< HEAD
 nu-color-config = { path = "../nu-color-config", version = "0.76.0" }
-reedline = { version = "0.15.0", features = ["bashisms", "sqlite"] }
-=======
-nu-color-config = { path = "../nu-color-config", version = "0.75.1" }
+
 reedline = { version = "0.16.0", features = ["bashisms", "sqlite"] }
->>>>>>> e89866be
 
 atty = "0.2.14"
 chrono = { default-features = false, features = ["std"], version = "0.4.23" }
