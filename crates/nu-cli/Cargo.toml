--- conflicted
+++ resolved
@@ -19,18 +19,6 @@
 tempfile = { workspace = true }
 
 [dependencies]
-<<<<<<< HEAD
-nu-cmd-base = { path = "../nu-cmd-base", version = "0.106.2" }
-nu-engine = { path = "../nu-engine", version = "0.106.2", features = ["os"] }
-nu-glob = { path = "../nu-glob", version = "0.106.2" }
-nu-path = { path = "../nu-path", version = "0.106.2" }
-nu-parser = { path = "../nu-parser", version = "0.106.2" }
-nu-plugin-engine = { path = "../nu-plugin-engine", version = "0.106.2", optional = true }
-nu-protocol = { path = "../nu-protocol", version = "0.106.2", features = ["os"] }
-nu-utils = { path = "../nu-utils", version = "0.106.2" }
-nu-color-config = { path = "../nu-color-config", version = "0.106.2" }
-nu-experimental = { path = "../nu-experimental", version = "0.106.2" }
-=======
 nu-cmd-base = { path = "../nu-cmd-base", version = "0.107.1" }
 nu-engine = { path = "../nu-engine", version = "0.107.1", features = ["os"] }
 nu-glob = { path = "../nu-glob", version = "0.107.1" }
@@ -40,7 +28,7 @@
 nu-protocol = { path = "../nu-protocol", version = "0.107.1", features = ["os"] }
 nu-utils = { path = "../nu-utils", version = "0.107.1" }
 nu-color-config = { path = "../nu-color-config", version = "0.107.1" }
->>>>>>> a473e3e5
+nu-experimental = { path = "../nu-experimental", version = "0.107.1" }
 nu-ansi-term = { workspace = true }
 reedline = { workspace = true, features = ["bashisms", "sqlite"] }
 
