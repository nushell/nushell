[package]
authors = ["The Nu Project Contributors"]
description = "CLI for nushell"
edition = "2018"
license = "MIT"
name = "nu-cli"
version = "0.18.2"

[lib]
doctest = false

[dependencies]
nu-data = {version = "0.18.2", path = "../nu-data"}
nu-errors = {version = "0.18.2", path = "../nu-errors"}
nu-parser = {version = "0.18.2", path = "../nu-parser"}
nu-plugin = {version = "0.18.2", path = "../nu-plugin"}
nu-protocol = {version = "0.18.2", path = "../nu-protocol"}
nu-source = {version = "0.18.2", path = "../nu-source"}
nu-table = {version = "0.18.2", path = "../nu-table"}
nu-test-support = {version = "0.18.2", path = "../nu-test-support"}
nu-value-ext = {version = "0.18.2", path = "../nu-value-ext"}

ansi_term = "0.12.1"
app_dirs = {version = "2", package = "app_dirs2"}
async-recursion = "0.3.1"
async-trait = "0.1.36"
base64 = "0.12.3"
bigdecimal = {version = "0.1.2", features = ["serde"]}
byte-unit = "3.1.3"
bytes = "0.5.5"
calamine = "0.16"
chrono = {version = "0.4.11", features = ["serde"]}
clap = "2.33.1"
codespan-reporting = "0.9.5"
csv = "1.1"
ctrlc = {version = "3.1.4", optional = true}
derive-new = "0.5.8"
directories = {version = "2.0.2", optional = true}
dirs = {version = "2.0.2", optional = true}
dtparse = "1.1.0"
dunce = "1.0.1"
eml-parser = "0.1.0"
filesize = "0.2.0"
futures = {version = "0.3", features = ["compat", "io-compat"]}
futures-util = "0.3.5"
futures_codec = "0.4"
getset = "0.1.1"
git2 = {version = "0.13.6", default_features = false, optional = true}
glob = "0.3.0"
hex = "0.4"
htmlescape = "0.3.1"
ical = "0.6.*"
ichwh = {version = "0.3.4", optional = true}
indexmap = {version = "1.4.0", features = ["serde-1"]}
itertools = "0.9.0"
log = "0.4.8"
meval = "0.2"
natural = "0.5.0"
num-bigint = {version = "0.2.6", features = ["serde"]}
num-format = {version = "0.4", features = ["with-num-bigint"]}
num-traits = "0.2.11"
parking_lot = "0.11.0"
pin-utils = "0.1.0"
pretty-hex = "0.1.1"
pretty_env_logger = "0.4.0"
ptree = {version = "0.2", optional = true}
query_interface = "0.3.5"
rand = "0.7"
regex = "1"
roxmltree = "0.13.0"
rust-embed = "5.6.0"
rustyline = "6.2.0"
serde = {version = "1.0.114", features = ["derive"]}
serde-hjson = "0.9.1"
serde_bytes = "0.11.5"
serde_ini = "0.2.0"
serde_json = "1.0.55"
serde_urlencoded = "0.6.1"
serde_yaml = "0.8"
sha2 = "0.9.1"
shellexpand = "2.0.0"
strip-ansi-escapes = "0.1.0"
tempfile = "3.1.0"
term = {version = "0.5.2", optional = true}
term_size = "0.3.2"
termcolor = "1.1.0"
toml = "0.5.6"
typetag = "0.1.5"
umask = "1.0.0"
unicode-xid = "0.2.1"
uuid_crate = {package = "uuid", version = "0.8.1", features = ["v4"], optional = true}
which = {version = "4.0.2", optional = true}
<<<<<<< HEAD
=======
zip = "0.5.6"
>>>>>>> 738541f7

clipboard = {version = "0.5", optional = true}
encoding_rs = "0.8.23"
quick-xml = "0.18.1"
rayon = "1.3.1"
trash = {version = "1.0.1", optional = true}
url = {version = "2.1.1"}
Inflector = "0.11"

[target.'cfg(unix)'.dependencies]
users = "0.10.0"

# TODO this will be possible with new dependency resolver
#   (currently on nightly behind -Zfeatures=itarget):
#   https://github.com/rust-lang/cargo/issues/7914
#[target.'cfg(not(windows))'.dependencies]
#num-format = {version = "0.4", features = ["with-system-locale"]}

[dependencies.rusqlite]
features = ["bundled", "blob"]
optional = true
version = "0.23.1"

[build-dependencies]
git2 = "0.13"


[dev-dependencies]
quickcheck = "0.9"
quickcheck_macros = "0.9"

[features]
clipboard-cli = ["clipboard"]
stable = []
trash-support = ["trash"]<|MERGE_RESOLUTION|>--- conflicted
+++ resolved
@@ -90,10 +90,7 @@
 unicode-xid = "0.2.1"
 uuid_crate = {package = "uuid", version = "0.8.1", features = ["v4"], optional = true}
 which = {version = "4.0.2", optional = true}
-<<<<<<< HEAD
-=======
 zip = "0.5.6"
->>>>>>> 738541f7
 
 clipboard = {version = "0.5", optional = true}
 encoding_rs = "0.8.23"
