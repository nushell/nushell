--- conflicted
+++ resolved
@@ -20,12 +20,9 @@
 
 
 ansi_term = "0.12.1"
-<<<<<<< HEAD
 app_dirs = "1.2.1"
 async-recursion = "0.3.1"
-=======
 directories = "2.0.2"
->>>>>>> 822440d5
 async-stream = "0.2"
 base64 = "0.12.0"
 bigdecimal = { version = "0.1.0", features = ["serde"] }
