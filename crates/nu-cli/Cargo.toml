--- conflicted
+++ resolved
@@ -75,13 +75,8 @@
 rand = "0.7.3"
 rayon = "1.4.0"
 regex = "1.3.9"
-<<<<<<< HEAD
-roxmltree = "0.13.0"
+roxmltree = "0.14.0"
 rust-embed = "5.8.0"
-=======
-roxmltree = "0.14.0"
-rust-embed = "5.6.0"
->>>>>>> f38e2b5c
 rustyline = {version = "6.3.0", optional = true}
 serde = {version = "1.0.115", features = ["derive"]}
 serde_bytes = "0.11.5"
