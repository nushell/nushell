[package]
authors = ["The Nushell Project Developers"]
description = "CLI-related functionality for Nushell"
repository = "https://github.com/nushell/nushell/tree/main/crates/nu-cli"
edition = "2021"
license = "MIT"
name = "nu-cli"
version = "0.70.1"

[dev-dependencies]
nu-test-support = { path="../nu-test-support", version = "0.70.1"  }
nu-command = { path = "../nu-command", version = "0.70.1" }
rstest = {version = "0.15.0", default-features = false}

[dependencies]
nu-engine = { path = "../nu-engine", version = "0.70.1"  }
nu-path = { path = "../nu-path", version = "0.70.1"  }
nu-parser = { path = "../nu-parser", version = "0.70.1"  }
nu-protocol = { path = "../nu-protocol", version = "0.70.1"  }
nu-utils = { path = "../nu-utils", version = "0.70.1"  }
nu-ansi-term = "0.46.0"
<<<<<<< HEAD
nu-color-config = { path = "../nu-color-config", version = "0.70.0"  }
reedline = { git = "https://github.com/dandavison/reedline.git", branch="tab-inline-completion", features = ["bashisms", "sqlite"]}
=======
nu-color-config = { path = "../nu-color-config", version = "0.70.1"  }
reedline = { version = "0.13.0", features = ["bashisms", "sqlite"]}
>>>>>>> a724a8fe

atty = "0.2.14"
chrono = "0.4.21"
crossterm = "0.24.0"
fancy-regex = "0.10.0"
fuzzy-matcher = "0.3.7"
is_executable = "1.0.1"
lazy_static = "1.4.0"
log = "0.4"
miette = { version = "5.1.0", features = ["fancy"] }
percent-encoding = "2"
strip-ansi-escapes = "0.1.1"
sysinfo = "0.26.2"
thiserror = "1.0.31"

[features]
plugin = []<|MERGE_RESOLUTION|>--- conflicted
+++ resolved
@@ -19,13 +19,8 @@
 nu-protocol = { path = "../nu-protocol", version = "0.70.1"  }
 nu-utils = { path = "../nu-utils", version = "0.70.1"  }
 nu-ansi-term = "0.46.0"
-<<<<<<< HEAD
-nu-color-config = { path = "../nu-color-config", version = "0.70.0"  }
+nu-color-config = { path = "../nu-color-config", version = "0.70.1"  }
 reedline = { git = "https://github.com/dandavison/reedline.git", branch="tab-inline-completion", features = ["bashisms", "sqlite"]}
-=======
-nu-color-config = { path = "../nu-color-config", version = "0.70.1"  }
-reedline = { version = "0.13.0", features = ["bashisms", "sqlite"]}
->>>>>>> a724a8fe
 
 atty = "0.2.14"
 chrono = "0.4.21"
