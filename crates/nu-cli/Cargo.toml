[package]
authors = ["The Nushell Project Developers"]
description = "CLI-related functionality for Nushell"
repository = "https://github.com/nushell/nushell/tree/main/crates/nu-cli"
edition = "2021"
license = "MIT"
name = "nu-cli"
<<<<<<< HEAD
version = "0.84.0"
=======
version = "0.84.1"
>>>>>>> a9a82de5

[lib]
bench = false

[dev-dependencies]
<<<<<<< HEAD
nu-cmd-lang = { path = "../nu-cmd-lang", version = "0.84.0" }
nu-test-support = { path = "../nu-test-support", version = "0.84.0" }
rstest = { version = "0.18.1", default-features = false }

[dependencies]
nu-cmd-base = { path = "../nu-cmd-base", version = "0.84.0" }
nu-command = { path = "../nu-command", version = "0.84.0" }
nu-engine = { path = "../nu-engine", version = "0.84.0" }
nu-path = { path = "../nu-path", version = "0.84.0" }
nu-parser = { path = "../nu-parser", version = "0.84.0" }
nu-protocol = { path = "../nu-protocol", version = "0.84.0" }
nu-utils = { path = "../nu-utils", version = "0.84.0" }
nu-color-config = { path = "../nu-color-config", version = "0.84.0" }
nu-ansi-term = "0.49.0"
reedline = { version = "0.23.0", features = ["bashisms", "sqlite"]}

chrono = { default-features = false, features = ["std"], version = "0.4" }
crossterm = "0.26"
fancy-regex = "0.11"
fuzzy-matcher = "0.3"
is_executable = "1.0"
is-terminal = "0.4.8"
=======
nu-cmd-lang = { path = "../nu-cmd-lang", version = "0.84.1" }
nu-command = { path = "../nu-command", version = "0.84.1" }
nu-test-support = { path = "../nu-test-support", version = "0.84.1" }
rstest = { version = "0.18.1", default-features = false }

[dependencies]
nu-cmd-base = { path = "../nu-cmd-base", version = "0.84.1" }
nu-engine = { path = "../nu-engine", version = "0.84.1" }
nu-path = { path = "../nu-path", version = "0.84.1" }
nu-parser = { path = "../nu-parser", version = "0.84.1" }
nu-protocol = { path = "../nu-protocol", version = "0.84.1" }
nu-utils = { path = "../nu-utils", version = "0.84.1" }
nu-color-config = { path = "../nu-color-config", version = "0.84.1" }
nu-ansi-term = "0.49.0"
reedline = { version = "0.23.0", features = ["bashisms", "sqlite"] }

chrono = { default-features = false, features = ["std"], version = "0.4" }
crossterm = "0.27"
fancy-regex = "0.11"
fuzzy-matcher = "0.3"
is_executable = "1.0"
>>>>>>> a9a82de5
log = "0.4"
miette = { version = "5.10", features = ["fancy-no-backtrace"] }
once_cell = "1.18"
percent-encoding = "2"
sysinfo = "0.29"
unicode-segmentation = "1.10"

[features]
plugin = []<|MERGE_RESOLUTION|>--- conflicted
+++ resolved
@@ -5,40 +5,12 @@
 edition = "2021"
 license = "MIT"
 name = "nu-cli"
-<<<<<<< HEAD
-version = "0.84.0"
-=======
 version = "0.84.1"
->>>>>>> a9a82de5
 
 [lib]
 bench = false
 
 [dev-dependencies]
-<<<<<<< HEAD
-nu-cmd-lang = { path = "../nu-cmd-lang", version = "0.84.0" }
-nu-test-support = { path = "../nu-test-support", version = "0.84.0" }
-rstest = { version = "0.18.1", default-features = false }
-
-[dependencies]
-nu-cmd-base = { path = "../nu-cmd-base", version = "0.84.0" }
-nu-command = { path = "../nu-command", version = "0.84.0" }
-nu-engine = { path = "../nu-engine", version = "0.84.0" }
-nu-path = { path = "../nu-path", version = "0.84.0" }
-nu-parser = { path = "../nu-parser", version = "0.84.0" }
-nu-protocol = { path = "../nu-protocol", version = "0.84.0" }
-nu-utils = { path = "../nu-utils", version = "0.84.0" }
-nu-color-config = { path = "../nu-color-config", version = "0.84.0" }
-nu-ansi-term = "0.49.0"
-reedline = { version = "0.23.0", features = ["bashisms", "sqlite"]}
-
-chrono = { default-features = false, features = ["std"], version = "0.4" }
-crossterm = "0.26"
-fancy-regex = "0.11"
-fuzzy-matcher = "0.3"
-is_executable = "1.0"
-is-terminal = "0.4.8"
-=======
 nu-cmd-lang = { path = "../nu-cmd-lang", version = "0.84.1" }
 nu-command = { path = "../nu-command", version = "0.84.1" }
 nu-test-support = { path = "../nu-test-support", version = "0.84.1" }
@@ -60,7 +32,6 @@
 fancy-regex = "0.11"
 fuzzy-matcher = "0.3"
 is_executable = "1.0"
->>>>>>> a9a82de5
 log = "0.4"
 miette = { version = "5.10", features = ["fancy-no-backtrace"] }
 once_cell = "1.18"
