#[macro_use]
pub(crate) mod macros;

mod from_delimited_data;
mod to_delimited_data;

pub(crate) mod alias;
pub(crate) mod ansi;
pub(crate) mod append;
pub(crate) mod args;
pub(crate) mod autoenv;
pub(crate) mod autoenv_trust;
pub(crate) mod autoenv_untrust;
pub(crate) mod autoview;
pub(crate) mod benchmark;
pub(crate) mod build_string;
pub(crate) mod cal;
pub(crate) mod cd;
pub(crate) mod char_;
pub(crate) mod chart;
pub(crate) mod classified;
#[cfg(feature = "clipboard-cli")]
pub(crate) mod clip;
pub(crate) mod command;
pub(crate) mod compact;
pub(crate) mod config;
pub(crate) mod constants;
pub(crate) mod count;
pub(crate) mod cp;
pub(crate) mod date;
pub(crate) mod debug;
pub(crate) mod default;
pub(crate) mod describe;
pub(crate) mod do_;
pub(crate) mod drop;
pub(crate) mod du;
pub(crate) mod each;
pub(crate) mod echo;
pub(crate) mod empty;
pub(crate) mod enter;
pub(crate) mod every;
pub(crate) mod exec;
pub(crate) mod exit;
pub(crate) mod first;
pub(crate) mod flatten;
pub(crate) mod format;
pub(crate) mod from;
pub(crate) mod from_csv;
pub(crate) mod from_eml;
pub(crate) mod from_ics;
pub(crate) mod from_ini;
pub(crate) mod from_json;
pub(crate) mod from_ods;
pub(crate) mod from_ssv;
pub(crate) mod from_toml;
pub(crate) mod from_tsv;
pub(crate) mod from_url;
pub(crate) mod from_vcf;
pub(crate) mod from_xlsx;
pub(crate) mod from_xml;
pub(crate) mod from_yaml;
pub(crate) mod get;
pub(crate) mod group_by;
pub(crate) mod group_by_date;
pub(crate) mod headers;
pub(crate) mod help;
pub(crate) mod histogram;
pub(crate) mod history;
pub(crate) mod if_;
pub(crate) mod insert;
pub(crate) mod into_int;
pub(crate) mod keep;
pub(crate) mod last;
pub(crate) mod lines;
pub(crate) mod ls;
pub(crate) mod math;
pub(crate) mod merge;
pub(crate) mod mkdir;
pub(crate) mod move_;
pub(crate) mod next;
pub(crate) mod nth;
pub(crate) mod nu;
pub(crate) mod open;
pub(crate) mod parse;
pub(crate) mod path;
pub(crate) mod pivot;
pub(crate) mod prepend;
pub(crate) mod prev;
pub(crate) mod pwd;
pub(crate) mod random;
pub(crate) mod range;
pub(crate) mod reduce;
pub(crate) mod reject;
pub(crate) mod rename;
pub(crate) mod reverse;
pub(crate) mod rm;
pub(crate) mod run_alias;
pub(crate) mod run_external;
pub(crate) mod save;
pub(crate) mod select;
pub(crate) mod shells;
pub(crate) mod shuffle;
pub(crate) mod size;
pub(crate) mod skip;
pub(crate) mod sleep;
pub(crate) mod sort_by;
pub(crate) mod split;
pub(crate) mod split_by;
pub(crate) mod str_;
pub(crate) mod table;
pub(crate) mod tags;
pub(crate) mod to;
pub(crate) mod to_csv;
pub(crate) mod to_html;
pub(crate) mod to_json;
pub(crate) mod to_md;
pub(crate) mod to_toml;
pub(crate) mod to_tsv;
pub(crate) mod to_url;
pub(crate) mod to_xml;
pub(crate) mod to_yaml;
pub(crate) mod uniq;
pub(crate) mod update;
pub(crate) mod url_;
pub(crate) mod version;
pub(crate) mod where_;
pub(crate) mod which_;
pub(crate) mod with_env;
pub(crate) mod wrap;

pub(crate) use autoview::Autoview;
pub(crate) use cd::Cd;
pub(crate) use command::{
    whole_stream_command, Command, Example, UnevaluatedCallInfo, WholeStreamCommand,
};

pub(crate) use alias::Alias;
pub(crate) use ansi::Ansi;
pub(crate) use append::Command as Append;
pub(crate) use autoenv::Autoenv;
pub(crate) use autoenv_trust::AutoenvTrust;
pub(crate) use autoenv_untrust::AutoenvUnTrust;
pub(crate) use benchmark::Benchmark;
pub(crate) use build_string::BuildString;
pub(crate) use cal::Cal;
pub(crate) use char_::Char;
pub(crate) use chart::Chart;
pub(crate) use compact::Compact;
pub(crate) use config::{
    Config, ConfigClear, ConfigGet, ConfigLoad, ConfigPath, ConfigRemove, ConfigSet, ConfigSetInto,
};
pub(crate) use count::Count;
pub(crate) use cp::Cpy;
pub(crate) use date::{Date, DateFormat, DateNow, DateUTC};
pub(crate) use debug::Debug;
pub(crate) use default::Default;
pub(crate) use describe::Describe;
pub(crate) use do_::Do;
pub(crate) use drop::Drop;
pub(crate) use du::Du;
pub(crate) use each::Each;
pub(crate) use each::EachGroup;
pub(crate) use each::EachWindow;
pub(crate) use echo::Echo;
pub(crate) use empty::Command as Empty;
pub(crate) use if_::If;
pub(crate) use nu::NuPlugin;
pub(crate) use update::Command as Update;
pub(crate) mod kill;
pub(crate) use kill::Kill;
pub(crate) mod clear;
pub(crate) use clear::Clear;
pub(crate) mod touch;
pub(crate) use enter::Enter;
pub(crate) use every::Every;
pub(crate) use exec::Exec;
pub(crate) use exit::Exit;
pub(crate) use first::First;
<<<<<<< HEAD
pub(crate) use format::{FileSize, Format};
=======
pub(crate) use flatten::Command as Flatten;
pub(crate) use format::Format;
>>>>>>> a2cc2259
pub(crate) use from::From;
pub(crate) use from_csv::FromCSV;
pub(crate) use from_eml::FromEML;
pub(crate) use from_ics::FromIcs;
pub(crate) use from_ini::FromINI;
pub(crate) use from_json::FromJSON;
pub(crate) use from_ods::FromODS;
pub(crate) use from_ssv::FromSSV;
pub(crate) use from_toml::FromTOML;
pub(crate) use from_tsv::FromTSV;
pub(crate) use from_url::FromURL;
pub(crate) use from_vcf::FromVcf;
pub(crate) use from_xlsx::FromXLSX;
pub(crate) use from_xml::FromXML;
pub(crate) use from_yaml::FromYAML;
pub(crate) use from_yaml::FromYML;
pub(crate) use get::Get;
pub(crate) use group_by::Command as GroupBy;
pub(crate) use group_by_date::GroupByDate;
pub(crate) use headers::Headers;
pub(crate) use help::Help;
pub(crate) use histogram::Histogram;
pub(crate) use history::History;
pub(crate) use insert::Command as Insert;
pub(crate) use into_int::IntoInt;
pub(crate) use keep::{Keep, KeepUntil, KeepWhile};
pub(crate) use last::Last;
pub(crate) use lines::Lines;
pub(crate) use ls::Ls;
pub(crate) use math::{
    Math, MathAverage, MathEval, MathMaximum, MathMedian, MathMinimum, MathMode, MathProduct,
    MathStddev, MathSummation, MathVariance,
};
pub(crate) use merge::Merge;
pub(crate) use mkdir::Mkdir;
pub(crate) use move_::{Move, MoveColumn, Mv};
pub(crate) use next::Next;
pub(crate) use nth::Nth;
pub(crate) use open::Open;
pub(crate) use parse::Parse;
pub(crate) use path::{
    PathBasename, PathCommand, PathDirname, PathExists, PathExpand, PathExtension, PathFilestem,
    PathType,
};
pub(crate) use pivot::Pivot;
pub(crate) use prepend::Prepend;
pub(crate) use prev::Previous;
pub(crate) use pwd::Pwd;
#[cfg(feature = "uuid_crate")]
pub(crate) use random::RandomUUID;
pub(crate) use random::{Random, RandomBool, RandomDice, RandomInteger};
pub(crate) use range::Range;
pub(crate) use reduce::Reduce;
pub(crate) use reject::Reject;
pub(crate) use rename::Rename;
pub(crate) use reverse::Reverse;
pub(crate) use rm::Remove;
pub(crate) use run_external::RunExternalCommand;
pub(crate) use save::Save;
pub(crate) use select::Select;
pub(crate) use shells::Shells;
pub(crate) use shuffle::Shuffle;
pub(crate) use size::Size;
pub(crate) use skip::{Skip, SkipUntil, SkipWhile};
pub(crate) use sleep::Sleep;
pub(crate) use sort_by::SortBy;
pub(crate) use split::{Split, SplitChars, SplitColumn, SplitRow};
pub(crate) use split_by::SplitBy;
pub(crate) use str_::{
    Str, StrCamelCase, StrCapitalize, StrCollect, StrContains, StrDowncase, StrEndsWith,
    StrFindReplace, StrFrom, StrIndexOf, StrKebabCase, StrLPad, StrLength, StrPascalCase, StrRPad,
    StrReverse, StrScreamingSnakeCase, StrSet, StrSnakeCase, StrStartsWith, StrSubstring,
    StrToDatetime, StrToDecimal, StrToInteger, StrTrim, StrTrimLeft, StrTrimRight, StrUpcase,
};
pub(crate) use table::Table;
pub(crate) use tags::Tags;
pub(crate) use to::To;
pub(crate) use to_csv::ToCSV;
pub(crate) use to_html::ToHTML;
pub(crate) use to_json::ToJSON;
pub(crate) use to_md::ToMarkdown;
pub(crate) use to_toml::ToTOML;
pub(crate) use to_tsv::ToTSV;
pub(crate) use to_url::ToURL;
pub(crate) use to_xml::ToXML;
pub(crate) use to_yaml::ToYAML;
pub(crate) use touch::Touch;
pub(crate) use uniq::Uniq;
pub(crate) use url_::{UrlCommand, UrlHost, UrlPath, UrlQuery, UrlScheme};
pub(crate) use version::Version;
pub(crate) use where_::Where;
pub(crate) use which_::Which;
pub(crate) use with_env::WithEnv;
pub(crate) use wrap::Wrap;

#[cfg(test)]
mod tests {
    use super::*;
    use crate::commands::whole_stream_command;
    use crate::examples::{test_anchors, test_examples};
    use nu_errors::ShellError;

    fn full_tests() -> Vec<Command> {
        vec![
            whole_stream_command(Append),
            whole_stream_command(GroupBy),
            whole_stream_command(Insert),
            whole_stream_command(Update),
            whole_stream_command(Empty),
        ]
    }

    fn only_examples() -> Vec<Command> {
        let mut commands = full_tests();
        commands.extend(vec![whole_stream_command(Flatten)]);
        commands
    }

    #[test]
    fn examples_work_as_expected() -> Result<(), ShellError> {
        for cmd in only_examples() {
            test_examples(cmd)?;
        }

        Ok(())
    }

    #[test]
    fn tracks_metadata() -> Result<(), ShellError> {
        for cmd in full_tests() {
            test_anchors(cmd)?;
        }

        Ok(())
    }
}<|MERGE_RESOLUTION|>--- conflicted
+++ resolved
@@ -176,12 +176,8 @@
 pub(crate) use exec::Exec;
 pub(crate) use exit::Exit;
 pub(crate) use first::First;
-<<<<<<< HEAD
 pub(crate) use format::{FileSize, Format};
-=======
 pub(crate) use flatten::Command as Flatten;
-pub(crate) use format::Format;
->>>>>>> a2cc2259
 pub(crate) use from::From;
 pub(crate) use from_csv::FromCSV;
 pub(crate) use from_eml::FromEML;
