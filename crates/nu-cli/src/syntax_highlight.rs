use log::trace;
use nu_ansi_term::Style;
use nu_color_config::{get_matching_brackets_style, get_shape_color};
use nu_parser::{flatten_block, parse, FlatShape};
use nu_protocol::ast::{Argument, Block, Expr, Expression, PipelineElement};
use nu_protocol::engine::{EngineState, StateWorkingSet};
use nu_protocol::{Config, Span};
use reedline::{Highlighter, StyledText};
use std::sync::Arc;

pub struct NuHighlighter {
    pub engine_state: Arc<EngineState>,
    pub config: Config,
}

impl Highlighter for NuHighlighter {
    fn highlight(&self, line: &str, _cursor: usize) -> StyledText {
        trace!("highlighting: {}", line);

        let mut working_set = StateWorkingSet::new(&self.engine_state);
        let block = parse(&mut working_set, None, line.as_bytes(), false);
        let (shapes, global_span_offset) = {
            let shapes = flatten_block(&working_set, &block);
            (shapes, self.engine_state.next_span_start())
        };

        let mut output = StyledText::default();
        let mut last_seen_span = global_span_offset;

        let global_cursor_offset = _cursor + global_span_offset;
        let matching_brackets_pos = find_matching_brackets(
            line,
            &working_set,
            &block,
            global_span_offset,
            global_cursor_offset,
        );

        for shape in &shapes {
            if shape.0.end <= last_seen_span
                || last_seen_span < global_span_offset
                || shape.0.start < global_span_offset
            {
                // We've already output something for this span
                // so just skip this one
                continue;
            }
            if shape.0.start > last_seen_span {
                let gap = line
                    [(last_seen_span - global_span_offset)..(shape.0.start - global_span_offset)]
                    .to_string();
                output.push((Style::new(), gap));
            }
            let next_token = line
                [(shape.0.start - global_span_offset)..(shape.0.end - global_span_offset)]
                .to_string();

            macro_rules! add_colored_token_with_bracket_highlight {
                ($shape:expr, $span:expr, $text:expr) => {{
                    let spans = split_span_by_highlight_positions(
                        line,
                        $span,
                        &matching_brackets_pos,
                        global_span_offset,
                    );
                    spans.iter().for_each(|(part, highlight)| {
                        let start = part.start - $span.start;
                        let end = part.end - $span.start;
                        let text = (&next_token[start..end]).to_string();
                        let mut style = get_shape_color($shape.to_string(), &self.config);
                        if *highlight {
                            style = get_matching_brackets_style(style, &self.config);
                        }
                        output.push((style, text));
                    });
                }};
            }

            let mut add_colored_token = |shape: &FlatShape, text: String| {
                output.push((get_shape_color(shape.to_string(), &self.config), text));
            };

            match shape.1 {
                FlatShape::Garbage => add_colored_token(&shape.1, next_token),
                FlatShape::Nothing => add_colored_token(&shape.1, next_token),
                FlatShape::Binary => add_colored_token(&shape.1, next_token),
                FlatShape::Bool => add_colored_token(&shape.1, next_token),
                FlatShape::Int => add_colored_token(&shape.1, next_token),
                FlatShape::Float => add_colored_token(&shape.1, next_token),
                FlatShape::Range => add_colored_token(&shape.1, next_token),
                FlatShape::InternalCall(_) => add_colored_token(&shape.1, next_token),
                FlatShape::External => add_colored_token(&shape.1, next_token),
                FlatShape::ExternalArg => add_colored_token(&shape.1, next_token),
                FlatShape::Keyword => add_colored_token(&shape.1, next_token),
                FlatShape::Literal => add_colored_token(&shape.1, next_token),
                FlatShape::Operator => add_colored_token(&shape.1, next_token),
                FlatShape::Signature => add_colored_token(&shape.1, next_token),
                FlatShape::String => add_colored_token(&shape.1, next_token),
                FlatShape::StringInterpolation => add_colored_token(&shape.1, next_token),
                FlatShape::DateTime => add_colored_token(&shape.1, next_token),
                FlatShape::List => {
                    add_colored_token_with_bracket_highlight!(shape.1, shape.0, next_token)
                }
                FlatShape::Table => {
                    add_colored_token_with_bracket_highlight!(shape.1, shape.0, next_token)
                }
                FlatShape::Record => {
                    add_colored_token_with_bracket_highlight!(shape.1, shape.0, next_token)
                }

                FlatShape::Block => {
                    add_colored_token_with_bracket_highlight!(shape.1, shape.0, next_token)
                }
                FlatShape::Closure => {
                    add_colored_token_with_bracket_highlight!(shape.1, shape.0, next_token)
                }

                FlatShape::Filepath => add_colored_token(&shape.1, next_token),
                FlatShape::Directory => add_colored_token(&shape.1, next_token),
                FlatShape::GlobPattern => add_colored_token(&shape.1, next_token),
                FlatShape::Variable(_) | FlatShape::VarDecl(_) => {
                    add_colored_token(&shape.1, next_token)
                }
                FlatShape::Flag => add_colored_token(&shape.1, next_token),
                FlatShape::Pipe => add_colored_token(&shape.1, next_token),
                FlatShape::And => add_colored_token(&shape.1, next_token),
                FlatShape::Or => add_colored_token(&shape.1, next_token),
                FlatShape::Redirection => add_colored_token(&shape.1, next_token),
                FlatShape::Custom(..) => add_colored_token(&shape.1, next_token),
                FlatShape::MatchPattern => add_colored_token(&shape.1, next_token),
            }
            last_seen_span = shape.0.end;
        }

        let remainder = line[(last_seen_span - global_span_offset)..].to_string();
        if !remainder.is_empty() {
            output.push((Style::new(), remainder));
        }

        output
    }
}

fn split_span_by_highlight_positions(
    line: &str,
    span: Span,
<<<<<<< HEAD
    highlight_positions: &Vec<usize>,
=======
    highlight_positions: &[usize],
>>>>>>> a9a82de5
    global_span_offset: usize,
) -> Vec<(Span, bool)> {
    let mut start = span.start;
    let mut result: Vec<(Span, bool)> = Vec::new();
    for pos in highlight_positions {
        if start <= *pos && pos < &span.end {
            if start < *pos {
                result.push((Span::new(start, *pos), false));
            }
            let span_str = &line[pos - global_span_offset..span.end - global_span_offset];
            let end = span_str
                .chars()
                .next()
                .map(|c| pos + get_char_length(c))
                .unwrap_or(pos + 1);
            result.push((Span::new(*pos, end), true));
            start = end;
        }
    }
    if start < span.end {
        result.push((Span::new(start, span.end), false));
    }
    result
}

fn find_matching_brackets(
    line: &str,
    working_set: &StateWorkingSet,
    block: &Block,
    global_span_offset: usize,
    global_cursor_offset: usize,
) -> Vec<usize> {
    const BRACKETS: &str = "{}[]()";

    // calculate first bracket position
    let global_end_offset = line.len() + global_span_offset;
    let global_bracket_pos =
        if global_cursor_offset == global_end_offset && global_end_offset > global_span_offset {
            // cursor is at the end of a non-empty string -- find block end at the previous position
            if let Some(last_char) = line.chars().last() {
                global_cursor_offset - get_char_length(last_char)
            } else {
                global_cursor_offset
            }
        } else {
            // cursor is in the middle of a string -- find block end at the current position
            global_cursor_offset
        };

    // check that position contains bracket
    let match_idx = global_bracket_pos - global_span_offset;
    if match_idx >= line.len()
        || !BRACKETS.contains(get_char_at_index(line, match_idx).unwrap_or_default())
    {
        return Vec::new();
    }

    // find matching bracket by finding matching block end
    let matching_block_end = find_matching_block_end_in_block(
        line,
        working_set,
        block,
        global_span_offset,
        global_bracket_pos,
    );
    if let Some(pos) = matching_block_end {
        let matching_idx = pos - global_span_offset;
        if BRACKETS.contains(get_char_at_index(line, matching_idx).unwrap_or_default()) {
            return if global_bracket_pos < pos {
                vec![global_bracket_pos, pos]
            } else {
                vec![pos, global_bracket_pos]
            };
        }
    }
    Vec::new()
}

fn find_matching_block_end_in_block(
    line: &str,
    working_set: &StateWorkingSet,
    block: &Block,
    global_span_offset: usize,
    global_cursor_offset: usize,
) -> Option<usize> {
    for p in &block.pipelines {
        for e in &p.elements {
            match e {
                PipelineElement::Expression(_, e)
                | PipelineElement::Redirection(_, _, e)
                | PipelineElement::And(_, e)
                | PipelineElement::Or(_, e)
                | PipelineElement::SameTargetRedirection { cmd: (_, e), .. }
                | PipelineElement::SeparateRedirection { out: (_, e), .. } => {
                    if e.span.contains(global_cursor_offset) {
                        if let Some(pos) = find_matching_block_end_in_expr(
                            line,
                            working_set,
                            e,
                            global_span_offset,
                            global_cursor_offset,
                        ) {
                            return Some(pos);
                        }
                    }
                }
            }
        }
    }
    None
}

fn find_matching_block_end_in_expr(
    line: &str,
    working_set: &StateWorkingSet,
    expression: &Expression,
    global_span_offset: usize,
    global_cursor_offset: usize,
) -> Option<usize> {
    macro_rules! find_in_expr_or_continue {
        ($inner_expr:ident) => {
            if let Some(pos) = find_matching_block_end_in_expr(
                line,
                working_set,
                $inner_expr,
                global_span_offset,
                global_cursor_offset,
            ) {
                return Some(pos);
            }
        };
    }

    if expression.span.contains(global_cursor_offset) && expression.span.start >= global_span_offset
    {
        let expr_first = expression.span.start;
        let span_str = &line
            [expression.span.start - global_span_offset..expression.span.end - global_span_offset];
        let expr_last = span_str
            .chars()
            .last()
            .map(|c| expression.span.end - get_char_length(c))
            .unwrap_or(expression.span.start);

        return match &expression.expr {
            Expr::Bool(_) => None,
            Expr::Int(_) => None,
            Expr::Float(_) => None,
            Expr::Binary(_) => None,
            Expr::Range(..) => None,
            Expr::Var(_) => None,
            Expr::VarDecl(_) => None,
            Expr::ExternalCall(..) => None,
            Expr::Operator(_) => None,
            Expr::UnaryNot(_) => None,
            Expr::Keyword(..) => None,
            Expr::ValueWithUnit(..) => None,
            Expr::DateTime(_) => None,
            Expr::Filepath(_) => None,
            Expr::Directory(_) => None,
            Expr::GlobPattern(_) => None,
            Expr::String(_) => None,
            Expr::CellPath(_) => None,
            Expr::ImportPattern(_) => None,
            Expr::Overlay(_) => None,
            Expr::Signature(_) => None,
            Expr::MatchPattern(_) => None,
            Expr::MatchBlock(_) => None,
            Expr::Nothing => None,
            Expr::Garbage => None,

            Expr::Table(hdr, rows) => {
                if expr_last == global_cursor_offset {
                    // cursor is at table end
                    Some(expr_first)
                } else if expr_first == global_cursor_offset {
                    // cursor is at table start
                    Some(expr_last)
                } else {
                    // cursor is inside table
                    for inner_expr in hdr {
                        find_in_expr_or_continue!(inner_expr);
                    }
                    for row in rows {
                        for inner_expr in row {
                            find_in_expr_or_continue!(inner_expr);
                        }
                    }
                    None
                }
            }

            Expr::Record(exprs) => {
                if expr_last == global_cursor_offset {
                    // cursor is at record end
                    Some(expr_first)
                } else if expr_first == global_cursor_offset {
                    // cursor is at record start
                    Some(expr_last)
                } else {
                    // cursor is inside record
                    for (k, v) in exprs {
                        find_in_expr_or_continue!(k);
                        find_in_expr_or_continue!(v);
                    }
                    None
                }
            }

            Expr::Call(call) => {
                for arg in &call.arguments {
                    let opt_expr = match arg {
                        Argument::Named((_, _, opt_expr)) => opt_expr.as_ref(),
                        Argument::Positional(inner_expr) => Some(inner_expr),
                        Argument::Unknown(inner_expr) => Some(inner_expr),
                    };

                    if let Some(inner_expr) = opt_expr {
                        find_in_expr_or_continue!(inner_expr);
                    }
                }
                None
            }

            Expr::FullCellPath(b) => find_matching_block_end_in_expr(
                line,
                working_set,
                &b.head,
                global_span_offset,
                global_cursor_offset,
            ),

            Expr::BinaryOp(lhs, op, rhs) => {
                find_in_expr_or_continue!(lhs);
                find_in_expr_or_continue!(op);
                find_in_expr_or_continue!(rhs);
                None
            }

            Expr::Block(block_id)
            | Expr::Closure(block_id)
            | Expr::RowCondition(block_id)
            | Expr::Subexpression(block_id) => {
                if expr_last == global_cursor_offset {
                    // cursor is at block end
                    Some(expr_first)
                } else if expr_first == global_cursor_offset {
                    // cursor is at block start
                    Some(expr_last)
                } else {
                    // cursor is inside block
                    let nested_block = working_set.get_block(*block_id);
                    find_matching_block_end_in_block(
                        line,
                        working_set,
                        nested_block,
                        global_span_offset,
                        global_cursor_offset,
                    )
                }
            }

            Expr::StringInterpolation(inner_expr) => {
                for inner_expr in inner_expr {
                    find_in_expr_or_continue!(inner_expr);
                }
                None
            }

            Expr::List(inner_expr) => {
                if expr_last == global_cursor_offset {
                    // cursor is at list end
                    Some(expr_first)
                } else if expr_first == global_cursor_offset {
                    // cursor is at list start
                    Some(expr_last)
                } else {
                    // cursor is inside list
                    for inner_expr in inner_expr {
                        find_in_expr_or_continue!(inner_expr);
                    }
                    None
                }
            }
        };
    }
    None
}

fn get_char_at_index(s: &str, index: usize) -> Option<char> {
    s[index..].chars().next()
}

fn get_char_length(c: char) -> usize {
    c.to_string().len()
}<|MERGE_RESOLUTION|>--- conflicted
+++ resolved
@@ -144,11 +144,7 @@
 fn split_span_by_highlight_positions(
     line: &str,
     span: Span,
-<<<<<<< HEAD
-    highlight_positions: &Vec<usize>,
-=======
     highlight_positions: &[usize],
->>>>>>> a9a82de5
     global_span_offset: usize,
 ) -> Vec<(Span, bool)> {
     let mut start = span.start;
