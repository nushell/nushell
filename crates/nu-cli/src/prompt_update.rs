--- conflicted
+++ resolved
@@ -156,21 +156,10 @@
 ) -> Box<dyn Prompt> {
     let mut nu_prompt = nu_prompt.clone();
 
-<<<<<<< HEAD
     if let Some(s) = get_prompt_string(TRANSIENT_PROMPT_COMMAND, config, engine_state, stack) {
         nu_prompt.update_prompt_left(Some(s))
-=======
-impl TransientPrompt {
-    fn new_prompt(&self, shell_integration: bool) -> NushellPrompt {
-        if let Ok(prompt) = self.prompt_lock.read() {
-            prompt.clone()
-        } else {
-            NushellPrompt::new(shell_integration)
-        }
->>>>>>> 0cba269d
     }
 
-<<<<<<< HEAD
     if let Some(s) = get_prompt_string(TRANSIENT_PROMPT_COMMAND_RIGHT, config, engine_state, stack)
     {
         nu_prompt.update_prompt_right(Some(s), config.render_right_prompt_on_last_line)
@@ -203,104 +192,6 @@
         stack,
     ) {
         nu_prompt.update_prompt_multiline(Some(s))
-=======
-impl Prompt for TransientPrompt {
-    fn render_prompt_left(&self) -> Cow<str> {
-        let config = self.engine_state.get_config();
-        let mut nu_prompt = self.new_prompt(config.shell_integration);
-        let mut stack = self.stack.clone();
-        if let Some(s) = get_prompt_string(
-            TRANSIENT_PROMPT_COMMAND,
-            config,
-            &self.engine_state,
-            &mut stack,
-        ) {
-            nu_prompt.update_prompt_left(Some(s))
-        }
-        let left_prompt = nu_prompt.render_prompt_left();
-        if config.shell_integration {
-            format!("{PRE_PROMPT_MARKER}{left_prompt}{POST_PROMPT_MARKER}").into()
-        } else {
-            left_prompt.to_string().into()
-        }
-    }
-
-    fn render_prompt_right(&self) -> Cow<str> {
-        let config = self.engine_state.get_config();
-        let mut nu_prompt = self.new_prompt(config.shell_integration);
-        let mut stack = self.stack.clone();
-        if let Some(s) = get_prompt_string(
-            TRANSIENT_PROMPT_COMMAND_RIGHT,
-            config,
-            &self.engine_state,
-            &mut stack,
-        ) {
-            nu_prompt.update_prompt_right(Some(s), config.render_right_prompt_on_last_line)
-        }
-        nu_prompt.render_prompt_right().to_string().into()
-    }
-
-    fn render_prompt_indicator(&self, prompt_mode: reedline::PromptEditMode) -> Cow<str> {
-        let config = self.engine_state.get_config();
-        let mut nu_prompt = self.new_prompt(config.shell_integration);
-        let mut stack = self.stack.clone();
-        if let Some(s) = get_prompt_string(
-            TRANSIENT_PROMPT_INDICATOR,
-            config,
-            &self.engine_state,
-            &mut stack,
-        ) {
-            nu_prompt.update_prompt_indicator(Some(s))
-        }
-        if let Some(s) = get_prompt_string(
-            TRANSIENT_PROMPT_INDICATOR_VI_INSERT,
-            config,
-            &self.engine_state,
-            &mut stack,
-        ) {
-            nu_prompt.update_prompt_vi_insert(Some(s))
-        }
-        if let Some(s) = get_prompt_string(
-            TRANSIENT_PROMPT_INDICATOR_VI_NORMAL,
-            config,
-            &self.engine_state,
-            &mut stack,
-        ) {
-            nu_prompt.update_prompt_vi_normal(Some(s))
-        }
-        nu_prompt
-            .render_prompt_indicator(prompt_mode)
-            .to_string()
-            .into()
-    }
-
-    fn render_prompt_multiline_indicator(&self) -> Cow<str> {
-        let config = self.engine_state.get_config();
-        let mut nu_prompt = self.new_prompt(config.shell_integration);
-        let mut stack = self.stack.clone();
-        if let Some(s) = get_prompt_string(
-            TRANSIENT_PROMPT_MULTILINE_INDICATOR,
-            config,
-            &self.engine_state,
-            &mut stack,
-        ) {
-            nu_prompt.update_prompt_multiline(Some(s))
-        }
-        nu_prompt
-            .render_prompt_multiline_indicator()
-            .to_string()
-            .into()
-    }
-
-    fn render_prompt_history_search_indicator(
-        &self,
-        history_search: reedline::PromptHistorySearch,
-    ) -> Cow<str> {
-        NushellPrompt::new(self.engine_state.get_config().shell_integration)
-            .render_prompt_history_search_indicator(history_search)
-            .to_string()
-            .into()
->>>>>>> 0cba269d
     }
 
     Box::new(nu_prompt)
