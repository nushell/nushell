--- conflicted
+++ resolved
@@ -730,58 +730,29 @@
     keybinding: &ParsedKeybinding,
     config: &Config,
 ) -> Result<(), ShellError> {
-<<<<<<< HEAD
-    let modifier = if let Ok(modifier) = keybinding.modifier.as_str() {
-        match modifier.to_ascii_lowercase().as_str() {
-            "control" => KeyModifiers::CONTROL,
-            "shift" => KeyModifiers::SHIFT,
-            "alt" => KeyModifiers::ALT,
-            "none" => KeyModifiers::NONE,
-            "shift_alt" | "alt_shift" => KeyModifiers::SHIFT | KeyModifiers::ALT,
-            "control_shift" | "shift_control" => KeyModifiers::CONTROL | KeyModifiers::SHIFT,
-            "control_alt" | "alt_control" => KeyModifiers::CONTROL | KeyModifiers::ALT,
-            "control_alt_shift" | "control_shift_alt" => {
-                KeyModifiers::CONTROL | KeyModifiers::ALT | KeyModifiers::SHIFT
-            }
-            str => {
-                return Err(ShellError::InvalidValue {
-                    valid: "'control', 'shift', 'alt', or 'none'".into(),
-                    actual: format!("'{str}'"),
-                    span: keybinding.modifier.span(),
-                });
-=======
-    let modifier_string = keybinding
-        .modifier
-        .to_expanded_string("", config)
-        .to_ascii_lowercase();
-
     let mut modifier = KeyModifiers::NONE;
-    if modifier_string != "none" {
-        for part in modifier_string.split('_') {
-            match part {
-                "control" => modifier |= KeyModifiers::CONTROL,
-                "shift" => modifier |= KeyModifiers::SHIFT,
-                "alt" => modifier |= KeyModifiers::ALT,
-                "super" => modifier |= KeyModifiers::SUPER,
-                "hyper" => modifier |= KeyModifiers::HYPER,
-                "meta" => modifier |= KeyModifiers::META,
-                _ => {
-                    return Err(ShellError::UnsupportedConfigValue {
-                        expected: "CONTROL, SHIFT, ALT, SUPER, HYPER, META or NONE".to_string(),
-                        value: keybinding.modifier.to_abbreviated_string(config),
-                        span: keybinding.modifier.span(),
-                    })
+    if let Ok(str) = keybinding.modifier.as_str().map(str::to_ascii_lowercase) {
+        if str != "none" {
+            for part in str.split('_') {
+                match part {
+                    "control" => modifier |= KeyModifiers::CONTROL,
+                    "shift" => modifier |= KeyModifiers::SHIFT,
+                    "alt" => modifier |= KeyModifiers::ALT,
+                    "super" => modifier |= KeyModifiers::SUPER,
+                    "hyper" => modifier |= KeyModifiers::HYPER,
+                    "meta" => modifier |= KeyModifiers::META,
+                    str => {
+                        return Err(ShellError::InvalidValue {
+                            valid: "'control', 'shift', 'alt', 'super', 'hyper', 'meta', or 'none'"
+                                .into(),
+                            actual: format!("'{str}'"),
+                            span: keybinding.modifier.span(),
+                        });
+                    }
                 }
->>>>>>> d68c3ec8
-            }
-        }
-    } else {
-        return Err(ShellError::RuntimeTypeMismatch {
-            expected: Type::String,
-            actual: keybinding.modifier.get_type(),
-            span: keybinding.modifier.span(),
-        });
-    };
+            }
+        }
+    }
 
     let keycode = if let Ok(keycode) = keybinding.keycode.as_str() {
         match keycode.to_ascii_lowercase().as_str() {
