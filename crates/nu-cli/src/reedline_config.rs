--- conflicted
+++ resolved
@@ -776,29 +776,7 @@
     keybinding: &ParsedKeybinding,
     config: &Config,
 ) -> Result<(), ShellError> {
-    let mut modifier = KeyModifiers::NONE;
-    if let Ok(str) = keybinding.modifier.as_str().map(str::to_ascii_lowercase) {
-        if str != "none" {
-            for part in str.split('_') {
-                match part {
-                    "control" => modifier |= KeyModifiers::CONTROL,
-                    "shift" => modifier |= KeyModifiers::SHIFT,
-                    "alt" => modifier |= KeyModifiers::ALT,
-                    "super" => modifier |= KeyModifiers::SUPER,
-                    "hyper" => modifier |= KeyModifiers::HYPER,
-                    "meta" => modifier |= KeyModifiers::META,
-                    str => {
-                        return Err(ShellError::InvalidValue {
-                            valid: "'control', 'shift', 'alt', 'super', 'hyper', 'meta', or 'none'"
-                                .into(),
-                            actual: format!("'{str}'"),
-                            span: keybinding.modifier.span(),
-                        });
-                    }
-                }
-            }
-        }
-    } else {
+    let Ok(modifier_str) = keybinding.modifier.as_str().map(str::to_ascii_lowercase) else {
         return Err(ShellError::RuntimeTypeMismatch {
             expected: Type::String,
             actual: keybinding.modifier.get_type(),
@@ -806,38 +784,40 @@
         });
     };
 
-<<<<<<< HEAD
-    let keycode = if let Ok(keycode) = keybinding.keycode.as_str() {
-        match keycode.to_ascii_lowercase().as_str() {
-            "backspace" => KeyCode::Backspace,
-            "enter" => KeyCode::Enter,
-            c if c.starts_with("char_") => {
-                let mut char_iter = c.chars().skip(5);
-                let pos1 = char_iter.next();
-                let pos2 = char_iter.next();
-
-                let char = if let (Some(char), None) = (pos1, pos2) {
-                    char
-                } else {
+    let mut modifier = KeyModifiers::NONE;
+    if modifier_str != "none" {
+        for part in modifier_str.split('_') {
+            match part {
+                "control" => modifier |= KeyModifiers::CONTROL,
+                "shift" => modifier |= KeyModifiers::SHIFT,
+                "alt" => modifier |= KeyModifiers::ALT,
+                "super" => modifier |= KeyModifiers::SUPER,
+                "hyper" => modifier |= KeyModifiers::HYPER,
+                "meta" => modifier |= KeyModifiers::META,
+                str => {
                     return Err(ShellError::InvalidValue {
-                        valid: "'char_<CHAR: unicode codepoint>'".into(),
-                        actual: format!("'{c}'"),
-                        span: keybinding.keycode.span(),
+                        valid: "'control', 'shift', 'alt', 'super', 'hyper', 'meta', or 'none'"
+                            .into(),
+                        actual: format!("'{str}'"),
+                        span: keybinding.modifier.span(),
                     });
-                };
-
-                KeyCode::Char(char)
-            }
-=======
-    let keycode_str = keybinding
-        .keycode
-        .to_expanded_string("", config)
-        .to_ascii_lowercase();
-
-    let keycode = if let Some(rest) = keycode_str.strip_prefix("char_") {
-        let error = |exp: &str, value| ShellError::UnsupportedConfigValue {
-            expected: exp.to_string(),
-            value,
+                }
+            }
+        }
+    }
+
+    let Ok(keycode) = keybinding.keycode.as_str() else {
+        return Err(ShellError::RuntimeTypeMismatch {
+            expected: Type::String,
+            actual: keybinding.keycode.get_type(),
+            span: keybinding.keycode.span(),
+        });
+    };
+
+    let keycode = if let Some(rest) = keycode.strip_prefix("char_") {
+        let error = |valid: &str, actual: &str| ShellError::InvalidValue {
+            valid: valid.into(),
+            actual: actual.into(),
             span: keybinding.keycode.span(),
         };
 
@@ -847,25 +827,19 @@
             (Some('u'), Some(_)) => {
                 // This will never panic as we know there are at least two symbols
                 let Ok(code_point) = u32::from_str_radix(&rest[1..], 16) else {
-                    return Err(error("valid hex code in keycode", keycode_str));
+                    return Err(error("a valid hex code", keycode));
                 };
 
-                char::from_u32(code_point).ok_or(error("valid Unicode code point", keycode_str))?
-            }
-            _ => {
-                return Err(error(
-                    "format 'char_<char>' or 'char_u<hex code>'",
-                    keycode_str,
-                ))
-            }
+                char::from_u32(code_point).ok_or(error("a valid Unicode code point", keycode))?
+            }
+            _ => return Err(error("'char_<char>' or 'char_u<hex code>'", keycode)),
         };
 
         KeyCode::Char(char)
     } else {
-        match keycode_str.as_str() {
+        match keycode {
             "backspace" => KeyCode::Backspace,
             "enter" => KeyCode::Enter,
->>>>>>> e43632fd
             "space" => KeyCode::Char(' '),
             "down" => KeyCode::Down,
             "up" => KeyCode::Up,
@@ -884,44 +858,23 @@
                     .parse()
                     .ok()
                     .filter(|num| matches!(num, 1..=20))
-<<<<<<< HEAD
                     .ok_or(ShellError::InvalidValue {
                         valid: "'f1', 'f2', ..., or 'f20'".into(),
                         actual: format!("'{c}'"),
-=======
-                    .ok_or(ShellError::UnsupportedConfigValue {
-                        expected: "(f1|f2|...|f20)".to_string(),
-                        value: format!("unknown function key: {c}"),
->>>>>>> e43632fd
                         span: keybinding.keycode.span(),
                     })?;
                 KeyCode::F(fn_num)
             }
             "null" => KeyCode::Null,
             "esc" | "escape" => KeyCode::Esc,
-<<<<<<< HEAD
             str => {
                 return Err(ShellError::InvalidValue {
                     valid: "a crossterm KeyCode".into(),
                     actual: format!("'{str}'"),
                     span: keybinding.keycode.span(),
                 });
-=======
-            _ => {
-                return Err(ShellError::UnsupportedConfigValue {
-                    expected: "crossterm KeyCode".to_string(),
-                    value: keybinding.keycode.to_abbreviated_string(config),
-                    span: keybinding.keycode.span(),
-                })
->>>>>>> e43632fd
-            }
-        }
-    } else {
-        return Err(ShellError::RuntimeTypeMismatch {
-            expected: Type::String,
-            actual: keybinding.keycode.get_type(),
-            span: keybinding.keycode.span(),
-        });
+            }
+        }
     };
 
     if let Some(event) = parse_event(&keybinding.event, config)? {
