--- conflicted
+++ resolved
@@ -739,48 +739,8 @@
                     record,
                     config,
                     *span,
-<<<<<<< HEAD
-                )
-                .map(Some),
-                EventType::Edit(value) => {
-                    let edit = edit_from_record(
-                        value.into_string("", config).to_lowercase().as_str(),
-                        cols,
-                        vals,
-                        config,
-                        *span,
-                    )?;
-                    Ok(Some(ReedlineEvent::Edit(vec![edit])))
-                }
-                EventType::Until(value) => match value {
-                    Value::List { vals, .. } => {
-                        let events = vals
-                            .iter()
-                            .map(|value| match parse_event(value, config) {
-                                Ok(inner) => match inner {
-                                    None => Err(ShellError::UnsupportedConfigValue(
-                                        "List containing valid events".to_string(),
-                                        "Nothing value (null)".to_string(),
-                                        value.span(),
-                                    )),
-                                    Some(event) => Ok(event),
-                                },
-                                Err(e) => Err(e),
-                            })
-                            .collect::<Result<Vec<ReedlineEvent>, ShellError>>()?;
-
-                        Ok(Some(ReedlineEvent::UntilFound(events)))
-                    }
-                    v => Err(ShellError::UnsupportedConfigValue(
-                        "list of events".to_string(),
-                        v.into_abbreviated_string(config),
-                        v.span(),
-                    )),
-                },
-=======
                 )?;
                 Ok(Some(ReedlineEvent::Edit(vec![edit])))
->>>>>>> 8da27a1a
             }
             EventType::Until(value) => match value {
                 Value::List { vals, .. } => {
@@ -791,7 +751,7 @@
                                 None => Err(ShellError::UnsupportedConfigValue(
                                     "List containing valid events".to_string(),
                                     "Nothing value (null)".to_string(),
-                                    value.span()?,
+                                    value.span(),
                                 )),
                                 Some(event) => Ok(event),
                             },
@@ -804,7 +764,7 @@
                 v => Err(ShellError::UnsupportedConfigValue(
                     "list of events".to_string(),
                     v.into_abbreviated_string(config),
-                    v.span()?,
+                    v.span(),
                 )),
             },
         },
