use super::DescriptionMenu;
use crate::{menus::NuMenuCompleter, NuHelpCompleter};
use crossterm::event::{KeyCode, KeyModifiers};
use nu_color_config::{color_record_to_nustyle, lookup_ansi_color_style};
use nu_engine::eval_block;
use nu_parser::parse;
use nu_protocol::{
    create_menus,
    engine::{EngineState, Stack, StateWorkingSet},
    extract_value, Config, ParsedKeybinding, ParsedMenu, PipelineData, Record, ShellError, Span,
    Value,
};
use reedline::{
    default_emacs_keybindings, default_vi_insert_keybindings, default_vi_normal_keybindings,
    ColumnarMenu, EditCommand, Keybindings, ListMenu, Reedline, ReedlineEvent, ReedlineMenu,
};
use std::sync::Arc;

const DEFAULT_COMPLETION_MENU: &str = r#"
{
  name: completion_menu
  only_buffer_difference: false
  marker: "| "
  type: {
      layout: columnar
      columns: 4
      col_width: 20
      col_padding: 2
  }
  style: {
      text: green,
      selected_text: green_reverse
      description_text: yellow
  }
}"#;

const DEFAULT_HISTORY_MENU: &str = r#"
{
  name: history_menu
  only_buffer_difference: true
  marker: "? "
  type: {
      layout: list
      page_size: 10
  }
  style: {
      text: green,
      selected_text: green_reverse
      description_text: yellow
  }
}"#;

const DEFAULT_HELP_MENU: &str = r#"
{
  name: help_menu
  only_buffer_difference: true
  marker: "? "
  type: {
      layout: description
      columns: 4
      col_width: 20
      col_padding: 2
      selection_rows: 4
      description_rows: 10
  }
  style: {
      text: green,
      selected_text: green_reverse
      description_text: yellow
  }
}"#;

// Adds all menus to line editor
pub(crate) fn add_menus(
    mut line_editor: Reedline,
    engine_state: Arc<EngineState>,
    stack: &Stack,
    config: &Config,
) -> Result<Reedline, ShellError> {
    line_editor = line_editor.clear_menus();

    for menu in &config.menus {
        line_editor = add_menu(line_editor, menu, engine_state.clone(), stack, config)?
    }

    // Checking if the default menus have been added from the config file
    let default_menus = vec![
        ("completion_menu", DEFAULT_COMPLETION_MENU),
        ("history_menu", DEFAULT_HISTORY_MENU),
        ("help_menu", DEFAULT_HELP_MENU),
    ];

    for (name, definition) in default_menus {
        if !config
            .menus
            .iter()
            .any(|menu| menu.name.into_string("", config) == name)
        {
            let (block, _) = {
                let mut working_set = StateWorkingSet::new(&engine_state);
                let output = parse(
                    &mut working_set,
                    Some(name), // format!("entry #{}", entry_num)
                    definition.as_bytes(),
                    true,
                );

                (output, working_set.render())
            };

            let mut temp_stack = Stack::new();
            let input = PipelineData::Empty;
            let res = eval_block(&engine_state, &mut temp_stack, &block, input, false, false)?;

            if let PipelineData::Value(value, None) = res {
                for menu in create_menus(&value)? {
                    line_editor =
                        add_menu(line_editor, &menu, engine_state.clone(), stack, config)?;
                }
            }
        }
    }

    Ok(line_editor)
}

fn add_menu(
    line_editor: Reedline,
    menu: &ParsedMenu,
    engine_state: Arc<EngineState>,
    stack: &Stack,
    config: &Config,
) -> Result<Reedline, ShellError> {
<<<<<<< HEAD
    if let Value::Record { cols, vals, span } = &menu.menu_type {
        let layout = extract_value("layout", cols, vals, *span)?.into_string("", config);
=======
    let span = menu.menu_type.span();
    if let Value::Record { val, .. } = &menu.menu_type {
        let layout = extract_value("layout", val, span)?.into_string("", config);
>>>>>>> a9a82de5

        match layout.as_str() {
            "columnar" => add_columnar_menu(line_editor, menu, engine_state, stack, config),
            "list" => add_list_menu(line_editor, menu, engine_state, stack, config),
            "description" => add_description_menu(line_editor, menu, engine_state, stack, config),
            _ => Err(ShellError::UnsupportedConfigValue(
                "columnar, list or description".to_string(),
                menu.menu_type.into_abbreviated_string(config),
                menu.menu_type.span(),
            )),
        }
    } else {
        Err(ShellError::UnsupportedConfigValue(
            "only record type".to_string(),
            menu.menu_type.into_abbreviated_string(config),
            menu.menu_type.span(),
        ))
    }
}

macro_rules! add_style {
    // first arm match add!(1,2), add!(2,3) etc
<<<<<<< HEAD
    ($name:expr, $cols: expr, $vals:expr, $span:expr, $config: expr, $menu:expr, $f:expr) => {
        $menu = match extract_value($name, $cols, $vals, *$span) {
=======
    ($name:expr, $record: expr, $span:expr, $config: expr, $menu:expr, $f:expr) => {
        $menu = match extract_value($name, $record, $span) {
>>>>>>> a9a82de5
            Ok(text) => {
                let style = match text {
                    Value::String { val, .. } => lookup_ansi_color_style(&val),
                    Value::Record { .. } => color_record_to_nustyle(&text),
                    _ => lookup_ansi_color_style("green"),
                };
                $f($menu, style)
            }
            Err(_) => $menu,
        };
    };
}

// Adds a columnar menu to the editor engine
pub(crate) fn add_columnar_menu(
    line_editor: Reedline,
    menu: &ParsedMenu,
    engine_state: Arc<EngineState>,
    stack: &Stack,
    config: &Config,
) -> Result<Reedline, ShellError> {
    let span = menu.menu_type.span();
    let name = menu.name.into_string("", config);
    let mut columnar_menu = ColumnarMenu::default().with_name(&name);

<<<<<<< HEAD
    if let Value::Record { cols, vals, span } = &menu.menu_type {
        columnar_menu = match extract_value("columns", cols, vals, *span) {
=======
    if let Value::Record { val, .. } = &menu.menu_type {
        columnar_menu = match extract_value("columns", val, span) {
>>>>>>> a9a82de5
            Ok(columns) => {
                let columns = columns.as_int()?;
                columnar_menu.with_columns(columns as u16)
            }
            Err(_) => columnar_menu,
        };

<<<<<<< HEAD
        columnar_menu = match extract_value("col_width", cols, vals, *span) {
=======
        columnar_menu = match extract_value("col_width", val, span) {
>>>>>>> a9a82de5
            Ok(col_width) => {
                let col_width = col_width.as_int()?;
                columnar_menu.with_column_width(Some(col_width as usize))
            }
            Err(_) => columnar_menu.with_column_width(None),
        };

<<<<<<< HEAD
        columnar_menu = match extract_value("col_padding", cols, vals, *span) {
=======
        columnar_menu = match extract_value("col_padding", val, span) {
>>>>>>> a9a82de5
            Ok(col_padding) => {
                let col_padding = col_padding.as_int()?;
                columnar_menu.with_column_padding(col_padding as usize)
            }
            Err(_) => columnar_menu,
        };
    }

    let span = menu.style.span();
    if let Value::Record { val, .. } = &menu.style {
        add_style!(
            "text",
            val,
            span,
            config,
            columnar_menu,
            ColumnarMenu::with_text_style
        );
        add_style!(
            "selected_text",
            val,
            span,
            config,
            columnar_menu,
            ColumnarMenu::with_selected_text_style
        );
        add_style!(
            "description_text",
            val,
            span,
            config,
            columnar_menu,
            ColumnarMenu::with_description_text_style
        );
    }

    let marker = menu.marker.into_string("", config);
    columnar_menu = columnar_menu.with_marker(marker);

    let only_buffer_difference = menu.only_buffer_difference.as_bool()?;
    columnar_menu = columnar_menu.with_only_buffer_difference(only_buffer_difference);

    let span = menu.source.span();
    match &menu.source {
        Value::Nothing { .. } => {
            Ok(line_editor.with_menu(ReedlineMenu::EngineCompleter(Box::new(columnar_menu))))
        }
        Value::Closure { val, captures, .. } => {
            let menu_completer = NuMenuCompleter::new(
                *val,
                span,
                stack.captures_to_stack(captures),
                engine_state,
                only_buffer_difference,
            );
            Ok(line_editor.with_menu(ReedlineMenu::WithCompleter {
                menu: Box::new(columnar_menu),
                completer: Box::new(menu_completer),
            }))
        }
        _ => Err(ShellError::UnsupportedConfigValue(
            "block or omitted value".to_string(),
            menu.source.into_abbreviated_string(config),
            span,
        )),
    }
}

// Adds a search menu to the line editor
pub(crate) fn add_list_menu(
    line_editor: Reedline,
    menu: &ParsedMenu,
    engine_state: Arc<EngineState>,
    stack: &Stack,
    config: &Config,
) -> Result<Reedline, ShellError> {
    let name = menu.name.into_string("", config);
    let mut list_menu = ListMenu::default().with_name(&name);

<<<<<<< HEAD
    if let Value::Record { cols, vals, span } = &menu.menu_type {
        list_menu = match extract_value("page_size", cols, vals, *span) {
=======
    let span = menu.menu_type.span();
    if let Value::Record { val, .. } = &menu.menu_type {
        list_menu = match extract_value("page_size", val, span) {
>>>>>>> a9a82de5
            Ok(page_size) => {
                let page_size = page_size.as_int()?;
                list_menu.with_page_size(page_size as usize)
            }
            Err(_) => list_menu,
        };
    }

    let span = menu.style.span();
    if let Value::Record { val, .. } = &menu.style {
        add_style!(
            "text",
            val,
            span,
            config,
            list_menu,
            ListMenu::with_text_style
        );
        add_style!(
            "selected_text",
            val,
            span,
            config,
            list_menu,
            ListMenu::with_selected_text_style
        );
        add_style!(
            "description_text",
            val,
            span,
            config,
            list_menu,
            ListMenu::with_description_text_style
        );
    }

    let marker = menu.marker.into_string("", config);
    list_menu = list_menu.with_marker(marker);

    let only_buffer_difference = menu.only_buffer_difference.as_bool()?;
    list_menu = list_menu.with_only_buffer_difference(only_buffer_difference);

    let span = menu.source.span();
    match &menu.source {
        Value::Nothing { .. } => {
            Ok(line_editor.with_menu(ReedlineMenu::HistoryMenu(Box::new(list_menu))))
        }
        Value::Closure { val, captures, .. } => {
            let menu_completer = NuMenuCompleter::new(
                *val,
                span,
                stack.captures_to_stack(captures),
                engine_state,
                only_buffer_difference,
            );
            Ok(line_editor.with_menu(ReedlineMenu::WithCompleter {
                menu: Box::new(list_menu),
                completer: Box::new(menu_completer),
            }))
        }
        _ => Err(ShellError::UnsupportedConfigValue(
            "block or omitted value".to_string(),
            menu.source.into_abbreviated_string(config),
            menu.source.span(),
        )),
    }
}

// Adds a description menu to the line editor
pub(crate) fn add_description_menu(
    line_editor: Reedline,
    menu: &ParsedMenu,
    engine_state: Arc<EngineState>,
    stack: &Stack,
    config: &Config,
) -> Result<Reedline, ShellError> {
    let name = menu.name.into_string("", config);
    let mut description_menu = DescriptionMenu::default().with_name(&name);

<<<<<<< HEAD
    if let Value::Record { cols, vals, span } = &menu.menu_type {
        description_menu = match extract_value("columns", cols, vals, *span) {
=======
    let span = menu.menu_type.span();
    if let Value::Record { val, .. } = &menu.menu_type {
        description_menu = match extract_value("columns", val, span) {
>>>>>>> a9a82de5
            Ok(columns) => {
                let columns = columns.as_int()?;
                description_menu.with_columns(columns as u16)
            }
            Err(_) => description_menu,
        };

<<<<<<< HEAD
        description_menu = match extract_value("col_width", cols, vals, *span) {
=======
        description_menu = match extract_value("col_width", val, span) {
>>>>>>> a9a82de5
            Ok(col_width) => {
                let col_width = col_width.as_int()?;
                description_menu.with_column_width(Some(col_width as usize))
            }
            Err(_) => description_menu.with_column_width(None),
        };

<<<<<<< HEAD
        description_menu = match extract_value("col_padding", cols, vals, *span) {
=======
        description_menu = match extract_value("col_padding", val, span) {
>>>>>>> a9a82de5
            Ok(col_padding) => {
                let col_padding = col_padding.as_int()?;
                description_menu.with_column_padding(col_padding as usize)
            }
            Err(_) => description_menu,
        };

<<<<<<< HEAD
        description_menu = match extract_value("selection_rows", cols, vals, *span) {
=======
        description_menu = match extract_value("selection_rows", val, span) {
>>>>>>> a9a82de5
            Ok(selection_rows) => {
                let selection_rows = selection_rows.as_int()?;
                description_menu.with_selection_rows(selection_rows as u16)
            }
            Err(_) => description_menu,
        };

<<<<<<< HEAD
        description_menu = match extract_value("description_rows", cols, vals, *span) {
=======
        description_menu = match extract_value("description_rows", val, span) {
>>>>>>> a9a82de5
            Ok(description_rows) => {
                let description_rows = description_rows.as_int()?;
                description_menu.with_description_rows(description_rows as usize)
            }
            Err(_) => description_menu,
        };
    }

    let span = menu.style.span();
    if let Value::Record { val, .. } = &menu.style {
        add_style!(
            "text",
            val,
            span,
            config,
            description_menu,
            DescriptionMenu::with_text_style
        );
        add_style!(
            "selected_text",
            val,
            span,
            config,
            description_menu,
            DescriptionMenu::with_selected_text_style
        );
        add_style!(
            "description_text",
            val,
            span,
            config,
            description_menu,
            DescriptionMenu::with_description_text_style
        );
    }

    let marker = menu.marker.into_string("", config);
    description_menu = description_menu.with_marker(marker);

    let only_buffer_difference = menu.only_buffer_difference.as_bool()?;
    description_menu = description_menu.with_only_buffer_difference(only_buffer_difference);

    let span = menu.source.span();
    match &menu.source {
        Value::Nothing { .. } => {
            let completer = Box::new(NuHelpCompleter::new(engine_state));
            Ok(line_editor.with_menu(ReedlineMenu::WithCompleter {
                menu: Box::new(description_menu),
                completer,
            }))
        }
        Value::Closure { val, captures, .. } => {
            let menu_completer = NuMenuCompleter::new(
                *val,
                span,
                stack.captures_to_stack(captures),
                engine_state,
                only_buffer_difference,
            );
            Ok(line_editor.with_menu(ReedlineMenu::WithCompleter {
                menu: Box::new(description_menu),
                completer: Box::new(menu_completer),
            }))
        }
        _ => Err(ShellError::UnsupportedConfigValue(
            "closure or omitted value".to_string(),
            menu.source.into_abbreviated_string(config),
            menu.source.span(),
        )),
    }
}

fn add_menu_keybindings(keybindings: &mut Keybindings) {
    // Completer menu keybindings
    keybindings.add_binding(
        KeyModifiers::NONE,
        KeyCode::Tab,
        ReedlineEvent::UntilFound(vec![
            ReedlineEvent::Menu("completion_menu".to_string()),
            ReedlineEvent::MenuNext,
            ReedlineEvent::Edit(vec![EditCommand::Complete]),
        ]),
    );

    keybindings.add_binding(
        KeyModifiers::SHIFT,
        KeyCode::BackTab,
        ReedlineEvent::MenuPrevious,
    );

    keybindings.add_binding(
        KeyModifiers::CONTROL,
        KeyCode::Char('r'),
        ReedlineEvent::Menu("history_menu".to_string()),
    );

    keybindings.add_binding(
        KeyModifiers::CONTROL,
        KeyCode::Char('x'),
        ReedlineEvent::MenuPageNext,
    );

    keybindings.add_binding(
        KeyModifiers::CONTROL,
        KeyCode::Char('z'),
        ReedlineEvent::UntilFound(vec![
            ReedlineEvent::MenuPagePrevious,
            ReedlineEvent::Edit(vec![EditCommand::Undo]),
        ]),
    );

    // Help menu keybinding
    keybindings.add_binding(
        KeyModifiers::NONE,
        KeyCode::F(1),
        ReedlineEvent::Menu("help_menu".to_string()),
    );

    keybindings.add_binding(
        KeyModifiers::CONTROL,
        KeyCode::Char('q'),
        ReedlineEvent::SearchHistory,
    );
}

pub enum KeybindingsMode {
    Emacs(Keybindings),
    Vi {
        insert_keybindings: Keybindings,
        normal_keybindings: Keybindings,
    },
}

pub(crate) fn create_keybindings(config: &Config) -> Result<KeybindingsMode, ShellError> {
    let parsed_keybindings = &config.keybindings;

    let mut emacs_keybindings = default_emacs_keybindings();
    let mut insert_keybindings = default_vi_insert_keybindings();
    let mut normal_keybindings = default_vi_normal_keybindings();

    match config.edit_mode.as_str() {
        "emacs" => {
            add_menu_keybindings(&mut emacs_keybindings);
        }
        _ => {
            add_menu_keybindings(&mut insert_keybindings);
            add_menu_keybindings(&mut normal_keybindings);
        }
    }
    for keybinding in parsed_keybindings {
        add_keybinding(
            &keybinding.mode,
            keybinding,
            config,
            &mut emacs_keybindings,
            &mut insert_keybindings,
            &mut normal_keybindings,
        )?
    }

    match config.edit_mode.as_str() {
        "emacs" => Ok(KeybindingsMode::Emacs(emacs_keybindings)),
        _ => Ok(KeybindingsMode::Vi {
            insert_keybindings,
            normal_keybindings,
        }),
    }
}

fn add_keybinding(
    mode: &Value,
    keybinding: &ParsedKeybinding,
    config: &Config,
    emacs_keybindings: &mut Keybindings,
    insert_keybindings: &mut Keybindings,
    normal_keybindings: &mut Keybindings,
) -> Result<(), ShellError> {
    let span = mode.span();
    match &mode {
        Value::String { val, .. } => match val.as_str() {
            "emacs" => add_parsed_keybinding(emacs_keybindings, keybinding, config),
            "vi_insert" => add_parsed_keybinding(insert_keybindings, keybinding, config),
            "vi_normal" => add_parsed_keybinding(normal_keybindings, keybinding, config),
            m => Err(ShellError::UnsupportedConfigValue(
                "emacs, vi_insert or vi_normal".to_string(),
                m.to_string(),
                span,
            )),
        },
        Value::List { vals, .. } => {
            for inner_mode in vals {
                add_keybinding(
                    inner_mode,
                    keybinding,
                    config,
                    emacs_keybindings,
                    insert_keybindings,
                    normal_keybindings,
                )?
            }

            Ok(())
        }
        v => Err(ShellError::UnsupportedConfigValue(
            "string or list of strings".to_string(),
            v.into_abbreviated_string(config),
            v.span(),
        )),
    }
}

fn add_parsed_keybinding(
    keybindings: &mut Keybindings,
    keybinding: &ParsedKeybinding,
    config: &Config,
) -> Result<(), ShellError> {
    let modifier = match keybinding
        .modifier
        .into_string("", config)
        .to_lowercase()
        .as_str()
    {
        "control" => KeyModifiers::CONTROL,
        "shift" => KeyModifiers::SHIFT,
        "alt" => KeyModifiers::ALT,
        "none" => KeyModifiers::NONE,
        "shift_alt" | "alt_shift" => KeyModifiers::SHIFT | KeyModifiers::ALT,
        "control_shift" | "shift_control" => KeyModifiers::CONTROL | KeyModifiers::SHIFT,
        "control_alt" | "alt_control" => KeyModifiers::CONTROL | KeyModifiers::ALT,
        "control_alt_shift" | "control_shift_alt" => {
            KeyModifiers::CONTROL | KeyModifiers::ALT | KeyModifiers::SHIFT
        }
        _ => {
            return Err(ShellError::UnsupportedConfigValue(
                "CONTROL, SHIFT, ALT or NONE".to_string(),
                keybinding.modifier.into_abbreviated_string(config),
                keybinding.modifier.span(),
            ))
        }
    };

    let keycode = match keybinding
        .keycode
        .into_string("", config)
        .to_lowercase()
        .as_str()
    {
        "backspace" => KeyCode::Backspace,
        "enter" => KeyCode::Enter,
        c if c.starts_with("char_") => {
            let mut char_iter = c.chars().skip(5);
            let pos1 = char_iter.next();
            let pos2 = char_iter.next();

            let char = if let (Some(char), None) = (pos1, pos2) {
                char
            } else {
                return Err(ShellError::UnsupportedConfigValue(
                    "char_<CHAR: unicode codepoint>".to_string(),
                    c.to_string(),
                    keybinding.keycode.span(),
                ));
            };

            KeyCode::Char(char)
        }
        "space" => KeyCode::Char(' '),
        "down" => KeyCode::Down,
        "up" => KeyCode::Up,
        "left" => KeyCode::Left,
        "right" => KeyCode::Right,
        "home" => KeyCode::Home,
        "end" => KeyCode::End,
        "pageup" => KeyCode::PageUp,
        "pagedown" => KeyCode::PageDown,
        "tab" => KeyCode::Tab,
        "backtab" => KeyCode::BackTab,
        "delete" => KeyCode::Delete,
        "insert" => KeyCode::Insert,
        c if c.starts_with('f') => {
            let fn_num: u8 = c[1..]
                .parse()
                .ok()
                .filter(|num| matches!(num, 1..=20))
                .ok_or(ShellError::UnsupportedConfigValue(
                    "(f1|f2|...|f20)".to_string(),
                    format!("unknown function key: {c}"),
                    keybinding.keycode.span(),
                ))?;
            KeyCode::F(fn_num)
        }
        "null" => KeyCode::Null,
        "esc" | "escape" => KeyCode::Esc,
        _ => {
            return Err(ShellError::UnsupportedConfigValue(
                "crossterm KeyCode".to_string(),
                keybinding.keycode.into_abbreviated_string(config),
                keybinding.keycode.span(),
            ))
        }
    };
    if let Some(event) = parse_event(&keybinding.event, config)? {
        keybindings.add_binding(modifier, keycode, event);
    } else {
        keybindings.remove_binding(modifier, keycode);
    }

    Ok(())
}

enum EventType<'config> {
    Send(&'config Value),
    Edit(&'config Value),
    Until(&'config Value),
}

impl<'config> EventType<'config> {
<<<<<<< HEAD
    fn try_from_columns(
        cols: &'config [String],
        vals: &'config [Value],
        span: Span,
    ) -> Result<Self, ShellError> {
        extract_value("send", cols, vals, span)
            .map(Self::Send)
            .or_else(|_| extract_value("edit", cols, vals, span).map(Self::Edit))
            .or_else(|_| extract_value("until", cols, vals, span).map(Self::Until))
=======
    fn try_from_record(record: &'config Record, span: Span) -> Result<Self, ShellError> {
        extract_value("send", record, span)
            .map(Self::Send)
            .or_else(|_| extract_value("edit", record, span).map(Self::Edit))
            .or_else(|_| extract_value("until", record, span).map(Self::Until))
>>>>>>> a9a82de5
            .map_err(|_| ShellError::MissingConfigValue("send, edit or until".to_string(), span))
    }
}

fn parse_event(value: &Value, config: &Config) -> Result<Option<ReedlineEvent>, ShellError> {
    let span = value.span();
    match value {
<<<<<<< HEAD
        Value::Record { cols, vals, span } => {
            match EventType::try_from_columns(cols, vals, *span)? {
                EventType::Send(value) => event_from_record(
=======
        Value::Record { val: record, .. } => match EventType::try_from_record(record, span)? {
            EventType::Send(value) => event_from_record(
                value.into_string("", config).to_lowercase().as_str(),
                record,
                config,
                span,
            )
            .map(Some),
            EventType::Edit(value) => {
                let edit = edit_from_record(
>>>>>>> a9a82de5
                    value.into_string("", config).to_lowercase().as_str(),
                    record,
                    config,
<<<<<<< HEAD
                    *span,
                )
                .map(Some),
                EventType::Edit(value) => {
                    let edit = edit_from_record(
                        value.into_string("", config).to_lowercase().as_str(),
                        cols,
                        vals,
                        config,
                        *span,
                    )?;
                    Ok(Some(ReedlineEvent::Edit(vec![edit])))
                }
                EventType::Until(value) => match value {
                    Value::List { vals, .. } => {
                        let events = vals
                            .iter()
                            .map(|value| match parse_event(value, config) {
                                Ok(inner) => match inner {
                                    None => Err(ShellError::UnsupportedConfigValue(
                                        "List containing valid events".to_string(),
                                        "Nothing value (null)".to_string(),
                                        value.span()?,
                                    )),
                                    Some(event) => Ok(event),
                                },
                                Err(e) => Err(e),
                            })
                            .collect::<Result<Vec<ReedlineEvent>, ShellError>>()?;

                        Ok(Some(ReedlineEvent::UntilFound(events)))
                    }
                    v => Err(ShellError::UnsupportedConfigValue(
                        "list of events".to_string(),
                        v.into_abbreviated_string(config),
                        v.span()?,
                    )),
                },
=======
                    span,
                )?;
                Ok(Some(ReedlineEvent::Edit(vec![edit])))
>>>>>>> a9a82de5
            }
            EventType::Until(value) => match value {
                Value::List { vals, .. } => {
                    let events = vals
                        .iter()
                        .map(|value| match parse_event(value, config) {
                            Ok(inner) => match inner {
                                None => Err(ShellError::UnsupportedConfigValue(
                                    "List containing valid events".to_string(),
                                    "Nothing value (null)".to_string(),
                                    value.span(),
                                )),
                                Some(event) => Ok(event),
                            },
                            Err(e) => Err(e),
                        })
                        .collect::<Result<Vec<ReedlineEvent>, ShellError>>()?;

                    Ok(Some(ReedlineEvent::UntilFound(events)))
                }
                v => Err(ShellError::UnsupportedConfigValue(
                    "list of events".to_string(),
                    v.into_abbreviated_string(config),
                    v.span(),
                )),
            },
        },
        Value::List { vals, .. } => {
            let events = vals
                .iter()
                .map(|value| match parse_event(value, config) {
                    Ok(inner) => match inner {
                        None => Err(ShellError::UnsupportedConfigValue(
                            "List containing valid events".to_string(),
                            "Nothing value (null)".to_string(),
                            value.span(),
                        )),
                        Some(event) => Ok(event),
                    },
                    Err(e) => Err(e),
                })
                .collect::<Result<Vec<ReedlineEvent>, ShellError>>()?;

            Ok(Some(ReedlineEvent::Multiple(events)))
        }
        Value::Nothing { .. } => Ok(None),
        v => Err(ShellError::UnsupportedConfigValue(
            "record or list of records, null to unbind key".to_string(),
            v.into_abbreviated_string(config),
            v.span(),
        )),
    }
}

fn event_from_record(
    name: &str,
    record: &Record,
    config: &Config,
    span: Span,
) -> Result<ReedlineEvent, ShellError> {
    let event = match name {
        "none" => ReedlineEvent::None,
        "clearscreen" => ReedlineEvent::ClearScreen,
        "clearscrollback" => ReedlineEvent::ClearScrollback,
        "historyhintcomplete" => ReedlineEvent::HistoryHintComplete,
        "historyhintwordcomplete" => ReedlineEvent::HistoryHintWordComplete,
        "ctrld" => ReedlineEvent::CtrlD,
        "ctrlc" => ReedlineEvent::CtrlC,
        "enter" => ReedlineEvent::Enter,
        "submit" => ReedlineEvent::Submit,
        "submitornewline" => ReedlineEvent::SubmitOrNewline,
        "esc" | "escape" => ReedlineEvent::Esc,
        "up" => ReedlineEvent::Up,
        "down" => ReedlineEvent::Down,
        "right" => ReedlineEvent::Right,
        "left" => ReedlineEvent::Left,
        "searchhistory" => ReedlineEvent::SearchHistory,
        "nexthistory" => ReedlineEvent::NextHistory,
        "previoushistory" => ReedlineEvent::PreviousHistory,
        "repaint" => ReedlineEvent::Repaint,
        "menudown" => ReedlineEvent::MenuDown,
        "menuup" => ReedlineEvent::MenuUp,
        "menuleft" => ReedlineEvent::MenuLeft,
        "menuright" => ReedlineEvent::MenuRight,
        "menunext" => ReedlineEvent::MenuNext,
        "menuprevious" => ReedlineEvent::MenuPrevious,
        "menupagenext" => ReedlineEvent::MenuPageNext,
        "menupageprevious" => ReedlineEvent::MenuPagePrevious,
        "openeditor" => ReedlineEvent::OpenEditor,
        "menu" => {
            let menu = extract_value("name", record, span)?;
            ReedlineEvent::Menu(menu.into_string("", config))
        }
        "executehostcommand" => {
            let cmd = extract_value("cmd", record, span)?;
            ReedlineEvent::ExecuteHostCommand(cmd.into_string("", config))
        }
        v => {
            return Err(ShellError::UnsupportedConfigValue(
                "Reedline event".to_string(),
                v.to_string(),
                span,
            ))
        }
    };

    Ok(event)
}

fn edit_from_record(
    name: &str,
    record: &Record,
    config: &Config,
    span: Span,
) -> Result<EditCommand, ShellError> {
    let edit = match name {
        "movetostart" => EditCommand::MoveToStart,
        "movetolinestart" => EditCommand::MoveToLineStart,
        "movetoend" => EditCommand::MoveToEnd,
        "movetolineend" => EditCommand::MoveToLineEnd,
        "moveleft" => EditCommand::MoveLeft,
        "moveright" => EditCommand::MoveRight,
        "movewordleft" => EditCommand::MoveWordLeft,
        "movebigwordleft" => EditCommand::MoveBigWordLeft,
        "movewordright" => EditCommand::MoveWordRight,
        "movewordrightend" => EditCommand::MoveWordRightEnd,
        "movebigwordrightend" => EditCommand::MoveBigWordRightEnd,
        "movewordrightstart" => EditCommand::MoveWordRightStart,
        "movebigwordrightstart" => EditCommand::MoveBigWordRightStart,
        "movetoposition" => {
<<<<<<< HEAD
            let value = extract_value("value", cols, vals, span)?;
=======
            let value = extract_value("value", record, span)?;
>>>>>>> a9a82de5
            EditCommand::MoveToPosition(value.as_int()? as usize)
        }
        "insertchar" => {
            let value = extract_value("value", record, span)?;
            let char = extract_char(value, config)?;
            EditCommand::InsertChar(char)
        }
        "insertstring" => {
            let value = extract_value("value", record, span)?;
            EditCommand::InsertString(value.into_string("", config))
        }
        "insertnewline" => EditCommand::InsertNewline,
        "backspace" => EditCommand::Backspace,
        "delete" => EditCommand::Delete,
        "cutchar" => EditCommand::CutChar,
        "backspaceword" => EditCommand::BackspaceWord,
        "deleteword" => EditCommand::DeleteWord,
        "clear" => EditCommand::Clear,
        "cleartolineend" => EditCommand::ClearToLineEnd,
        "cutcurrentline" => EditCommand::CutCurrentLine,
        "cutfromstart" => EditCommand::CutFromStart,
        "cutfromlinestart" => EditCommand::CutFromLineStart,
        "cuttoend" => EditCommand::CutToEnd,
        "cuttolineend" => EditCommand::CutToLineEnd,
        "cutwordleft" => EditCommand::CutWordLeft,
        "cutbigwordleft" => EditCommand::CutBigWordLeft,
        "cutwordright" => EditCommand::CutWordRight,
        "cutbigwordright" => EditCommand::CutBigWordRight,
        "cutwordrighttonext" => EditCommand::CutWordRightToNext,
        "cutbigwordrighttonext" => EditCommand::CutBigWordRightToNext,
        "pastecutbufferbefore" => EditCommand::PasteCutBufferBefore,
        "pastecutbufferafter" => EditCommand::PasteCutBufferAfter,
        "uppercaseword" => EditCommand::UppercaseWord,
        "lowercaseword" => EditCommand::LowercaseWord,
        "capitalizechar" => EditCommand::CapitalizeChar,
        "swapwords" => EditCommand::SwapWords,
        "swapgraphemes" => EditCommand::SwapGraphemes,
        "undo" => EditCommand::Undo,
        "redo" => EditCommand::Redo,
        "cutrightuntil" => {
            let value = extract_value("value", record, span)?;
            let char = extract_char(value, config)?;
            EditCommand::CutRightUntil(char)
        }
        "cutrightbefore" => {
            let value = extract_value("value", record, span)?;
            let char = extract_char(value, config)?;
            EditCommand::CutRightBefore(char)
        }
        "moverightuntil" => {
            let value = extract_value("value", record, span)?;
            let char = extract_char(value, config)?;
            EditCommand::MoveRightUntil(char)
        }
        "moverightbefore" => {
            let value = extract_value("value", record, span)?;
            let char = extract_char(value, config)?;
            EditCommand::MoveRightBefore(char)
        }
        "cutleftuntil" => {
            let value = extract_value("value", record, span)?;
            let char = extract_char(value, config)?;
            EditCommand::CutLeftUntil(char)
        }
        "cutleftbefore" => {
            let value = extract_value("value", record, span)?;
            let char = extract_char(value, config)?;
            EditCommand::CutLeftBefore(char)
        }
        "moveleftuntil" => {
            let value = extract_value("value", record, span)?;
            let char = extract_char(value, config)?;
            EditCommand::MoveLeftUntil(char)
        }
        "moveleftbefore" => {
            let value = extract_value("value", record, span)?;
            let char = extract_char(value, config)?;
            EditCommand::MoveLeftBefore(char)
        }
        "complete" => EditCommand::Complete,
        e => {
            return Err(ShellError::UnsupportedConfigValue(
                "reedline EditCommand".to_string(),
                e.to_string(),
                span,
            ))
        }
    };

    Ok(edit)
}

fn extract_char(value: &Value, config: &Config) -> Result<char, ShellError> {
    let span = value.span();
    value
        .into_string("", config)
        .chars()
        .next()
        .ok_or_else(|| ShellError::MissingConfigValue("char to insert".to_string(), span))
}

pub(crate) fn add_transient_prompt(
    line_editor: Reedline,
    engine_state: &EngineState,
    stack: &Stack,
) -> Reedline {
    match stack.get_env_var(engine_state, "ENABLE_TRANSIENT_PROMPT") {
        Some(Value::Bool { val: true, .. }) => line_editor.with_transient_prompt(todo!()),
        _ => line_editor,
    }
}

#[cfg(test)]
mod test {
    use super::*;

    #[test]
    fn test_send_event() {
        let cols = vec!["send".to_string()];
        let vals = vec![Value::test_string("Enter")];
        let event = Record { vals, cols };

        let span = Span::test_data();
<<<<<<< HEAD
        let b = EventType::try_from_columns(&cols, &vals, span).unwrap();
=======
        let b = EventType::try_from_record(&event, span).unwrap();
>>>>>>> a9a82de5
        assert!(matches!(b, EventType::Send(_)));

        let event = Value::test_record(event);
        let config = Config::default();

        let parsed_event = parse_event(&event, &config).unwrap();
        assert_eq!(parsed_event, Some(ReedlineEvent::Enter));
    }

    #[test]
    fn test_edit_event() {
        let cols = vec!["edit".to_string()];
        let vals = vec![Value::test_string("Clear")];
        let event = Record { vals, cols };

        let span = Span::test_data();
<<<<<<< HEAD
        let b = EventType::try_from_columns(&cols, &vals, span).unwrap();
=======
        let b = EventType::try_from_record(&event, span).unwrap();
>>>>>>> a9a82de5
        assert!(matches!(b, EventType::Edit(_)));

        let event = Value::test_record(event);
        let config = Config::default();

        let parsed_event = parse_event(&event, &config).unwrap();
        assert_eq!(
            parsed_event,
            Some(ReedlineEvent::Edit(vec![EditCommand::Clear]))
        );
    }

    #[test]
    fn test_send_menu() {
        let cols = vec!["send".to_string(), "name".to_string()];
        let vals = vec![
            Value::test_string("Menu"),
            Value::test_string("history_menu"),
        ];
        let event = Record { vals, cols };

        let span = Span::test_data();
<<<<<<< HEAD
        let b = EventType::try_from_columns(&cols, &vals, span).unwrap();
=======
        let b = EventType::try_from_record(&event, span).unwrap();
>>>>>>> a9a82de5
        assert!(matches!(b, EventType::Send(_)));

        let event = Value::test_record(event);
        let config = Config::default();

        let parsed_event = parse_event(&event, &config).unwrap();
        assert_eq!(
            parsed_event,
            Some(ReedlineEvent::Menu("history_menu".to_string()))
        );
    }

    #[test]
    fn test_until_event() {
        // Menu event
        let cols = vec!["send".to_string(), "name".to_string()];
        let vals = vec![
            Value::test_string("Menu"),
            Value::test_string("history_menu"),
        ];

        let menu_event = Value::test_record(Record { cols, vals });

        // Enter event
        let cols = vec!["send".to_string()];
        let vals = vec![Value::test_string("Enter")];

        let enter_event = Value::test_record(Record { cols, vals });

        // Until event
        let cols = vec!["until".to_string()];
        let vals = vec![Value::list(
            vec![menu_event, enter_event],
            Span::test_data(),
        )];
        let event = Record { cols, vals };

        let span = Span::test_data();
<<<<<<< HEAD
        let b = EventType::try_from_columns(&cols, &vals, span).unwrap();
=======
        let b = EventType::try_from_record(&event, span).unwrap();
>>>>>>> a9a82de5
        assert!(matches!(b, EventType::Until(_)));

        let event = Value::test_record(event);
        let config = Config::default();

        let parsed_event = parse_event(&event, &config).unwrap();
        assert_eq!(
            parsed_event,
            Some(ReedlineEvent::UntilFound(vec![
                ReedlineEvent::Menu("history_menu".to_string()),
                ReedlineEvent::Enter,
            ]))
        );
    }

    #[test]
    fn test_multiple_event() {
        // Menu event
        let cols = vec!["send".to_string(), "name".to_string()];
        let vals = vec![
            Value::test_string("Menu"),
            Value::test_string("history_menu"),
        ];

        let menu_event = Value::test_record(Record { cols, vals });

        // Enter event
        let cols = vec!["send".to_string()];
        let vals = vec![Value::test_string("Enter")];

        let enter_event = Value::test_record(Record { cols, vals });

        // Multiple event
        let event = Value::list(vec![menu_event, enter_event], Span::test_data());

        let config = Config::default();
        let parsed_event = parse_event(&event, &config).unwrap();
        assert_eq!(
            parsed_event,
            Some(ReedlineEvent::Multiple(vec![
                ReedlineEvent::Menu("history_menu".to_string()),
                ReedlineEvent::Enter,
            ]))
        );
    }

    #[test]
    fn test_error() {
        let cols = vec!["not_exist".to_string()];
        let vals = vec![Value::test_string("Enter")];
        let event = Record { cols, vals };

        let span = Span::test_data();
<<<<<<< HEAD
        let b = EventType::try_from_columns(&cols, &vals, span);
=======
        let b = EventType::try_from_record(&event, span);
>>>>>>> a9a82de5
        assert!(matches!(b, Err(ShellError::MissingConfigValue(_, _))));
    }
}<|MERGE_RESOLUTION|>--- conflicted
+++ resolved
@@ -131,14 +131,9 @@
     stack: &Stack,
     config: &Config,
 ) -> Result<Reedline, ShellError> {
-<<<<<<< HEAD
-    if let Value::Record { cols, vals, span } = &menu.menu_type {
-        let layout = extract_value("layout", cols, vals, *span)?.into_string("", config);
-=======
     let span = menu.menu_type.span();
     if let Value::Record { val, .. } = &menu.menu_type {
         let layout = extract_value("layout", val, span)?.into_string("", config);
->>>>>>> a9a82de5
 
         match layout.as_str() {
             "columnar" => add_columnar_menu(line_editor, menu, engine_state, stack, config),
@@ -161,13 +156,8 @@
 
 macro_rules! add_style {
     // first arm match add!(1,2), add!(2,3) etc
-<<<<<<< HEAD
-    ($name:expr, $cols: expr, $vals:expr, $span:expr, $config: expr, $menu:expr, $f:expr) => {
-        $menu = match extract_value($name, $cols, $vals, *$span) {
-=======
     ($name:expr, $record: expr, $span:expr, $config: expr, $menu:expr, $f:expr) => {
         $menu = match extract_value($name, $record, $span) {
->>>>>>> a9a82de5
             Ok(text) => {
                 let style = match text {
                     Value::String { val, .. } => lookup_ansi_color_style(&val),
@@ -193,13 +183,8 @@
     let name = menu.name.into_string("", config);
     let mut columnar_menu = ColumnarMenu::default().with_name(&name);
 
-<<<<<<< HEAD
-    if let Value::Record { cols, vals, span } = &menu.menu_type {
-        columnar_menu = match extract_value("columns", cols, vals, *span) {
-=======
     if let Value::Record { val, .. } = &menu.menu_type {
         columnar_menu = match extract_value("columns", val, span) {
->>>>>>> a9a82de5
             Ok(columns) => {
                 let columns = columns.as_int()?;
                 columnar_menu.with_columns(columns as u16)
@@ -207,11 +192,7 @@
             Err(_) => columnar_menu,
         };
 
-<<<<<<< HEAD
-        columnar_menu = match extract_value("col_width", cols, vals, *span) {
-=======
         columnar_menu = match extract_value("col_width", val, span) {
->>>>>>> a9a82de5
             Ok(col_width) => {
                 let col_width = col_width.as_int()?;
                 columnar_menu.with_column_width(Some(col_width as usize))
@@ -219,11 +200,7 @@
             Err(_) => columnar_menu.with_column_width(None),
         };
 
-<<<<<<< HEAD
-        columnar_menu = match extract_value("col_padding", cols, vals, *span) {
-=======
         columnar_menu = match extract_value("col_padding", val, span) {
->>>>>>> a9a82de5
             Ok(col_padding) => {
                 let col_padding = col_padding.as_int()?;
                 columnar_menu.with_column_padding(col_padding as usize)
@@ -303,14 +280,9 @@
     let name = menu.name.into_string("", config);
     let mut list_menu = ListMenu::default().with_name(&name);
 
-<<<<<<< HEAD
-    if let Value::Record { cols, vals, span } = &menu.menu_type {
-        list_menu = match extract_value("page_size", cols, vals, *span) {
-=======
     let span = menu.menu_type.span();
     if let Value::Record { val, .. } = &menu.menu_type {
         list_menu = match extract_value("page_size", val, span) {
->>>>>>> a9a82de5
             Ok(page_size) => {
                 let page_size = page_size.as_int()?;
                 list_menu.with_page_size(page_size as usize)
@@ -390,14 +362,9 @@
     let name = menu.name.into_string("", config);
     let mut description_menu = DescriptionMenu::default().with_name(&name);
 
-<<<<<<< HEAD
-    if let Value::Record { cols, vals, span } = &menu.menu_type {
-        description_menu = match extract_value("columns", cols, vals, *span) {
-=======
     let span = menu.menu_type.span();
     if let Value::Record { val, .. } = &menu.menu_type {
         description_menu = match extract_value("columns", val, span) {
->>>>>>> a9a82de5
             Ok(columns) => {
                 let columns = columns.as_int()?;
                 description_menu.with_columns(columns as u16)
@@ -405,11 +372,7 @@
             Err(_) => description_menu,
         };
 
-<<<<<<< HEAD
-        description_menu = match extract_value("col_width", cols, vals, *span) {
-=======
         description_menu = match extract_value("col_width", val, span) {
->>>>>>> a9a82de5
             Ok(col_width) => {
                 let col_width = col_width.as_int()?;
                 description_menu.with_column_width(Some(col_width as usize))
@@ -417,11 +380,7 @@
             Err(_) => description_menu.with_column_width(None),
         };
 
-<<<<<<< HEAD
-        description_menu = match extract_value("col_padding", cols, vals, *span) {
-=======
         description_menu = match extract_value("col_padding", val, span) {
->>>>>>> a9a82de5
             Ok(col_padding) => {
                 let col_padding = col_padding.as_int()?;
                 description_menu.with_column_padding(col_padding as usize)
@@ -429,11 +388,7 @@
             Err(_) => description_menu,
         };
 
-<<<<<<< HEAD
-        description_menu = match extract_value("selection_rows", cols, vals, *span) {
-=======
         description_menu = match extract_value("selection_rows", val, span) {
->>>>>>> a9a82de5
             Ok(selection_rows) => {
                 let selection_rows = selection_rows.as_int()?;
                 description_menu.with_selection_rows(selection_rows as u16)
@@ -441,11 +396,7 @@
             Err(_) => description_menu,
         };
 
-<<<<<<< HEAD
-        description_menu = match extract_value("description_rows", cols, vals, *span) {
-=======
         description_menu = match extract_value("description_rows", val, span) {
->>>>>>> a9a82de5
             Ok(description_rows) => {
                 let description_rows = description_rows.as_int()?;
                 description_menu.with_description_rows(description_rows as usize)
@@ -763,23 +714,11 @@
 }
 
 impl<'config> EventType<'config> {
-<<<<<<< HEAD
-    fn try_from_columns(
-        cols: &'config [String],
-        vals: &'config [Value],
-        span: Span,
-    ) -> Result<Self, ShellError> {
-        extract_value("send", cols, vals, span)
-            .map(Self::Send)
-            .or_else(|_| extract_value("edit", cols, vals, span).map(Self::Edit))
-            .or_else(|_| extract_value("until", cols, vals, span).map(Self::Until))
-=======
     fn try_from_record(record: &'config Record, span: Span) -> Result<Self, ShellError> {
         extract_value("send", record, span)
             .map(Self::Send)
             .or_else(|_| extract_value("edit", record, span).map(Self::Edit))
             .or_else(|_| extract_value("until", record, span).map(Self::Until))
->>>>>>> a9a82de5
             .map_err(|_| ShellError::MissingConfigValue("send, edit or until".to_string(), span))
     }
 }
@@ -787,11 +726,6 @@
 fn parse_event(value: &Value, config: &Config) -> Result<Option<ReedlineEvent>, ShellError> {
     let span = value.span();
     match value {
-<<<<<<< HEAD
-        Value::Record { cols, vals, span } => {
-            match EventType::try_from_columns(cols, vals, *span)? {
-                EventType::Send(value) => event_from_record(
-=======
         Value::Record { val: record, .. } => match EventType::try_from_record(record, span)? {
             EventType::Send(value) => event_from_record(
                 value.into_string("", config).to_lowercase().as_str(),
@@ -802,54 +736,12 @@
             .map(Some),
             EventType::Edit(value) => {
                 let edit = edit_from_record(
->>>>>>> a9a82de5
                     value.into_string("", config).to_lowercase().as_str(),
                     record,
                     config,
-<<<<<<< HEAD
-                    *span,
-                )
-                .map(Some),
-                EventType::Edit(value) => {
-                    let edit = edit_from_record(
-                        value.into_string("", config).to_lowercase().as_str(),
-                        cols,
-                        vals,
-                        config,
-                        *span,
-                    )?;
-                    Ok(Some(ReedlineEvent::Edit(vec![edit])))
-                }
-                EventType::Until(value) => match value {
-                    Value::List { vals, .. } => {
-                        let events = vals
-                            .iter()
-                            .map(|value| match parse_event(value, config) {
-                                Ok(inner) => match inner {
-                                    None => Err(ShellError::UnsupportedConfigValue(
-                                        "List containing valid events".to_string(),
-                                        "Nothing value (null)".to_string(),
-                                        value.span()?,
-                                    )),
-                                    Some(event) => Ok(event),
-                                },
-                                Err(e) => Err(e),
-                            })
-                            .collect::<Result<Vec<ReedlineEvent>, ShellError>>()?;
-
-                        Ok(Some(ReedlineEvent::UntilFound(events)))
-                    }
-                    v => Err(ShellError::UnsupportedConfigValue(
-                        "list of events".to_string(),
-                        v.into_abbreviated_string(config),
-                        v.span()?,
-                    )),
-                },
-=======
                     span,
                 )?;
                 Ok(Some(ReedlineEvent::Edit(vec![edit])))
->>>>>>> a9a82de5
             }
             EventType::Until(value) => match value {
                 Value::List { vals, .. } => {
@@ -980,11 +872,7 @@
         "movewordrightstart" => EditCommand::MoveWordRightStart,
         "movebigwordrightstart" => EditCommand::MoveBigWordRightStart,
         "movetoposition" => {
-<<<<<<< HEAD
-            let value = extract_value("value", cols, vals, span)?;
-=======
             let value = extract_value("value", record, span)?;
->>>>>>> a9a82de5
             EditCommand::MoveToPosition(value.as_int()? as usize)
         }
         "insertchar" => {
@@ -1108,11 +996,7 @@
         let event = Record { vals, cols };
 
         let span = Span::test_data();
-<<<<<<< HEAD
-        let b = EventType::try_from_columns(&cols, &vals, span).unwrap();
-=======
         let b = EventType::try_from_record(&event, span).unwrap();
->>>>>>> a9a82de5
         assert!(matches!(b, EventType::Send(_)));
 
         let event = Value::test_record(event);
@@ -1129,11 +1013,7 @@
         let event = Record { vals, cols };
 
         let span = Span::test_data();
-<<<<<<< HEAD
-        let b = EventType::try_from_columns(&cols, &vals, span).unwrap();
-=======
         let b = EventType::try_from_record(&event, span).unwrap();
->>>>>>> a9a82de5
         assert!(matches!(b, EventType::Edit(_)));
 
         let event = Value::test_record(event);
@@ -1156,11 +1036,7 @@
         let event = Record { vals, cols };
 
         let span = Span::test_data();
-<<<<<<< HEAD
-        let b = EventType::try_from_columns(&cols, &vals, span).unwrap();
-=======
         let b = EventType::try_from_record(&event, span).unwrap();
->>>>>>> a9a82de5
         assert!(matches!(b, EventType::Send(_)));
 
         let event = Value::test_record(event);
@@ -1199,11 +1075,7 @@
         let event = Record { cols, vals };
 
         let span = Span::test_data();
-<<<<<<< HEAD
-        let b = EventType::try_from_columns(&cols, &vals, span).unwrap();
-=======
         let b = EventType::try_from_record(&event, span).unwrap();
->>>>>>> a9a82de5
         assert!(matches!(b, EventType::Until(_)));
 
         let event = Value::test_record(event);
@@ -1257,11 +1129,7 @@
         let event = Record { cols, vals };
 
         let span = Span::test_data();
-<<<<<<< HEAD
-        let b = EventType::try_from_columns(&cols, &vals, span);
-=======
         let b = EventType::try_from_record(&event, span);
->>>>>>> a9a82de5
         assert!(matches!(b, Err(ShellError::MissingConfigValue(_, _))));
     }
 }