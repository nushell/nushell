use crate::commands::classified::block::run_block;
use crate::commands::classified::external::{MaybeTextCodec, StringOrBinary};
use crate::commands::plugin::JsonRpc;
use crate::commands::plugin::{PluginCommand, PluginSink};
use crate::commands::whole_stream_command;
use crate::context::Context;
#[cfg(not(feature = "starship-prompt"))]
use crate::git::current_branch;
use crate::prelude::*;
use futures_codec::FramedRead;

use nu_errors::ShellError;
use nu_protocol::hir::{ClassifiedCommand, Expression, InternalCommand, Literal, NamedArguments};
use nu_protocol::{Primitive, ReturnSuccess, Scope, Signature, UntaggedValue, Value};

use log::{debug, trace};
use rustyline::error::ReadlineError;
use rustyline::{
    self, config::Configurer, config::EditMode, At, Cmd, ColorMode, CompletionType, Config, Editor,
    KeyPress, Movement, Word,
};
use std::error::Error;
use std::io::{BufRead, BufReader, Write};
use std::iter::Iterator;
use std::path::PathBuf;
use std::sync::atomic::Ordering;

fn load_plugin(path: &std::path::Path, context: &mut Context) -> Result<(), ShellError> {
    let mut child = std::process::Command::new(path)
        .stdin(std::process::Stdio::piped())
        .stdout(std::process::Stdio::piped())
        .spawn()
        .expect("Failed to spawn child process");

    let stdin = child.stdin.as_mut().expect("Failed to open stdin");
    let stdout = child.stdout.as_mut().expect("Failed to open stdout");

    let mut reader = BufReader::new(stdout);

    let request = JsonRpc::new("config", Vec::<Value>::new());
    let request_raw = serde_json::to_string(&request)?;
    stdin.write_all(format!("{}\n", request_raw).as_bytes())?;
    let path = dunce::canonicalize(path)?;

    let mut input = String::new();
    let result = match reader.read_line(&mut input) {
        Ok(count) => {
            trace!("processing response ({} bytes)", count);
            trace!("response: {}", input);

            let response = serde_json::from_str::<JsonRpc<Result<Signature, ShellError>>>(&input);
            match response {
                Ok(jrpc) => match jrpc.params {
                    Ok(params) => {
                        let fname = path.to_string_lossy();

                        trace!("processing {:?}", params);

                        let name = params.name.clone();
                        let fname = fname.to_string();

                        if context.get_command(&name).is_some() {
                            trace!("plugin {:?} already loaded.", &name);
                        } else if params.is_filter {
                            context.add_commands(vec![whole_stream_command(PluginCommand::new(
                                name, fname, params,
                            ))]);
                        } else {
                            context.add_commands(vec![whole_stream_command(PluginSink::new(
                                name, fname, params,
                            ))]);
                        }
                        Ok(())
                    }
                    Err(e) => Err(e),
                },
                Err(e) => {
                    trace!("incompatible plugin {:?}", input);
                    Err(ShellError::untagged_runtime_error(format!(
                        "Error: {:?}",
                        e
                    )))
                }
            }
        }
        Err(e) => Err(ShellError::untagged_runtime_error(format!(
            "Error: {:?}",
            e
        ))),
    };

    let _ = child.wait();

    result
}

fn search_paths() -> Vec<std::path::PathBuf> {
    use std::env;

    let mut search_paths = Vec::new();

    // Automatically add path `nu` is in as a search path
    if let Ok(exe_path) = env::current_exe() {
        if let Some(exe_dir) = exe_path.parent() {
            search_paths.push(exe_dir.to_path_buf());
        }
    }

    #[cfg(not(debug_assertions))]
    {
        match env::var_os("PATH") {
            Some(paths) => {
                search_paths.extend(env::split_paths(&paths).collect::<Vec<_>>());
            }
            None => println!("PATH is not defined in the environment."),
        }
    }

    search_paths
}

pub fn load_plugins(context: &mut Context) -> Result<(), ShellError> {
    let opts = glob::MatchOptions {
        case_sensitive: false,
        require_literal_separator: false,
        require_literal_leading_dot: false,
    };

    for path in search_paths() {
        let mut pattern = path.to_path_buf();

        pattern.push(std::path::Path::new("nu_plugin_[a-z0-9][a-z0-9]*"));

        match glob::glob_with(&pattern.to_string_lossy(), opts) {
            Err(_) => {}
            Ok(binaries) => {
                for bin in binaries.filter_map(Result::ok) {
                    if !bin.is_file() {
                        continue;
                    }

                    let bin_name = {
                        if let Some(name) = bin.file_name() {
                            match name.to_str() {
                                Some(raw) => raw,
                                None => continue,
                            }
                        } else {
                            continue;
                        }
                    };

                    let is_valid_name = {
                        #[cfg(windows)]
                        {
                            bin_name
                                .chars()
                                .all(|c| c.is_ascii_alphanumeric() || c == '_' || c == '.')
                        }

                        #[cfg(not(windows))]
                        {
                            bin_name
                                .chars()
                                .all(|c| c.is_ascii_alphanumeric() || c == '_')
                        }
                    };

                    let is_executable = {
                        #[cfg(windows)]
                        {
                            bin_name.ends_with(".exe") || bin_name.ends_with(".bat")
                        }

                        #[cfg(not(windows))]
                        {
                            true
                        }
                    };

                    if is_valid_name && is_executable {
                        trace!("Trying {:?}", bin.display());

                        // we are ok if this plugin load fails
                        let _ = load_plugin(&bin, context);
                    }
                }
            }
        }
    }

    Ok(())
}

pub struct History;

impl History {
    pub fn path() -> PathBuf {
        const FNAME: &str = "history.txt";
        config::user_data()
            .map(|mut p| {
                p.push(FNAME);
                p
            })
            .unwrap_or_else(|_| PathBuf::from(FNAME))
    }
}

#[allow(dead_code)]
fn create_default_starship_config() -> Option<toml::Value> {
    let mut map = toml::value::Table::new();
    map.insert("add_newline".into(), toml::Value::Boolean(false));

    let mut git_branch = toml::value::Table::new();
    git_branch.insert("symbol".into(), toml::Value::String("📙 ".into()));
    map.insert("git_branch".into(), toml::Value::Table(git_branch));

    let mut git_status = toml::value::Table::new();
    git_status.insert("disabled".into(), toml::Value::Boolean(true));
    map.insert("git_status".into(), toml::Value::Table(git_status));

    Some(toml::Value::Table(map))
}

pub fn create_default_context(
    syncer: &mut crate::env::environment_syncer::EnvironmentSyncer,
) -> Result<Context, Box<dyn Error>> {
    syncer.load_environment();

    let mut context = Context::basic()?;
    syncer.sync_env_vars(&mut context);
    syncer.sync_path_vars(&mut context);

    {
        use crate::commands::*;

        context.add_commands(vec![
            // System/file operations
            whole_stream_command(Pwd),
            per_item_command(Ls),
            per_item_command(Du),
            whole_stream_command(Cd),
            per_item_command(Remove),
            per_item_command(Open),
            whole_stream_command(Config),
            per_item_command(Help),
            per_item_command(History),
            whole_stream_command(Save),
            per_item_command(Touch),
            per_item_command(Cpy),
            whole_stream_command(Date),
            per_item_command(Calc),
            per_item_command(Mkdir),
            per_item_command(Move),
            per_item_command(Kill),
            whole_stream_command(Version),
            whole_stream_command(Clear),
            whole_stream_command(What),
            whole_stream_command(Which),
            whole_stream_command(Debug),
            per_item_command(Alias),
            // Statistics
            whole_stream_command(Size),
            whole_stream_command(Count),
            // Metadata
            whole_stream_command(Tags),
            // Shells
            whole_stream_command(Next),
            whole_stream_command(Previous),
            whole_stream_command(Shells),
            per_item_command(Enter),
            whole_stream_command(Exit),
            // Viewers
            whole_stream_command(Autoview),
            whole_stream_command(Table),
            // Text manipulation
            whole_stream_command(SplitColumn),
            whole_stream_command(SplitRow),
            whole_stream_command(Lines),
            whole_stream_command(Trim),
            per_item_command(Echo),
            per_item_command(Parse),
            // Column manipulation
            whole_stream_command(Reject),
            whole_stream_command(Pick),
            whole_stream_command(Get),
            per_item_command(Edit),
            per_item_command(Insert),
            whole_stream_command(SplitBy),
            // Row manipulation
            whole_stream_command(Reverse),
            whole_stream_command(Append),
            whole_stream_command(Prepend),
            whole_stream_command(SortBy),
            whole_stream_command(GroupBy),
            whole_stream_command(First),
            whole_stream_command(Last),
            whole_stream_command(Skip),
            whole_stream_command(Nth),
            per_item_command(Format),
            per_item_command(Where),
            whole_stream_command(Compact),
            whole_stream_command(Default),
            whole_stream_command(SkipWhile),
            whole_stream_command(Range),
            whole_stream_command(Rename),
            whole_stream_command(Uniq),
            per_item_command(Each),
            // Table manipulation
            whole_stream_command(Shuffle),
            whole_stream_command(Wrap),
            whole_stream_command(Pivot),
            whole_stream_command(Headers),
            // Data processing
            whole_stream_command(Histogram),
            whole_stream_command(Sum),
            // File format output
            whole_stream_command(ToBSON),
            whole_stream_command(ToCSV),
            whole_stream_command(ToHTML),
            whole_stream_command(ToJSON),
            whole_stream_command(ToSQLite),
            whole_stream_command(ToDB),
            whole_stream_command(ToMarkdown),
            whole_stream_command(ToTOML),
            whole_stream_command(ToTSV),
            whole_stream_command(ToURL),
            whole_stream_command(ToYAML),
            // File format input
            whole_stream_command(FromCSV),
            whole_stream_command(FromTSV),
            whole_stream_command(FromSSV),
            whole_stream_command(FromINI),
            whole_stream_command(FromBSON),
            whole_stream_command(FromJSON),
            whole_stream_command(FromODS),
            whole_stream_command(FromDB),
            whole_stream_command(FromSQLite),
            whole_stream_command(FromTOML),
            whole_stream_command(FromURL),
            whole_stream_command(FromXLSX),
            whole_stream_command(FromXML),
            whole_stream_command(FromYAML),
            whole_stream_command(FromYML),
            whole_stream_command(FromIcs),
            whole_stream_command(FromVcf),
            // "Private" commands (not intended to be accessed directly)
            whole_stream_command(RunExternalCommand),
        ]);

        cfg_if::cfg_if! {
            if #[cfg(data_processing_primitives)] {
                context.add_commands(vec![
                whole_stream_command(ReduceBy),
                whole_stream_command(EvaluateBy),
                whole_stream_command(TSortBy),
                whole_stream_command(MapMaxBy),
                ]);
            }
        }

        #[cfg(feature = "clipboard")]
        {
            context.add_commands(vec![whole_stream_command(
                crate::commands::clip::clipboard::Clip,
            )]);
        }
    }

    Ok(context)
}

pub async fn run_vec_of_pipelines(
    pipelines: Vec<String>,
    redirect_stdin: bool,
) -> Result<(), Box<dyn Error>> {
    let mut syncer = crate::EnvironmentSyncer::new();
    let mut context = crate::create_default_context(&mut syncer)?;

    let _ = crate::load_plugins(&mut context);

    let cc = context.ctrl_c.clone();

    ctrlc::set_handler(move || {
        cc.store(true, Ordering::SeqCst);
    })
    .expect("Error setting Ctrl-C handler");

    if context.ctrl_c.load(Ordering::SeqCst) {
        context.ctrl_c.store(false, Ordering::SeqCst);
    }

    // before we start up, let's run our startup commands
    if let Ok(config) = crate::data::config::config(Tag::unknown()) {
        if let Some(commands) = config.get("startup") {
            match commands {
                Value {
                    value: UntaggedValue::Table(pipelines),
                    ..
                } => {
                    for pipeline in pipelines {
                        if let Ok(pipeline_string) = pipeline.as_string() {
                            let _ = run_pipeline_standalone(
                                pipeline_string,
                                false,
                                &mut context,
                                false,
                            )
                            .await;
                        }
                    }
                }
                _ => {
                    println!("warning: expected a table of pipeline strings as startup commands");
                }
            }
        }
    }

    for pipeline in pipelines {
        run_pipeline_standalone(pipeline, redirect_stdin, &mut context, true).await?;
    }
    Ok(())
}

pub async fn run_pipeline_standalone(
    pipeline: String,
    redirect_stdin: bool,
    context: &mut Context,
    exit_on_error: bool,
) -> Result<(), Box<dyn Error>> {
    let line = process_line(Ok(pipeline), context, redirect_stdin, false).await;

    match line {
        LineResult::Success(line) => {
            let error_code = {
                let errors = context.current_errors.clone();
                let errors = errors.lock();

                if errors.len() > 0 {
                    1
                } else {
                    0
                }
            };

            context.maybe_print_errors(Text::from(line));
            if error_code != 0 {
                std::process::exit(error_code);
            }
        }

        LineResult::Error(line, err) => {
            context.with_host(|host| {
                print_err(err, host, &Text::from(line.clone()));
            });

            context.maybe_print_errors(Text::from(line));
            if exit_on_error {
                std::process::exit(1);
            }
        }

        _ => {}
    }

    Ok(())
}

/// The entry point for the CLI. Will register all known internal commands, load experimental commands, load plugins, then prepare the prompt and line reader for input.
pub async fn cli() -> Result<(), Box<dyn Error>> {
    let mut syncer = crate::env::environment_syncer::EnvironmentSyncer::new();
    let mut context = create_default_context(&mut syncer)?;

    let _ = load_plugins(&mut context);

    let config = Config::builder().color_mode(ColorMode::Forced).build();
    let mut rl: Editor<_> = Editor::with_config(config);

    // add key bindings to move over a whole word with Ctrl+ArrowLeft and Ctrl+ArrowRight
    rl.bind_sequence(
        KeyPress::ControlLeft,
        Cmd::Move(Movement::BackwardWord(1, Word::Vi)),
    );
    rl.bind_sequence(
        KeyPress::ControlRight,
        Cmd::Move(Movement::ForwardWord(1, At::AfterEnd, Word::Vi)),
    );

    #[cfg(windows)]
    {
        let _ = ansi_term::enable_ansi_support();
    }

    // we are ok if history does not exist
    let _ = rl.load_history(&History::path());

    let cc = context.ctrl_c.clone();
    ctrlc::set_handler(move || {
        cc.store(true, Ordering::SeqCst);
    })
    .expect("Error setting Ctrl-C handler");
    let mut ctrlcbreak = false;

    // before we start up, let's run our startup commands
    if let Ok(config) = crate::data::config::config(Tag::unknown()) {
        if let Some(commands) = config.get("startup") {
            match commands {
                Value {
                    value: UntaggedValue::Table(pipelines),
                    ..
                } => {
                    for pipeline in pipelines {
                        if let Ok(pipeline_string) = pipeline.as_string() {
                            let _ = run_pipeline_standalone(
                                pipeline_string,
                                false,
                                &mut context,
                                false,
                            )
                            .await;
                        }
                    }
                }
                _ => {
                    println!("warning: expected a table of pipeline strings as startup commands");
                }
            }
        }
    }

    loop {
        if context.ctrl_c.load(Ordering::SeqCst) {
            context.ctrl_c.store(false, Ordering::SeqCst);
            continue;
        }

        let cwd = context.shell_manager.path();

        rl.set_helper(Some(crate::shell::Helper::new(context.clone())));

        let edit_mode = config::config(Tag::unknown())?
            .get("edit_mode")
            .map(|s| match s.value.expect_string() {
                "vi" => EditMode::Vi,
                "emacs" => EditMode::Emacs,
                _ => EditMode::Emacs,
            })
            .unwrap_or(EditMode::Emacs);

        rl.set_edit_mode(edit_mode);

        let completion_mode = config::config(Tag::unknown())?
            .get("completion_mode")
            .map(|s| match s.value.expect_string() {
                "list" => CompletionType::List,
                "circular" => CompletionType::Circular,
                _ => CompletionType::Circular,
            })
            .unwrap_or(CompletionType::Circular);

        rl.set_completion_type(completion_mode);

        let colored_prompt = {
            #[cfg(feature = "starship-prompt")]
            {
                std::env::set_var("STARSHIP_SHELL", "");
                let mut starship_context =
                    starship::context::Context::new_with_dir(clap::ArgMatches::default(), cwd);

                match starship_context.config.config {
                    None => {
                        starship_context.config.config = create_default_starship_config();
                    }
                    Some(toml::Value::Table(t)) if t.is_empty() => {
                        starship_context.config.config = create_default_starship_config();
                    }
                    _ => {}
                };
                starship::print::get_prompt(starship_context)
            }
            #[cfg(not(feature = "starship-prompt"))]
            {
                format!(
                    "\x1b[32m{}{}\x1b[m> ",
                    cwd,
                    match current_branch() {
                        Some(s) => format!("({})", s),
                        None => "".to_string(),
                    }
                )
            }
        };

        let prompt = {
            if let Ok(bytes) = strip_ansi_escapes::strip(&colored_prompt) {
                String::from_utf8_lossy(&bytes).to_string()
            } else {
                "> ".to_string()
            }
        };

        rl.helper_mut().expect("No helper").colored_prompt = colored_prompt;
        let mut initial_command = Some(String::new());
        let mut readline = Err(ReadlineError::Eof);
        while let Some(ref cmd) = initial_command {
            readline = rl.readline_with_initial(&prompt, (&cmd, ""));
            initial_command = None;
        }

        let line = process_line(readline, &mut context, false, true).await;

        // Check the config to see if we need to update the path
        // TODO: make sure config is cached so we don't path this load every call
        // FIXME: we probably want to be a bit more graceful if we can't set the environment
        syncer.reload();
        syncer.sync_env_vars(&mut context);
        syncer.sync_path_vars(&mut context);

        match line {
            LineResult::Success(line) => {
                rl.add_history_entry(line.clone());
                let _ = rl.save_history(&History::path());
                context.maybe_print_errors(Text::from(line));
            }

            LineResult::Error(line, err) => {
                rl.add_history_entry(line.clone());
                let _ = rl.save_history(&History::path());

                context.with_host(|host| {
                    print_err(err, host, &Text::from(line.clone()));
                });

                context.maybe_print_errors(Text::from(line.clone()));
            }

            LineResult::CtrlC => {
                let config_ctrlc_exit = config::config(Tag::unknown())?
                    .get("ctrlc_exit")
                    .map(|s| match s.value.expect_string() {
                        "true" => true,
                        _ => false,
                    })
                    .unwrap_or(false); // default behavior is to allow CTRL-C spamming similar to other shells

                if !config_ctrlc_exit {
                    continue;
                }

                if ctrlcbreak {
                    let _ = rl.save_history(&History::path());
                    std::process::exit(0);
                } else {
                    context.with_host(|host| host.stdout("CTRL-C pressed (again to quit)"));
                    ctrlcbreak = true;
                    continue;
                }
            }

            LineResult::Break => {
                break;
            }
        }
        ctrlcbreak = false;
    }

    // we are ok if we can not save history
    let _ = rl.save_history(&History::path());

    Ok(())
}

fn chomp_newline(s: &str) -> &str {
    if s.ends_with('\n') {
        &s[..s.len() - 1]
    } else {
        s
    }
}

enum LineResult {
    Success(String),
    Error(String, ShellError),
    CtrlC,
    Break,
}

/// Process the line by parsing the text to turn it into commands, classify those commands so that we understand what is being called in the pipeline, and then run this pipeline
async fn process_line(
    readline: Result<String, ReadlineError>,
    ctx: &mut Context,
    redirect_stdin: bool,
    cli_mode: bool,
) -> LineResult {
    match &readline {
        Ok(line) if line.trim() == "" => LineResult::Success(line.clone()),

        Ok(line) => {
            let line = chomp_newline(line);

            let result = match nu_parser::lite_parse(&line, 0) {
                Err(err) => {
                    return LineResult::Error(line.to_string(), err.into());
                }

                Ok(val) => val,
            };

            debug!("=== Parsed ===");
            debug!("{:#?}", result);

            let classified_block = nu_parser::classify_block(&result, ctx.registry());

            debug!("{:#?}", classified_block);
            //println!("{:#?}", pipeline);

            if let Some(failure) = classified_block.failed {
                return LineResult::Error(line.to_string(), failure.into());
            }

            // There's a special case to check before we process the pipeline:
            // If we're giving a path by itself
            // ...and it's not a command in the path
            // ...and it doesn't have any arguments
            // ...and we're in the CLI
            // ...then change to this directory
<<<<<<< HEAD
            if cli_mode
                && classified_block.block.block.len() == 1
                && classified_block.block.block[0].list.len() == 1
            {
                if let ClassifiedCommand::External(ExternalCommand {
=======
            if cli_mode && pipeline.commands.list.len() == 1 {
                if let ClassifiedCommand::Internal(InternalCommand {
>>>>>>> 522a8286
                    ref name, ref args, ..
                }) = classified_block.block.block[0].list[0]
                {
                    let internal_name = name;
                    let name = args
                        .positional
                        .as_ref()
                        .and_then(|potionals| {
                            potionals.get(0).map(|e| {
                                if let Expression::Literal(Literal::String(ref s)) = e.expr {
                                    &s
                                } else {
                                    ""
                                }
                            })
                        })
                        .unwrap_or("");

                    if internal_name == "run_external"
                        && args
                            .positional
                            .as_ref()
                            .map(|ref v| v.len() == 1)
                            .unwrap_or(true)
                        && args
                            .named
                            .as_ref()
                            .map(NamedArguments::is_empty)
                            .unwrap_or(true)
                        && dunce::canonicalize(&name).is_ok()
                        && PathBuf::from(&name).is_dir()
                        && ichwh::which(&name).await.unwrap_or(None).is_none()
                    {
                        // Here we work differently if we're in Windows because of the expected Windows behavior
                        #[cfg(windows)]
                        {
                            if name.ends_with(':') {
                                // This looks like a drive shortcut. We need to a) switch drives and b) go back to the previous directory we were viewing on that drive
                                // But first, we need to save where we are now
                                let current_path = ctx.shell_manager.path();

                                let split_path: Vec<_> = current_path.split(':').collect();
                                if split_path.len() > 1 {
                                    ctx.windows_drives_previous_cwd
                                        .lock()
                                        .insert(split_path[0].to_string(), current_path);
                                }

                                let name = name.to_uppercase();
                                let new_drive: Vec<_> = name.split(':').collect();

                                if let Some(val) =
                                    ctx.windows_drives_previous_cwd.lock().get(new_drive[0])
                                {
                                    ctx.shell_manager.set_path(val.to_string());
                                    return LineResult::Success(line.to_string());
                                } else {
                                    ctx.shell_manager.set_path(name.to_string());
                                    return LineResult::Success(line.to_string());
                                }
                            } else {
                                ctx.shell_manager.set_path(name.to_string());
                                return LineResult::Success(line.to_string());
                            }
                        }
                        #[cfg(not(windows))]
                        {
                            ctx.shell_manager.set_path(name.to_string());
                            return LineResult::Success(line.to_string());
                        }
                    }
                }
            }

            let input_stream = if redirect_stdin {
                let file = futures::io::AllowStdIo::new(std::io::stdin());
                let stream = FramedRead::new(file, MaybeTextCodec).map(|line| {
                    if let Ok(line) = line {
                        match line {
                            StringOrBinary::String(s) => Ok(Value {
                                value: UntaggedValue::Primitive(Primitive::String(s)),
                                tag: Tag::unknown(),
                            }),
                            StringOrBinary::Binary(b) => Ok(Value {
                                value: UntaggedValue::Primitive(Primitive::Binary(
                                    b.into_iter().collect(),
                                )),
                                tag: Tag::unknown(),
                            }),
                        }
                    } else {
                        panic!("Internal error: could not read lines of text from stdin")
                    }
                });
                stream.to_input_stream()
            } else {
                InputStream::empty()
            };

<<<<<<< HEAD
            match run_block(&classified_block.block, ctx, input_stream, &Scope::empty()).await {
                Ok(Some(input)) => {
=======
            match run_pipeline(pipeline, ctx, input_stream, &Scope::empty()).await {
                Ok(input) => {
>>>>>>> 522a8286
                    // Running a pipeline gives us back a stream that we can then
                    // work through. At the top level, we just want to pull on the
                    // values to compute them.
                    use futures::stream::TryStreamExt;

                    let context = RunnableContext {
                        input,
                        shell_manager: ctx.shell_manager.clone(),
                        host: ctx.host.clone(),
                        ctrl_c: ctx.ctrl_c.clone(),
                        registry: ctx.registry.clone(),
                        name: Tag::unknown(),
                    };

                    if let Ok(mut output_stream) = crate::commands::autoview::autoview(context) {
                        loop {
                            match output_stream.try_next().await {
                                Ok(Some(ReturnSuccess::Value(Value {
                                    value: UntaggedValue::Error(e),
                                    ..
                                }))) => return LineResult::Error(line.to_string(), e),
                                Ok(Some(_item)) => {
                                    if ctx.ctrl_c.load(Ordering::SeqCst) {
                                        break;
                                    }
                                }
                                Ok(None) => break,
                                Err(e) => return LineResult::Error(line.to_string(), e),
                            }
                        }
                    }

                    LineResult::Success(line.to_string())
                }
                Err(err) => LineResult::Error(line.to_string(), err),
            }
        }
        Err(ReadlineError::Interrupted) => LineResult::CtrlC,
        Err(ReadlineError::Eof) => LineResult::Break,
        Err(err) => {
            outln!("Error: {:?}", err);
            LineResult::Break
        }
    }
}

pub fn print_err(err: ShellError, host: &dyn Host, source: &Text) {
    let diag = err.into_diagnostic();

    let writer = host.err_termcolor();
    let mut source = source.to_string();
    source.push_str(" ");
    let files = nu_parser::Files::new(source);
    let _ = std::panic::catch_unwind(move || {
        let _ = language_reporting::emit(
            &mut writer.lock(),
            &files,
            &diag,
            &language_reporting::DefaultConfig,
        );
    });
}

#[cfg(test)]
mod tests {

    #[quickcheck]
    fn quickcheck_parse(data: String) -> bool {
        if let Ok(lite_block) = nu_parser::lite_parse(&data, 0) {
            let context = crate::context::Context::basic().unwrap();
            let _ = nu_parser::classify_block(&lite_block, context.registry());
            true
        } else {
            false
        }
    }
}<|MERGE_RESOLUTION|>--- conflicted
+++ resolved
@@ -725,16 +725,11 @@
             // ...and it doesn't have any arguments
             // ...and we're in the CLI
             // ...then change to this directory
-<<<<<<< HEAD
             if cli_mode
                 && classified_block.block.block.len() == 1
                 && classified_block.block.block[0].list.len() == 1
             {
-                if let ClassifiedCommand::External(ExternalCommand {
-=======
-            if cli_mode && pipeline.commands.list.len() == 1 {
                 if let ClassifiedCommand::Internal(InternalCommand {
->>>>>>> 522a8286
                     ref name, ref args, ..
                 }) = classified_block.block.block[0].list[0]
                 {
@@ -834,13 +829,8 @@
                 InputStream::empty()
             };
 
-<<<<<<< HEAD
             match run_block(&classified_block.block, ctx, input_stream, &Scope::empty()).await {
-                Ok(Some(input)) => {
-=======
-            match run_pipeline(pipeline, ctx, input_stream, &Scope::empty()).await {
                 Ok(input) => {
->>>>>>> 522a8286
                     // Running a pipeline gives us back a stream that we can then
                     // work through. At the top level, we just want to pull on the
                     // values to compute them.
