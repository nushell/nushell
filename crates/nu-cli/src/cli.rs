use crate::commands::classified::block::run_block;
use crate::commands::classified::external::{MaybeTextCodec, StringOrBinary};
use crate::commands::plugin::JsonRpc;
use crate::commands::plugin::{PluginCommand, PluginSink};
use crate::commands::whole_stream_command;
use crate::context::Context;
use crate::git::current_branch;
use crate::path::canonicalize;
use crate::prelude::*;
use crate::EnvironmentSyncer;
use futures_codec::FramedRead;
use nu_errors::ShellError;
use nu_protocol::hir::{ClassifiedCommand, Expression, InternalCommand, Literal, NamedArguments};
use nu_protocol::{Primitive, ReturnSuccess, Signature, UntaggedValue, Value};

use log::{debug, trace};
use rustyline::error::ReadlineError;
use rustyline::{
    self, config::Configurer, config::EditMode, At, Cmd, ColorMode, CompletionType, Config, Editor,
    KeyPress, Movement, Word,
};
use std::error::Error;
use std::io::{BufRead, BufReader, Write};
use std::iter::Iterator;
use std::path::{Path, PathBuf};
use std::sync::atomic::Ordering;

use rayon::prelude::*;

fn load_plugin(path: &std::path::Path, context: &mut Context) -> Result<(), ShellError> {
    let mut child = std::process::Command::new(path)
        .stdin(std::process::Stdio::piped())
        .stdout(std::process::Stdio::piped())
        .spawn()
        .expect("Failed to spawn child process");

    let stdin = child.stdin.as_mut().expect("Failed to open stdin");
    let stdout = child.stdout.as_mut().expect("Failed to open stdout");

    let mut reader = BufReader::new(stdout);

    let request = JsonRpc::new("config", Vec::<Value>::new());
    let request_raw = serde_json::to_string(&request)?;
    stdin.write_all(format!("{}\n", request_raw).as_bytes())?;
    let path = dunce::canonicalize(path)?;

    let mut input = String::new();
    let result = match reader.read_line(&mut input) {
        Ok(count) => {
            trace!(target: "nu::load", "plugin infrastructure -> config response");
            trace!(target: "nu::load", "plugin infrastructure -> processing response ({} bytes)", count);
            trace!(target: "nu::load", "plugin infrastructure -> response: {}", input);

            let response = serde_json::from_str::<JsonRpc<Result<Signature, ShellError>>>(&input);
            match response {
                Ok(jrpc) => match jrpc.params {
                    Ok(params) => {
                        let fname = path.to_string_lossy();

                        trace!(target: "nu::load", "plugin infrastructure -> processing {:?}", params);

                        let name = params.name.clone();
                        let fname = fname.to_string();

                        if context.get_command(&name).is_some() {
                            trace!(target: "nu::load", "plugin infrastructure -> {:?} already loaded.", &name);
                        } else if params.is_filter {
                            context.add_commands(vec![whole_stream_command(PluginCommand::new(
                                name, fname, params,
                            ))]);
                        } else {
                            context.add_commands(vec![whole_stream_command(PluginSink::new(
                                name, fname, params,
                            ))]);
                        }
                        Ok(())
                    }
                    Err(e) => Err(e),
                },
                Err(e) => {
                    trace!(target: "nu::load", "plugin infrastructure -> incompatible {:?}", input);
                    Err(ShellError::untagged_runtime_error(format!(
                        "Error: {:?}",
                        e
                    )))
                }
            }
        }
        Err(e) => Err(ShellError::untagged_runtime_error(format!(
            "Error: {:?}",
            e
        ))),
    };

    let _ = child.wait();

    result
}

fn search_paths() -> Vec<std::path::PathBuf> {
    use std::env;

    let mut search_paths = Vec::new();

    // Automatically add path `nu` is in as a search path
    if let Ok(exe_path) = env::current_exe() {
        if let Some(exe_dir) = exe_path.parent() {
            search_paths.push(exe_dir.to_path_buf());
        }
    }

    if let Ok(config) = crate::data::config::config(Tag::unknown()) {
        if let Some(plugin_dirs) = config.get("plugin_dirs") {
            if let Value {
                value: UntaggedValue::Table(pipelines),
                ..
            } = plugin_dirs
            {
                for pipeline in pipelines {
                    if let Ok(plugin_dir) = pipeline.as_string() {
                        search_paths.push(PathBuf::from(plugin_dir));
                    }
                }
            }
        }
    }

    search_paths
}

pub fn load_plugins(context: &mut Context) -> Result<(), ShellError> {
    let opts = glob::MatchOptions {
        case_sensitive: false,
        require_literal_separator: false,
        require_literal_leading_dot: false,
    };

    for path in search_paths() {
        let mut pattern = path.to_path_buf();

        pattern.push(std::path::Path::new("nu_plugin_[a-z0-9][a-z0-9]*"));

        let plugs: Vec<_> = glob::glob_with(&pattern.to_string_lossy(), opts)?
            .filter_map(|x| x.ok())
            .collect();

        let _failures: Vec<_> = plugs
            .par_iter()
            .map(|path| {
                let bin_name = {
                    if let Some(name) = path.file_name() {
                        match name.to_str() {
                            Some(raw) => raw,
                            None => "",
                        }
                    } else {
                        ""
                    }
                };

                let is_valid_name = {
                    #[cfg(windows)]
                    {
                        bin_name
                            .chars()
                            .all(|c| c.is_ascii_alphanumeric() || c == '_' || c == '.')
                    }

                    #[cfg(not(windows))]
                    {
                        bin_name
                            .chars()
                            .all(|c| c.is_ascii_alphanumeric() || c == '_')
                    }
                };

                let is_executable = {
                    #[cfg(windows)]
                    {
                        bin_name.ends_with(".exe") || bin_name.ends_with(".bat")
                    }

                    #[cfg(not(windows))]
                    {
                        true
                    }
                };

                if is_valid_name && is_executable {
                    trace!(target: "nu::load", "plugin infrastructure -> Trying {:?}", path.display());

                    // we are ok if this plugin load fails
                    let _ = load_plugin(&path, &mut context.clone());
                }
            })
            .collect();
    }

    Ok(())
}

pub struct History;

impl History {
    pub fn path() -> PathBuf {
        const FNAME: &str = "history.txt";
        config::user_data()
            .map(|mut p| {
                p.push(FNAME);
                p
            })
            .unwrap_or_else(|_| PathBuf::from(FNAME))
    }
}

#[allow(dead_code)]
fn create_default_starship_config() -> Option<toml::Value> {
    let mut map = toml::value::Table::new();
    map.insert("add_newline".into(), toml::Value::Boolean(false));

    let mut git_branch = toml::value::Table::new();
    git_branch.insert("symbol".into(), toml::Value::String("📙 ".into()));
    map.insert("git_branch".into(), toml::Value::Table(git_branch));

    let mut git_status = toml::value::Table::new();
    git_status.insert("disabled".into(), toml::Value::Boolean(true));
    map.insert("git_status".into(), toml::Value::Table(git_status));

    Some(toml::Value::Table(map))
}

pub fn create_default_context(
    syncer: &mut crate::EnvironmentSyncer,
    interactive: bool,
) -> Result<Context, Box<dyn Error>> {
    syncer.load_environment();

    let mut context = Context::basic()?;
    syncer.sync_env_vars(&mut context);
    syncer.sync_path_vars(&mut context);

    {
        use crate::commands::*;

        context.add_commands(vec![
            // System/file operations
            whole_stream_command(Pwd),
            whole_stream_command(Ls),
            whole_stream_command(Du),
            whole_stream_command(Cd),
            whole_stream_command(Remove),
            whole_stream_command(Open),
            whole_stream_command(Config),
            whole_stream_command(Help),
            whole_stream_command(History),
            whole_stream_command(Save),
            whole_stream_command(Touch),
            whole_stream_command(Cpy),
            whole_stream_command(Date),
            whole_stream_command(Cal),
            whole_stream_command(Calc),
            whole_stream_command(Mkdir),
            whole_stream_command(Move),
            whole_stream_command(Kill),
            whole_stream_command(Version),
            whole_stream_command(Clear),
            whole_stream_command(What),
            whole_stream_command(Which),
            whole_stream_command(Debug),
            whole_stream_command(Alias),
            whole_stream_command(WithEnv),
            whole_stream_command(Do),
            // Statistics
            whole_stream_command(Size),
            whole_stream_command(Count),
            // Metadata
            whole_stream_command(Tags),
            // Shells
            whole_stream_command(Next),
            whole_stream_command(Previous),
            whole_stream_command(Shells),
            whole_stream_command(Enter),
            whole_stream_command(Exit),
            // Viewers
            whole_stream_command(Autoview),
            whole_stream_command(Table),
            // Text manipulation
            whole_stream_command(Split),
            whole_stream_command(SplitColumn),
            whole_stream_command(SplitRow),
            whole_stream_command(Lines),
            whole_stream_command(Trim),
            whole_stream_command(Echo),
            whole_stream_command(Parse),
            whole_stream_command(Str),
            whole_stream_command(StrToDecimal),
            whole_stream_command(StrToInteger),
            whole_stream_command(StrDowncase),
            whole_stream_command(StrUpcase),
            whole_stream_command(StrCapitalize),
            whole_stream_command(StrFindReplace),
            whole_stream_command(StrSubstring),
            whole_stream_command(StrSet),
            whole_stream_command(StrToDatetime),
            whole_stream_command(StrTrim),
            whole_stream_command(StrCollect),
            whole_stream_command(BuildString),
<<<<<<< HEAD
            whole_stream_command(Human), // TODO correct location?
=======
            whole_stream_command(Ansi),
>>>>>>> 8b3964f5
            // Column manipulation
            whole_stream_command(Reject),
            whole_stream_command(Select),
            whole_stream_command(Get),
            whole_stream_command(Update),
            whole_stream_command(Insert),
            whole_stream_command(SplitBy),
            // Row manipulation
            whole_stream_command(Reverse),
            whole_stream_command(Append),
            whole_stream_command(Prepend),
            whole_stream_command(SortBy),
            whole_stream_command(GroupBy),
            whole_stream_command(GroupByDate),
            whole_stream_command(First),
            whole_stream_command(Last),
            whole_stream_command(Every),
            whole_stream_command(Nth),
            whole_stream_command(Drop),
            whole_stream_command(Format),
            whole_stream_command(Where),
            whole_stream_command(Compact),
            whole_stream_command(Default),
            whole_stream_command(Skip),
            whole_stream_command(SkipUntil),
            whole_stream_command(SkipWhile),
            whole_stream_command(Keep),
            whole_stream_command(KeepUntil),
            whole_stream_command(KeepWhile),
            whole_stream_command(Range),
            whole_stream_command(Rename),
            whole_stream_command(Uniq),
            whole_stream_command(Each),
            whole_stream_command(IsEmpty),
            // Table manipulation
            whole_stream_command(Merge),
            whole_stream_command(Shuffle),
            whole_stream_command(Wrap),
            whole_stream_command(Pivot),
            whole_stream_command(Headers),
            // Data processing
            whole_stream_command(Histogram),
            whole_stream_command(Math),
            whole_stream_command(MathAverage),
            whole_stream_command(MathMedian),
            whole_stream_command(MathMinimum),
            whole_stream_command(MathMode),
            whole_stream_command(MathMaximum),
            whole_stream_command(MathSummation),
            // File format output
            whole_stream_command(To),
            whole_stream_command(ToBSON),
            whole_stream_command(ToCSV),
            whole_stream_command(ToHTML),
            whole_stream_command(ToJSON),
            whole_stream_command(ToSQLite),
            whole_stream_command(ToDB),
            whole_stream_command(ToMarkdown),
            whole_stream_command(ToTOML),
            whole_stream_command(ToTSV),
            whole_stream_command(ToURL),
            whole_stream_command(ToYAML),
            // File format input
            whole_stream_command(From),
            whole_stream_command(FromCSV),
            whole_stream_command(FromEML),
            whole_stream_command(FromTSV),
            whole_stream_command(FromSSV),
            whole_stream_command(FromINI),
            whole_stream_command(FromBSON),
            whole_stream_command(FromJSON),
            whole_stream_command(FromODS),
            whole_stream_command(FromDB),
            whole_stream_command(FromSQLite),
            whole_stream_command(FromTOML),
            whole_stream_command(FromURL),
            whole_stream_command(FromXLSX),
            whole_stream_command(FromXML),
            whole_stream_command(FromYAML),
            whole_stream_command(FromYML),
            whole_stream_command(FromIcs),
            whole_stream_command(FromVcf),
            // "Private" commands (not intended to be accessed directly)
            whole_stream_command(RunExternalCommand { interactive }),
            // Random value generation
            whole_stream_command(Random),
            whole_stream_command(RandomBool),
            whole_stream_command(RandomUUID),
        ]);

        cfg_if::cfg_if! {
            if #[cfg(data_processing_primitives)] {
                context.add_commands(vec![
                whole_stream_command(ReduceBy),
                whole_stream_command(EvaluateBy),
                whole_stream_command(TSortBy),
                whole_stream_command(MapMaxBy),
                ]);
            }
        }

        #[cfg(feature = "clipboard")]
        {
            context.add_commands(vec![whole_stream_command(crate::commands::clip::Clip)]);
        }
    }

    Ok(context)
}

pub async fn run_vec_of_pipelines(
    pipelines: Vec<String>,
    redirect_stdin: bool,
) -> Result<(), Box<dyn Error>> {
    let mut syncer = crate::EnvironmentSyncer::new();
    let mut context = create_default_context(&mut syncer, false)?;

    let _ = crate::load_plugins(&mut context);

    let cc = context.ctrl_c.clone();

    ctrlc::set_handler(move || {
        cc.store(true, Ordering::SeqCst);
    })
    .expect("Error setting Ctrl-C handler");

    if context.ctrl_c.load(Ordering::SeqCst) {
        context.ctrl_c.store(false, Ordering::SeqCst);
    }

    // before we start up, let's run our startup commands
    if let Ok(config) = crate::data::config::config(Tag::unknown()) {
        if let Some(commands) = config.get("startup") {
            match commands {
                Value {
                    value: UntaggedValue::Table(pipelines),
                    ..
                } => {
                    for pipeline in pipelines {
                        if let Ok(pipeline_string) = pipeline.as_string() {
                            let _ = run_pipeline_standalone(
                                pipeline_string,
                                false,
                                &mut context,
                                false,
                            )
                            .await;
                        }
                    }
                }
                _ => {
                    println!("warning: expected a table of pipeline strings as startup commands");
                }
            }
        }
    }

    for pipeline in pipelines {
        run_pipeline_standalone(pipeline, redirect_stdin, &mut context, true).await?;
    }
    Ok(())
}

pub async fn run_pipeline_standalone(
    pipeline: String,
    redirect_stdin: bool,
    context: &mut Context,
    exit_on_error: bool,
) -> Result<(), Box<dyn Error>> {
    let line = process_line(Ok(pipeline), context, redirect_stdin, false).await;

    match line {
        LineResult::Success(line) => {
            let error_code = {
                let errors = context.current_errors.clone();
                let errors = errors.lock();

                if errors.len() > 0 {
                    1
                } else {
                    0
                }
            };

            context.maybe_print_errors(Text::from(line));
            if error_code != 0 && exit_on_error {
                std::process::exit(error_code);
            }
        }

        LineResult::Error(line, err) => {
            context.with_host(|_host| {
                print_err(err, &Text::from(line.clone()));
            });

            context.maybe_print_errors(Text::from(line));
            if exit_on_error {
                std::process::exit(1);
            }
        }

        _ => {}
    }

    Ok(())
}

/// The entry point for the CLI. Will register all known internal commands, load experimental commands, load plugins, then prepare the prompt and line reader for input.
pub async fn cli(
    mut syncer: EnvironmentSyncer,
    mut context: Context,
) -> Result<(), Box<dyn Error>> {
    #[cfg(windows)]
    const DEFAULT_COMPLETION_MODE: CompletionType = CompletionType::Circular;
    #[cfg(not(windows))]
    const DEFAULT_COMPLETION_MODE: CompletionType = CompletionType::List;

    let _ = load_plugins(&mut context);

    let config = Config::builder().color_mode(ColorMode::Forced).build();
    let mut rl: Editor<_> = Editor::with_config(config);

    // add key bindings to move over a whole word with Ctrl+ArrowLeft and Ctrl+ArrowRight
    rl.bind_sequence(
        KeyPress::ControlLeft,
        Cmd::Move(Movement::BackwardWord(1, Word::Vi)),
    );
    rl.bind_sequence(
        KeyPress::ControlRight,
        Cmd::Move(Movement::ForwardWord(1, At::AfterEnd, Word::Vi)),
    );

    #[cfg(windows)]
    {
        let _ = ansi_term::enable_ansi_support();
    }

    // we are ok if history does not exist
    let _ = rl.load_history(&History::path());

    let cc = context.ctrl_c.clone();
    ctrlc::set_handler(move || {
        cc.store(true, Ordering::SeqCst);
    })
    .expect("Error setting Ctrl-C handler");
    let mut ctrlcbreak = false;

    // before we start up, let's run our startup commands
    if let Ok(config) = crate::data::config::config(Tag::unknown()) {
        if let Some(commands) = config.get("startup") {
            match commands {
                Value {
                    value: UntaggedValue::Table(pipelines),
                    ..
                } => {
                    for pipeline in pipelines {
                        if let Ok(pipeline_string) = pipeline.as_string() {
                            let _ = run_pipeline_standalone(
                                pipeline_string,
                                false,
                                &mut context,
                                false,
                            )
                            .await;
                        }
                    }
                }
                _ => {
                    println!("warning: expected a table of pipeline strings as startup commands");
                }
            }
        }
    }

    loop {
        if context.ctrl_c.load(Ordering::SeqCst) {
            context.ctrl_c.store(false, Ordering::SeqCst);
            continue;
        }

        let cwd = context.shell_manager.path();

        rl.set_helper(Some(crate::shell::Helper::new(context.clone())));

        let config = config::config(Tag::unknown())?;

        let use_starship = match config.get("use_starship") {
            Some(b) => match b.as_bool() {
                Ok(b) => b,
                _ => false,
            },
            _ => false,
        };

        let edit_mode = config
            .get("edit_mode")
            .map(|s| match s.value.expect_string() {
                "vi" => EditMode::Vi,
                "emacs" => EditMode::Emacs,
                _ => EditMode::Emacs,
            })
            .unwrap_or(EditMode::Emacs);

        rl.set_edit_mode(edit_mode);

        let max_history_size = config
            .get("history_size")
            .map(|i| i.value.expect_int())
            .unwrap_or(100_000);

        rl.set_max_history_size(max_history_size as usize);

        let key_timeout = config
            .get("key_timeout")
            .map(|s| s.value.expect_int())
            .unwrap_or(1);

        rl.set_keyseq_timeout(key_timeout as i32);

        let completion_mode = config
            .get("completion_mode")
            .map(|s| match s.value.expect_string() {
                "list" => CompletionType::List,
                "circular" => CompletionType::Circular,
                _ => DEFAULT_COMPLETION_MODE,
            })
            .unwrap_or(DEFAULT_COMPLETION_MODE);

        rl.set_completion_type(completion_mode);

        let colored_prompt = {
            if use_starship {
                std::env::set_var("STARSHIP_SHELL", "");
                std::env::set_var("PWD", &cwd);
                let mut starship_context =
                    starship::context::Context::new_with_dir(clap::ArgMatches::default(), cwd);

                match starship_context.config.config {
                    None => {
                        starship_context.config.config = create_default_starship_config();
                    }
                    Some(toml::Value::Table(t)) if t.is_empty() => {
                        starship_context.config.config = create_default_starship_config();
                    }
                    _ => {}
                };
                starship::print::get_prompt(starship_context)
            } else if let Some(prompt) = config.get("prompt") {
                let prompt_line = prompt.as_string()?;

                if let Ok(result) = nu_parser::lite_parse(&prompt_line, 0).map_err(ShellError::from)
                {
                    let mut prompt_block = nu_parser::classify_block(&result, context.registry());

                    let env = context.get_env();

                    prompt_block.block.expand_it_usage();

                    match run_block(
                        &prompt_block.block,
                        &mut context,
                        InputStream::empty(),
                        &Value::nothing(),
                        &IndexMap::new(),
                        &env,
                    )
                    .await
                    {
                        Ok(result) => {
                            context.clear_errors();

                            match result.collect_string(Tag::unknown()).await {
                                Ok(string_result) => string_result.item,
                                Err(_) => {
                                    context.maybe_print_errors(Text::from(prompt_line));
                                    context.clear_errors();

                                    "Error running prompt> ".to_string()
                                }
                            }
                        }
                        Err(_) => {
                            context.maybe_print_errors(Text::from(prompt_line));
                            context.clear_errors();

                            "Error running prompt> ".to_string()
                        }
                    }
                } else {
                    "Error parsing prompt> ".to_string()
                }
            } else {
                format!(
                    "\x1b[32m{}{}\x1b[m> ",
                    cwd,
                    match current_branch() {
                        Some(s) => format!("({})", s),
                        None => "".to_string(),
                    }
                )
            }
        };

        let prompt = {
            if let Ok(bytes) = strip_ansi_escapes::strip(&colored_prompt) {
                String::from_utf8_lossy(&bytes).to_string()
            } else {
                "> ".to_string()
            }
        };

        rl.helper_mut().expect("No helper").colored_prompt = colored_prompt;
        let mut initial_command = Some(String::new());
        let mut readline = Err(ReadlineError::Eof);
        while let Some(ref cmd) = initial_command {
            readline = rl.readline_with_initial(&prompt, (&cmd, ""));
            initial_command = None;
        }

        let line = process_line(readline, &mut context, false, true).await;

        // Check the config to see if we need to update the path
        // TODO: make sure config is cached so we don't path this load every call
        // FIXME: we probably want to be a bit more graceful if we can't set the environment
        syncer.reload();
        syncer.sync_env_vars(&mut context);
        syncer.sync_path_vars(&mut context);

        match line {
            LineResult::Success(line) => {
                rl.add_history_entry(&line);
                let _ = rl.save_history(&History::path());
                context.maybe_print_errors(Text::from(line));
            }

            LineResult::Error(line, err) => {
                rl.add_history_entry(&line);
                let _ = rl.save_history(&History::path());

                context.with_host(|_host| {
                    print_err(err, &Text::from(line.clone()));
                });

                context.maybe_print_errors(Text::from(line.clone()));
            }

            LineResult::CtrlC => {
                let config_ctrlc_exit = config::config(Tag::unknown())?
                    .get("ctrlc_exit")
                    .map(|s| match s.value.expect_string() {
                        "true" => true,
                        _ => false,
                    })
                    .unwrap_or(false); // default behavior is to allow CTRL-C spamming similar to other shells

                if !config_ctrlc_exit {
                    continue;
                }

                if ctrlcbreak {
                    let _ = rl.save_history(&History::path());
                    std::process::exit(0);
                } else {
                    context.with_host(|host| host.stdout("CTRL-C pressed (again to quit)"));
                    ctrlcbreak = true;
                    continue;
                }
            }

            LineResult::Break => {
                break;
            }
        }
        ctrlcbreak = false;
    }

    // we are ok if we can not save history
    let _ = rl.save_history(&History::path());

    Ok(())
}

fn chomp_newline(s: &str) -> &str {
    if s.ends_with('\n') {
        &s[..s.len() - 1]
    } else {
        s
    }
}

pub enum LineResult {
    Success(String),
    Error(String, ShellError),
    CtrlC,
    Break,
}

/// Process the line by parsing the text to turn it into commands, classify those commands so that we understand what is being called in the pipeline, and then run this pipeline
pub async fn process_line(
    readline: Result<String, ReadlineError>,
    ctx: &mut Context,
    redirect_stdin: bool,
    cli_mode: bool,
) -> LineResult {
    match &readline {
        Ok(line) if line.trim() == "" => LineResult::Success(line.clone()),

        Ok(line) => {
            let line = chomp_newline(line);
            ctx.raw_input = line.to_string();

            let result = match nu_parser::lite_parse(&line, 0) {
                Err(err) => {
                    return LineResult::Error(line.to_string(), err.into());
                }

                Ok(val) => val,
            };

            debug!("=== Parsed ===");
            debug!("{:#?}", result);

            let mut classified_block = nu_parser::classify_block(&result, ctx.registry());

            debug!("{:#?}", classified_block);
            //println!("{:#?}", pipeline);

            if let Some(failure) = classified_block.failed {
                return LineResult::Error(line.to_string(), failure.into());
            }

            // There's a special case to check before we process the pipeline:
            // If we're giving a path by itself
            // ...and it's not a command in the path
            // ...and it doesn't have any arguments
            // ...and we're in the CLI
            // ...then change to this directory
            if cli_mode
                && classified_block.block.block.len() == 1
                && classified_block.block.block[0].list.len() == 1
            {
                if let ClassifiedCommand::Internal(InternalCommand {
                    ref name, ref args, ..
                }) = classified_block.block.block[0].list[0]
                {
                    let internal_name = name;
                    let name = args
                        .positional
                        .as_ref()
                        .and_then(|potionals| {
                            potionals.get(0).map(|e| {
                                if let Expression::Literal(Literal::String(ref s)) = e.expr {
                                    &s
                                } else {
                                    ""
                                }
                            })
                        })
                        .unwrap_or("");

                    if internal_name == "run_external"
                        && args
                            .positional
                            .as_ref()
                            .map(|ref v| v.len() == 1)
                            .unwrap_or(true)
                        && args
                            .named
                            .as_ref()
                            .map(NamedArguments::is_empty)
                            .unwrap_or(true)
                        && canonicalize(ctx.shell_manager.path(), name).is_ok()
                        && Path::new(&name).is_dir()
                        && which::which(&name).is_err()
                    {
                        // Here we work differently if we're in Windows because of the expected Windows behavior
                        #[cfg(windows)]
                        {
                            if name.ends_with(':') {
                                // This looks like a drive shortcut. We need to a) switch drives and b) go back to the previous directory we were viewing on that drive
                                // But first, we need to save where we are now
                                let current_path = ctx.shell_manager.path();

                                let split_path: Vec<_> = current_path.split(':').collect();
                                if split_path.len() > 1 {
                                    ctx.windows_drives_previous_cwd
                                        .lock()
                                        .insert(split_path[0].to_string(), current_path);
                                }

                                let name = name.to_uppercase();
                                let new_drive: Vec<_> = name.split(':').collect();

                                if let Some(val) =
                                    ctx.windows_drives_previous_cwd.lock().get(new_drive[0])
                                {
                                    ctx.shell_manager.set_path(val.to_string());
                                    return LineResult::Success(line.to_string());
                                } else {
                                    ctx.shell_manager
                                        .set_path(format!("{}\\", name.to_string()));
                                    return LineResult::Success(line.to_string());
                                }
                            } else {
                                ctx.shell_manager.set_path(name.to_string());
                                return LineResult::Success(line.to_string());
                            }
                        }
                        #[cfg(not(windows))]
                        {
                            ctx.shell_manager.set_path(name.to_string());
                            return LineResult::Success(line.to_string());
                        }
                    }
                }
            }

            let input_stream = if redirect_stdin {
                let file = futures::io::AllowStdIo::new(std::io::stdin());
                let stream = FramedRead::new(file, MaybeTextCodec).map(|line| {
                    if let Ok(line) = line {
                        match line {
                            StringOrBinary::String(s) => Ok(Value {
                                value: UntaggedValue::Primitive(Primitive::String(s)),
                                tag: Tag::unknown(),
                            }),
                            StringOrBinary::Binary(b) => Ok(Value {
                                value: UntaggedValue::Primitive(Primitive::Binary(
                                    b.into_iter().collect(),
                                )),
                                tag: Tag::unknown(),
                            }),
                        }
                    } else {
                        panic!("Internal error: could not read lines of text from stdin")
                    }
                });
                stream.to_input_stream()
            } else {
                InputStream::empty()
            };

            classified_block.block.expand_it_usage();

            trace!("{:#?}", classified_block);
            let env = ctx.get_env();
            match run_block(
                &classified_block.block,
                ctx,
                input_stream,
                &Value::nothing(),
                &IndexMap::new(),
                &env,
            )
            .await
            {
                Ok(input) => {
                    // Running a pipeline gives us back a stream that we can then
                    // work through. At the top level, we just want to pull on the
                    // values to compute them.
                    use futures::stream::TryStreamExt;

                    let context = RunnableContext {
                        input,
                        shell_manager: ctx.shell_manager.clone(),
                        host: ctx.host.clone(),
                        ctrl_c: ctx.ctrl_c.clone(),
                        current_errors: ctx.current_errors.clone(),
                        registry: ctx.registry.clone(),
                        name: Tag::unknown(),
                        raw_input: line.to_string(),
                    };

                    if let Ok(mut output_stream) =
                        crate::commands::autoview::autoview(context).await
                    {
                        loop {
                            match output_stream.try_next().await {
                                Ok(Some(ReturnSuccess::Value(Value {
                                    value: UntaggedValue::Error(e),
                                    ..
                                }))) => return LineResult::Error(line.to_string(), e),
                                Ok(Some(_item)) => {
                                    if ctx.ctrl_c.load(Ordering::SeqCst) {
                                        break;
                                    }
                                }
                                Ok(None) => break,
                                Err(e) => return LineResult::Error(line.to_string(), e),
                            }
                        }
                    }

                    LineResult::Success(line.to_string())
                }
                Err(err) => LineResult::Error(line.to_string(), err),
            }
        }
        Err(ReadlineError::Interrupted) => LineResult::CtrlC,
        Err(ReadlineError::Eof) => LineResult::Break,
        Err(err) => {
            outln!("Error: {:?}", err);
            LineResult::Break
        }
    }
}

pub fn print_err(err: ShellError, source: &Text) {
    if let Some(diag) = err.into_diagnostic() {
        let source = source.to_string();
        let mut files = codespan_reporting::files::SimpleFiles::new();
        files.add("shell", source);

        let writer = codespan_reporting::term::termcolor::StandardStream::stderr(
            codespan_reporting::term::termcolor::ColorChoice::Always,
        );
        let config = codespan_reporting::term::Config::default();

        let _ = std::panic::catch_unwind(move || {
            let _ = codespan_reporting::term::emit(&mut writer.lock(), &config, &files, &diag);
        });
    }
}

#[cfg(test)]
mod tests {
    #[quickcheck]
    fn quickcheck_parse(data: String) -> bool {
        if let Ok(lite_block) = nu_parser::lite_parse(&data, 0) {
            let context = crate::context::Context::basic().unwrap();
            let _ = nu_parser::classify_block(&lite_block, context.registry());
        }
        true
    }
}<|MERGE_RESOLUTION|>--- conflicted
+++ resolved
@@ -305,11 +305,8 @@
             whole_stream_command(StrTrim),
             whole_stream_command(StrCollect),
             whole_stream_command(BuildString),
-<<<<<<< HEAD
+            whole_stream_command(Ansi),
             whole_stream_command(Human), // TODO correct location?
-=======
-            whole_stream_command(Ansi),
->>>>>>> 8b3964f5
             // Column manipulation
             whole_stream_command(Reject),
             whole_stream_command(Select),
