--- conflicted
+++ resolved
@@ -740,27 +740,6 @@
     );
 }
 
-<<<<<<< HEAD
-pub(crate) fn update_history_id(
-    engine_state: &mut EngineState,
-    line_editor: &mut Reedline,
-    history_session: Option<HistorySessionId>,
-) {
-    let session_id = history_session.map(i64::from).unwrap_or(0);
-    engine_state.history_session_id = session_id;
-
-    line_editor
-        .update_history_session(history_session)
-        .expect("Ok as result");
-
-    engine_state.add_env_var(
-        "NU_SESSION_ID".to_string(),
-        Value::int(session_id, Span::unknown()),
-    );
-}
-
-=======
->>>>>>> e5e29339
 fn update_line_editor_history(
     engine_state: &mut EngineState,
     history_path: &Path,
