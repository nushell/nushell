--- conflicted
+++ resolved
@@ -11,19 +11,13 @@
 use nu_color_config::StyleComputer;
 use nu_command::hook::eval_hook;
 use nu_command::util::get_guaranteed_cwd;
-use nu_engine::{convert_env_values, eval_block};
-use nu_parser::{lex, parse, trim_quotes_str};
+use nu_engine::convert_env_values;
+use nu_parser::{lex, trim_quotes_str};
 use nu_protocol::{
     config::NuCursorShape,
-<<<<<<< HEAD
-    engine::{EngineState, ReplOperation, Stack, StateWorkingSet},
-    BlockId, HistoryFileFormat, PipelineData, PositionalArg, ShellError, Span, Spanned, Type,
-    Value, VarId,
-=======
     engine::{EngineState, Stack, StateWorkingSet},
-    format_duration, report_error, report_error_new, HistoryFileFormat, PipelineData, ShellError,
-    Span, Spanned, Value,
->>>>>>> 4c4c1f61
+    report_error, report_error_new, HistoryFileFormat, PipelineData, ShellError, Span, Spanned,
+    Value,
 };
 use nu_utils::utils::perf;
 use reedline::{CursorConfig, DefaultHinter, EditCommand, Emacs, SqliteBackedHistory, Vi};
@@ -713,107 +707,6 @@
     }
 }
 
-<<<<<<< HEAD
-=======
-fn get_banner(engine_state: &mut EngineState, stack: &mut Stack) -> String {
-    let age = match eval_string_with_input(
-        engine_state,
-        stack,
-        None,
-        "(date now) - ('2019-05-10 09:59:12-0700' | into datetime)",
-    ) {
-        Ok(Value::Duration { val, .. }) => format_duration(val),
-        _ => "".to_string(),
-    };
-
-    let banner = format!(
-        r#"{}     __  ,
-{} .--()°'.' {}Welcome to {}Nushell{},
-{}'|, . ,'   {}based on the {}nu{} language,
-{} !_-(_\    {}where all data is structured!
-
-Please join our {}Discord{} community at {}https://discord.gg/NtAbbGn{}
-Our {}GitHub{} repository is at {}https://github.com/nushell/nushell{}
-Our {}Documentation{} is located at {}https://nushell.sh{}
-{}Tweet{} us at {}@nu_shell{}
-Learn how to remove this at: {}https://nushell.sh/book/configuration.html#remove-welcome-message{}
-
-It's been this long since {}Nushell{}'s first commit:
-{}{}
-"#,
-        "\x1b[32m",   //start line 1 green
-        "\x1b[32m",   //start line 2
-        "\x1b[0m",    //before welcome
-        "\x1b[32m",   //before nushell
-        "\x1b[0m",    //after nushell
-        "\x1b[32m",   //start line 3
-        "\x1b[0m",    //before based
-        "\x1b[32m",   //before nu
-        "\x1b[0m",    //after nu
-        "\x1b[32m",   //start line 4
-        "\x1b[0m",    //before where
-        "\x1b[35m",   //before Discord purple
-        "\x1b[0m",    //after Discord
-        "\x1b[35m",   //before Discord URL
-        "\x1b[0m",    //after Discord URL
-        "\x1b[1;32m", //before GitHub green_bold
-        "\x1b[0m",    //after GitHub
-        "\x1b[1;32m", //before GitHub URL
-        "\x1b[0m",    //after GitHub URL
-        "\x1b[32m",   //before Documentation
-        "\x1b[0m",    //after Documentation
-        "\x1b[32m",   //before Documentation URL
-        "\x1b[0m",    //after Documentation URL
-        "\x1b[36m",   //before Tweet blue
-        "\x1b[0m",    //after Tweet
-        "\x1b[1;36m", //before @nu_shell cyan_bold
-        "\x1b[0m",    //after @nu_shell
-        "\x1b[32m",   //before Welcome Message
-        "\x1b[0m",    //after Welcome Message
-        "\x1b[32m",   //before Nushell
-        "\x1b[0m",    //after Nushell
-        age,
-        "\x1b[0m", //after banner disable
-    );
-
-    banner
-}
-
-// Taken from Nana's simple_eval
-/// Evaluate a block of Nu code, optionally with input.
-/// For example, source="$in * 2" will multiply the value in input by 2.
-pub fn eval_string_with_input(
-    engine_state: &mut EngineState,
-    stack: &mut Stack,
-    input: Option<Value>,
-    source: &str,
-) -> Result<Value, ShellError> {
-    let (block, delta) = {
-        let mut working_set = StateWorkingSet::new(engine_state);
-        let output = parse(&mut working_set, None, source.as_bytes(), false);
-
-        (output, working_set.render())
-    };
-
-    engine_state.merge_delta(delta)?;
-
-    let input_as_pipeline_data = match input {
-        Some(input) => PipelineData::Value(input, None),
-        None => PipelineData::empty(),
-    };
-
-    eval_block(
-        engine_state,
-        stack,
-        &block,
-        input_as_pipeline_data,
-        false,
-        true,
-    )
-    .map(|x| x.into_value(Span::unknown()))
-}
-
->>>>>>> 4c4c1f61
 pub fn get_command_finished_marker(stack: &Stack, engine_state: &EngineState) -> String {
     let exit_code = stack
         .get_env_var(engine_state, "LAST_EXIT_CODE")
