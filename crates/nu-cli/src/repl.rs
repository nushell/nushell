use crate::{
    completions::NuCompleter,
    prompt_update,
    reedline_config::{add_menus, create_keybindings, KeybindingsMode},
    util::eval_source,
    NuHighlighter, NuValidator, NushellPrompt,
};
use crossterm::cursor::SetCursorStyle;
use is_terminal::IsTerminal;
use log::{trace, warn};
use miette::{ErrReport, IntoDiagnostic, Result};
<<<<<<< HEAD
use nu_cmd_base::util::get_guaranteed_cwd;
use nu_color_config::StyleComputer;
use nu_command::hook::eval_hook;
=======
use nu_cmd_base::hook::eval_hook;
use nu_cmd_base::util::get_guaranteed_cwd;
use nu_color_config::StyleComputer;
>>>>>>> a9a82de5
use nu_engine::convert_env_values;
use nu_parser::{lex, parse, trim_quotes_str};
use nu_protocol::{
    config::NuCursorShape,
    engine::{EngineState, Stack, StateWorkingSet},
    eval_const::create_nu_constant,
    report_error, report_error_new, HistoryFileFormat, PipelineData, ShellError, Span, Spanned,
    Value, NU_VARIABLE_ID,
};
use nu_utils::utils::perf;
use reedline::{
    CursorConfig, DefaultHinter, EditCommand, Emacs, FileBackedHistory, HistorySessionId, Reedline,
    SqliteBackedHistory, Vi,
};
use std::{
<<<<<<< HEAD
    io::{self, Write},
=======
    io::{self, IsTerminal, Write},
>>>>>>> a9a82de5
    path::Path,
    sync::atomic::Ordering,
    time::Instant,
};
use sysinfo::SystemExt;

// According to Daniel Imms @Tyriar, we need to do these this way:
// <133 A><prompt><133 B><command><133 C><command output>
// These first two have been moved to prompt_update to get as close as possible to the prompt.
// const PRE_PROMPT_MARKER: &str = "\x1b]133;A\x1b\\";
// const POST_PROMPT_MARKER: &str = "\x1b]133;B\x1b\\";
const PRE_EXECUTE_MARKER: &str = "\x1b]133;C\x1b\\";
// This one is in get_command_finished_marker() now so we can capture the exit codes properly.
// const CMD_FINISHED_MARKER: &str = "\x1b]133;D;{}\x1b\\";
const RESET_APPLICATION_MODE: &str = "\x1b[?1l";

pub fn evaluate_repl(
    engine_state: &mut EngineState,
    stack: &mut Stack,
    nushell_path: &str,
    prerun_command: Option<Spanned<String>>,
    load_std_lib: Option<Spanned<String>>,
    entire_start_time: Instant,
) -> Result<()> {
<<<<<<< HEAD
    use nu_command::hook;
=======
    use nu_cmd_base::hook;
>>>>>>> a9a82de5
    use reedline::Signal;
    let use_color = engine_state.get_config().use_ansi_coloring;

    // Guard against invocation without a connected terminal.
    // reedline / crossterm event polling will fail without a connected tty
    if !std::io::stdin().is_terminal() {
        return Err(std::io::Error::new(
            std::io::ErrorKind::NotFound,
            "Nushell launched as a REPL, but STDIN is not a TTY; either launch in a valid terminal or provide arguments to invoke a script!",
        ))
        .into_diagnostic();
    }

    let mut entry_num = 0;

    let mut nu_prompt = NushellPrompt::new();

    let start_time = std::time::Instant::now();
    // Translate environment variables from Strings to Values
    if let Some(e) = convert_env_values(engine_state, stack) {
        let working_set = StateWorkingSet::new(engine_state);
        report_error(&working_set, &e);
    }
    perf(
        "translate env vars",
        start_time,
        file!(),
        line!(),
        column!(),
        use_color,
    );

    // seed env vars
    stack.add_env_var(
        "CMD_DURATION_MS".into(),
        Value::string("0823", Span::unknown()),
    );

    stack.add_env_var("LAST_EXIT_CODE".into(), Value::int(0, Span::unknown()));

    let mut start_time = std::time::Instant::now();
    let mut line_editor = Reedline::create();

    // Now that reedline is created, get the history session id and store it in engine_state
    store_history_id_in_engine(engine_state, &line_editor);
    perf(
        "setup reedline",
        start_time,
        file!(),
        line!(),
        column!(),
        use_color,
    );

    let config = engine_state.get_config();
    if config.bracketed_paste {
        // try to enable bracketed paste
        // It doesn't work on windows system: https://github.com/crossterm-rs/crossterm/issues/737
        #[cfg(not(target_os = "windows"))]
        let _ = line_editor.enable_bracketed_paste();
    }

    // Setup history_isolation aka "history per session"
    let history_isolation = config.history_isolation;
    let history_session_id = if history_isolation {
        Reedline::create_history_session_id()
    } else {
        None
    };

    start_time = std::time::Instant::now();
    let history_path = crate::config_files::get_history_path(
        nushell_path,
        engine_state.config.history_file_format,
    );
    if let Some(history_path) = history_path.as_deref() {
        line_editor =
            update_line_editor_history(engine_state, history_path, line_editor, history_session_id)?
    };
    perf(
        "setup history",
        start_time,
        file!(),
        line!(),
        column!(),
        use_color,
    );

    start_time = std::time::Instant::now();
    let sys = sysinfo::System::new();
    perf(
        "get sysinfo",
        start_time,
        file!(),
        line!(),
        column!(),
        use_color,
    );

    if let Some(s) = prerun_command {
        eval_source(
            engine_state,
            stack,
            s.item.as_bytes(),
            &format!("entry #{entry_num}"),
            PipelineData::empty(),
            false,
        );
        engine_state.merge_env(stack, get_guaranteed_cwd(engine_state, stack))?;
    }

    engine_state.set_startup_time(entire_start_time.elapsed().as_nanos() as i64);

    // Regenerate the $nu constant to contain the startup time and any other potential updates
    let nu_const = create_nu_constant(engine_state, Span::unknown())?;
    engine_state.set_variable_const_val(NU_VARIABLE_ID, nu_const);

    if load_std_lib.is_none() && engine_state.get_config().show_banner {
        eval_source(
            engine_state,
            stack,
            r#"use std banner; banner"#.as_bytes(),
            "show_banner",
            PipelineData::empty(),
            false,
        );
    }

    loop {
        let loop_start_time = std::time::Instant::now();

        let cwd = get_guaranteed_cwd(engine_state, stack);

        start_time = std::time::Instant::now();
        // Before doing anything, merge the environment from the previous REPL iteration into the
        // permanent state.
        if let Err(err) = engine_state.merge_env(stack, cwd) {
            report_error_new(engine_state, &err);
        }
        perf(
            "merge env",
            start_time,
            file!(),
            line!(),
            column!(),
            use_color,
        );

        start_time = std::time::Instant::now();
        //Reset the ctrl-c handler
        if let Some(ctrlc) = &mut engine_state.ctrlc {
            ctrlc.store(false, Ordering::SeqCst);
        }
        perf(
            "reset ctrlc",
            start_time,
            file!(),
            line!(),
            column!(),
            use_color,
        );

        start_time = std::time::Instant::now();
        // Reset the SIGQUIT handler
        if let Some(sig_quit) = engine_state.get_sig_quit() {
            sig_quit.store(false, Ordering::SeqCst);
        }
        perf(
            "reset sig_quit",
            start_time,
            file!(),
            line!(),
            column!(),
            use_color,
        );

        start_time = std::time::Instant::now();
        let config = engine_state.get_config();

        let engine_reference = std::sync::Arc::new(engine_state.clone());

        // Find the configured cursor shapes for each mode
        let cursor_config = CursorConfig {
            vi_insert: config
                .cursor_shape_vi_insert
                .map(map_nucursorshape_to_cursorshape),
            vi_normal: config
                .cursor_shape_vi_normal
                .map(map_nucursorshape_to_cursorshape),
            emacs: config
                .cursor_shape_emacs
                .map(map_nucursorshape_to_cursorshape),
        };
        perf(
            "get config/cursor config",
            start_time,
            file!(),
            line!(),
            column!(),
            use_color,
        );

        start_time = std::time::Instant::now();

        line_editor = line_editor
            .with_highlighter(Box::new(NuHighlighter {
                engine_state: engine_reference.clone(),
                config: config.clone(),
            }))
            .with_validator(Box::new(NuValidator {
                engine_state: engine_reference.clone(),
            }))
            .with_completer(Box::new(NuCompleter::new(
                engine_reference.clone(),
                stack.clone(),
            )))
            .with_quick_completions(config.quick_completions)
            .with_partial_completions(config.partial_completions)
            .with_ansi_colors(config.use_ansi_coloring)
            .with_cursor_config(cursor_config);
        perf(
            "reedline builder",
            start_time,
            file!(),
            line!(),
            column!(),
            use_color,
        );

        let style_computer = StyleComputer::from_config(engine_state, stack);

        start_time = std::time::Instant::now();
        line_editor = if config.use_ansi_coloring {
            line_editor.with_hinter(Box::new({
                // As of Nov 2022, "hints" color_config closures only get `null` passed in.
                let style = style_computer.compute("hints", &Value::nothing(Span::unknown()));
                DefaultHinter::default().with_style(style)
            }))
        } else {
            line_editor.disable_hints()
        };
        perf(
            "reedline coloring/style_computer",
            start_time,
            file!(),
            line!(),
            column!(),
            use_color,
        );

        start_time = std::time::Instant::now();
        line_editor = add_menus(line_editor, engine_reference, stack, config).unwrap_or_else(|e| {
            let working_set = StateWorkingSet::new(engine_state);
            report_error(&working_set, &e);
            Reedline::create()
        });
        perf(
            "reedline menus",
            start_time,
            file!(),
            line!(),
            column!(),
            use_color,
        );

        start_time = std::time::Instant::now();
        let buffer_editor = if !config.buffer_editor.is_empty() {
            Some(config.buffer_editor.clone())
        } else {
            stack
                .get_env_var(engine_state, "EDITOR")
                .map(|v| v.as_string().unwrap_or_default())
                .filter(|v| !v.is_empty())
                .or_else(|| {
                    stack
                        .get_env_var(engine_state, "VISUAL")
                        .map(|v| v.as_string().unwrap_or_default())
                        .filter(|v| !v.is_empty())
                })
        };

        line_editor = if let Some(buffer_editor) = buffer_editor {
            line_editor.with_buffer_editor(buffer_editor, "nu".into())
        } else {
            line_editor
        };
        perf(
            "reedline buffer_editor",
            start_time,
            file!(),
            line!(),
            column!(),
            use_color,
        );

        start_time = std::time::Instant::now();
        if config.sync_history_on_enter {
            if let Err(e) = line_editor.sync_history() {
                warn!("Failed to sync history: {}", e);
            }
        }
        perf(
            "sync_history",
            start_time,
            file!(),
            line!(),
            column!(),
            use_color,
        );

        start_time = std::time::Instant::now();
        // Changing the line editor based on the found keybindings
        line_editor = match create_keybindings(config) {
            Ok(keybindings) => match keybindings {
                KeybindingsMode::Emacs(keybindings) => {
                    let edit_mode = Box::new(Emacs::new(keybindings));
                    line_editor.with_edit_mode(edit_mode)
                }
                KeybindingsMode::Vi {
                    insert_keybindings,
                    normal_keybindings,
                } => {
                    let edit_mode = Box::new(Vi::new(insert_keybindings, normal_keybindings));
                    line_editor.with_edit_mode(edit_mode)
                }
            },
            Err(e) => {
                let working_set = StateWorkingSet::new(engine_state);
                report_error(&working_set, &e);
                line_editor
            }
        };
        perf(
            "keybindings",
            start_time,
            file!(),
            line!(),
            column!(),
            use_color,
        );

        start_time = std::time::Instant::now();
        // Right before we start our prompt and take input from the user,
        // fire the "pre_prompt" hook
        if let Some(hook) = config.hooks.pre_prompt.clone() {
            if let Err(err) = eval_hook(engine_state, stack, None, vec![], &hook, "pre_prompt") {
                report_error_new(engine_state, &err);
            }
        }
        perf(
            "pre-prompt hook",
            start_time,
            file!(),
            line!(),
            column!(),
            use_color,
        );

        start_time = std::time::Instant::now();
        // Next, check all the environment variables they ask for
        // fire the "env_change" hook
        let config = engine_state.get_config();
        if let Err(error) =
            hook::eval_env_change_hook(config.hooks.env_change.clone(), engine_state, stack)
        {
            report_error_new(engine_state, &error)
        }
        perf(
            "env-change hook",
            start_time,
            file!(),
            line!(),
            column!(),
            use_color,
        );

        start_time = std::time::Instant::now();
        let config = &engine_state.get_config().clone();
        let prompt = prompt_update::update_prompt(config, engine_state, stack, &mut nu_prompt);
        perf(
            "update_prompt",
            start_time,
            file!(),
            line!(),
            column!(),
            use_color,
        );

        entry_num += 1;

        start_time = std::time::Instant::now();
        let input = line_editor.read_line(prompt);
        let shell_integration = config.shell_integration;

        match input {
            Ok(Signal::Success(s)) => {
                let hostname = sys.host_name();
                let history_supports_meta =
                    matches!(config.history_file_format, HistoryFileFormat::Sqlite);
                if history_supports_meta && !s.is_empty() && line_editor.has_last_command_context()
                {
                    line_editor
                        .update_last_command_context(&|mut c| {
                            c.start_timestamp = Some(chrono::Utc::now());
                            c.hostname = hostname.clone();

                            c.cwd = Some(StateWorkingSet::new(engine_state).get_cwd());
                            c
                        })
                        .into_diagnostic()?; // todo: don't stop repl if error here?
                }

                // Right before we start running the code the user gave us, fire the `pre_execution`
                // hook
                if let Some(hook) = config.hooks.pre_execution.clone() {
                    // Set the REPL buffer to the current command for the "pre_execution" hook
                    let mut repl = engine_state.repl_state.lock().expect("repl state mutex");
                    repl.buffer = s.to_string();
                    drop(repl);

<<<<<<< HEAD
                    if let Err(err) = eval_hook(engine_state, stack, None, vec![], &hook) {
=======
                    if let Err(err) =
                        eval_hook(engine_state, stack, None, vec![], &hook, "pre_execution")
                    {
>>>>>>> a9a82de5
                        report_error_new(engine_state, &err);
                    }
                }

                let mut repl = engine_state.repl_state.lock().expect("repl state mutex");
                repl.cursor_pos = line_editor.current_insertion_point();
                repl.buffer = line_editor.current_buffer_contents().to_string();
                drop(repl);

                if shell_integration {
                    run_ansi_sequence(PRE_EXECUTE_MARKER)?;
                }

                let start_time = Instant::now();
                let tokens = lex(s.as_bytes(), 0, &[], &[], false);
                // Check if this is a single call to a directory, if so auto-cd
                let cwd = nu_engine::env::current_dir_str(engine_state, stack)?;

                let mut orig = s.clone();
                if orig.starts_with('`') {
                    orig = trim_quotes_str(&orig).to_string()
                }

                let path = nu_path::expand_path_with(&orig, &cwd);

                if looks_like_path(&orig) && path.is_dir() && tokens.0.len() == 1 {
                    // We have an auto-cd
                    let (path, span) = {
                        if !path.exists() {
                            let working_set = StateWorkingSet::new(engine_state);

                            report_error(
                                &working_set,
                                &ShellError::DirectoryNotFound(tokens.0[0].span, None),
                            );
                        }
                        let path = nu_path::canonicalize_with(path, &cwd)
                            .expect("internal error: cannot canonicalize known path");
                        (path.to_string_lossy().to_string(), tokens.0[0].span)
                    };

                    stack.add_env_var("OLDPWD".into(), Value::string(cwd.clone(), Span::unknown()));

                    //FIXME: this only changes the current scope, but instead this environment variable
                    //should probably be a block that loads the information from the state in the overlay
                    stack.add_env_var("PWD".into(), Value::string(path.clone(), Span::unknown()));
                    let cwd = Value::string(cwd, span);

                    let shells = stack.get_env_var(engine_state, "NUSHELL_SHELLS");
                    let mut shells = if let Some(v) = shells {
                        v.as_list()
                            .map(|x| x.to_vec())
                            .unwrap_or_else(|_| vec![cwd])
                    } else {
                        vec![cwd]
                    };

                    let current_shell = stack.get_env_var(engine_state, "NUSHELL_CURRENT_SHELL");
                    let current_shell = if let Some(v) = current_shell {
                        v.as_int().unwrap_or_default() as usize
                    } else {
                        0
                    };

                    let last_shell = stack.get_env_var(engine_state, "NUSHELL_LAST_SHELL");
                    let last_shell = if let Some(v) = last_shell {
                        v.as_int().unwrap_or_default() as usize
                    } else {
                        0
                    };

                    shells[current_shell] = Value::string(path, span);

                    stack.add_env_var("NUSHELL_SHELLS".into(), Value::list(shells, span));
                    stack.add_env_var(
                        "NUSHELL_LAST_SHELL".into(),
                        Value::int(last_shell as i64, span),
                    );
                } else if !s.trim().is_empty() {
                    trace!("eval source: {}", s);

                    let mut cmds = s.split_whitespace();
                    if let Some("exit") = cmds.next() {
                        let mut working_set = StateWorkingSet::new(engine_state);
                        let _ = parse(&mut working_set, None, s.as_bytes(), false);

                        if working_set.parse_errors.is_empty() {
                            match cmds.next() {
                                Some(s) => {
                                    if let Ok(n) = s.parse::<i32>() {
                                        drop(line_editor);
                                        std::process::exit(n);
                                    }
                                }
                                None => {
                                    drop(line_editor);
                                    std::process::exit(0);
                                }
                            }
                        }
                    }

                    eval_source(
                        engine_state,
                        stack,
                        s.as_bytes(),
                        &format!("entry #{entry_num}"),
                        PipelineData::empty(),
                        false,
                    );
                    if engine_state.get_config().bracketed_paste {
                        #[cfg(not(target_os = "windows"))]
                        let _ = line_editor.enable_bracketed_paste();
                    }
                }
                let cmd_duration = start_time.elapsed();

                stack.add_env_var(
                    "CMD_DURATION_MS".into(),
                    Value::string(format!("{}", cmd_duration.as_millis()), Span::unknown()),
                );

                if history_supports_meta && !s.is_empty() && line_editor.has_last_command_context()
                {
                    line_editor
                        .update_last_command_context(&|mut c| {
                            c.duration = Some(cmd_duration);
                            c.exit_status = stack
                                .get_env_var(engine_state, "LAST_EXIT_CODE")
                                .and_then(|e| e.as_i64().ok());
                            c
                        })
                        .into_diagnostic()?; // todo: don't stop repl if error here?
                }

                if shell_integration {
                    run_ansi_sequence(&get_command_finished_marker(stack, engine_state))?;
                    if let Some(cwd) = stack.get_env_var(engine_state, "PWD") {
                        let path = cwd.as_string()?;

                        // Communicate the path as OSC 7 (often used for spawning new tabs in the same dir)
                        run_ansi_sequence(&format!(
                            "\x1b]7;file://{}{}{}\x1b\\",
                            percent_encoding::utf8_percent_encode(
                                &hostname.unwrap_or_else(|| "localhost".to_string()),
                                percent_encoding::CONTROLS
                            ),
                            if path.starts_with('/') { "" } else { "/" },
                            percent_encoding::utf8_percent_encode(
                                &path,
                                percent_encoding::CONTROLS
                            )
                        ))?;

                        // Try to abbreviate string for windows title
                        let maybe_abbrev_path = if let Some(p) = nu_path::home_dir() {
                            path.replace(&p.as_path().display().to_string(), "~")
                        } else {
                            path
                        };

                        // Set window title too
                        // https://tldp.org/HOWTO/Xterm-Title-3.html
                        // ESC]0;stringBEL -- Set icon name and window title to string
                        // ESC]1;stringBEL -- Set icon name to string
                        // ESC]2;stringBEL -- Set window title to string
                        run_ansi_sequence(&format!("\x1b]2;{maybe_abbrev_path}\x07"))?;
                    }
                    run_ansi_sequence(RESET_APPLICATION_MODE)?;
                }

                let mut repl = engine_state.repl_state.lock().expect("repl state mutex");
                line_editor.run_edit_commands(&[
                    EditCommand::Clear,
                    EditCommand::InsertString(repl.buffer.to_string()),
                    EditCommand::MoveToPosition(repl.cursor_pos),
                ]);
                repl.buffer = "".to_string();
                repl.cursor_pos = 0;
                drop(repl);
            }
            Ok(Signal::CtrlC) => {
                // `Reedline` clears the line content. New prompt is shown
                if shell_integration {
                    run_ansi_sequence(&get_command_finished_marker(stack, engine_state))?;
                }
            }
            Ok(Signal::CtrlD) => {
                // When exiting clear to a new line
                if shell_integration {
                    run_ansi_sequence(&get_command_finished_marker(stack, engine_state))?;
                }
                println!();
                break;
            }
            Err(err) => {
                let message = err.to_string();
                if !message.contains("duration") {
                    eprintln!("Error: {err:?}");
                    // TODO: Identify possible error cases where a hard failure is preferable
                    // Ignoring and reporting could hide bigger problems
                    // e.g. https://github.com/nushell/nushell/issues/6452
                    // Alternatively only allow that expected failures let the REPL loop
                }
                if shell_integration {
                    run_ansi_sequence(&get_command_finished_marker(stack, engine_state))?;
                }
            }
        }
        perf(
            "processing line editor input",
            start_time,
            file!(),
            line!(),
            column!(),
            use_color,
        );

        perf(
            "finished repl loop",
            loop_start_time,
            file!(),
            line!(),
            column!(),
            use_color,
        );
    }

    Ok(())
}

fn store_history_id_in_engine(engine_state: &mut EngineState, line_editor: &Reedline) {
    let session_id = line_editor
        .get_history_session_id()
        .map(i64::from)
        .unwrap_or(0);

    engine_state.history_session_id = session_id;
}

fn update_line_editor_history(
    engine_state: &mut EngineState,
    history_path: &Path,
    line_editor: Reedline,
    history_session_id: Option<HistorySessionId>,
) -> Result<Reedline, ErrReport> {
    let config = engine_state.get_config();
    let history: Box<dyn reedline::History> = match engine_state.config.history_file_format {
        HistoryFileFormat::PlainText => Box::new(
            FileBackedHistory::with_file(
                config.max_history_size as usize,
                history_path.to_path_buf(),
            )
            .into_diagnostic()?,
        ),
        HistoryFileFormat::Sqlite => {
            Box::new(SqliteBackedHistory::with_file(history_path.to_path_buf()).into_diagnostic()?)
        }
    };
    let line_editor = line_editor
        .with_history_session_id(history_session_id)
        .with_history_exclusion_prefix(Some(" ".into()))
        .with_history(history);

    store_history_id_in_engine(engine_state, &line_editor);

    Ok(line_editor)
}

fn map_nucursorshape_to_cursorshape(shape: NuCursorShape) -> SetCursorStyle {
    match shape {
        NuCursorShape::Block => SetCursorStyle::SteadyBlock,
        NuCursorShape::UnderScore => SetCursorStyle::SteadyUnderScore,
        NuCursorShape::Line => SetCursorStyle::SteadyBar,
        NuCursorShape::BlinkBlock => SetCursorStyle::BlinkingBlock,
        NuCursorShape::BlinkUnderScore => SetCursorStyle::BlinkingUnderScore,
        NuCursorShape::BlinkLine => SetCursorStyle::BlinkingBar,
    }
}

pub fn get_command_finished_marker(stack: &Stack, engine_state: &EngineState) -> String {
    let exit_code = stack
        .get_env_var(engine_state, "LAST_EXIT_CODE")
        .and_then(|e| e.as_i64().ok());

    format!("\x1b]133;D;{}\x1b\\", exit_code.unwrap_or(0))
}

fn run_ansi_sequence(seq: &str) -> Result<(), ShellError> {
    io::stdout().write_all(seq.as_bytes()).map_err(|e| {
        ShellError::GenericError(
            "Error writing ansi sequence".into(),
            e.to_string(),
            Some(Span::unknown()),
            None,
            Vec::new(),
        )
    })?;
    io::stdout().flush().map_err(|e| {
        ShellError::GenericError(
            "Error flushing stdio".into(),
            e.to_string(),
            Some(Span::unknown()),
            None,
            Vec::new(),
        )
    })
}

// Absolute paths with a drive letter, like 'C:', 'D:\', 'E:\foo'
#[cfg(windows)]
static DRIVE_PATH_REGEX: once_cell::sync::Lazy<fancy_regex::Regex> =
    once_cell::sync::Lazy::new(|| {
        fancy_regex::Regex::new(r"^[a-zA-Z]:[/\\]?").expect("Internal error: regex creation")
    });

// A best-effort "does this string look kinda like a path?" function to determine whether to auto-cd
fn looks_like_path(orig: &str) -> bool {
    #[cfg(windows)]
    {
        if DRIVE_PATH_REGEX.is_match(orig).unwrap_or(false) {
            return true;
        }
    }

    orig.starts_with('.')
        || orig.starts_with('~')
        || orig.starts_with('/')
        || orig.starts_with('\\')
}

#[test]
fn looks_like_path_windows_drive_path_works() {
    let on_windows = cfg!(windows);
    assert_eq!(looks_like_path("C:"), on_windows);
    assert_eq!(looks_like_path("D:\\"), on_windows);
    assert_eq!(looks_like_path("E:/"), on_windows);
    assert_eq!(looks_like_path("F:\\some_dir"), on_windows);
    assert_eq!(looks_like_path("G:/some_dir"), on_windows);
}

#[test]
fn are_session_ids_in_sync() {
    let engine_state = &mut EngineState::new();
    let history_path_o =
        crate::config_files::get_history_path("nushell", engine_state.config.history_file_format);
    assert!(history_path_o.is_some());
    let history_path = history_path_o.as_deref().unwrap();
    let line_editor = reedline::Reedline::create();
    let history_session_id = reedline::Reedline::create_history_session_id();
    let line_editor =
        update_line_editor_history(engine_state, history_path, line_editor, history_session_id);
    assert_eq!(
        i64::from(line_editor.unwrap().get_history_session_id().unwrap()),
        engine_state.history_session_id
    );
}<|MERGE_RESOLUTION|>--- conflicted
+++ resolved
@@ -9,15 +9,9 @@
 use is_terminal::IsTerminal;
 use log::{trace, warn};
 use miette::{ErrReport, IntoDiagnostic, Result};
-<<<<<<< HEAD
-use nu_cmd_base::util::get_guaranteed_cwd;
-use nu_color_config::StyleComputer;
-use nu_command::hook::eval_hook;
-=======
 use nu_cmd_base::hook::eval_hook;
 use nu_cmd_base::util::get_guaranteed_cwd;
 use nu_color_config::StyleComputer;
->>>>>>> a9a82de5
 use nu_engine::convert_env_values;
 use nu_parser::{lex, parse, trim_quotes_str};
 use nu_protocol::{
@@ -33,11 +27,7 @@
     SqliteBackedHistory, Vi,
 };
 use std::{
-<<<<<<< HEAD
-    io::{self, Write},
-=======
     io::{self, IsTerminal, Write},
->>>>>>> a9a82de5
     path::Path,
     sync::atomic::Ordering,
     time::Instant,
@@ -62,11 +52,7 @@
     load_std_lib: Option<Spanned<String>>,
     entire_start_time: Instant,
 ) -> Result<()> {
-<<<<<<< HEAD
-    use nu_command::hook;
-=======
     use nu_cmd_base::hook;
->>>>>>> a9a82de5
     use reedline::Signal;
     let use_color = engine_state.get_config().use_ansi_coloring;
 
@@ -487,13 +473,9 @@
                     repl.buffer = s.to_string();
                     drop(repl);
 
-<<<<<<< HEAD
-                    if let Err(err) = eval_hook(engine_state, stack, None, vec![], &hook) {
-=======
                     if let Err(err) =
                         eval_hook(engine_state, stack, None, vec![], &hook, "pre_execution")
                     {
->>>>>>> a9a82de5
                         report_error_new(engine_state, &err);
                     }
                 }
