use crossterm::QueueableCommand;
use crossterm::{event::Event, event::KeyCode, event::KeyEvent, terminal};
use nu_protocol::ast::Call;
use nu_protocol::engine::{Command, EngineState, Stack};
use nu_protocol::{
    record, Category, Example, IntoPipelineData, PipelineData, ShellError, Signature, Span, Type,
    Value,
};
use std::io::{stdout, Write};

#[derive(Clone)]
pub struct KeybindingsListen;

impl Command for KeybindingsListen {
    fn name(&self) -> &str {
        "keybindings listen"
    }

    fn usage(&self) -> &str {
        "Get input from the user."
    }

    fn extra_usage(&self) -> &str {
        "This is an internal debugging tool. For better output, try `input listen --types [key]`"
    }

    fn signature(&self) -> Signature {
        Signature::build(self.name())
            .category(Category::Platform)
            .input_output_types(vec![(Type::Nothing, Type::Nothing)])
            .allow_variants_without_examples(true)
    }

    fn run(
        &self,
        engine_state: &EngineState,
        _stack: &mut Stack,
        _call: &Call,
        _input: PipelineData,
    ) -> Result<PipelineData, ShellError> {
        println!("Type any key combination to see key details. Press ESC to abort.");

        match print_events(engine_state) {
            Ok(v) => Ok(v.into_pipeline_data()),
            Err(e) => {
                terminal::disable_raw_mode()?;
                Err(ShellError::GenericError(
                    "Error with input".to_string(),
                    "".to_string(),
                    None,
                    Some(e.to_string()),
                    Vec::new(),
                ))
            }
        }
    }

    fn examples(&self) -> Vec<Example> {
        vec![Example {
            description: "Type and see key event codes",
            example: "keybindings listen",
            result: None,
        }]
    }
}

pub fn print_events(engine_state: &EngineState) -> Result<Value, ShellError> {
    let config = engine_state.get_config();

    stdout().flush()?;
    terminal::enable_raw_mode()?;
    let mut stdout = std::io::BufWriter::new(std::io::stderr());

    loop {
        let event = crossterm::event::read()?;
        if event == Event::Key(KeyCode::Esc.into()) {
            break;
        }
        // stdout.queue(crossterm::style::Print(format!("event: {:?}", &event)))?;
        // stdout.queue(crossterm::style::Print("\r\n"))?;

        // Get a record
        let v = print_events_helper(event)?;
        // Print out the record
        let o = match v {
            Value::Record { val, .. } => val
                .iter()
                .map(|(x, y)| format!("{}: {}", x, y.into_string("", config)))
                .collect::<Vec<String>>()
                .join(", "),

            _ => "".to_string(),
        };
        stdout.queue(crossterm::style::Print(o))?;
        stdout.queue(crossterm::style::Print("\r\n"))?;
        stdout.flush()?;
    }
    terminal::disable_raw_mode()?;

    Ok(Value::nothing(Span::unknown()))
}

// this fn is totally ripped off from crossterm's examples
// it's really a diagnostic routine to see if crossterm is
// even seeing the events. if you press a key and no events
// are printed, it's a good chance your terminal is eating
// those events.
fn print_events_helper(event: Event) -> Result<Value, ShellError> {
    if let Event::Key(KeyEvent {
        code,
        modifiers,
        kind,
        state,
    }) = event
    {
        match code {
            KeyCode::Char(c) => {
                let record = record! {
                    "char" => Value::string(format!("{c}"), Span::unknown()),
                    "code" => Value::string(format!("{:#08x}", u32::from(c)), Span::unknown()),
                    "modifier" => Value::string(format!("{modifiers:?}"), Span::unknown()),
                    "flags" => Value::string(format!("{modifiers:#08b}"), Span::unknown()),
                    "kind" => Value::string(format!("{kind:?}"), Span::unknown()),
                    "state" => Value::string(format!("{state:?}"), Span::unknown()),
                };
                Ok(Value::record(record, Span::unknown()))
            }
            _ => {
<<<<<<< HEAD
                let record = Value::Record {
                    cols: vec![
                        "code".into(),
                        "modifier".into(),
                        "flags".into(),
                        "kind".into(),
                        "state".into(),
                    ],
                    vals: vec![
                        Value::string(format!("{code:?}"), Span::unknown()),
                        Value::string(format!("{modifiers:?}"), Span::unknown()),
                        Value::string(format!("{modifiers:#08b}"), Span::unknown()),
                        Value::string(format!("{kind:?}"), Span::unknown()),
                        Value::string(format!("{state:?}"), Span::unknown()),
                    ],
                    span: Span::unknown(),
=======
                let record = record! {
                    "code" => Value::string(format!("{code:?}"), Span::unknown()),
                    "modifier" => Value::string(format!("{modifiers:?}"), Span::unknown()),
                    "flags" => Value::string(format!("{modifiers:#08b}"), Span::unknown()),
                    "kind" => Value::string(format!("{kind:?}"), Span::unknown()),
                    "state" => Value::string(format!("{state:?}"), Span::unknown()),
>>>>>>> a9a82de5
                };
                Ok(Value::record(record, Span::unknown()))
            }
        }
    } else {
        let record = record! { "event" => Value::string(format!("{event:?}"), Span::unknown()) };
        Ok(Value::record(record, Span::unknown()))
    }
}<|MERGE_RESOLUTION|>--- conflicted
+++ resolved
@@ -126,31 +126,12 @@
                 Ok(Value::record(record, Span::unknown()))
             }
             _ => {
-<<<<<<< HEAD
-                let record = Value::Record {
-                    cols: vec![
-                        "code".into(),
-                        "modifier".into(),
-                        "flags".into(),
-                        "kind".into(),
-                        "state".into(),
-                    ],
-                    vals: vec![
-                        Value::string(format!("{code:?}"), Span::unknown()),
-                        Value::string(format!("{modifiers:?}"), Span::unknown()),
-                        Value::string(format!("{modifiers:#08b}"), Span::unknown()),
-                        Value::string(format!("{kind:?}"), Span::unknown()),
-                        Value::string(format!("{state:?}"), Span::unknown()),
-                    ],
-                    span: Span::unknown(),
-=======
                 let record = record! {
                     "code" => Value::string(format!("{code:?}"), Span::unknown()),
                     "modifier" => Value::string(format!("{modifiers:?}"), Span::unknown()),
                     "flags" => Value::string(format!("{modifiers:#08b}"), Span::unknown()),
                     "kind" => Value::string(format!("{kind:?}"), Span::unknown()),
                     "state" => Value::string(format!("{state:?}"), Span::unknown()),
->>>>>>> a9a82de5
                 };
                 Ok(Value::record(record, Span::unknown()))
             }
