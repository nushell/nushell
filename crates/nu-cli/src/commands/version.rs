--- conflicted
+++ resolved
@@ -43,18 +43,13 @@
 pub fn version(args: CommandArgs, _registry: &CommandRegistry) -> Result<OutputStream, ShellError> {
     let tag = args.call_info.args.span;
 
-<<<<<<< HEAD
-    let mut indexmap = IndexMap::with_capacity(2);
-=======
     let mut indexmap = IndexMap::with_capacity(4);
->>>>>>> 87d71604
 
     indexmap.insert(
         "version".to_string(),
         UntaggedValue::string(clap::crate_version!()).into_value(&tag),
     );
 
-<<<<<<< HEAD
     let commit_hash = Some(GIT_COMMIT_HASH.trim()).filter(|x| x.is_empty());
     if let Some(commit_hash) = commit_hash {
         indexmap.insert(
@@ -62,9 +57,8 @@
             UntaggedValue::string(commit_hash).into_value(&tag),
         );
     }
-=======
+
     indexmap.insert("features".to_string(), features_enabled(&tag).into_value());
->>>>>>> 87d71604
 
     let value = UntaggedValue::Row(Dictionary::from(indexmap)).into_value(&tag);
     Ok(OutputStream::one(value))
