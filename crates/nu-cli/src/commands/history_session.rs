<<<<<<< HEAD
use nu_engine::CallExt;
use nu_protocol::{
    ast::Call,
    engine::{Command, EngineState, Stack},
    Category, Example, IntoPipelineData, PipelineData, ShellError, Signature, SyntaxShape, Type,
    Value,
=======
use nu_protocol::ast::Call;
use nu_protocol::engine::{Command, EngineState, Stack};
use nu_protocol::{
    Category, Example, IntoPipelineData, PipelineData, ShellError, Signature, Type, Value,
>>>>>>> e5e29339
};
use reedline::HistorySessionId;

<<<<<<< HEAD
use crate::repl::update_history_id;

=======
>>>>>>> e5e29339
#[derive(Clone)]
pub struct HistorySession;

impl Command for HistorySession {
    fn name(&self) -> &str {
        "history session"
    }

    fn usage(&self) -> &str {
        "Get the command history session."
    }

    fn signature(&self) -> nu_protocol::Signature {
        Signature::build("history session")
<<<<<<< HEAD
            .named("set", SyntaxShape::Int, "Set the session_id to", Some('s'))
            .category(Category::Misc)
            .input_output_types(vec![(Type::Nothing, Type::Int), (Type::Int, Type::Nothing)])
=======
            .category(Category::Misc)
            .input_output_types(vec![(Type::Nothing, Type::Int)])
>>>>>>> e5e29339
    }

    fn examples(&self) -> Vec<Example> {
        vec![
            Example {
                example: "history session",
                description: "Get current history session",
                result: None,
            },
            Example {
                example: "history -l | where session_id == (history session) | last 5",
                description: "Gets the last 5 history entries of the current session",
                result: None,
            },
<<<<<<< HEAD
            Example {
                example: "history session --set (history session)",
                description: "Sets the history session to a different history session (example
            sets it to the same history session)",
                result: None,
            },
=======
>>>>>>> e5e29339
        ]
    }

    fn run(
        &self,
        engine_state: &EngineState,
        stack: &mut Stack,
        call: &Call,
        _input: PipelineData,
    ) -> Result<PipelineData, ShellError> {
<<<<<<< HEAD
        let set_session: Option<Value> = call.get_flag(engine_state, stack, "set")?;
        if let Some(set_session) = set_session {
            let set_session_id = set_session.as_i64()?;
            #[allow(mutable_transmutes)]
            let engine_state =
                unsafe { std::mem::transmute::<&EngineState, &mut EngineState>(engine_state) };

            update_history_id(
                engine_state,
                todo!("Get line_editor here"),
                Some(HistorySessionId(set_session_id)),
            );
            engine_state.history_session_id = set_session_id;
            Ok(Value::nothing(call.head).into_pipeline_data())
        } else {
            Ok(Value::int(engine_state.history_session_id, call.head).into_pipeline_data())
        }
=======
        Ok(Value::int(engine_state.history_session_id, call.head).into_pipeline_data())
>>>>>>> e5e29339
    }
}<|MERGE_RESOLUTION|>--- conflicted
+++ resolved
@@ -1,24 +1,9 @@
-<<<<<<< HEAD
-use nu_engine::CallExt;
-use nu_protocol::{
-    ast::Call,
-    engine::{Command, EngineState, Stack},
-    Category, Example, IntoPipelineData, PipelineData, ShellError, Signature, SyntaxShape, Type,
-    Value,
-=======
 use nu_protocol::ast::Call;
 use nu_protocol::engine::{Command, EngineState, Stack};
 use nu_protocol::{
     Category, Example, IntoPipelineData, PipelineData, ShellError, Signature, Type, Value,
->>>>>>> e5e29339
 };
-use reedline::HistorySessionId;
 
-<<<<<<< HEAD
-use crate::repl::update_history_id;
-
-=======
->>>>>>> e5e29339
 #[derive(Clone)]
 pub struct HistorySession;
 
@@ -33,14 +18,8 @@
 
     fn signature(&self) -> nu_protocol::Signature {
         Signature::build("history session")
-<<<<<<< HEAD
-            .named("set", SyntaxShape::Int, "Set the session_id to", Some('s'))
-            .category(Category::Misc)
-            .input_output_types(vec![(Type::Nothing, Type::Int), (Type::Int, Type::Nothing)])
-=======
             .category(Category::Misc)
             .input_output_types(vec![(Type::Nothing, Type::Int)])
->>>>>>> e5e29339
     }
 
     fn examples(&self) -> Vec<Example> {
@@ -55,15 +34,6 @@
                 description: "Gets the last 5 history entries of the current session",
                 result: None,
             },
-<<<<<<< HEAD
-            Example {
-                example: "history session --set (history session)",
-                description: "Sets the history session to a different history session (example
-            sets it to the same history session)",
-                result: None,
-            },
-=======
->>>>>>> e5e29339
         ]
     }
 
@@ -74,26 +44,6 @@
         call: &Call,
         _input: PipelineData,
     ) -> Result<PipelineData, ShellError> {
-<<<<<<< HEAD
-        let set_session: Option<Value> = call.get_flag(engine_state, stack, "set")?;
-        if let Some(set_session) = set_session {
-            let set_session_id = set_session.as_i64()?;
-            #[allow(mutable_transmutes)]
-            let engine_state =
-                unsafe { std::mem::transmute::<&EngineState, &mut EngineState>(engine_state) };
-
-            update_history_id(
-                engine_state,
-                todo!("Get line_editor here"),
-                Some(HistorySessionId(set_session_id)),
-            );
-            engine_state.history_session_id = set_session_id;
-            Ok(Value::nothing(call.head).into_pipeline_data())
-        } else {
-            Ok(Value::int(engine_state.history_session_id, call.head).into_pipeline_data())
-        }
-=======
         Ok(Value::int(engine_state.history_session_id, call.head).into_pipeline_data())
->>>>>>> e5e29339
     }
 }