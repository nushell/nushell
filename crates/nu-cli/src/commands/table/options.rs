--- conflicted
+++ resolved
@@ -70,11 +70,8 @@
             Ok(m) if m == "compact" => nu_table::Theme::compact(),
             Ok(m) if m == "light" => nu_table::Theme::light(),
             Ok(m) if m == "thin" => nu_table::Theme::thin(),
-<<<<<<< HEAD
             Ok(m) if m == "with_love" => nu_table::Theme::with_love(),
-=======
             Ok(m) if m == "compact_double" => nu_table::Theme::compact_double(),
->>>>>>> 8192360b
             _ => nu_table::Theme::compact(),
         })
 }
