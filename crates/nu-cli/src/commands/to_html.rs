use crate::commands::WholeStreamCommand;
use crate::data::value::format_leaf;
use crate::prelude::*;
use futures::StreamExt;
use nu_errors::ShellError;
use nu_protocol::{Primitive, ReturnSuccess, Signature, UntaggedValue, Value};
use nu_source::AnchorLocation;
use std::collections::HashMap;
use regex::Regex;

pub struct ToHTML;

#[derive(Deserialize)]
<<<<<<< HEAD
pub struct ToHtmlArgs {
    color: bool,
=======
pub struct ToHTMLArgs {
    with_html_color: bool,
    with_no_color: bool,
>>>>>>> a7b060f1
}

#[async_trait]
impl WholeStreamCommand for ToHTML {
    fn name(&self) -> &str {
        "to html"
    }

    fn signature(&self) -> Signature {
<<<<<<< HEAD
        Signature::build("to html").switch(
            "color",
            "output html with colors matching ansi escape sequences",
            None,
        )
=======
        Signature::build("to html")
            .switch(
                "html_color",
                "change ansi colors to html colors",
                Some('h'),
            )
            .switch(
                "no_color",
                "remove all ansi colors in output",
                Some('n'),
            )
>>>>>>> a7b060f1
    }

    fn usage(&self) -> &str {
        "Convert table into simple HTML"
    }

    async fn run(
        &self,
        args: CommandArgs,
        registry: &CommandRegistry,
    ) -> Result<OutputStream, ShellError> {
        to_html(args, registry).await
    }
}

async fn to_html(
    args: CommandArgs,
    registry: &CommandRegistry,
) -> Result<OutputStream, ShellError> {
<<<<<<< HEAD
    let registry = registry.clone();    
    let name_tag = args.call_info.name_tag.clone();
    let (ToHtmlArgs { color }, input) = args.process(&registry).await?;
    let input: Vec<Value> = input.collect().await;
    let headers = nu_protocol::merge_descriptors(&input);
    let mut output_string = "<html><head><style>".to_string();
    output_string.push_str("table, th, td { border: 2px solid black; border-collapse: collapse; padding: 10px; }");
    output_string.push_str("</style></head><body>");
=======
    let registry = registry.clone();
    let name_tag = args.call_info.name_tag.clone();
    let (ToHTMLArgs { with_html_color, with_no_color}, input ) = args.process(&registry).await?;
    let input: Vec<Value> = input.collect().await;
    let mut headers = nu_protocol::merge_descriptors(&input);
    let mut output_string = "<html><body>".to_string();
>>>>>>> a7b060f1

    // let mut hm = HashMap::new();

    // if with_html_color {
    //     setup_html_color_regexes(&mut hm);
    //     for idx in 0..headers.len() {
    //         headers[idx] = run_regexes(&hm, &mut headers[idx]);
    //     }

    // } else if with_no_color {
    //     setup_no_color_regexes(&mut hm);
    //     for idx in 0..headers.len() {
    //         headers[idx] = run_regexes(&hm, &mut headers[idx]);
    //     }
    // }

    if !headers.is_empty() && (headers.len() > 1 || headers[0] != "") {
        output_string.push_str("<table>");

        if color {
            output_string.push_str("<tr style=\"background-color:black;color:cyan;\">");
        } else {
            output_string.push_str("<tr>");
        }
        for header in &headers {
            output_string.push_str("<th>");
            output_string.push_str(&htmlescape::encode_minimal(&header));
            output_string.push_str("</th>");
        }
        output_string.push_str("</tr>");
    }

    for row in input {
        match row.value {
            UntaggedValue::Primitive(Primitive::Binary(b)) => {
                // This might be a bit much, but it's fun :)
                match row.tag.anchor {
                    Some(AnchorLocation::Url(f)) | Some(AnchorLocation::File(f)) => {
                        let extension = f.split('.').last().map(String::from);
                        match extension {
                            Some(s)
                                if ["png", "jpg", "bmp", "gif", "tiff", "jpeg"]
                                    .contains(&s.to_lowercase().as_str()) =>
                            {
                                output_string.push_str("<img src=\"data:image/");
                                output_string.push_str(&s);
                                output_string.push_str(";base64,");
                                output_string.push_str(&base64::encode(&b));
                                output_string.push_str("\">");
                            }
                            _ => {}
                        }
                    }
                    _ => {}
                }
            }
            UntaggedValue::Primitive(Primitive::String(ref b)) => {
                // This might be a bit much, but it's fun :)
                match row.tag.anchor {
                    Some(AnchorLocation::Url(f)) | Some(AnchorLocation::File(f)) => {
                        let extension = f.split('.').last().map(String::from);
                        match extension {
                            Some(s) if s.to_lowercase() == "svg" => {
                                output_string.push_str("<img src=\"data:image/svg+xml;base64,");
                                output_string.push_str(&base64::encode(&b.as_bytes()));
                                output_string.push_str("\">");
                                continue;
                            }
                            _ => {}
                        }
                    }
                    _ => {}
                }
                output_string.push_str(
                    &(htmlescape::encode_minimal(&format_leaf(&row.value).plain_string(100_000))
                        .replace("\n", "<br>")),
                );
            }
            UntaggedValue::Row(row) => {
                output_string.push_str("<tr>");
                for header in &headers {
                    let data = row.get_data(header);
                    output_string.push_str("<td>");
                    output_string.push_str(&format_leaf(data.borrow()).plain_string(100_000));
                    output_string.push_str("</td>");
                }
                output_string.push_str("</tr>");
            }
            p => {
                output_string.push_str(
                    &(htmlescape::encode_minimal(&format_leaf(&p).plain_string(100_000))
                        .replace("\n", "<br>")),
                );
            }
        }
    }

    if !headers.is_empty() && (headers.len() > 1 || headers[0] != "") {
        output_string.push_str("</table>");
    }
    output_string.push_str("</body></html>");

    Ok(OutputStream::one(ReturnSuccess::value(
        UntaggedValue::string(output_string).into_value(name_tag),
    )))
}

// fn setup_html_color_regexes(hash: &mut HashMap<u32, (&'static str, &'static str)>) {
//     // All the bold colors
//     hash.insert(0, (r"(?P<bb>\[1;30m)(?P<word>[a-z\-'!/_]+)", r"<span style='color:black;font-weight:bold;'>$word</span>"));
//     hash.insert(1, (r"(?P<br>\[1;31m)(?P<word>[a-z\-'!/_]+)", r"<span style='color:red;font-weight:bold;'>$word</span>"));
//     hash.insert(2, (r"(?P<bg>\[1;32m)(?P<word>[a-z\-'!/_]+)", r"<span style='color:green;font-weight:bold;'>$word</span>"));
//     hash.insert(3, (r"(?P<by>\[1;33m)(?P<word>[a-z\-'!/_]+)", r"<span style='color:yellow;font-weight:bold;'>$word</span>"));
//     hash.insert(4, (r"(?P<bu>\[1;34m)(?P<word>[a-z\-'!/_]+)", r"<span style='color:blue;font-weight:bold;'>$word</span>"));
//     hash.insert(5, (r"(?P<bm>\[1;35m)(?P<word>[a-z\-'!/_]+)", r"<span style='color:magenta;font-weight:bold;'>$word</span>"));
//     hash.insert(6, (r"(?P<bc>\[1;36m)(?P<word>[a-z\-'!/_]+)", r"<span style='color:cyan;font-weight:bold;'>$word</span>"));
//     hash.insert(7, (r"(?P<bw>\[1;37m)(?P<word>[a-z\-'!/_]+)", r"<span style='color:white;font-weight:bold;'>$word</span>"));
//     // All the normal colors
//     hash.insert(8, (r"(?P<b>\[30m)(?P<word>[a-z\-'!/_]+)", r"<span style='color:black;'>$word</span>"));
//     hash.insert(9, (r"(?P<r>\[31m)(?P<word>[a-z\-'!/_]+)", r"<span style='color:red;'>$word</span>"));
//     hash.insert(10, (r"(?P<g>\[32m)(?P<word>[a-z\-'!/_]+)", r"<span style='color:green;'>$word</span>"));
//     hash.insert(11, (r"(?P<y>\[33m)(?P<word>[a-z\-'!/_]+)", r"<span style='color:yellow;'>$word</span>"));
//     hash.insert(12, (r"(?P<u>\[34m)(?P<word>[a-z\-'!/_]+)", r"<span style='color:blue;'>$word</span>"));
//     hash.insert(13, (r"(?P<m>\[35m)(?P<word>[a-z\-'!/_]+)", r"<span style='color:magenta;'>$word</span>"));
//     hash.insert(14, (r"(?P<c>\[36m)(?P<word>[a-z\-'!/_]+)", r"<span style='color:cyan;'>$word</span>"));
//     hash.insert(15, (r"(?P<w>\[37m)(?P<word>[a-z\-'!/_]+)", r"<span style='color:white;'>$word</span>"));
// }

// fn setup_no_color_regexes(hash: &mut HashMap<u32, (&'static str, &'static str)>) {
//     // All the bold colors
//     hash.insert(0, (r"(?P<bb>\[1;30m)(?P<word>[a-z\-'!/_]+)", r"$word"));
//     hash.insert(1, (r"(?P<br>\[1;31m)(?P<word>[a-z\-'!/_]+)", r"$word"));
//     hash.insert(2, (r"(?P<bg>\[1;32m)(?P<word>[a-z\-'!/_]+)", r"$word"));
//     hash.insert(3, (r"(?P<by>\[1;33m)(?P<word>[a-z\-'!/_]+)", r"$word"));
//     hash.insert(4, (r"(?P<bu>\[1;34m)(?P<word>[a-z\-'!/_]+)", r"$word"));
//     hash.insert(5, (r"(?P<bm>\[1;35m)(?P<word>[a-z\-'!/_]+)", r"$word"));
//     hash.insert(6, (r"(?P<bc>\[1;36m)(?P<word>[a-z\-'!/_]+)", r"$word"));
//     hash.insert(7, (r"(?P<bw>\[1;37m)(?P<word>[a-z\-'!/_]+)", r"$word"));
//     // All the normal colors
//     hash.insert(8, (r"(?P<b>\[30m)(?P<word>[a-z\-'!/_]+)",  r"$word"));
//     hash.insert(9, (r"(?P<r>\[31m)(?P<word>[a-z\-'!/_]+)",  r"$word"));
//     hash.insert(10, (r"(?P<g>\[32m)(?P<word>[a-z\-'!/_]+)", r"$word"));
//     hash.insert(11, (r"(?P<y>\[33m)(?P<word>[a-z\-'!/_]+)", r"$word"));
//     hash.insert(12, (r"(?P<u>\[34m)(?P<word>[a-z\-'!/_]+)", r"$word"));
//     hash.insert(13, (r"(?P<m>\[35m)(?P<word>[a-z\-'!/_]+)", r"$word"));
//     hash.insert(14, (r"(?P<c>\[36m)(?P<word>[a-z\-'!/_]+)", r"$word"));
//     hash.insert(15, (r"(?P<w>\[37m)(?P<word>[a-z\-'!/_]+)", r"$word"));
// }

// fn run_regexes(hash: &HashMap<u32, (&'static str, &'static str)>, contents: &String) -> String {
//     let mut working_string = contents.to_owned();
//     let hash_count:u32 = hash.len() as u32;
//     for n in 0..hash_count {
//         let value = hash.get(&n).unwrap();
//         println!("{},{}", value.0, value.1);
//         let re = Regex::new(value.0).unwrap();
//         let after = re.replace_all(&working_string, value.1).to_string();
//         working_string = after.clone();
//     }
//     working_string
// }

#[cfg(test)]
mod tests {
    use super::ToHTML;

    #[test]
    fn examples_work_as_expected() {
        use crate::examples::test as test_examples;

        test_examples(ToHTML {})
    }
}<|MERGE_RESOLUTION|>--- conflicted
+++ resolved
@@ -11,14 +11,9 @@
 pub struct ToHTML;
 
 #[derive(Deserialize)]
-<<<<<<< HEAD
-pub struct ToHtmlArgs {
-    color: bool,
-=======
 pub struct ToHTMLArgs {
     with_html_color: bool,
     with_no_color: bool,
->>>>>>> a7b060f1
 }
 
 #[async_trait]
@@ -28,13 +23,6 @@
     }
 
     fn signature(&self) -> Signature {
-<<<<<<< HEAD
-        Signature::build("to html").switch(
-            "color",
-            "output html with colors matching ansi escape sequences",
-            None,
-        )
-=======
         Signature::build("to html")
             .switch(
                 "html_color",
@@ -46,7 +34,6 @@
                 "remove all ansi colors in output",
                 Some('n'),
             )
->>>>>>> a7b060f1
     }
 
     fn usage(&self) -> &str {
@@ -66,23 +53,12 @@
     args: CommandArgs,
     registry: &CommandRegistry,
 ) -> Result<OutputStream, ShellError> {
-<<<<<<< HEAD
-    let registry = registry.clone();    
-    let name_tag = args.call_info.name_tag.clone();
-    let (ToHtmlArgs { color }, input) = args.process(&registry).await?;
-    let input: Vec<Value> = input.collect().await;
-    let headers = nu_protocol::merge_descriptors(&input);
-    let mut output_string = "<html><head><style>".to_string();
-    output_string.push_str("table, th, td { border: 2px solid black; border-collapse: collapse; padding: 10px; }");
-    output_string.push_str("</style></head><body>");
-=======
     let registry = registry.clone();
     let name_tag = args.call_info.name_tag.clone();
     let (ToHTMLArgs { with_html_color, with_no_color}, input ) = args.process(&registry).await?;
     let input: Vec<Value> = input.collect().await;
     let mut headers = nu_protocol::merge_descriptors(&input);
     let mut output_string = "<html><body>".to_string();
->>>>>>> a7b060f1
 
     // let mut hm = HashMap::new();
 
@@ -102,11 +78,7 @@
     if !headers.is_empty() && (headers.len() > 1 || headers[0] != "") {
         output_string.push_str("<table>");
 
-        if color {
-            output_string.push_str("<tr style=\"background-color:black;color:cyan;\">");
-        } else {
-            output_string.push_str("<tr>");
-        }
+        output_string.push_str("<tr>");
         for header in &headers {
             output_string.push_str("<th>");
             output_string.push_str(&htmlescape::encode_minimal(&header));
