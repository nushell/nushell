--- conflicted
+++ resolved
@@ -44,23 +44,11 @@
     }
 }
 
-<<<<<<< HEAD
-enum Grouper {
-    Default,
-    ByDate(Option<String>),
-}
-
 pub fn group_by(args: CommandArgs, registry: &CommandRegistry) -> Result<OutputStream, ShellError> {
     let registry = registry.clone();
     let name = args.call_info.name_tag.clone();
-=======
-pub fn group_by(
-    GroupByArgs { column_name }: GroupByArgs,
-    RunnableContext { input, name, .. }: RunnableContext,
-) -> Result<OutputStream, ShellError> {
->>>>>>> 822440d5
     let stream = async_stream! {
-        let (GroupByArgs { column_name, date, format }, mut input) = args.process(&registry).await?;
+        let (GroupByArgs { column_name }, mut input) = args.process(&registry).await?;
         let values: Vec<Value> = input.collect().await;
 
         if values.is_empty() {
