use crate::commands::WholeStreamCommand;
use crate::context::CommandRegistry;
use crate::prelude::*;
use crate::commands::deduction::VarSyntaxShapeDeductor;
use nu_data::config;
use nu_errors::ShellError;
use nu_protocol::{CommandAction, ReturnSuccess, Signature, SyntaxShape, UntaggedValue, Value, hir::Block, VarDeclaration, VarShapeDeduction };
use nu_source::Tagged;

pub struct Alias;

#[derive(Deserialize)]
pub struct AliasArgs {
    pub name: Tagged<String>,
    pub args: Vec<Value>,
    pub block: Block,
    pub infer: Option<bool>,
    pub save: Option<bool>,
}

#[async_trait]
impl WholeStreamCommand for Alias {
    fn name(&self) -> &str {
        "alias"
    }

    fn signature(&self) -> Signature {
        Signature::build("alias")
            .required("name", SyntaxShape::String, "the name of the alias")
            .required("args", SyntaxShape::Table, "the arguments to the alias")
            .required(
                "block",
                SyntaxShape::Block,
                "the block to run as the body of the alias",
            )
            .switch("infer", "infer argument types (experimental)", Some('i'))
            .switch("save", "save the alias to your config", Some('s'))
    }

    fn usage(&self) -> &str {
        "Define a shortcut for another command."
    }

    async fn run(
        &self,
        args: CommandArgs,
        registry: &CommandRegistry,
    ) -> Result<OutputStream, ShellError> {
        alias(args, registry).await
    }

    fn examples(&self) -> Vec<Example> {
        vec![
            Example {
                description: "An alias without parameters",
                example: "alias say-hi [] { echo 'Hello!' }",
                result: None,
            },
            Example {
                description: "An alias with a single parameter",
                example: "alias l [x] { ls $x }",
                result: None,
            },
            Example {
                description: "An alias with an variable amount of parameter",
                example: "alias l [x...] { ls $x }",
                result: None,
            },
            Example {
                description: "An alias with at least 1 parameter",
                example: "alias l [first, x...] { ls $first $x }",
                result: None,
            },
        ]
    }
}

//TODO where to put these 2 funcs?
pub fn var_arg_name(var_name: &str) -> String{
    let mut name = var_name.to_string();
    name.truncate(name.len() - 3);
    name
}
pub fn is_var_arg(var_name: &str) -> bool{
    var_name.ends_with("...")
}

pub async fn alias(
    args: CommandArgs,
    registry: &CommandRegistry,
) -> Result<OutputStream, ShellError> {
    let registry = registry.clone();
    let mut raw_input = args.raw_input.clone();
    let (
        AliasArgs {
            name,
            args: list,
            block,
            infer,
            save,
        },
        _ctx,
    ) = args.process(&registry).await?;

    if let Some(true) = save {
        let mut result = nu_data::config::read(name.clone().tag, &None)?;

        // process the alias to remove the --save flag
        let left_brace = raw_input.find('{').unwrap_or(0);
        let right_brace = raw_input.rfind('}').unwrap_or_else(|| raw_input.len());
        let left = raw_input[..left_brace]
            .replace("--save", "") // TODO using regex (or reconstruct string from AST?)
            .replace("-si", "-i")
            .replace("-s ", "")
            .replace("-is", "-i");
        let right = raw_input[right_brace..]
            .replace("--save", "")
            .replace("-si", "-i")
            .replace("-s ", "")
            .replace("-is", "-i");
        raw_input = format!("{}{}{}", left, &raw_input[left_brace..right_brace], right);

        // create a value from raw_input alias
        let alias: Value = raw_input.trim().to_string().into();
        let alias_start = raw_input.find('[').unwrap_or(0); // used to check if the same alias already exists

        // add to startup if alias doesn't exist and replace if it does
        match result.get_mut("startup") {
            Some(startup) => {
                if let UntaggedValue::Table(ref mut commands) = startup.value {
                    if let Some(command) = commands.iter_mut().find(|command| {
                        let cmd_str = command.as_string().unwrap_or_default();
                        cmd_str.starts_with(&raw_input[..alias_start])
                    }) {
                        *command = alias;
                    } else {
                        commands.push(alias);
                    }
                }
            }
            None => {
                let table = UntaggedValue::table(&[alias]);
                result.insert("startup".to_string(), table.into_value(Tag::default()));
            }
        }
        config::write(&result, &None)?;
    }

    let mut processed_args: Vec<VarDeclaration> = vec![];
    for item in list.iter() {
        match item.as_string() {
            Ok(var_name) => {
                let (dollar_var_name, is_var_arg) = {
                    if is_var_arg(&var_name){
                        (format!("${}", var_arg_name(&var_name)), true)
                    }else{
                        (format!("${}", var_name), false)
                    }
                };
                processed_args.push(VarDeclaration{
                    name: dollar_var_name,
                    // type_decl: None,
                    is_var_arg: is_var_arg,
                    span: item.tag.span,
                });
            }
            Err(_) => {
                    return Err(ShellError::labeled_error(
                        "Expected a string",
                        "expected a string",
                        item.tag(),
                    ));
                }
        }
    }

<<<<<<< HEAD
    let inferred_shapes = VarSyntaxShapeDeductor::infer_vars(&processed_args, &block, &registry)?;

    let inferred_shapes = processed_args.iter()
        //Substitute every None with SyntaxShape::Any
        .map(|decl| {
            let default = VarShapeDeduction{
                var_decl: decl,
                deduction: SyntaxShape::Any,
                deducted_from: Span::unknown(),
                alternative: None,
                many_of_shapes: false,
            };
            inferred_shapes.get(decl).unwrap_or(&default).clone()
        }).collect();
             Ok(OutputStream::one(ReturnSuccess::action(
        CommandAction::AddAlias(
            name.to_string(),
            inferred_shapes,
            block,
        ),
    )))
}

=======
    if let Some(true) = infer {
        Ok(OutputStream::one(ReturnSuccess::action(
            CommandAction::AddAlias(
                name.to_string(),
                to_arg_shapes(processed_args, &block, &registry)?,
                block,
            ),
        )))
    } else {
        Ok(OutputStream::one(ReturnSuccess::action(
            CommandAction::AddAlias(
                name.to_string(),
                processed_args
                    .into_iter()
                    .map(|arg| (arg, SyntaxShape::Any))
                    .collect(),
                block,
            ),
        )))
    }
}

fn to_arg_shapes(
    args: Vec<String>,
    block: &Block,
    registry: &CommandRegistry,
) -> Result<Vec<(String, SyntaxShape)>, ShellError> {
    match find_block_shapes(block, registry) {
        Ok(found) => Ok(args
            .iter()
            .map(|arg| {
                (
                    arg.clone(),
                    match found.get(arg) {
                        None | Some((_, None)) => SyntaxShape::Any,
                        Some((_, Some(shape))) => *shape,
                    },
                )
            })
            .collect()),
        Err(err) => Err(err),
    }
}

type ShapeMap = HashMap<String, (Span, Option<SyntaxShape>)>;

fn check_insert(
    existing: &mut ShapeMap,
    to_add: (String, (Span, Option<SyntaxShape>)),
) -> Result<(), ShellError> {
    match (to_add.1).1 {
        None => match existing.get(&to_add.0) {
            None => {
                existing.insert(to_add.0, to_add.1);
                Ok(())
            }
            Some(_) => Ok(()),
        },
        Some(new) => match existing.insert(to_add.0.clone(), ((to_add.1).0, Some(new))) {
            None => Ok(()),
            Some(exist) => match exist.1 {
                None => Ok(()),
                Some(shape) => match shape {
                    SyntaxShape::Any => Ok(()),
                    shape if shape == new => Ok(()),
                    _ => Err(ShellError::labeled_error_with_secondary(
                        "Type conflict in alias variable use",
                        format!("{:?}", new),
                        (to_add.1).0,
                        format!("{:?}", shape),
                        exist.0,
                    )),
                },
            },
        },
    }
}

fn check_merge(existing: &mut ShapeMap, new: &ShapeMap) -> Result<(), ShellError> {
    for (k, v) in new.iter() {
        check_insert(existing, (k.clone(), *v))?;
    }

    Ok(())
}

fn find_expr_shapes(
    spanned_expr: &SpannedExpression,
    registry: &CommandRegistry,
) -> Result<ShapeMap, ShellError> {
    match &spanned_expr.expr {
        // TODO range will need similar if/when invocations can be parsed within range expression
        Expression::Binary(bin) => find_expr_shapes(&bin.left, registry).and_then(|mut left| {
            find_expr_shapes(&bin.right, registry)
                .and_then(|right| check_merge(&mut left, &right).map(|()| left))
        }),
        Expression::Block(b) => find_block_shapes(&b, registry),
        Expression::Path(path) => match &path.head.expr {
            Expression::Invocation(b) => find_block_shapes(&b, registry),
            Expression::Variable(Variable::Other(var, _)) => {
                let mut result = HashMap::new();
                result.insert(var.to_string(), (spanned_expr.span, None));
                Ok(result)
            }
            _ => Ok(HashMap::new()),
        },
        _ => Ok(HashMap::new()),
    }
}

fn find_block_shapes(block: &Block, registry: &CommandRegistry) -> Result<ShapeMap, ShellError> {
    let apply_shape = |found: ShapeMap, sig_shape: SyntaxShape| -> ShapeMap {
        found
            .iter()
            .map(|(v, sh)| match sh.1 {
                None => (v.clone(), (sh.0, Some(sig_shape))),
                Some(shape) => (v.clone(), (sh.0, Some(shape))),
            })
            .collect()
    };

    let mut arg_shapes = HashMap::new();
    for pipeline in &block.block {
        for classified in &pipeline.list {
            match classified {
                ClassifiedCommand::Expr(spanned_expr) => {
                    let found = find_expr_shapes(&spanned_expr, registry)?;
                    check_merge(&mut arg_shapes, &found)?
                }
                ClassifiedCommand::Internal(internal) => {
                    if let Some(signature) = registry.get(&internal.name) {
                        if let Some(positional) = &internal.args.positional {
                            for (i, spanned_expr) in positional.iter().enumerate() {
                                let found = find_expr_shapes(&spanned_expr, registry)?;
                                if i >= signature.positional.len() {
                                    if let Some((sig_shape, _)) = &signature.rest_positional {
                                        check_merge(
                                            &mut arg_shapes,
                                            &apply_shape(found, *sig_shape),
                                        )?;
                                    } else {
                                        unreachable!("should have error'd in parsing");
                                    }
                                } else {
                                    let (pos_type, _) = &signature.positional[i];
                                    match pos_type {
                                        // TODO pass on mandatory/optional?
                                        PositionalType::Mandatory(_, sig_shape)
                                        | PositionalType::Optional(_, sig_shape) => {
                                            check_merge(
                                                &mut arg_shapes,
                                                &apply_shape(found, *sig_shape),
                                            )?;
                                        }
                                    }
                                }
                            }
                        }

                        if let Some(named) = &internal.args.named {
                            for (name, val) in named.iter() {
                                if let NamedValue::Value(_, spanned_expr) = val {
                                    let found = find_expr_shapes(&spanned_expr, registry)?;
                                    match signature.named.get(name) {
                                        None => {
                                            unreachable!("should have error'd in parsing");
                                        }
                                        Some((named_type, _)) => {
                                            if let NamedType::Mandatory(_, sig_shape)
                                            | NamedType::Optional(_, sig_shape) = named_type
                                            {
                                                check_merge(
                                                    &mut arg_shapes,
                                                    &apply_shape(found, *sig_shape),
                                                )?;
                                            }
                                        }
                                    }
                                }
                            }
                        }
                    } else {
                        unreachable!("registry has lost name it provided");
                    }
                }
                ClassifiedCommand::Dynamic(_) | ClassifiedCommand::Error(_) => (),
            }
        }
    }

    Ok(arg_shapes)
}

>>>>>>> 303a9def
#[cfg(test)]
mod tests {
    use super::Alias;

    #[test]
    fn examples_work_as_expected() {
        use crate::examples::test as test_examples;

        test_examples(Alias {})
    }
}<|MERGE_RESOLUTION|>--- conflicted
+++ resolved
@@ -174,7 +174,6 @@
         }
     }
 
-<<<<<<< HEAD
     let inferred_shapes = VarSyntaxShapeDeductor::infer_vars(&processed_args, &block, &registry)?;
 
     let inferred_shapes = processed_args.iter()
@@ -198,201 +197,6 @@
     )))
 }
 
-=======
-    if let Some(true) = infer {
-        Ok(OutputStream::one(ReturnSuccess::action(
-            CommandAction::AddAlias(
-                name.to_string(),
-                to_arg_shapes(processed_args, &block, &registry)?,
-                block,
-            ),
-        )))
-    } else {
-        Ok(OutputStream::one(ReturnSuccess::action(
-            CommandAction::AddAlias(
-                name.to_string(),
-                processed_args
-                    .into_iter()
-                    .map(|arg| (arg, SyntaxShape::Any))
-                    .collect(),
-                block,
-            ),
-        )))
-    }
-}
-
-fn to_arg_shapes(
-    args: Vec<String>,
-    block: &Block,
-    registry: &CommandRegistry,
-) -> Result<Vec<(String, SyntaxShape)>, ShellError> {
-    match find_block_shapes(block, registry) {
-        Ok(found) => Ok(args
-            .iter()
-            .map(|arg| {
-                (
-                    arg.clone(),
-                    match found.get(arg) {
-                        None | Some((_, None)) => SyntaxShape::Any,
-                        Some((_, Some(shape))) => *shape,
-                    },
-                )
-            })
-            .collect()),
-        Err(err) => Err(err),
-    }
-}
-
-type ShapeMap = HashMap<String, (Span, Option<SyntaxShape>)>;
-
-fn check_insert(
-    existing: &mut ShapeMap,
-    to_add: (String, (Span, Option<SyntaxShape>)),
-) -> Result<(), ShellError> {
-    match (to_add.1).1 {
-        None => match existing.get(&to_add.0) {
-            None => {
-                existing.insert(to_add.0, to_add.1);
-                Ok(())
-            }
-            Some(_) => Ok(()),
-        },
-        Some(new) => match existing.insert(to_add.0.clone(), ((to_add.1).0, Some(new))) {
-            None => Ok(()),
-            Some(exist) => match exist.1 {
-                None => Ok(()),
-                Some(shape) => match shape {
-                    SyntaxShape::Any => Ok(()),
-                    shape if shape == new => Ok(()),
-                    _ => Err(ShellError::labeled_error_with_secondary(
-                        "Type conflict in alias variable use",
-                        format!("{:?}", new),
-                        (to_add.1).0,
-                        format!("{:?}", shape),
-                        exist.0,
-                    )),
-                },
-            },
-        },
-    }
-}
-
-fn check_merge(existing: &mut ShapeMap, new: &ShapeMap) -> Result<(), ShellError> {
-    for (k, v) in new.iter() {
-        check_insert(existing, (k.clone(), *v))?;
-    }
-
-    Ok(())
-}
-
-fn find_expr_shapes(
-    spanned_expr: &SpannedExpression,
-    registry: &CommandRegistry,
-) -> Result<ShapeMap, ShellError> {
-    match &spanned_expr.expr {
-        // TODO range will need similar if/when invocations can be parsed within range expression
-        Expression::Binary(bin) => find_expr_shapes(&bin.left, registry).and_then(|mut left| {
-            find_expr_shapes(&bin.right, registry)
-                .and_then(|right| check_merge(&mut left, &right).map(|()| left))
-        }),
-        Expression::Block(b) => find_block_shapes(&b, registry),
-        Expression::Path(path) => match &path.head.expr {
-            Expression::Invocation(b) => find_block_shapes(&b, registry),
-            Expression::Variable(Variable::Other(var, _)) => {
-                let mut result = HashMap::new();
-                result.insert(var.to_string(), (spanned_expr.span, None));
-                Ok(result)
-            }
-            _ => Ok(HashMap::new()),
-        },
-        _ => Ok(HashMap::new()),
-    }
-}
-
-fn find_block_shapes(block: &Block, registry: &CommandRegistry) -> Result<ShapeMap, ShellError> {
-    let apply_shape = |found: ShapeMap, sig_shape: SyntaxShape| -> ShapeMap {
-        found
-            .iter()
-            .map(|(v, sh)| match sh.1 {
-                None => (v.clone(), (sh.0, Some(sig_shape))),
-                Some(shape) => (v.clone(), (sh.0, Some(shape))),
-            })
-            .collect()
-    };
-
-    let mut arg_shapes = HashMap::new();
-    for pipeline in &block.block {
-        for classified in &pipeline.list {
-            match classified {
-                ClassifiedCommand::Expr(spanned_expr) => {
-                    let found = find_expr_shapes(&spanned_expr, registry)?;
-                    check_merge(&mut arg_shapes, &found)?
-                }
-                ClassifiedCommand::Internal(internal) => {
-                    if let Some(signature) = registry.get(&internal.name) {
-                        if let Some(positional) = &internal.args.positional {
-                            for (i, spanned_expr) in positional.iter().enumerate() {
-                                let found = find_expr_shapes(&spanned_expr, registry)?;
-                                if i >= signature.positional.len() {
-                                    if let Some((sig_shape, _)) = &signature.rest_positional {
-                                        check_merge(
-                                            &mut arg_shapes,
-                                            &apply_shape(found, *sig_shape),
-                                        )?;
-                                    } else {
-                                        unreachable!("should have error'd in parsing");
-                                    }
-                                } else {
-                                    let (pos_type, _) = &signature.positional[i];
-                                    match pos_type {
-                                        // TODO pass on mandatory/optional?
-                                        PositionalType::Mandatory(_, sig_shape)
-                                        | PositionalType::Optional(_, sig_shape) => {
-                                            check_merge(
-                                                &mut arg_shapes,
-                                                &apply_shape(found, *sig_shape),
-                                            )?;
-                                        }
-                                    }
-                                }
-                            }
-                        }
-
-                        if let Some(named) = &internal.args.named {
-                            for (name, val) in named.iter() {
-                                if let NamedValue::Value(_, spanned_expr) = val {
-                                    let found = find_expr_shapes(&spanned_expr, registry)?;
-                                    match signature.named.get(name) {
-                                        None => {
-                                            unreachable!("should have error'd in parsing");
-                                        }
-                                        Some((named_type, _)) => {
-                                            if let NamedType::Mandatory(_, sig_shape)
-                                            | NamedType::Optional(_, sig_shape) = named_type
-                                            {
-                                                check_merge(
-                                                    &mut arg_shapes,
-                                                    &apply_shape(found, *sig_shape),
-                                                )?;
-                                            }
-                                        }
-                                    }
-                                }
-                            }
-                        }
-                    } else {
-                        unreachable!("registry has lost name it provided");
-                    }
-                }
-                ClassifiedCommand::Dynamic(_) | ClassifiedCommand::Error(_) => (),
-            }
-        }
-    }
-
-    Ok(arg_shapes)
-}
-
->>>>>>> 303a9def
 #[cfg(test)]
 mod tests {
     use super::Alias;
