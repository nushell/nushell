--- conflicted
+++ resolved
@@ -59,47 +59,57 @@
 }
 
 pub fn cal(args: CommandArgs, registry: &CommandRegistry) -> Result<OutputStream, ShellError> {
-<<<<<<< HEAD
-    let args = args.evaluate_once(registry)?;
-    let mut calendar_vec_deque = VecDeque::new();
-    let tag = args.call_info.name_tag.clone();
-
-    let (current_year, current_month, current_day) = get_current_date();
-    let mut selected_year: i32 = current_year;
-    let mut current_day_option: Option<u32> = Some(current_day);
-
-    let month_range = if args.has("full-year") {
-        if let Some(full_year_value) = args.get("full-year") {
-            if let Ok(year_u64) = full_year_value.as_u64() {
-                selected_year = year_u64 as i32;
-
-                if selected_year != current_year {
-                    current_day_option = None
+    let registry = registry.clone();
+    let stream = async_stream! {
+        let args = args.evaluate_once(&registry).await?;
+        let mut calendar_vec_deque = VecDeque::new();
+        let tag = args.call_info.name_tag.clone();
+
+        let (current_year, current_month, current_day) = get_current_date();
+
+        let mut selected_year: i32 = current_year;
+        let mut current_day_option: Option<u32> = Some(current_day);
+
+        let month_range = if args.has("full-year") {
+            if let Some(full_year_value) = args.get("full-year") {
+                if let Ok(year_u64) = full_year_value.as_u64() {
+                    selected_year = year_u64 as i32;
+
+                    if selected_year != current_year {
+                        current_day_option = None
+                    }
+                } else {
+                    return Err(get_invalid_year_shell_error(&full_year_value.tag()));
                 }
-            } else {
-                return Err(get_invalid_year_shell_error(&full_year_value.tag()));
-            }
-        }
-
-        (1, 12)
-    } else {
-        (current_month, current_month)
+            }
+
+            (1, 12)
+        } else {
+            (current_month, current_month)
+        };
+
+        let add_months_of_year_to_table_result = add_months_of_year_to_table(
+            &args,
+            &mut calendar_vec_deque,
+            &tag,
+            selected_year,
+            month_range,
+            current_month,
+            current_day_option,
+        );
+
+        match add_months_of_year_to_table_result {
+            Ok(()) => {
+                for item in calendar_vec_deque {
+                    yield ReturnSuccess::value(item);
+                }
+            }
+            Err(error) => yield Err(error),
+        }
     };
 
-    let add_months_of_year_to_table_result = add_months_of_year_to_table(
-        &args,
-        &mut calendar_vec_deque,
-        &tag,
-        selected_year,
-        month_range,
-        current_month,
-        current_day_option,
-    );
-
-    match add_months_of_year_to_table_result {
-        Ok(()) => Ok(futures::stream::iter(calendar_vec_deque).to_output_stream()),
-        Err(error) => Err(error),
-    }
+    Ok(stream.to_output_stream())
+
 }
 
 fn get_invalid_year_shell_error(year_tag: &Tag) -> ShellError {
@@ -193,61 +203,6 @@
 
         Err(())
     }
-=======
-    let registry = registry.clone();
-    let stream = async_stream! {
-        let args = args.evaluate_once(&registry).await?;
-        let mut calendar_vec_deque = VecDeque::new();
-        let tag = args.call_info.name_tag.clone();
-
-        let (current_year, current_month, current_day) = get_current_date();
-
-        if args.has("full-year") {
-            let mut day_value: Option<u32> = Some(current_day);
-            let mut year_value = current_year as u64;
-
-            if let Some(year) = args.get("full-year") {
-                if let Ok(year_u64) = year.as_u64() {
-                    year_value = year_u64;
-                }
-
-                if year_value != current_year as u64 {
-                    day_value = None
-                }
-            }
-
-            add_year_to_table(
-                &mut calendar_vec_deque,
-                &tag,
-                year_value as i32,
-                current_year,
-                current_month,
-                day_value,
-                &args,
-            );
-        } else {
-            let (day_start_offset, number_of_days_in_month, _) =
-                get_month_information(current_year, current_month, current_year);
-
-            add_month_to_table(
-                &mut calendar_vec_deque,
-                &tag,
-                current_year,
-                current_month,
-                Some(current_day),
-                day_start_offset,
-                number_of_days_in_month as usize,
-                &args,
-            );
-        }
-
-        for item in calendar_vec_deque {
-            yield ReturnSuccess::value(item);
-        }
-    };
-
-    Ok(stream.to_output_stream())
->>>>>>> 076fde16
 }
 
 fn get_current_date() -> (i32, u32, u32) {
