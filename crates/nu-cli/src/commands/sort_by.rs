--- conflicted
+++ resolved
@@ -135,7 +135,7 @@
         } => {
             let should_sort_case_insensitively = insensitive && vec.iter().all(|x| x.is_string());
 
-<<<<<<< HEAD
+
             if let Some(values) = vec
                 .windows(2)
                 .map(|elem| coerce_compare(&elem[0], &elem[1]))
@@ -148,15 +148,6 @@
                         "Unable to sort values, as \"{}\" cannot compare against \"{}\"",
                         type_1, type_2
                     ),
-=======
-            if !vec
-                .windows(2)
-                .all(|elem| coerce_compare(&elem[0], &elem[1]).is_ok())
-            {
-                return Err(ShellError::labeled_error(
-                    "Not all values can be compared",
-                    "not all values compare",
->>>>>>> f6ff6ab6
                     tag,
                 ));
             }
