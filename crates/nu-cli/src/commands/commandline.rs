use nu_engine::CallExt;
use nu_protocol::{
    ast::Call,
    engine::{Command, EngineState, Stack},
    Category, IntoPipelineData, PipelineData, ShellError, Signature, SyntaxShape, Type, Value,
};
use unicode_segmentation::UnicodeSegmentation;

#[derive(Clone)]
pub struct Commandline;

impl Command for Commandline {
    fn name(&self) -> &str {
        "commandline"
    }

    fn signature(&self) -> Signature {
        Signature::build("commandline")
            .input_output_types(vec![
                (Type::Nothing, Type::Nothing),
                (Type::String, Type::String),
            ])
            .switch(
                "cursor",
                "Set or get the current cursor position",
                Some('c'),
            )
            .switch(
                "cursor-end",
                "Set the current cursor position to the end of the buffer",
                Some('e'),
            )
            .switch(
                "append",
                "appends the string to the end of the buffer",
                Some('a'),
            )
            .switch(
                "insert",
                "inserts the string into the buffer at the cursor position",
                Some('i'),
            )
            .switch(
                "replace",
                "replaces the current contents of the buffer (default)",
                Some('r'),
            )
            .optional(
                "cmd",
                SyntaxShape::String,
                "the string to perform the operation with",
            )
            .category(Category::Core)
    }

    fn usage(&self) -> &str {
        "View or modify the current command line input buffer."
    }

    fn search_terms(&self) -> Vec<&str> {
        vec!["repl", "interactive"]
    }

    fn run(
        &self,
        engine_state: &EngineState,
        stack: &mut Stack,
        call: &Call,
        _input: PipelineData,
    ) -> Result<PipelineData, ShellError> {
        if let Some(cmd) = call.opt::<Value>(engine_state, stack, 0)? {
            let mut repl = engine_state.repl_state.lock().expect("repl state mutex");

            if call.has_flag("cursor") {
                let cmd_str = cmd.as_string()?;
                match cmd_str.parse::<i64>() {
                    Ok(n) => {
                        repl.cursor_pos = if n <= 0 {
                            0usize
                        } else {
                            repl.buffer
                                .grapheme_indices(true)
                                .map(|(i, _c)| i)
                                .nth(n as usize)
                                .unwrap_or(repl.buffer.len())
                        }
                    }
                    Err(_) => {
                        return Err(ShellError::CantConvert {
                            to_type: "int".to_string(),
                            from_type: "string".to_string(),
                            span: cmd.span(),
                            help: Some(format!(
                                r#"string "{cmd_str}" does not represent a valid integer"#
                            )),
                        })
                    }
                }
            } else if call.has_flag("append") {
                repl.buffer.push_str(&cmd.as_string()?);
            } else if call.has_flag("insert") {
                let cmd_str = cmd.as_string()?;
                let cursor_pos = repl.cursor_pos;
                repl.buffer.insert_str(cursor_pos, &cmd_str);
                repl.cursor_pos += cmd_str.len();
            } else {
                repl.buffer = cmd.as_string()?;
                repl.cursor_pos = repl.buffer.len();
            }
            Ok(Value::nothing(call.head).into_pipeline_data())
        } else {
<<<<<<< HEAD
            let repl = engine_state.repl_state.lock().expect("repl state mutex");
            if call.has_flag("cursor") {
=======
            let mut repl = engine_state.repl_state.lock().expect("repl state mutex");
            if call.has_flag("cursor-end") {
                repl.cursor_pos = repl.buffer.graphemes(true).count();
                Ok(Value::nothing(call.head).into_pipeline_data())
            } else if call.has_flag("cursor") {
>>>>>>> a9a82de5
                let char_pos = repl
                    .buffer
                    .grapheme_indices(true)
                    .chain(std::iter::once((repl.buffer.len(), "")))
                    .position(|(i, _c)| i == repl.cursor_pos)
                    .expect("Cursor position isn't on a grapheme boundary");
                Ok(Value::string(char_pos.to_string(), call.head).into_pipeline_data())
            } else {
<<<<<<< HEAD
                Ok(Value::String {
                    val: repl.buffer.to_string(),
                    span: call.head,
                }
                .into_pipeline_data())
=======
                Ok(Value::string(repl.buffer.to_string(), call.head).into_pipeline_data())
>>>>>>> a9a82de5
            }
        }
    }
}<|MERGE_RESOLUTION|>--- conflicted
+++ resolved
@@ -109,16 +109,11 @@
             }
             Ok(Value::nothing(call.head).into_pipeline_data())
         } else {
-<<<<<<< HEAD
-            let repl = engine_state.repl_state.lock().expect("repl state mutex");
-            if call.has_flag("cursor") {
-=======
             let mut repl = engine_state.repl_state.lock().expect("repl state mutex");
             if call.has_flag("cursor-end") {
                 repl.cursor_pos = repl.buffer.graphemes(true).count();
                 Ok(Value::nothing(call.head).into_pipeline_data())
             } else if call.has_flag("cursor") {
->>>>>>> a9a82de5
                 let char_pos = repl
                     .buffer
                     .grapheme_indices(true)
@@ -127,15 +122,7 @@
                     .expect("Cursor position isn't on a grapheme boundary");
                 Ok(Value::string(char_pos.to_string(), call.head).into_pipeline_data())
             } else {
-<<<<<<< HEAD
-                Ok(Value::String {
-                    val: repl.buffer.to_string(),
-                    span: call.head,
-                }
-                .into_pipeline_data())
-=======
                 Ok(Value::string(repl.buffer.to_string(), call.head).into_pipeline_data())
->>>>>>> a9a82de5
             }
         }
     }
