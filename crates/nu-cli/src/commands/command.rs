--- conflicted
+++ resolved
@@ -136,72 +136,6 @@
     pub async fn process<'de, T: Deserialize<'de>>(
         self,
         registry: &CommandRegistry,
-<<<<<<< HEAD
-        callback: fn(T, RunnableContext) -> Result<O, ShellError>,
-    ) -> Result<RunnableArgs<T, O>, ShellError> {
-        let shell_manager = self.shell_manager.clone();
-        let host = self.host.clone();
-        let ctrl_c = self.ctrl_c.clone();
-        let raw_input = self.raw_input.clone();
-        let args = self.evaluate_once(registry)?;
-        let call_info = args.call_info.clone();
-        let (input, args) = args.split();
-        let name_tag = args.call_info.name_tag;
-        let mut deserializer = ConfigDeserializer::from_call_info(call_info);
-
-        Ok(RunnableArgs {
-            args: T::deserialize(&mut deserializer)?,
-            context: RunnableContext {
-                input,
-                registry: registry.clone(),
-                shell_manager,
-                name: name_tag,
-                host,
-                ctrl_c,
-                raw_input,
-            },
-            callback,
-        })
-    }
-
-    pub fn process_raw<'de, T: Deserialize<'de>>(
-        self,
-        registry: &CommandRegistry,
-        callback: fn(T, RunnableContext, RawCommandArgs) -> Result<OutputStream, ShellError>,
-    ) -> Result<RunnableRawArgs<T>, ShellError> {
-        let raw_args = RawCommandArgs {
-            host: self.host.clone(),
-            ctrl_c: self.ctrl_c.clone(),
-            shell_manager: self.shell_manager.clone(),
-            call_info: self.call_info.clone(),
-        };
-
-        let shell_manager = self.shell_manager.clone();
-        let host = self.host.clone();
-        let ctrl_c = self.ctrl_c.clone();
-        let raw_input = self.raw_input.clone();
-        let args = self.evaluate_once(registry)?;
-        let call_info = args.call_info.clone();
-
-        let (input, args) = args.split();
-        let name_tag = args.call_info.name_tag;
-        let mut deserializer = ConfigDeserializer::from_call_info(call_info);
-
-        Ok(RunnableRawArgs {
-            args: T::deserialize(&mut deserializer)?,
-            context: RunnableContext {
-                input,
-                registry: registry.clone(),
-                shell_manager,
-                name: name_tag,
-                host,
-                ctrl_c,
-                raw_input,
-            },
-            raw_args,
-            callback,
-        })
-=======
     ) -> Result<(T, InputStream), ShellError> {
         let args = self.evaluate_once(registry).await?;
         let call_info = args.call_info.clone();
@@ -209,7 +143,6 @@
         let mut deserializer = ConfigDeserializer::from_call_info(call_info);
 
         Ok((T::deserialize(&mut deserializer)?, args.input))
->>>>>>> 7c61f427
     }
 }
 
@@ -453,12 +386,8 @@
             ctrl_c,
             shell_manager,
             call_info,
-<<<<<<< HEAD
-            input,
+            mut input,
             ..
-=======
-            mut input,
->>>>>>> 7c61f427
         } = args;
 
         let host: Arc<parking_lot::Mutex<dyn Host>> = host.clone();
