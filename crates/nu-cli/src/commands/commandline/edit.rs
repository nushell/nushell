--- conflicted
+++ resolved
@@ -27,15 +27,11 @@
                 "replaces the current contents of the buffer (default)",
                 Some('r'),
             )
-<<<<<<< HEAD
             .switch(
                 "accept",
                 "immediately executes the result after edit",
                 Some('A'),
             )
-=======
-            .switch("accept", "instantly executes given command", Some('A'))
->>>>>>> 4f845dd2
             .required(
                 "str",
                 SyntaxShape::String,
@@ -72,7 +68,6 @@
             repl.buffer = str;
             repl.cursor_pos = repl.buffer.len();
         }
-<<<<<<< HEAD
 
         if call.has_flag(engine_state, stack, "accept")? {
             if let Ok(mut flag) = engine_state.immediately_execute.lock() {
@@ -80,15 +75,6 @@
             }
         }
 
-=======
-        if call.has_flag(engine_state, stack, "accept")? {
-            if let Some(sender) = &engine_state.reedline_event_sender {
-                if let Err(e) = sender.send(ReedlineEvent::Submit) {
-                    log::warn!("Could not send Submit to reedline: {e:?}");
-                }
-            }
-        }
->>>>>>> 4f845dd2
         Ok(Value::nothing(call.head).into_pipeline_data())
     }
 }