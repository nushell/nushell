use crate::commands::WholeStreamCommand;
use crate::prelude::*;
use nu_errors::ShellError;
use nu_protocol::{ReturnSuccess, Signature, UntaggedValue};

pub struct Command;

#[async_trait]
impl WholeStreamCommand for Command {
    fn name(&self) -> &str {
        "math"
    }

    fn signature(&self) -> Signature {
        Signature::build("math")
    }

    fn usage(&self) -> &str {
        "Use mathematical functions as aggregate functions on a list of numbers or tables"
    }

    async fn run(
        &self,
        _args: CommandArgs,
        registry: &CommandRegistry,
    ) -> Result<OutputStream, ShellError> {
        Ok(OutputStream::one(Ok(ReturnSuccess::Value(
            UntaggedValue::string(crate::commands::help::get_help(&Command, &registry.clone()))
                .into_value(Tag::unknown()),
        ))))
    }
}

#[cfg(test)]
mod tests {
    use super::*;
    use crate::commands::math::{
<<<<<<< HEAD
        avg::average, max::maximum, median::median, min::minimum, mode::mode, sum::summation,
        utils::MathFunction,
    };
    use nu_plugin::test_helpers::value::{decimal, int, table};
=======
        avg::average, max::maximum, median::median, min::minimum, sum::summation, utils::calculate,
        utils::MathFunction,
    };
    use nu_plugin::row;
    use nu_plugin::test_helpers::value::{decimal, int};
>>>>>>> c56cbd0f
    use nu_protocol::Value;

    #[test]
    fn examples_work_as_expected() {
        use crate::examples::test as test_examples;

        test_examples(Command {})
    }

    #[test]
    fn test_math_functions() {
        struct TestCase {
            description: &'static str,
            values: Vec<Value>,
            expected_err: Option<ShellError>,
            // Order is: average, minimum, maximum, median, summation
            expected_res: Vec<Result<Value, ShellError>>,
        }
        let tt: Vec<TestCase> = vec![
            TestCase {
                description: "Empty data should throw an error",
                values: Vec::new(),
                expected_err: Some(ShellError::unexpected("Expected data")),
                expected_res: Vec::new(),
            },
            TestCase {
                description: "Single value",
                values: vec![int(10)],
                expected_err: None,
                expected_res: vec![
                    Ok(decimal(10)),
                    Ok(int(10)),
                    Ok(int(10)),
                    Ok(int(10)),
                    Ok(table(&vec![int(10)])),
                    Ok(int(10)),
                ],
            },
            TestCase {
                description: "Multiple Values",
                values: vec![int(10), int(20), int(30)],
                expected_err: None,
                expected_res: vec![
                    Ok(decimal(20)),
                    Ok(int(10)),
                    Ok(int(30)),
                    Ok(int(20)),
                    Ok(table(&vec![int(10), int(20), int(30)])),
                    Ok(int(60)),
                ],
            },
            TestCase {
                description: "Mixed Values",
                values: vec![int(10), decimal(26.5), decimal(26.5)],
                expected_err: None,
                expected_res: vec![
                    Ok(decimal(21)),
                    Ok(int(10)),
                    Ok(decimal(26.5)),
                    Ok(decimal(26.5)),
                    Ok(table(&vec![decimal(26.5)])),
                    Ok(decimal(63)),
                ],
            },
            TestCase {
                description: "Negative Values",
                values: vec![int(-14), int(-11), int(10)],
                expected_err: None,
                expected_res: vec![
                    Ok(decimal(-5)),
                    Ok(int(-14)),
                    Ok(int(10)),
                    Ok(int(-11)),
                    Ok(table(&vec![int(-14), int(-11), int(10)])),
                    Ok(int(-15)),
                ],
            },
            TestCase {
                description: "Mixed Negative Values",
                values: vec![decimal(-13.5), decimal(-11.5), int(10)],
                expected_err: None,
                expected_res: vec![
                    Ok(decimal(-5)),
                    Ok(decimal(-13.5)),
                    Ok(int(10)),
                    Ok(decimal(-11.5)),
                    Ok(table(&vec![decimal(-13.5), decimal(-11.5), int(10)])),
                    Ok(decimal(-15)),
                ],
            },
            TestCase {
                description: "Tables Or Rows",
                values: vec![
                    row!["col1".to_owned() => int(1), "col2".to_owned() => int(5)],
                    row!["col1".to_owned() => int(2), "col2".to_owned() => int(6)],
                    row!["col1".to_owned() => int(3), "col2".to_owned() => int(7)],
                    row!["col1".to_owned() => int(4), "col2".to_owned() => int(8)],
                ],
                expected_err: None,
                expected_res: vec![
                    Ok(row!["col1".to_owned() => decimal(2.5), "col2".to_owned() => decimal(6.5)]),
                    Ok(row!["col1".to_owned() => int(1), "col2".to_owned() => int(5)]),
                    Ok(row!["col1".to_owned() => int(4), "col2".to_owned() => int(8)]),
                    Ok(row!["col1".to_owned() => decimal(2.5), "col2".to_owned() => decimal(6.5)]),
                    Ok(row!["col1".to_owned() => int(10), "col2".to_owned() => int(26)]),
                ],
            },
            // TODO-Uncomment once Issue: https://github.com/nushell/nushell/issues/1883 is resolved
            // TestCase {
            //     description: "Invalid Mixed Values",
            //     values: vec![int(10), decimal(26.5), decimal(26.5), string("math")],
            //     expected_err: Some(ShellError::unimplemented("something")),
            //     expected_res: vec![],
            // },
        ];
        let test_tag = Tag::unknown();
        for tc in tt.iter() {
            let tc: &TestCase = tc; // Just for type annotations
            let math_functions: Vec<MathFunction> =
<<<<<<< HEAD
                vec![average, minimum, maximum, median, mode, summation];
=======
                vec![average, minimum, maximum, median, summation];

>>>>>>> c56cbd0f
            let results = math_functions
                .into_iter()
                .map(|mf| calculate(&tc.values, &test_tag, mf))
                .collect_vec();

            if tc.expected_err.is_some() {
                assert!(
                    results.iter().all(|r| r.is_err()),
                    "Expected all functions to error for test-case: {}",
                    tc.description,
                );
            } else {
                for (i, res) in results.into_iter().enumerate() {
                    assert_eq!(
                        res, tc.expected_res[i],
                        "math function {} failed on test-case {}",
                        i, tc.description
                    );
                }
            }
        }
    }
}<|MERGE_RESOLUTION|>--- conflicted
+++ resolved
@@ -35,18 +35,11 @@
 mod tests {
     use super::*;
     use crate::commands::math::{
-<<<<<<< HEAD
         avg::average, max::maximum, median::median, min::minimum, mode::mode, sum::summation,
         utils::MathFunction,
     };
+    use nu_plugin::row;
     use nu_plugin::test_helpers::value::{decimal, int, table};
-=======
-        avg::average, max::maximum, median::median, min::minimum, sum::summation, utils::calculate,
-        utils::MathFunction,
-    };
-    use nu_plugin::row;
-    use nu_plugin::test_helpers::value::{decimal, int};
->>>>>>> c56cbd0f
     use nu_protocol::Value;
 
     #[test]
@@ -166,12 +159,7 @@
         for tc in tt.iter() {
             let tc: &TestCase = tc; // Just for type annotations
             let math_functions: Vec<MathFunction> =
-<<<<<<< HEAD
                 vec![average, minimum, maximum, median, mode, summation];
-=======
-                vec![average, minimum, maximum, median, summation];
-
->>>>>>> c56cbd0f
             let results = math_functions
                 .into_iter()
                 .map(|mf| calculate(&tc.values, &test_tag, mf))
