use nu_cmd_base::hook::eval_hook;
use nu_engine::{eval_block, eval_block_with_early_return};
use nu_parser::{escape_quote_string, lex, parse, unescape_unquote_string, Token, TokenContents};
use nu_protocol::debugger::WithoutDebug;
use nu_protocol::engine::StateWorkingSet;
use nu_protocol::{
    engine::{EngineState, Stack},
    print_if_stream, PipelineData, ShellError, Span, Value,
};
use nu_protocol::{report_error, report_error_new};
#[cfg(windows)]
use nu_utils::enable_vt_processing;
use nu_utils::utils::perf;
use std::path::Path;

// This will collect environment variables from std::env and adds them to a stack.
//
// In order to ensure the values have spans, it first creates a dummy file, writes the collected
// env vars into it (in a "NAME"="value" format, quite similar to the output of the Unix 'env'
// tool), then uses the file to get the spans. The file stays in memory, no filesystem IO is done.
//
// The "PWD" env value will be forced to `init_cwd`.
// The reason to use `init_cwd`:
//
// While gathering parent env vars, the parent `PWD` may not be the same as `current working directory`.
// Consider to the following command as the case (assume we execute command inside `/tmp`):
//
//     tmux split-window -v -c "#{pane_current_path}"
//
// Here nu execute external command `tmux`, and tmux starts a new `nushell`, with `init_cwd` value "#{pane_current_path}".
// But at the same time `PWD` still remains to be `/tmp`.
//
// In this scenario, the new `nushell`'s PWD should be "#{pane_current_path}" rather init_cwd.
pub fn gather_parent_env_vars(engine_state: &mut EngineState, init_cwd: &Path) {
    gather_env_vars(std::env::vars(), engine_state, init_cwd);
}

fn gather_env_vars(
    vars: impl Iterator<Item = (String, String)>,
    engine_state: &mut EngineState,
    init_cwd: &Path,
) {
    fn report_capture_error(engine_state: &EngineState, env_str: &str, msg: &str) {
        let working_set = StateWorkingSet::new(engine_state);
        report_error(
            &working_set,
            &ShellError::GenericError {
                error: format!("Environment variable was not captured: {env_str}"),
                msg: "".into(),
                span: None,
                help: Some(msg.into()),
                inner: vec![],
            },
        );
    }

    fn put_env_to_fake_file(name: &str, val: &str, fake_env_file: &mut String) {
        fake_env_file.push_str(&escape_quote_string(name));
        fake_env_file.push('=');
        fake_env_file.push_str(&escape_quote_string(val));
        fake_env_file.push('\n');
    }

    let mut fake_env_file = String::new();
    // Write all the env vars into a fake file
    for (name, val) in vars {
        put_env_to_fake_file(&name, &val, &mut fake_env_file);
    }

    match init_cwd.to_str() {
        Some(cwd) => {
            put_env_to_fake_file("PWD", cwd, &mut fake_env_file);
        }
        None => {
            // Could not capture current working directory
            let working_set = StateWorkingSet::new(engine_state);
            report_error(
                &working_set,
                &ShellError::GenericError {
                    error: "Current directory is not a valid utf-8 path".into(),
                    msg: "".into(),
                    span: None,
                    help: Some(format!(
                        "Retrieving current directory failed: {init_cwd:?} not a valid utf-8 path"
                    )),
                    inner: vec![],
                },
            );
        }
    }

    // Lex the fake file, assign spans to all environment variables and add them
    // to stack
    let span_offset = engine_state.next_span_start();

    engine_state.add_file(
        "Host Environment Variables".to_string(),
        fake_env_file.as_bytes().to_vec(),
    );

    let (tokens, _) = lex(fake_env_file.as_bytes(), span_offset, &[], &[], true);

    for token in tokens {
        if let Token {
            contents: TokenContents::Item,
            span: full_span,
        } = token
        {
            let contents = engine_state.get_span_contents(full_span);
            let (parts, _) = lex(contents, full_span.start, &[], &[b'='], true);

            let name = if let Some(Token {
                contents: TokenContents::Item,
                span,
            }) = parts.first()
            {
                let mut working_set = StateWorkingSet::new(engine_state);
                let bytes = working_set.get_span_contents(*span);

                if bytes.len() < 2 {
                    report_capture_error(
                        engine_state,
                        &String::from_utf8_lossy(contents),
                        "Got empty name.",
                    );

                    continue;
                }

                let (bytes, err) = unescape_unquote_string(bytes, *span);
                if let Some(err) = err {
                    working_set.error(err);
                }

                if working_set.parse_errors.first().is_some() {
                    report_capture_error(
                        engine_state,
                        &String::from_utf8_lossy(contents),
                        "Got unparsable name.",
                    );

                    continue;
                }

                bytes
            } else {
                report_capture_error(
                    engine_state,
                    &String::from_utf8_lossy(contents),
                    "Got empty name.",
                );

                continue;
            };

            let value = if let Some(Token {
                contents: TokenContents::Item,
                span,
            }) = parts.get(2)
            {
                let mut working_set = StateWorkingSet::new(engine_state);
                let bytes = working_set.get_span_contents(*span);

                if bytes.len() < 2 {
                    report_capture_error(
                        engine_state,
                        &String::from_utf8_lossy(contents),
                        "Got empty value.",
                    );

                    continue;
                }

                let (bytes, err) = unescape_unquote_string(bytes, *span);
                if let Some(err) = err {
                    working_set.error(err);
                }

                if working_set.parse_errors.first().is_some() {
                    report_capture_error(
                        engine_state,
                        &String::from_utf8_lossy(contents),
                        "Got unparsable value.",
                    );

                    continue;
                }

                Value::string(bytes, *span)
            } else {
                report_capture_error(
                    engine_state,
                    &String::from_utf8_lossy(contents),
                    "Got empty value.",
                );

                continue;
            };

            // stack.add_env_var(name, value);
            engine_state.add_env_var(name, value);
        }
    }
}

pub fn eval_source(
    engine_state: &mut EngineState,
    stack: &mut Stack,
    source: &[u8],
    fname: &str,
    input: PipelineData,
    allow_return: bool,
) -> bool {
    let start_time = std::time::Instant::now();

    let (block, delta) = {
        let mut working_set = StateWorkingSet::new(engine_state);
        let output = parse(
            &mut working_set,
            Some(fname), // format!("entry #{}", entry_num)
            source,
            false,
        );
        if let Some(warning) = working_set.parse_warnings.first() {
            report_error(&working_set, warning);
        }

        if let Some(err) = working_set.parse_errors.first() {
            set_last_exit_code(stack, 1);
            report_error(&working_set, err);
            return false;
        }

        (output, working_set.render())
    };

    if let Err(err) = engine_state.merge_delta(delta) {
        set_last_exit_code(stack, 1);
        report_error_new(engine_state, &err);
        return false;
    }

    let b = if allow_return {
<<<<<<< HEAD
        eval_block_with_early_return(engine_state, stack, &block, input)
    } else {
        eval_block(engine_state, stack, &block, input)
=======
        eval_block_with_early_return::<WithoutDebug>(
            engine_state,
            stack,
            &block,
            input,
            false,
            false,
        )
    } else {
        eval_block::<WithoutDebug>(engine_state, stack, &block, input, false, false)
>>>>>>> 14d1c678
    };

    match b {
        Ok(pipeline_data) => {
            let config = engine_state.get_config();
            let result;
            if let PipelineData::ExternalStream {
                stdout: stream,
                stderr: stderr_stream,
                exit_code,
                ..
            } = pipeline_data
            {
                result = print_if_stream(stream, stderr_stream, false, exit_code);
            } else if let Some(hook) = config.hooks.display_output.clone() {
                match eval_hook(
                    engine_state,
                    stack,
                    Some(pipeline_data),
                    vec![],
                    &hook,
                    "display_output",
                ) {
                    Err(err) => {
                        result = Err(err);
                    }
                    Ok(val) => {
                        result = val.print(engine_state, stack, false, false);
                    }
                }
            } else {
                result = pipeline_data.print(engine_state, stack, true, false);
            }

            match result {
                Err(err) => {
                    let working_set = StateWorkingSet::new(engine_state);

                    report_error(&working_set, &err);

                    return false;
                }
                Ok(exit_code) => {
                    set_last_exit_code(stack, exit_code);
                }
            }

            // reset vt processing, aka ansi because illbehaved externals can break it
            #[cfg(windows)]
            {
                let _ = enable_vt_processing();
            }
        }
        Err(err) => {
            set_last_exit_code(stack, 1);

            let working_set = StateWorkingSet::new(engine_state);

            report_error(&working_set, &err);

            return false;
        }
    }
    perf(
        &format!("eval_source {}", &fname),
        start_time,
        file!(),
        line!(),
        column!(),
        engine_state.get_config().use_ansi_coloring,
    );

    true
}

fn set_last_exit_code(stack: &mut Stack, exit_code: i64) {
    stack.add_env_var(
        "LAST_EXIT_CODE".to_string(),
        Value::int(exit_code, Span::unknown()),
    );
}

#[cfg(test)]
mod test {
    use super::*;

    #[test]
    fn test_gather_env_vars() {
        let mut engine_state = EngineState::new();
        let symbols = r##" !"#$%&'()*+,-./:;<=>?@[\]^_`{|}~"##;

        gather_env_vars(
            [
                ("FOO".into(), "foo".into()),
                ("SYMBOLS".into(), symbols.into()),
                (symbols.into(), "symbols".into()),
            ]
            .into_iter(),
            &mut engine_state,
            Path::new("t"),
        );

        let env = engine_state.render_env_vars();

        assert!(
            matches!(env.get(&"FOO".to_string()), Some(&Value::String { val, .. }) if val == "foo")
        );
        assert!(
            matches!(env.get(&"SYMBOLS".to_string()), Some(&Value::String { val, .. }) if val == symbols)
        );
        assert!(
            matches!(env.get(&symbols.to_string()), Some(&Value::String { val, .. }) if val == "symbols")
        );
        assert!(env.get(&"PWD".to_string()).is_some());
        assert_eq!(env.len(), 4);
    }
}<|MERGE_RESOLUTION|>--- conflicted
+++ resolved
@@ -241,22 +241,9 @@
     }
 
     let b = if allow_return {
-<<<<<<< HEAD
-        eval_block_with_early_return(engine_state, stack, &block, input)
+        eval_block_with_early_return::<WithoutDebug>(engine_state, stack, &block, input)
     } else {
-        eval_block(engine_state, stack, &block, input)
-=======
-        eval_block_with_early_return::<WithoutDebug>(
-            engine_state,
-            stack,
-            &block,
-            input,
-            false,
-            false,
-        )
-    } else {
-        eval_block::<WithoutDebug>(engine_state, stack, &block, input, false, false)
->>>>>>> 14d1c678
+        eval_block::<WithoutDebug>(engine_state, stack, &block, input)
     };
 
     match b {
