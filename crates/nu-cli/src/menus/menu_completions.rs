--- conflicted
+++ resolved
@@ -56,19 +56,8 @@
         }
 
         let input = Value::nothing(self.span).into_pipeline_data();
-<<<<<<< HEAD
-        let res = eval_block(&self.engine_state, &mut self.stack, block, input);
-=======
 
-        let res = eval_block::<WithoutDebug>(
-            &self.engine_state,
-            &mut self.stack,
-            block,
-            input,
-            false,
-            false,
-        );
->>>>>>> 14d1c678
+        let res = eval_block::<WithoutDebug>(&self.engine_state, &mut self.stack, block, input);
 
         if let Ok(values) = res {
             let values = values.into_value(self.span);
