use crate::completions::{
<<<<<<< HEAD
    attribute_completions::AttributableCompletion, AttributeCompletion, CommandCompletion,
    Completer, CompletionOptions, CustomCompletion, DirectoryCompletion, DotNuCompletion,
    FileCompletion, FlagCompletion, OperatorCompletion, VariableCompletion,
=======
    CellPathCompletion, CommandCompletion, Completer, CompletionOptions, CustomCompletion,
    DirectoryCompletion, DotNuCompletion, FileCompletion, FlagCompletion, OperatorCompletion,
    VariableCompletion,
>>>>>>> 7d7dbd8b
};
use log::debug;
use nu_color_config::{color_record_to_nustyle, lookup_ansi_color_style};
use nu_engine::eval_block;
use nu_parser::{flatten_expression, parse, FlatShape};
use nu_protocol::{
    ast::{Expr, Expression, FindMapResult, Traverse},
    debugger::WithoutDebug,
    engine::{Closure, EngineState, Stack, StateWorkingSet},
    PipelineData, Span, Value,
};
use reedline::{Completer as ReedlineCompleter, Suggestion};
use std::{str, sync::Arc};

use super::base::{SemanticSuggestion, SuggestionKind};

/// Used as the function `f` in find_map Traverse
///
/// returns the inner-most pipeline_element of interest
/// i.e. the one that contains given position and needs completion
fn find_pipeline_element_by_position<'a>(
    expr: &'a Expression,
    working_set: &'a StateWorkingSet,
    pos: usize,
) -> FindMapResult<&'a Expression> {
    // skip the entire expression if the position is not in it
    if !expr.span.contains(pos) {
        return FindMapResult::Stop;
    }
    let closure = |expr: &'a Expression| find_pipeline_element_by_position(expr, working_set, pos);
    match &expr.expr {
        Expr::Call(call) => call
            .arguments
            .iter()
            .find_map(|arg| arg.expr().and_then(|e| e.find_map(working_set, &closure)))
            // if no inner call/external_call found, then this is the inner-most one
            .or(Some(expr))
            .map(FindMapResult::Found)
            .unwrap_or_default(),
        // TODO: clear separation of internal/external completion logic
        Expr::ExternalCall(head, arguments) => arguments
            .iter()
            .find_map(|arg| arg.expr().find_map(working_set, &closure))
            .or(head.as_ref().find_map(working_set, &closure))
            .or(Some(expr))
            .map(FindMapResult::Found)
            .unwrap_or_default(),
        // complete the operator
        Expr::BinaryOp(lhs, _, rhs) => lhs
            .find_map(working_set, &closure)
            .or(rhs.find_map(working_set, &closure))
            .or(Some(expr))
            .map(FindMapResult::Found)
            .unwrap_or_default(),
        Expr::FullCellPath(fcp) => fcp
            .head
            .find_map(working_set, &closure)
            .or(Some(expr))
            .map(FindMapResult::Found)
            .unwrap_or_default(),
        Expr::Var(_) => FindMapResult::Found(expr),
        Expr::AttributeBlock(ab) => ab
            .attributes
            .iter()
            .map(|attr| &attr.expr)
            .chain(Some(ab.item.as_ref()))
            .find_map(|expr| expr.find_map(working_set, &closure))
            .or(Some(expr))
            .map(FindMapResult::Found)
            .unwrap_or_default(),
        _ => FindMapResult::Continue,
    }
}

/// Before completion, an additional character `a` is added to the source as a placeholder for correct parsing results.
/// This function helps to strip it
fn strip_placeholder<'a>(working_set: &'a StateWorkingSet, span: &Span) -> (Span, &'a [u8]) {
    let new_end = std::cmp::max(span.end - 1, span.start);
    let new_span = Span::new(span.start, new_end);
    let prefix = working_set.get_span_contents(new_span);
    (new_span, prefix)
}

#[derive(Clone)]
pub struct NuCompleter {
    engine_state: Arc<EngineState>,
    stack: Stack,
}

impl NuCompleter {
    pub fn new(engine_state: Arc<EngineState>, stack: Arc<Stack>) -> Self {
        Self {
            engine_state,
            stack: Stack::with_parent(stack).reset_out_dest().collect_value(),
        }
    }

    pub fn fetch_completions_at(&mut self, line: &str, pos: usize) -> Vec<SemanticSuggestion> {
        self.completion_helper(line, pos)
    }

    fn variable_names_completion_helper(
        &self,
        working_set: &StateWorkingSet,
        span: Span,
        offset: usize,
    ) -> Vec<SemanticSuggestion> {
        let (new_span, prefix) = strip_placeholder(working_set, &span);
        if !prefix.starts_with(b"$") {
            return vec![];
        }
        let mut variable_names_completer = VariableCompletion {};
        self.process_completion(
            &mut variable_names_completer,
            working_set,
            prefix,
            new_span,
            offset,
            // pos is not required
            0,
        )
    }

    // Process the completion for a given completer
    fn process_completion<T: Completer>(
        &self,
        completer: &mut T,
        working_set: &StateWorkingSet,
        prefix: &[u8],
        new_span: Span,
        offset: usize,
        pos: usize,
    ) -> Vec<SemanticSuggestion> {
        let config = self.engine_state.get_config();

        let options = CompletionOptions {
            case_sensitive: config.completions.case_sensitive,
            match_algorithm: config.completions.algorithm.into(),
            sort: config.completions.sort,
            ..Default::default()
        };

        debug!(
            "process_completion: prefix: {}, new_span: {new_span:?}, offset: {offset}, pos: {pos}",
            String::from_utf8_lossy(prefix)
        );

        completer.fetch(
            working_set,
            &self.stack,
            prefix,
            new_span,
            offset,
            pos,
            &options,
        )
    }

    fn external_completion(
        &self,
        closure: &Closure,
        spans: &[String],
        offset: usize,
        span: Span,
    ) -> Option<Vec<SemanticSuggestion>> {
        let block = self.engine_state.get_block(closure.block_id);
        let mut callee_stack = self
            .stack
            .captures_to_stack_preserve_out_dest(closure.captures.clone());

        // Line
        if let Some(pos_arg) = block.signature.required_positional.first() {
            if let Some(var_id) = pos_arg.var_id {
                callee_stack.add_var(
                    var_id,
                    Value::list(
                        spans
                            .iter()
                            .map(|it| Value::string(it, Span::unknown()))
                            .collect(),
                        Span::unknown(),
                    ),
                );
            }
        }

        let result = eval_block::<WithoutDebug>(
            &self.engine_state,
            &mut callee_stack,
            block,
            PipelineData::empty(),
        );

        match result.and_then(|data| data.into_value(span)) {
            Ok(Value::List { vals, .. }) => {
                let result =
                    map_value_completions(vals.iter(), Span::new(span.start, span.end), offset);
                Some(result)
            }
            Ok(Value::Nothing { .. }) => None,
            Ok(value) => {
                log::error!(
                    "External completer returned invalid value of type {}",
                    value.get_type().to_string()
                );
                Some(vec![])
            }
            Err(err) => {
                log::error!("failed to eval completer block: {err}");
                Some(vec![])
            }
        }
    }

    fn completion_helper(&mut self, line: &str, pos: usize) -> Vec<SemanticSuggestion> {
        let mut working_set = StateWorkingSet::new(&self.engine_state);
        let offset = working_set.next_span_start();
        // TODO: Callers should be trimming the line themselves
        let line = if line.len() > pos { &line[..pos] } else { line };
        // Adjust offset so that the spans of the suggestions will start at the right
        // place even with `only_buffer_difference: true`
        let fake_offset = offset + line.len() - pos;
        let pos = offset + line.len();
        let initial_line = line.to_string();
        let mut line = line.to_string();
        line.push('a');

        let config = self.engine_state.get_config();

        let block = parse(&mut working_set, Some("completer"), line.as_bytes(), false);
        let Some(element_expression) = block.find_map(&working_set, &|expr: &Expression| {
            find_pipeline_element_by_position(expr, &working_set, pos)
        }) else {
            return vec![];
        };

        match &element_expression.expr {
            Expr::Var(_) => {
                return self.variable_names_completion_helper(
                    &working_set,
                    element_expression.span,
                    fake_offset,
                );
            }
            Expr::FullCellPath(full_cell_path) => {
                // e.g. `$e<tab>` parsed as FullCellPath
                if full_cell_path.tail.is_empty() {
                    return self.variable_names_completion_helper(
                        &working_set,
                        element_expression.span,
                        fake_offset,
                    );
                } else {
                    let mut cell_path_completer = CellPathCompletion { full_cell_path };
                    return self.process_completion(
                        &mut cell_path_completer,
                        &working_set,
                        &[],
                        element_expression.span,
                        fake_offset,
                        pos,
                    );
                }
            }
            _ => (),
        }

        let flattened = flatten_expression(&working_set, element_expression);
        let mut spans: Vec<String> = vec![];

        for (flat_idx, (span, shape)) in flattened.iter().enumerate() {
            let is_passthrough_command = spans
                .first()
                .filter(|content| content.as_str() == "sudo" || content.as_str() == "doas")
                .is_some();

            // Read the current span to string
            let current_span = working_set.get_span_contents(*span);
            let current_span_str = String::from_utf8_lossy(current_span);
            let is_last_span = span.contains(pos);

            // Skip the last 'a' as span item
            if is_last_span {
                let offset = pos - span.start;
                if offset == 0 {
                    spans.push(String::new())
                } else {
                    let mut current_span_str = current_span_str.to_string();
                    current_span_str.remove(offset);
                    spans.push(current_span_str);
                }
            } else {
                spans.push(current_span_str.to_string());
            }

            // Complete based on the last span
            if is_last_span {
                // Create a new span
                let new_span = Span::new(span.start, span.end - 1);

                // Parses the prefix. Completion should look up to the cursor position, not after.
                let index = pos - span.start;
                let prefix = &current_span[..index];

<<<<<<< HEAD
                if let Expr::AttributeBlock(ab) = &element_expression.expr {
                    let last_attr = ab.attributes.last().expect("at least one attribute");
                    if let Expr::Garbage = last_attr.expr.expr {
                        return self.process_completion(
                            &mut AttributeCompletion,
                            &working_set,
                            prefix,
                            new_span,
                            fake_offset,
                            pos,
                        );
                    } else {
                        return self.process_completion(
                            &mut AttributableCompletion,
                            &working_set,
                            prefix,
                            new_span,
                            fake_offset,
                            pos,
                        );
                    }
                }

                // Variables completion
                if prefix.starts_with(b"$") || most_left_var.is_some() {
                    let mut variable_names_completer =
                        VariableCompletion::new(most_left_var.unwrap_or((vec![], vec![])));

                    let mut variable_completions = self.process_completion(
                        &mut variable_names_completer,
                        &working_set,
                        prefix,
                        new_span,
                        fake_offset,
                        pos,
                    );

                    let mut variable_operations_completer =
                        OperatorCompletion::new(element_expression.clone());

                    let mut variable_operations_completions = self.process_completion(
                        &mut variable_operations_completer,
                        &working_set,
                        prefix,
                        new_span,
                        fake_offset,
                        pos,
                    );

                    variable_completions.append(&mut variable_operations_completions);
                    return variable_completions;
                }

=======
>>>>>>> 7d7dbd8b
                // Flags completion
                if prefix.starts_with(b"-") {
                    // Try to complete flag internally
                    let mut completer = FlagCompletion::new(element_expression.clone());
                    let result = self.process_completion(
                        &mut completer,
                        &working_set,
                        prefix,
                        new_span,
                        fake_offset,
                        pos,
                    );

                    if !result.is_empty() {
                        return result;
                    }

                    // We got no results for internal completion
                    // now we can check if external completer is set and use it
                    if let Some(closure) = config.completions.external.completer.as_ref() {
                        if let Some(external_result) =
                            self.external_completion(closure, &spans, fake_offset, new_span)
                        {
                            return external_result;
                        }
                    }
                }

                // specially check if it is currently empty - always complete commands
                if (is_passthrough_command && flat_idx == 1)
                    || (flat_idx == 0 && working_set.get_span_contents(new_span).is_empty())
                {
                    let mut completer = CommandCompletion::new(
                        flattened.clone(),
                        // flat_idx,
                        FlatShape::String,
                        true,
                    );
                    return self.process_completion(
                        &mut completer,
                        &working_set,
                        prefix,
                        new_span,
                        fake_offset,
                        pos,
                    );
                }

                // Completions that depends on the previous expression (e.g: use, source-env)
                if (is_passthrough_command && flat_idx > 1) || flat_idx > 0 {
                    if let Some(previous_expr) = flattened.get(flat_idx - 1) {
                        // Read the content for the previous expression
                        let prev_expr_str = working_set.get_span_contents(previous_expr.0).to_vec();

                        // Completion for .nu files
                        if prev_expr_str == b"use"
                            || prev_expr_str == b"overlay use"
                            || prev_expr_str == b"source-env"
                        {
                            let mut completer = DotNuCompletion::new();

                            return self.process_completion(
                                &mut completer,
                                &working_set,
                                prefix,
                                new_span,
                                fake_offset,
                                pos,
                            );
                        } else if prev_expr_str == b"ls" {
                            let mut completer = FileCompletion::new();

                            return self.process_completion(
                                &mut completer,
                                &working_set,
                                prefix,
                                new_span,
                                fake_offset,
                                pos,
                            );
                        } else if matches!(
                            previous_expr.1,
                            FlatShape::Float
                                | FlatShape::Int
                                | FlatShape::String
                                | FlatShape::List
                                | FlatShape::Bool
                                | FlatShape::Variable(_)
                        ) {
                            let mut completer = OperatorCompletion::new(element_expression.clone());

                            let operator_suggestion = self.process_completion(
                                &mut completer,
                                &working_set,
                                prefix,
                                new_span,
                                fake_offset,
                                pos,
                            );
                            if !operator_suggestion.is_empty() {
                                return operator_suggestion;
                            }
                        }
                    }
                }

                // Match other types
                match shape {
                    FlatShape::Custom(decl_id) => {
                        let mut completer = CustomCompletion::new(
                            self.stack.clone(),
                            *decl_id,
                            initial_line,
                            FileCompletion::new(),
                        );

                        return self.process_completion(
                            &mut completer,
                            &working_set,
                            prefix,
                            new_span,
                            fake_offset,
                            pos,
                        );
                    }
                    FlatShape::Directory => {
                        let mut completer = DirectoryCompletion::new();

                        return self.process_completion(
                            &mut completer,
                            &working_set,
                            prefix,
                            new_span,
                            fake_offset,
                            pos,
                        );
                    }
                    FlatShape::Filepath | FlatShape::GlobPattern => {
                        let mut completer = FileCompletion::new();

                        return self.process_completion(
                            &mut completer,
                            &working_set,
                            prefix,
                            new_span,
                            fake_offset,
                            pos,
                        );
                    }
                    flat_shape => {
                        let mut completer = CommandCompletion::new(
                            flattened.clone(),
                            // flat_idx,
                            flat_shape.clone(),
                            false,
                        );

                        let mut out: Vec<_> = self.process_completion(
                            &mut completer,
                            &working_set,
                            prefix,
                            new_span,
                            fake_offset,
                            pos,
                        );

                        if !out.is_empty() {
                            return out;
                        }

                        // Try to complete using an external completer (if set)
                        if let Some(closure) = config.completions.external.completer.as_ref() {
                            if let Some(external_result) =
                                self.external_completion(closure, &spans, fake_offset, new_span)
                            {
                                return external_result;
                            }
                        }

                        // Check for file completion
                        let mut completer = FileCompletion::new();
                        out = self.process_completion(
                            &mut completer,
                            &working_set,
                            prefix,
                            new_span,
                            fake_offset,
                            pos,
                        );

                        if !out.is_empty() {
                            return out;
                        }
                    }
                };
            }
        }

        vec![]
    }
}

impl ReedlineCompleter for NuCompleter {
    fn complete(&mut self, line: &str, pos: usize) -> Vec<Suggestion> {
        self.completion_helper(line, pos)
            .into_iter()
            .map(|s| s.suggestion)
            .collect()
    }
}

pub fn map_value_completions<'a>(
    list: impl Iterator<Item = &'a Value>,
    span: Span,
    offset: usize,
) -> Vec<SemanticSuggestion> {
    list.filter_map(move |x| {
        // Match for string values
        if let Ok(s) = x.coerce_string() {
            return Some(SemanticSuggestion {
                suggestion: Suggestion {
                    value: s,
                    span: reedline::Span {
                        start: span.start - offset,
                        end: span.end - offset,
                    },
                    ..Suggestion::default()
                },
                kind: Some(SuggestionKind::Type(x.get_type())),
            });
        }

        // Match for record values
        if let Ok(record) = x.as_record() {
            let mut suggestion = Suggestion {
                value: String::from(""), // Initialize with empty string
                span: reedline::Span {
                    start: span.start - offset,
                    end: span.end - offset,
                },
                ..Suggestion::default()
            };

            // Iterate the cols looking for `value` and `description`
            record.iter().for_each(|it| {
                // Match `value` column
                if it.0 == "value" {
                    // Convert the value to string
                    if let Ok(val_str) = it.1.coerce_string() {
                        // Update the suggestion value
                        suggestion.value = val_str;
                    }
                }

                // Match `description` column
                if it.0 == "description" {
                    // Convert the value to string
                    if let Ok(desc_str) = it.1.coerce_string() {
                        // Update the suggestion value
                        suggestion.description = Some(desc_str);
                    }
                }

                // Match `style` column
                if it.0 == "style" {
                    // Convert the value to string
                    suggestion.style = match it.1 {
                        Value::String { val, .. } => Some(lookup_ansi_color_style(val)),
                        Value::Record { .. } => Some(color_record_to_nustyle(it.1)),
                        _ => None,
                    };
                }
            });

            return Some(SemanticSuggestion {
                suggestion,
                kind: Some(SuggestionKind::Type(x.get_type())),
            });
        }

        None
    })
    .collect()
}

#[cfg(test)]
mod completer_tests {
    use super::*;

    #[test]
    fn test_completion_helper() {
        let mut engine_state =
            nu_command::add_shell_command_context(nu_cmd_lang::create_default_context());

        // Custom additions
        let delta = {
            let working_set = nu_protocol::engine::StateWorkingSet::new(&engine_state);
            working_set.render()
        };

        let result = engine_state.merge_delta(delta);
        assert!(
            result.is_ok(),
            "Error merging delta: {:?}",
            result.err().unwrap()
        );

        let mut completer = NuCompleter::new(engine_state.into(), Arc::new(Stack::new()));
        let dataset = [
            ("1 bit-sh", true, "b", vec!["bit-shl", "bit-shr"]),
            ("1.0 bit-sh", false, "b", vec![]),
            ("1 m", true, "m", vec!["mod"]),
            ("1.0 m", true, "m", vec!["mod"]),
            ("\"a\" s", true, "s", vec!["starts-with"]),
            ("sudo", false, "", Vec::new()),
            ("sudo l", true, "l", vec!["ls", "let", "lines", "loop"]),
            (" sudo", false, "", Vec::new()),
            (" sudo le", true, "le", vec!["let", "length"]),
            (
                "ls | c",
                true,
                "c",
                vec!["cd", "config", "const", "cp", "cal"],
            ),
            ("ls | sudo m", true, "m", vec!["mv", "mut", "move"]),
        ];
        for (line, has_result, begins_with, expected_values) in dataset {
            let result = completer.completion_helper(line, line.len());
            // Test whether the result is empty or not
            assert_eq!(!result.is_empty(), has_result, "line: {}", line);

            // Test whether the result begins with the expected value
            result
                .iter()
                .for_each(|x| assert!(x.suggestion.value.starts_with(begins_with)));

            // Test whether the result contains all the expected values
            assert_eq!(
                result
                    .iter()
                    .map(|x| expected_values.contains(&x.suggestion.value.as_str()))
                    .filter(|x| *x)
                    .count(),
                expected_values.len(),
                "line: {}",
                line
            );
        }
    }
}<|MERGE_RESOLUTION|>--- conflicted
+++ resolved
@@ -1,13 +1,7 @@
 use crate::completions::{
-<<<<<<< HEAD
-    attribute_completions::AttributableCompletion, AttributeCompletion, CommandCompletion,
-    Completer, CompletionOptions, CustomCompletion, DirectoryCompletion, DotNuCompletion,
-    FileCompletion, FlagCompletion, OperatorCompletion, VariableCompletion,
-=======
-    CellPathCompletion, CommandCompletion, Completer, CompletionOptions, CustomCompletion,
-    DirectoryCompletion, DotNuCompletion, FileCompletion, FlagCompletion, OperatorCompletion,
-    VariableCompletion,
->>>>>>> 7d7dbd8b
+    AttributableCompletion, AttributeCompletion, CellPathCompletion, CommandCompletion, Completer,
+    CompletionOptions, CustomCompletion, DirectoryCompletion, DotNuCompletion, FileCompletion,
+    FlagCompletion, OperatorCompletion, VariableCompletion,
 };
 use log::debug;
 use nu_color_config::{color_record_to_nustyle, lookup_ansi_color_style};
@@ -312,7 +306,6 @@
                 let index = pos - span.start;
                 let prefix = &current_span[..index];
 
-<<<<<<< HEAD
                 if let Expr::AttributeBlock(ab) = &element_expression.expr {
                     let last_attr = ab.attributes.last().expect("at least one attribute");
                     if let Expr::Garbage = last_attr.expr.expr {
@@ -336,38 +329,6 @@
                     }
                 }
 
-                // Variables completion
-                if prefix.starts_with(b"$") || most_left_var.is_some() {
-                    let mut variable_names_completer =
-                        VariableCompletion::new(most_left_var.unwrap_or((vec![], vec![])));
-
-                    let mut variable_completions = self.process_completion(
-                        &mut variable_names_completer,
-                        &working_set,
-                        prefix,
-                        new_span,
-                        fake_offset,
-                        pos,
-                    );
-
-                    let mut variable_operations_completer =
-                        OperatorCompletion::new(element_expression.clone());
-
-                    let mut variable_operations_completions = self.process_completion(
-                        &mut variable_operations_completer,
-                        &working_set,
-                        prefix,
-                        new_span,
-                        fake_offset,
-                        pos,
-                    );
-
-                    variable_completions.append(&mut variable_operations_completions);
-                    return variable_completions;
-                }
-
-=======
->>>>>>> 7d7dbd8b
                 // Flags completion
                 if prefix.starts_with(b"-") {
                     // Try to complete flag internally
