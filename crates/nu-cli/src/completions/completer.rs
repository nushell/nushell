--- conflicted
+++ resolved
@@ -551,13 +551,8 @@
             result.err().unwrap()
         );
 
-<<<<<<< HEAD
         let mut completer = NuCompleter::new(engine_state.into(), Stack::new().capture());
-        let dataset = vec![
-=======
-        let mut completer = NuCompleter::new(engine_state.into(), Stack::new());
         let dataset = [
->>>>>>> 14d1c678
             ("sudo", false, "", Vec::new()),
             ("sudo l", true, "l", vec!["ls", "let", "lines", "loop"]),
             (" sudo", false, "", Vec::new()),
