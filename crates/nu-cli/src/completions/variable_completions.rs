--- conflicted
+++ resolved
@@ -286,17 +286,8 @@
     if let Some(next_sublevel) = sublevels.clone().into_iter().next() {
         let span = val.span();
         match val {
-<<<<<<< HEAD
-            Value::Record {
-                cols,
-                vals,
-                span: _,
-            } => {
-                for item in cols.into_iter().zip(vals) {
-=======
             Value::Record { val, .. } => {
                 for item in val {
->>>>>>> a9a82de5
                     // Check if index matches with sublevel
                     if item.0.as_bytes().to_vec() == next_sublevel {
                         // If matches try to fetch recursively the next
