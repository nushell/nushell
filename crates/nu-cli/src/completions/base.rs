use crate::completions::CompletionOptions;
use nu_protocol::{
    engine::{Stack, StateWorkingSet},
    Span,
};
use reedline::Suggestion;

pub trait Completer {
    /// Fetch, filter, and sort completions
    #[allow(clippy::too_many_arguments)]
    fn fetch(
        &mut self,
        working_set: &StateWorkingSet,
        stack: &Stack,
        prefix: Vec<u8>,
        span: Span,
        offset: usize,
        pos: usize,
        options: &CompletionOptions,
    ) -> Vec<SemanticSuggestion>;
<<<<<<< HEAD

    fn get_sort_by(&self) -> SortBy {
        SortBy::Ascending
    }
=======
>>>>>>> d5e00c0d
}

#[derive(Debug, Default, PartialEq)]
pub struct SemanticSuggestion {
    pub suggestion: Suggestion,
    pub kind: Option<SuggestionKind>,
}

// TODO: think about name: maybe suggestion context?
#[derive(Clone, Debug, PartialEq)]
pub enum SuggestionKind {
    Command(nu_protocol::engine::CommandType),
    Type(nu_protocol::Type),
}

impl From<Suggestion> for SemanticSuggestion {
    fn from(suggestion: Suggestion) -> Self {
        Self {
            suggestion,
            ..Default::default()
        }
    }
}<|MERGE_RESOLUTION|>--- conflicted
+++ resolved
@@ -18,13 +18,6 @@
         pos: usize,
         options: &CompletionOptions,
     ) -> Vec<SemanticSuggestion>;
-<<<<<<< HEAD
-
-    fn get_sort_by(&self) -> SortBy {
-        SortBy::Ascending
-    }
-=======
->>>>>>> d5e00c0d
 }
 
 #[derive(Debug, Default, PartialEq)]
