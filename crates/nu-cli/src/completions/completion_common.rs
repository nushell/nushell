--- conflicted
+++ resolved
@@ -7,15 +7,9 @@
     Span,
 };
 use nu_utils::get_ls_colors;
-<<<<<<< HEAD
 use std::ffi::OsStr;
 use std::path::{
     is_separator, Component, Path, PathBuf, MAIN_SEPARATOR as SEP, MAIN_SEPARATOR_STR,
-=======
-use std::{
-    ffi::OsStr,
-    path::{is_separator, Component, Path, PathBuf, MAIN_SEPARATOR as SEP},
->>>>>>> 67c8b0db
 };
 
 fn complete_rec(
