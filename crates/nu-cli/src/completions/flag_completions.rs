--- conflicted
+++ resolved
@@ -44,38 +44,7 @@
                     short.encode_utf8(&mut named);
                     named.insert(0, b'-');
 
-<<<<<<< HEAD
                     matcher.add_semantic_suggestion(SemanticSuggestion {
-=======
-                    if options.match_algorithm.matches_u8(&named, prefix) {
-                        output.push(SemanticSuggestion {
-                            suggestion: Suggestion {
-                                value: String::from_utf8_lossy(&named).to_string(),
-                                description: Some(flag_desc.to_string()),
-                                span: reedline::Span {
-                                    start: span.start - offset,
-                                    end: span.end - offset,
-                                },
-                                append_whitespace: true,
-                                ..Suggestion::default()
-                            },
-                            // TODO????
-                            kind: None,
-                        });
-                    }
-                }
-
-                if named.long.is_empty() {
-                    continue;
-                }
-
-                let mut named = named.long.as_bytes().to_vec();
-                named.insert(0, b'-');
-                named.insert(0, b'-');
-
-                if options.match_algorithm.matches_u8(&named, prefix) {
-                    output.push(SemanticSuggestion {
->>>>>>> 8c8f795e
                         suggestion: Suggestion {
                             value: String::from_utf8_lossy(&named).to_string(),
                             description: Some(flag_desc.to_string()),
@@ -115,11 +84,7 @@
                 });
             }
 
-<<<<<<< HEAD
             return matcher.results();
-=======
-            return sort_suggestions(&String::from_utf8_lossy(prefix), output, options);
->>>>>>> 8c8f795e
         }
 
         vec![]
