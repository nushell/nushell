use crate::util::eval_source;
use log::info;
use log::trace;
use miette::{IntoDiagnostic, Result};
use nu_engine::eval_block_with_early_return;
use nu_engine::{convert_env_values, current_dir};
use nu_parser::parse;
use nu_path::canonicalize_with;
use nu_protocol::report_error;
use nu_protocol::{
    ast::Call,
    engine::{EngineState, Stack, StateWorkingSet},
    Config, PipelineData, ShellError, Span, Value,
};
use nu_utils::stdout_write_all_and_flush;

/// Main function used when a file path is found as argument for nu
pub fn evaluate_file(
    path: String,
    args: &[String],
    engine_state: &mut EngineState,
    stack: &mut Stack,
    input: PipelineData,
) -> Result<()> {
    // Translate environment variables from Strings to Values
    if let Some(e) = convert_env_values(engine_state, stack) {
        let working_set = StateWorkingSet::new(engine_state);
        report_error(&working_set, &e);
        std::process::exit(1);
    }

    let cwd = current_dir(engine_state, stack)?;

    let file_path = canonicalize_with(&path, cwd).unwrap_or_else(|e| {
        let working_set = StateWorkingSet::new(engine_state);
        report_error(
            &working_set,
            &ShellError::FileNotFoundCustom(
                format!("Could not access file '{}': {:?}", path, e.to_string()),
                Span::unknown(),
            ),
        );
        std::process::exit(1);
    });

    let file_path_str = file_path.to_str().unwrap_or_else(|| {
        let working_set = StateWorkingSet::new(engine_state);
        report_error(
            &working_set,
            &ShellError::NonUtf8Custom(
                format!(
                    "Input file name '{}' is not valid UTF8",
                    file_path.to_string_lossy()
                ),
                Span::unknown(),
            ),
        );
        std::process::exit(1);
    });

    let file = std::fs::read(&file_path)
        .into_diagnostic()
        .unwrap_or_else(|e| {
            let working_set = StateWorkingSet::new(engine_state);
            report_error(
                &working_set,
                &ShellError::FileNotFoundCustom(
                    format!(
                        "Could not read file '{}': {:?}",
                        file_path_str,
                        e.to_string()
                    ),
                    Span::unknown(),
                ),
            );
            std::process::exit(1);
        });

    engine_state.start_in_file(Some(file_path_str));

    let parent = file_path.parent().unwrap_or_else(|| {
        let working_set = StateWorkingSet::new(engine_state);
        report_error(
            &working_set,
            &ShellError::FileNotFoundCustom(
                format!("The file path '{file_path_str}' does not have a parent"),
                Span::unknown(),
            ),
        );
        std::process::exit(1);
    });

    stack.add_env_var(
        "FILE_PWD".to_string(),
        Value::string(parent.to_string_lossy(), Span::unknown()),
    );
    stack.add_env_var(
        "CURRENT_FILE".to_string(),
        Value::string(file_path.to_string_lossy(), Span::unknown()),
    );

    let source_filename = file_path
        .file_name()
        .expect("internal error: script missing filename");

    let mut working_set = StateWorkingSet::new(engine_state);
    trace!("parsing file: {}", file_path_str);
    let block = parse(&mut working_set, Some(file_path_str), &file, false);

<<<<<<< HEAD
    for block in &mut working_set.delta.blocks {
        if block.signature.name == "main" {
            block.signature.name = source_filename.to_string_lossy().to_string();
        } else if block.signature.name.starts_with("main ") {
            block.signature.name = source_filename.to_string_lossy().to_string()
                + " "
                + &String::from_utf8_lossy(&block.signature.name.as_bytes()[5..]);
        }
    }

=======
    if let Some(err) = working_set.parse_errors.first() {
        report_error(&working_set, err);
        std::process::exit(1);
    }

    for block in &mut working_set.delta.blocks {
        if block.signature.name == "main" {
            block.signature.name = source_filename.to_string_lossy().to_string();
        } else if block.signature.name.starts_with("main ") {
            block.signature.name =
                source_filename.to_string_lossy().to_string() + " " + &block.signature.name[5..];
        }
    }

>>>>>>> a9a82de5
    let _ = engine_state.merge_delta(working_set.delta);

    if engine_state.find_decl(b"main", &[]).is_some() {
        let args = format!("main {}", args.join(" "));

        let pipeline_data = eval_block_with_early_return(
            engine_state,
            stack,
            &block,
            PipelineData::empty(),
            false,
            false,
        )
        .unwrap_or_else(|e| {
            let working_set = StateWorkingSet::new(engine_state);
            report_error(&working_set, &e);
            std::process::exit(1);
        });

        let result = pipeline_data.print(engine_state, stack, true, false);

        match result {
            Err(err) => {
                let working_set = StateWorkingSet::new(engine_state);

                report_error(&working_set, &err);
                std::process::exit(1);
            }
            Ok(exit_code) => {
                if exit_code != 0 {
                    std::process::exit(exit_code as i32);
                }
            }
        }

        if !eval_source(
            engine_state,
            stack,
            args.as_bytes(),
            "<commandline>",
            input,
            true,
        ) {
            std::process::exit(1);
        }
    } else if !eval_source(engine_state, stack, &file, file_path_str, input, true) {
        std::process::exit(1);
    }

    info!("evaluate {}:{}:{}", file!(), line!(), column!());

    Ok(())
}

pub(crate) fn print_table_or_error(
    engine_state: &mut EngineState,
    stack: &mut Stack,
    mut pipeline_data: PipelineData,
    config: &mut Config,
) -> Option<i64> {
    let exit_code = match &mut pipeline_data {
        PipelineData::ExternalStream { exit_code, .. } => exit_code.take(),
        _ => None,
    };

    // Change the engine_state config to use the passed in configuration
    engine_state.set_config(config);

    if let PipelineData::Value(Value::Error { error, .. }, ..) = &pipeline_data {
        let working_set = StateWorkingSet::new(engine_state);
        report_error(&working_set, &**error);
        std::process::exit(1);
    }

    if let Some(decl_id) = engine_state.find_decl("table".as_bytes(), &[]) {
        let command = engine_state.get_decl(decl_id);
        if command.get_block_id().is_some() {
            print_or_exit(pipeline_data, engine_state, config);
        } else {
            // The final call on table command, it's ok to set redirect_output to false.
            let mut call = Call::new(Span::new(0, 0));
            call.redirect_stdout = false;
            let table = command.run(engine_state, stack, &call, pipeline_data);

            match table {
                Ok(table) => {
                    print_or_exit(table, engine_state, config);
                }
                Err(error) => {
                    let working_set = StateWorkingSet::new(engine_state);
                    report_error(&working_set, &error);
                    std::process::exit(1);
                }
            }
        }
    } else {
        print_or_exit(pipeline_data, engine_state, config);
    }

    // Make sure everything has finished
    if let Some(exit_code) = exit_code {
        let mut exit_code: Vec<_> = exit_code.into_iter().collect();
        exit_code
            .pop()
            .and_then(|last_exit_code| match last_exit_code {
                Value::Int { val: code, .. } => Some(code),
                _ => None,
            })
    } else {
        None
    }
}

fn print_or_exit(pipeline_data: PipelineData, engine_state: &mut EngineState, config: &Config) {
    for item in pipeline_data {
        if let Value::Error { error, .. } = item {
            let working_set = StateWorkingSet::new(engine_state);

            report_error(&working_set, &*error);

            std::process::exit(1);
        }

        let out = item.into_string("\n", config) + "\n";
        let _ = stdout_write_all_and_flush(out).map_err(|err| eprintln!("{err}"));
    }
}<|MERGE_RESOLUTION|>--- conflicted
+++ resolved
@@ -107,18 +107,6 @@
     trace!("parsing file: {}", file_path_str);
     let block = parse(&mut working_set, Some(file_path_str), &file, false);
 
-<<<<<<< HEAD
-    for block in &mut working_set.delta.blocks {
-        if block.signature.name == "main" {
-            block.signature.name = source_filename.to_string_lossy().to_string();
-        } else if block.signature.name.starts_with("main ") {
-            block.signature.name = source_filename.to_string_lossy().to_string()
-                + " "
-                + &String::from_utf8_lossy(&block.signature.name.as_bytes()[5..]);
-        }
-    }
-
-=======
     if let Some(err) = working_set.parse_errors.first() {
         report_error(&working_set, err);
         std::process::exit(1);
@@ -133,7 +121,6 @@
         }
     }
 
->>>>>>> a9a82de5
     let _ = engine_state.merge_delta(working_set.delta);
 
     if engine_state.find_decl(b"main", &[]).is_some() {
