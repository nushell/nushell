--- conflicted
+++ resolved
@@ -56,35 +56,21 @@
     }
 
     // Run the block
-<<<<<<< HEAD
-    let exit_code =
-        match eval_block::<WithoutDebug>(engine_state, stack, &block, input, false, false) {
-            Ok(pipeline_data) => {
-                let mut config = engine_state.get_config().clone();
-                if let Some(t_mode) = table_mode {
-                    config.table_mode = t_mode.as_string()?.parse().unwrap_or_default();
-                }
-                crate::eval_file::print_table_or_error(
-                    engine_state,
-                    stack,
-                    pipeline_data,
-                    &mut config,
-                )
-=======
-    let exit_code = match eval_block(engine_state, stack, &block, input, false, false) {
+    let exit_code = match eval_block::<WithoutDebug>(engine_state, stack, &block, input, false, false) {
         Ok(pipeline_data) => {
             let mut config = engine_state.get_config().clone();
             if let Some(t_mode) = table_mode {
                 config.table_mode = t_mode.coerce_string()?.parse().unwrap_or_default();
->>>>>>> fb4251ab
             }
-            Err(err) => {
-                let working_set = StateWorkingSet::new(engine_state);
+            crate::eval_file::print_table_or_error(engine_state, stack, pipeline_data, &mut config)
+        }
+        Err(err) => {
+            let working_set = StateWorkingSet::new(engine_state);
 
-                report_error(&working_set, &err);
-                std::process::exit(1);
-            }
-        };
+            report_error(&working_set, &err);
+            std::process::exit(1);
+        }
+    };
 
     info!("evaluate {}:{}:{}", file!(), line!(), column!());
 
