--- conflicted
+++ resolved
@@ -966,23 +966,6 @@
         }
     }
 
-<<<<<<< HEAD
-    // let name = if short_name {
-    //     filename.file_name().and_then(|s| s.to_str())
-    // } else {
-    //     filename.to_str()
-    // }
-    // .ok_or_else(|| {
-    //     ShellError::labeled_error(
-    //         format!("Invalid file name: {:}", filename.to_string_lossy()),
-    //         "invalid file name",
-    //         tag,
-    //     )
-    // })?;
-
-    // dict.insert_untagged("name", UntaggedValue::string(name));
-    dict.insert_untagged("name", UntaggedValue::path(filename));
-=======
     let name = if short_name {
         filename.file_name().and_then(|s| s.to_str())
     } else {
@@ -996,8 +979,7 @@
         )
     })?;
 
-    dict.insert_untagged("name", UntaggedValue::path(name));
->>>>>>> f449baf8
+    dict.insert_untagged("name", UntaggedValue::path(filename));
 
     if let Some(md) = metadata {
         dict.insert_untagged("type", get_file_type(md));
