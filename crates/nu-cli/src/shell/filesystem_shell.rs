use crate::commands::cd::CdArgs;
use crate::commands::command::EvaluatedWholeStreamCommandArgs;
use crate::commands::cp::CopyArgs;
use crate::commands::du::{DirBuilder, DirInfo};
use crate::commands::ls::LsArgs;
use crate::commands::mkdir::MkdirArgs;
use crate::commands::move_::mv::Arguments as MvArgs;
use crate::commands::rm::RemoveArgs;
use crate::path::canonicalize;
use crate::prelude::*;
use crate::shell::shell::Shell;
use crate::utils::FileStructure;
use nu_protocol::{TaggedDictBuilder, Value};

use std::collections::HashMap;
use std::io::{Error, ErrorKind};
use std::path::{Path, PathBuf};

use crate::commands::classified::maybe_text_codec::{MaybeTextCodec, StringOrBinary};
use encoding_rs::Encoding;
use futures_codec::FramedRead;
use futures_util::TryStreamExt;

#[cfg(unix)]
use std::os::unix::fs::PermissionsExt;

use nu_errors::ShellError;
use nu_protocol::{Primitive, ReturnSuccess, UntaggedValue};
use nu_source::Tagged;

pub struct FilesystemShell {
    pub(crate) path: String,
    pub(crate) last_path: String,
}

impl std::fmt::Debug for FilesystemShell {
    fn fmt(&self, f: &mut std::fmt::Formatter<'_>) -> std::fmt::Result {
        write!(f, "FilesystemShell @ {}", self.path)
    }
}

impl Clone for FilesystemShell {
    fn clone(&self) -> Self {
        FilesystemShell {
            path: self.path.clone(),
            last_path: self.path.clone(),
        }
    }
}

impl FilesystemShell {
    pub fn basic() -> Result<FilesystemShell, Error> {
        let path = match std::env::current_dir() {
            Ok(path) => path,
            Err(_) => PathBuf::from("/"),
        };

        Ok(FilesystemShell {
            path: path.to_string_lossy().to_string(),
            last_path: path.to_string_lossy().to_string(),
        })
    }

    pub fn with_location(path: String) -> Result<FilesystemShell, std::io::Error> {
        let path = canonicalize(std::env::current_dir()?, &path)?;
        let path = path.display().to_string();
        let last_path = path.clone();

        Ok(FilesystemShell { path, last_path })
    }
}

pub fn homedir_if_possible() -> Option<PathBuf> {
    #[cfg(feature = "dirs")]
    {
        dirs::home_dir()
    }

    #[cfg(not(feature = "dirs"))]
    {
        None
    }
}

impl Shell for FilesystemShell {
    fn name(&self) -> String {
        "filesystem".to_string()
    }

    fn homedir(&self) -> Option<PathBuf> {
        homedir_if_possible()
    }

    fn ls(
        &self,
        LsArgs {
            path,
            all,
            long,
            short_names,
            du,
        }: LsArgs,
        name_tag: Tag,
        ctrl_c: Arc<AtomicBool>,
    ) -> Result<OutputStream, ShellError> {
        let ctrl_c_copy = ctrl_c.clone();
        let (path, p_tag) = match path {
            Some(p) => {
                let p_tag = p.tag;
                let mut p = p.item;
                if p.is_dir() {
                    if is_empty_dir(&p) {
                        return Ok(OutputStream::empty());
                    }
                    p.push("*");
                }
                (p, p_tag)
            }
            None => {
                if is_empty_dir(&self.path()) {
                    return Ok(OutputStream::empty());
                } else {
                    (PathBuf::from("./*"), name_tag.clone())
                }
            }
        };

<<<<<<< HEAD
        
        let mut all= all;
        if is_hidden_dir(path.clone()) {
            all = true;
        };

        // assert!(glob::Pattern::new("**/*").unwrap().matches_with("target/debug/.fingerprint/", glob::MatchOptions{
        //     case_sensitive: false,
        //     require_literal_leading_dot: !all,
        //     require_literal_separator: false,
        // }));
        // assert!(!glob::Pattern::new("**/*").unwrap().matches("target/debug/.fingerprint/"));
=======
        let hidden_dir_specified = is_hidden_dir(&path);
>>>>>>> a64cfb62

        let mut paths = glob::glob(&path.to_string_lossy())
            .map_err(|e| ShellError::labeled_error(e.to_string(), "invalid pattern", &p_tag))?
            .peekable();

        if paths.peek().is_none() {
            return Err(ShellError::labeled_error(
                "No matches found",
                "no matches found",
                &p_tag,
            ));
        }

        // Generated stream: impl Stream<Item = Result<ReturnSuccess, ShellError>

        Ok(futures::stream::iter(paths.filter_map(move |path| {
            let path = match path.map_err(|e| ShellError::from(e.into_error())) {
                Ok(path) => path,
                Err(err) => return Some(Err(err)),
            };

            if !all && !hidden_dir_specified && is_hidden_dir(&path) {
                return None;
            }

            let metadata = match std::fs::symlink_metadata(&path) {
                Ok(metadata) => Some(metadata),
                Err(e) => {
                    if e.kind() == ErrorKind::PermissionDenied {
                        None
                    } else {
                        return Some(Err(e.into()));
                    }
                }
            };

            let entry = dir_entry_dict(
                &path,
                metadata.as_ref(),
                name_tag.clone(),
                long,
                short_names,
                du,
                ctrl_c.clone(),
            )
            .map(ReturnSuccess::Value);

            Some(entry)
        }))
        .interruptible(ctrl_c_copy)
        .to_output_stream())
    }

    fn cd(&self, args: CdArgs, name: Tag) -> Result<OutputStream, ShellError> {
        let path = match args.path {
            None => match homedir_if_possible() {
                Some(o) => o,
                _ => {
                    return Err(ShellError::labeled_error(
                        "Cannot change to home directory",
                        "cannot go to home",
                        &name,
                    ))
                }
            },
            Some(v) => {
                let Tagged { item: target, tag } = v;
                if target == Path::new("-") {
                    PathBuf::from(&self.last_path)
                } else {
                    let path = canonicalize(self.path(), target).map_err(|_| {
                        ShellError::labeled_error(
                            "Cannot change to directory",
                            "directory not found",
                            &tag,
                        )
                    })?;

                    if !path.is_dir() {
                        return Err(ShellError::labeled_error(
                            "Cannot change to directory",
                            "is not a directory",
                            &tag,
                        ));
                    }

                    #[cfg(unix)]
                    {
                        let has_exec = path
                            .metadata()
                            .map(|m| {
                                umask::Mode::from(m.permissions().mode()).has(umask::USER_READ)
                            })
                            .map_err(|e| {
                                ShellError::labeled_error(
                                    "Cannot change to directory",
                                    format!("cannot stat ({})", e),
                                    &tag,
                                )
                            })?;

                        if !has_exec {
                            return Err(ShellError::labeled_error(
                                "Cannot change to directory",
                                "permission denied",
                                &tag,
                            ));
                        }
                    }

                    path
                }
            }
        };

        let mut stream = VecDeque::new();

        stream.push_back(ReturnSuccess::change_cwd(
            path.to_string_lossy().to_string(),
        ));

        Ok(stream.into())
    }

    fn cp(
        &self,
        CopyArgs {
            src,
            dst,
            recursive,
        }: CopyArgs,
        name: Tag,
        path: &str,
    ) -> Result<OutputStream, ShellError> {
        let name_tag = name;

        let path = Path::new(path);
        let source = path.join(&src.item);
        let destination = path.join(&dst.item);

        let sources: Vec<_> = match glob::glob(&source.to_string_lossy()) {
            Ok(files) => files.collect(),
            Err(e) => {
                return Err(ShellError::labeled_error(
                    e.to_string(),
                    "invalid pattern",
                    src.tag,
                ))
            }
        };

        if sources.is_empty() {
            return Err(ShellError::labeled_error(
                "No matches found",
                "no matches found",
                src.tag,
            ));
        }

        if sources.len() > 1 && !destination.is_dir() {
            return Err(ShellError::labeled_error(
                "Destination must be a directory when copying multiple files",
                "is not a directory",
                dst.tag,
            ));
        }

        let any_source_is_dir = sources.iter().any(|f| matches!(f, Ok(f) if f.is_dir()));

        if any_source_is_dir && !recursive.item {
            return Err(ShellError::labeled_error(
                "Directories must be copied using \"--recursive\"",
                "resolves to a directory (not copied)",
                src.tag,
            ));
        }

        for entry in sources {
            if let Ok(entry) = entry {
                let mut sources = FileStructure::new();
                sources.walk_decorate(&entry)?;

                if entry.is_file() {
                    let sources = sources.paths_applying_with(|(source_file, _depth_level)| {
                        if destination.is_dir() {
                            let mut dest = canonicalize(&path, &dst.item)?;
                            if let Some(name) = entry.file_name() {
                                dest.push(name);
                            }
                            Ok((source_file, dest))
                        } else {
                            Ok((source_file, destination.clone()))
                        }
                    })?;

                    for (src, dst) in sources {
                        if src.is_file() {
                            std::fs::copy(src, dst).map_err(|e| {
                                ShellError::labeled_error(e.to_string(), e.to_string(), &name_tag)
                            })?;
                        }
                    }
                } else if entry.is_dir() {
                    let destination = if !destination.exists() {
                        destination.clone()
                    } else {
                        match entry.file_name() {
                            Some(name) => destination.join(name),
                            None => {
                                return Err(ShellError::labeled_error(
                                    "Copy aborted. Not a valid path",
                                    "not a valid path",
                                    dst.tag,
                                ))
                            }
                        }
                    };

                    std::fs::create_dir_all(&destination).map_err(|e| {
                        ShellError::labeled_error(e.to_string(), e.to_string(), &dst.tag)
                    })?;

                    let sources = sources.paths_applying_with(|(source_file, depth_level)| {
                        let mut dest = destination.clone();
                        let path = canonicalize(&path, &source_file)?;

                        let comps: Vec<_> = path
                            .components()
                            .map(|fragment| fragment.as_os_str())
                            .rev()
                            .take(1 + depth_level)
                            .collect();

                        for fragment in comps.into_iter().rev() {
                            dest.push(fragment);
                        }

                        Ok((PathBuf::from(&source_file), dest))
                    })?;

                    let dst_tag = &dst.tag;
                    for (src, dst) in sources {
                        if src.is_dir() && !dst.exists() {
                            std::fs::create_dir_all(&dst).map_err(|e| {
                                ShellError::labeled_error(e.to_string(), e.to_string(), dst_tag)
                            })?;
                        }

                        if src.is_file() {
                            std::fs::copy(&src, &dst).map_err(|e| {
                                ShellError::labeled_error(e.to_string(), e.to_string(), &name_tag)
                            })?;
                        }
                    }
                }
            }
        }

        Ok(OutputStream::empty())
    }

    fn mkdir(
        &self,
        MkdirArgs {
            rest: directories,
            show_created_paths,
        }: MkdirArgs,
        name: Tag,
        path: &str,
    ) -> Result<OutputStream, ShellError> {
        let path = Path::new(path);
        let mut stream = VecDeque::new();

        if directories.is_empty() {
            return Err(ShellError::labeled_error(
                "mkdir requires directory paths",
                "needs parameter",
                name,
            ));
        }

        for dir in directories.iter() {
            let create_at = path.join(&dir.item);

            let dir_res = std::fs::create_dir_all(&create_at);
            if let Err(reason) = dir_res {
                return Err(ShellError::labeled_error(
                    reason.to_string(),
                    reason.to_string(),
                    dir.tag(),
                ));
            }
            if show_created_paths {
                let val = format!("{:}", create_at.to_string_lossy()).into();
                stream.push_back(Ok(ReturnSuccess::Value(val)));
            }
        }

        Ok(stream.into())
    }

    fn mv(
        &self,
        MvArgs { src, dst }: MvArgs,
        _name: Tag,
        path: &str,
    ) -> Result<OutputStream, ShellError> {
        let path = Path::new(path);
        let source = path.join(&src.item);
        let destination = path.join(&dst.item);

        let sources =
            glob::glob(&source.to_string_lossy()).map_or_else(|_| Vec::new(), Iterator::collect);

        if sources.is_empty() {
            return Err(ShellError::labeled_error(
                "Invalid file or pattern",
                "invalid file or pattern",
                src.tag,
            ));
        }

        // We have two possibilities.
        //
        // First, the destination exists.
        //  - If a directory, move everything into that directory, otherwise
        //  - if only a single source, overwrite the file, otherwise
        //  - error.
        //
        // Second, the destination doesn't exist, so we can only rename a single source. Otherwise
        // it's an error.

        if (destination.exists() && !destination.is_dir() && sources.len() > 1)
            || (!destination.exists() && sources.len() > 1)
        {
            return Err(ShellError::labeled_error(
                "Can only move multiple sources if destination is a directory",
                "destination must be a directory when multiple sources",
                dst.tag,
            ));
        }

        for entry in sources {
            if let Ok(entry) = entry {
                move_file(
                    TaggedPathBuf(&entry, &src.tag),
                    TaggedPathBuf(&destination, &dst.tag),
                )?
            }
        }

        Ok(OutputStream::empty())
    }

    fn rm(
        &self,
        RemoveArgs {
            rest: targets,
            recursive,
            trash: _trash,
            permanent: _permanent,
        }: RemoveArgs,
        name: Tag,
        path: &str,
    ) -> Result<OutputStream, ShellError> {
        let name_tag = name;

        if targets.is_empty() {
            return Err(ShellError::labeled_error(
                "rm requires target paths",
                "needs parameter",
                name_tag,
            ));
        }

        let path = Path::new(path);
        let mut all_targets: HashMap<PathBuf, Tag> = HashMap::new();
        for target in targets {
            let all_dots = target
                .item
                .to_str()
                .map_or(false, |v| v.chars().all(|c| c == '.'));

            if all_dots {
                return Err(ShellError::labeled_error(
                    "Cannot remove any parent directory",
                    "cannot remove any parent directory",
                    target.tag,
                ));
            }

            let path = path.join(&target.item);
            match glob::glob(&path.to_string_lossy()) {
                Ok(files) => {
                    for file in files {
                        match file {
                            Ok(ref f) => {
                                all_targets
                                    .entry(f.clone())
                                    .or_insert_with(|| target.tag.clone());
                            }
                            Err(e) => {
                                return Err(ShellError::labeled_error(
                                    format!("Could not remove {:}", path.to_string_lossy()),
                                    e.to_string(),
                                    &target.tag,
                                ));
                            }
                        }
                    }
                }
                Err(e) => {
                    return Err(ShellError::labeled_error(
                        e.to_string(),
                        e.to_string(),
                        &name_tag,
                    ))
                }
            };
        }

        if all_targets.is_empty() {
            return Err(ShellError::labeled_error(
                "No valid paths",
                "no valid paths",
                name_tag,
            ));
        }

        Ok(
            futures::stream::iter(all_targets.into_iter().map(move |(f, tag)| {
                let is_empty = || match f.read_dir() {
                    Ok(mut p) => p.next().is_none(),
                    Err(_) => false,
                };

                if let Ok(metadata) = f.symlink_metadata() {
                    if metadata.is_file()
                        || metadata.file_type().is_symlink()
                        || recursive.item
                        || is_empty()
                    {
                        let result;
                        #[cfg(feature = "trash-support")]
                        {
                            let rm_always_trash = config::config(Tag::unknown())?
                                .get("rm_always_trash")
                                .map(|val| val.is_true())
                                .unwrap_or(false);
                            result = if _trash.item || (rm_always_trash && !_permanent.item) {
                                trash::remove(&f).map_err(|e: trash::Error| {
                                    Error::new(ErrorKind::Other, format!("{:?}", e))
                                })
                            } else if metadata.is_file() {
                                std::fs::remove_file(&f)
                            } else {
                                std::fs::remove_dir_all(&f)
                            };
                        }
                        #[cfg(not(feature = "trash-support"))]
                        {
                            result = if metadata.is_file() {
                                std::fs::remove_file(&f)
                            } else {
                                std::fs::remove_dir_all(&f)
                            };
                        }

                        if let Err(e) = result {
                            let msg =
                                format!("Could not delete because: {:}\nTry '--trash' flag", e);
                            Err(ShellError::labeled_error(msg, e.to_string(), tag))
                        } else {
                            let val = format!("deleted {:}", f.to_string_lossy()).into();
                            Ok(ReturnSuccess::Value(val))
                        }
                    } else {
                        let msg =
                            format!("Cannot remove {:}. try --recursive", f.to_string_lossy());
                        Err(ShellError::labeled_error(
                            msg,
                            "cannot remove non-empty directory",
                            tag,
                        ))
                    }
                } else {
                    let msg = format!("no such file or directory: {:}", f.to_string_lossy());
                    Err(ShellError::labeled_error(
                        msg,
                        "no such file or directory",
                        tag,
                    ))
                }
            }))
            .to_output_stream(),
        )
    }

    fn path(&self) -> String {
        self.path.clone()
    }

    fn pwd(&self, args: EvaluatedWholeStreamCommandArgs) -> Result<OutputStream, ShellError> {
        let path = PathBuf::from(self.path());
        let p = match dunce::canonicalize(path.as_path()) {
            Ok(p) => p,
            Err(_) => {
                return Err(ShellError::labeled_error(
                    "unable to show current directory",
                    "pwd command failed",
                    &args.call_info.name_tag,
                ));
            }
        };

        let mut stream = VecDeque::new();
        stream.push_back(ReturnSuccess::value(
            UntaggedValue::Primitive(Primitive::String(p.to_string_lossy().to_string()))
                .into_value(&args.call_info.name_tag),
        ));

        Ok(stream.into())
    }

    fn set_path(&mut self, path: String) {
        let pathbuf = PathBuf::from(&path);
        let path = match canonicalize(self.path(), pathbuf.as_path()) {
            Ok(path) => {
                let _ = std::env::set_current_dir(&path);
                std::env::set_var("PWD", &path);
                path
            }
            _ => {
                // TODO: handle the case where the path cannot be canonicalized
                pathbuf
            }
        };
        self.last_path = self.path.clone();
        self.path = path.to_string_lossy().to_string();
    }

    fn open(
        &self,
        path: &PathBuf,
        name: Span,
        with_encoding: Option<&'static Encoding>,
    ) -> Result<BoxStream<'static, Result<StringOrBinary, ShellError>>, ShellError> {
        let f = std::fs::File::open(&path).map_err(|e| {
            ShellError::labeled_error(
                format!("Error opening file: {:?}", e),
                "Error opening file",
                name,
            )
        })?;
        let async_reader = futures::io::AllowStdIo::new(f);
        let sob_stream = FramedRead::new(async_reader, MaybeTextCodec::new(with_encoding))
            .map_err(|e| {
                ShellError::unexpected(format!("AsyncRead failed in open function: {:?}", e))
            })
            .into_stream();

        Ok(sob_stream.boxed())
    }

    fn save(
        &mut self,
        full_path: &PathBuf,
        save_data: &[u8],
        name: Span,
    ) -> Result<OutputStream, ShellError> {
        match std::fs::write(full_path, save_data) {
            Ok(_) => Ok(OutputStream::empty()),
            Err(e) => Err(ShellError::labeled_error(
                e.to_string(),
                "IO error while saving",
                name,
            )),
        }
    }
}

struct TaggedPathBuf<'a>(&'a PathBuf, &'a Tag);

fn move_file(from: TaggedPathBuf, to: TaggedPathBuf) -> Result<(), ShellError> {
    let TaggedPathBuf(from, from_tag) = from;
    let TaggedPathBuf(to, to_tag) = to;

    if to.exists() && from.is_dir() && to.is_file() {
        return Err(ShellError::labeled_error(
            "Cannot rename a directory to a file",
            "invalid destination",
            to_tag,
        ));
    }

    let destination_dir_exists = if to.is_dir() {
        true
    } else {
        to.parent().map(Path::exists).unwrap_or(true)
    };

    if !destination_dir_exists {
        return Err(ShellError::labeled_error(
            "Destination directory does not exist",
            "destination does not exist",
            to_tag,
        ));
    }

    let mut to = to.clone();
    if to.is_dir() {
        let from_file_name = match from.file_name() {
            Some(name) => name,
            None => {
                return Err(ShellError::labeled_error(
                    "Not a valid entry name",
                    "not a valid entry name",
                    from_tag,
                ))
            }
        };

        to.push(from_file_name);
    }

    // We first try a rename, which is a quick operation. If that doesn't work, we'll try a copy
    // and remove the old file. This is necessary if we're moving across filesystems.
    std::fs::rename(&from, &to)
        .or_else(|_| std::fs::copy(&from, &to).and_then(|_| std::fs::remove_file(&from)))
        .map_err(|e| {
            ShellError::labeled_error(
                format!("Could not move {:?} to {:?}. {:}", from, to, e.to_string()),
                "could not move",
                from_tag,
            )
        })
}

fn is_empty_dir(dir: impl AsRef<Path>) -> bool {
    match dir.as_ref().read_dir() {
        Err(_) => true,
        Ok(mut s) => s.next().is_none(),
    }
}

fn is_hidden_dir(dir: impl AsRef<Path>) -> bool {
    #[cfg(windows)]
    {
        use std::os::windows::fs::MetadataExt;

        if let Ok(metadata) = dir.as_ref().metadata() {
            let attributes = metadata.file_attributes();
            // https://docs.microsoft.com/en-us/windows/win32/fileio/file-attribute-constants
            (attributes & 0x2) != 0
        } else {
            false
        }
    }

    #[cfg(not(windows))]
    {
        dir.as_ref()
            .file_name()
            .map(|name| name.to_string_lossy().starts_with('.'))
            .unwrap_or(false)
    }
}

#[cfg(unix)]
use std::os::unix::fs::FileTypeExt;

pub(crate) fn get_file_type(md: &std::fs::Metadata) -> &str {
    let ft = md.file_type();
    let mut file_type = "Unknown";
    if ft.is_dir() {
        file_type = "Dir";
    } else if ft.is_file() {
        file_type = "File";
    } else if ft.is_symlink() {
        file_type = "Symlink";
    } else {
        #[cfg(unix)]
        {
            if ft.is_block_device() {
                file_type = "Block device";
            } else if ft.is_char_device() {
                file_type = "Char device";
            } else if ft.is_fifo() {
                file_type = "Pipe";
            } else if ft.is_socket() {
                file_type = "Socket";
            }
        }
    }
    file_type
}

#[allow(clippy::too_many_arguments)]
pub(crate) fn dir_entry_dict(
    filename: &std::path::Path,
    metadata: Option<&std::fs::Metadata>,
    tag: impl Into<Tag>,
    long: bool,
    short_name: bool,
    du: bool,
    ctrl_c: Arc<AtomicBool>,
) -> Result<Value, ShellError> {
    let tag = tag.into();
    let mut dict = TaggedDictBuilder::new(&tag);
    // Insert all columns first to maintain proper table alignment if we can't find (or are not allowed to view) any information
    if long {
        #[cfg(windows)]
        {
            for column in [
                "name", "type", "target", "readonly", "size", "created", "accessed", "modified",
            ]
            .iter()
            {
                dict.insert_untagged(*column, UntaggedValue::nothing());
            }
        }

        #[cfg(unix)]
        {
            for column in [
                "name", "type", "target", "readonly", "mode", "uid", "group", "size", "created",
                "accessed", "modified",
            ]
            .iter()
            {
                dict.insert_untagged(&(*column.to_owned()), UntaggedValue::nothing());
            }
        }
    } else {
        for column in ["name", "type", "target", "size", "modified"].iter() {
            if *column == "target" {
                continue;
            }
            dict.insert_untagged(*column, UntaggedValue::nothing());
        }
    }

    let name = if short_name {
        filename.file_name().and_then(|s| s.to_str())
    } else {
        filename.to_str()
    }
    .ok_or_else(|| {
        ShellError::labeled_error(
            format!("Invalid file name: {:}", filename.to_string_lossy()),
            "invalid file name",
            tag,
        )
    })?;

    dict.insert_untagged("name", UntaggedValue::string(name));

    if let Some(md) = metadata {
        dict.insert_untagged("type", get_file_type(md));
    }

    if long {
        if let Some(md) = metadata {
            if md.file_type().is_symlink() {
                let symlink_target_untagged_value: UntaggedValue;
                if let Ok(path_to_link) = filename.read_link() {
                    symlink_target_untagged_value =
                        UntaggedValue::string(path_to_link.to_string_lossy());
                } else {
                    symlink_target_untagged_value =
                        UntaggedValue::string("Could not obtain target file's path");
                }
                dict.insert_untagged("target", symlink_target_untagged_value);
            }
        }
    }

    if long {
        if let Some(md) = metadata {
            dict.insert_untagged(
                "readonly",
                UntaggedValue::boolean(md.permissions().readonly()),
            );

            #[cfg(unix)]
            {
                use std::os::unix::fs::MetadataExt;
                let mode = md.permissions().mode();
                dict.insert_untagged(
                    "mode",
                    UntaggedValue::string(umask::Mode::from(mode).to_string()),
                );

                if let Some(user) = users::get_user_by_uid(md.uid()) {
                    dict.insert_untagged(
                        "uid",
                        UntaggedValue::string(user.name().to_string_lossy()),
                    );
                }

                if let Some(group) = users::get_group_by_gid(md.gid()) {
                    dict.insert_untagged(
                        "group",
                        UntaggedValue::string(group.name().to_string_lossy()),
                    );
                }
            }
        }
    }

    if let Some(md) = metadata {
        let mut size_untagged_value: UntaggedValue = UntaggedValue::nothing();

        if md.is_dir() {
            let dir_size: u64 = if du {
                let params = DirBuilder::new(
                    Tag {
                        anchor: None,
                        span: Span::new(0, 2),
                    },
                    None,
                    false,
                    None,
                    false,
                );

                DirInfo::new(filename, &params, None, ctrl_c).get_size()
            } else {
                md.len()
            };

            size_untagged_value = UntaggedValue::filesize(dir_size);
        } else if md.is_file() {
            size_untagged_value = UntaggedValue::filesize(md.len());
        } else if md.file_type().is_symlink() {
            if let Ok(symlink_md) = filename.symlink_metadata() {
                size_untagged_value = UntaggedValue::filesize(symlink_md.len() as u64);
            }
        }

        dict.insert_untagged("size", size_untagged_value);
    }

    if let Some(md) = metadata {
        if long {
            if let Ok(c) = md.created() {
                dict.insert_untagged("created", UntaggedValue::system_date(c));
            }

            if let Ok(a) = md.accessed() {
                dict.insert_untagged("accessed", UntaggedValue::system_date(a));
            }
        }

        if let Ok(m) = md.modified() {
            dict.insert_untagged("modified", UntaggedValue::system_date(m));
        }
    }

    Ok(dict.into_value())
}<|MERGE_RESOLUTION|>--- conflicted
+++ resolved
@@ -125,22 +125,7 @@
             }
         };
 
-<<<<<<< HEAD
-        
-        let mut all= all;
-        if is_hidden_dir(path.clone()) {
-            all = true;
-        };
-
-        // assert!(glob::Pattern::new("**/*").unwrap().matches_with("target/debug/.fingerprint/", glob::MatchOptions{
-        //     case_sensitive: false,
-        //     require_literal_leading_dot: !all,
-        //     require_literal_separator: false,
-        // }));
-        // assert!(!glob::Pattern::new("**/*").unwrap().matches("target/debug/.fingerprint/"));
-=======
         let hidden_dir_specified = is_hidden_dir(&path);
->>>>>>> a64cfb62
 
         let mut paths = glob::glob(&path.to_string_lossy())
             .map_err(|e| ShellError::labeled_error(e.to_string(), "invalid pattern", &p_tag))?
