--- conflicted
+++ resolved
@@ -54,27 +54,13 @@
                     let partial = location.span.slice(line);
                     match location.item {
                         LocationType::Command => {
-<<<<<<< HEAD
-                            let command_completer = crate::completion::command::Completer {};
+                            let command_completer = crate::completion::command::Completer;
                             command_completer.complete(context, partial, &completion_matcher)
                         }
 
                         LocationType::Flag(cmd) => {
-                            let flag_completer = crate::completion::flag::Completer {};
+                            let flag_completer = crate::completion::flag::Completer;
                             flag_completer.complete(context, cmd, partial, &completion_matcher)
-                        }
-
-                        LocationType::Argument(cmd, _arg_name) => {
-                            let path_completer = crate::completion::path::Completer::new();
-                            let completed_paths = path_completer.complete(context, partial, &completion_matcher);
-=======
-                            let command_completer = crate::completion::command::Completer;
-                            command_completer.complete(context, partial)
-                        }
-
-                        LocationType::Flag(cmd) => {
-                            let flag_completer = crate::completion::flag::Completer;
-                            flag_completer.complete(context, cmd, partial)
                         }
 
                         LocationType::Argument(cmd, _arg_name) => {
@@ -103,8 +89,8 @@
                                 partial
                             };
 
-                            let completed_paths = path_completer.complete(context, partial);
->>>>>>> d9ae6679
+                            let completed_paths =
+                                path_completer.complete(context, partial, &completion_matcher);
                             match cmd.as_deref().unwrap_or("") {
                                 "cd" => select_directory_suggestions(completed_paths),
                                 _ => completed_paths,
