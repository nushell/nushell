--- conflicted
+++ resolved
@@ -1,6 +1,6 @@
-use crate::completion::path::PathSuggestion;
 use crate::completion::{self, Suggestion};
 use crate::context;
+use std::fs::metadata;
 
 use crate::completion::matchers;
 use crate::completion::matchers::Matcher;
@@ -55,12 +55,12 @@
                     match location.item {
                         LocationType::Command => {
                             let command_completer = crate::completion::command::Completer;
-                            command_completer.complete(context, partial, &completion_matcher)
+                            command_completer.complete(context, partial)
                         }
 
                         LocationType::Flag(cmd) => {
                             let flag_completer = crate::completion::flag::Completer;
-                            flag_completer.complete(context, cmd, partial, &completion_matcher)
+                            flag_completer.complete(context, cmd, partial)
                         }
 
                         LocationType::Argument(cmd, _arg_name) => {
@@ -89,12 +89,8 @@
                                 partial
                             };
 
-<<<<<<< HEAD
                             let completed_paths =
                                 path_completer.complete(context, partial, &completion_matcher);
-=======
-                            let completed_paths = path_completer.path_suggestions(context, partial);
->>>>>>> 232aca76
                             match cmd.as_deref().unwrap_or("") {
                                 "cd" => select_directory_suggestions(completed_paths),
                                 _ => completed_paths,
