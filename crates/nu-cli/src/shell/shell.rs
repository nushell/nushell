--- conflicted
+++ resolved
@@ -14,17 +14,8 @@
     fn name(&self) -> String;
     fn homedir(&self) -> Option<PathBuf>;
 
-<<<<<<< HEAD
     fn ls(&self, args: LsArgs, context: &RunnableContext) -> Result<OutputStream, ShellError>;
-    fn cd(&self, args: EvaluatedWholeStreamCommandArgs) -> Result<OutputStream, ShellError>;
-=======
-    fn ls(
-        &self,
-        args: LsArgs,
-        context: &RunnablePerItemContext,
-    ) -> Result<OutputStream, ShellError>;
     fn cd(&self, args: CdArgs, name: Tag) -> Result<OutputStream, ShellError>;
->>>>>>> 6f2ef051
     fn cp(&self, args: CopyArgs, name: Tag, path: &str) -> Result<OutputStream, ShellError>;
     fn mkdir(&self, args: MkdirArgs, name: Tag, path: &str) -> Result<OutputStream, ShellError>;
     fn mv(&self, args: MoveArgs, name: Tag, path: &str) -> Result<OutputStream, ShellError>;
