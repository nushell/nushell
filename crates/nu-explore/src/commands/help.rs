use std::{
    collections::HashMap,
    io::{self, Result},
};

use nu_protocol::{
    engine::{EngineState, Stack},
    Value,
};
use tui::layout::Rect;

use crate::{
    nu_common::{collect_input, NuSpan},
    pager::Frame,
    views::{Layout, Preview, RecordView, View, ViewConfig},
};

use super::{HelpExample, HelpManual, ViewCommand};

#[derive(Debug, Default, Clone)]
pub struct HelpCmd {
    input_command: String,
    supported_commands: Vec<HelpManual>,
    aliases: HashMap<String, Vec<String>>,
}

impl HelpCmd {
    pub const NAME: &'static str = "help";

    const HELP_MESSAGE: &'static str = r#"                        Explore - main help file

          Move around:  Use the cursor keys.
    Close this window:  Use "<Esc>".
   Get out of Explore:  Use ":q<Enter>" (or <Ctrl> + <D>).

   Get specific help:   It is possible to go directly to whatewer you want help on,
                        by giving an argument to the ":help" command.
                        
                        Currently you can get only help on a different commands.
                        To obtain a list of supported commands run ":help :<Enter>"

------------------------------------------------------------------------------------

Regular expressions ~

Most commands you can use support regular expressions.

You can type "/" and type a pattern you wanna search on.
Then hit <Enter> and you are going to see the search results.

To jump over them use "<n>" key.

You also can make a reverse search by using "?" instead of "/".
"#;

    pub fn new(commands: Vec<HelpManual>, aliases: &[(&str, &str)]) -> Self {
        let aliases = collect_aliases(aliases);

        Self {
            input_command: String::new(),
            supported_commands: commands,
            aliases,
        }
    }
}

fn collect_aliases(aliases: &[(&str, &str)]) -> HashMap<String, Vec<String>> {
    let mut out_aliases: HashMap<String, Vec<String>> = HashMap::new();
    for (name, cmd) in aliases {
        out_aliases
            .entry(cmd.to_string())
            .and_modify(|list| list.push(name.to_string()))
            .or_insert_with(|| vec![name.to_string()]);
    }
    out_aliases
}

impl ViewCommand for HelpCmd {
    type View = HelpView<'static>;

    fn name(&self) -> &'static str {
        Self::NAME
    }

    fn usage(&self) -> &'static str {
        ""
    }

    fn help(&self) -> Option<HelpManual> {
        #[rustfmt::skip]
        let examples = vec![
            HelpExample::new("help",        "Open the help page for all of `explore`"),
            HelpExample::new("help :nu",     "Open the help page for the `nu` explore command"),
            HelpExample::new("help :help",   "...It was supposed to be hidden....until...now..."),
        ];

        #[rustfmt::skip]
        let arguments = vec![
            HelpExample::new("help :command", "you can provide a command and a help information for it will be displayed")
        ];

        Some(HelpManual {
            name: "help",
            description: "Explore the help page for `explore`",
            arguments,
            examples,
            input: vec![],
            config_options: vec![],
        })
    }

    fn display_config_option(&mut self, _: String, _: String, _: String) -> bool {
        false
    }

    fn parse(&mut self, args: &str) -> Result<()> {
        self.input_command = args.trim().to_owned();

        Ok(())
    }

    fn spawn(&mut self, _: &EngineState, _: &mut Stack, _: Option<Value>) -> Result<Self::View> {
        if self.input_command.is_empty() {
            return Ok(HelpView::Preview(Preview::new(Self::HELP_MESSAGE)));
        }

        if !self.input_command.starts_with(':') {
            return Err(io::Error::new(
                io::ErrorKind::Other,
                "unexpected help argument",
            ));
        }

        if self.input_command == ":" {
            let (headers, data) = help_frame_data(&self.supported_commands, &self.aliases);
            let view = RecordView::new(headers, data);
            return Ok(HelpView::Records(view));
        }

        let command = self
            .input_command
            .strip_prefix(':')
            .expect("we just checked the prefix");

        let manual = self
            .supported_commands
            .iter()
            .find(|manual| manual.name == command)
            .ok_or_else(|| io::Error::new(io::ErrorKind::Other, "a given command was not found"))?;

        let aliases = self
            .aliases
            .get(manual.name)
            .map(|l| l.as_slice())
            .unwrap_or(&[]);
        let (headers, data) = help_manual_data(manual, aliases);
        let view = RecordView::new(headers, data);

        Ok(HelpView::Records(view))
    }
}

fn help_frame_data(
    supported_commands: &[HelpManual],
    aliases: &HashMap<String, Vec<String>>,
) -> (Vec<String>, Vec<Vec<Value>>) {
<<<<<<< HEAD
=======
    macro_rules! null {
        () => {
            Value::Nothing {
                span: NuSpan::unknown(),
            }
        };
    }

    macro_rules! nu_str {
        ($text:expr) => {
            Value::string($text.to_string(), NuSpan::unknown())
        };
    }

>>>>>>> 5036672a
    let commands = supported_commands
        .iter()
        .map(|manual| {
            let aliases = aliases
                .get(manual.name)
                .map(|l| l.as_slice())
                .unwrap_or(&[]);

            let (cols, mut vals) = help_manual_data(manual, aliases);
            let vals = vals.remove(0);
            Value::Record {
                cols,
                vals,
                span: NuSpan::unknown(),
            }
        })
        .collect();
    let commands = Value::List {
        vals: commands,
        span: NuSpan::unknown(),
    };

    collect_input(commands)
}

fn help_manual_data(manual: &HelpManual, aliases: &[String]) -> (Vec<String>, Vec<Vec<Value>>) {
    macro_rules! nu_str {
        ($text:expr) => {
            Value::string($text, NuSpan::unknown())
        };
    }

    let arguments = manual
        .arguments
        .iter()
        .map(|e| Value::Record {
            cols: vec![String::from("example"), String::from("description")],
            vals: vec![nu_str!(e.example), nu_str!(e.description)],
            span: NuSpan::unknown(),
        })
        .collect();

    let arguments = Value::List {
        vals: arguments,
        span: NuSpan::unknown(),
    };

    let examples = manual
        .examples
        .iter()
        .map(|e| Value::Record {
            cols: vec![String::from("example"), String::from("description")],
            vals: vec![nu_str!(e.example), nu_str!(e.description)],
            span: NuSpan::unknown(),
        })
        .collect();
    let examples = Value::List {
        vals: examples,
        span: NuSpan::unknown(),
    };

    let inputs = manual
        .input
        .iter()
        .map(|e| Value::Record {
            cols: vec![
                String::from("name"),
                String::from("context"),
                String::from("description"),
            ],
            vals: vec![nu_str!(e.code), nu_str!(e.context), nu_str!(e.description)],
            span: NuSpan::unknown(),
        })
        .collect();
    let inputs = Value::List {
        vals: inputs,
        span: NuSpan::unknown(),
    };

    let configuration = manual
        .config_options
        .iter()
        .map(|o| {
            let values = o
                .values
                .iter()
                .map(|v| Value::Record {
                    cols: vec![String::from("example"), String::from("description")],
                    vals: vec![nu_str!(v.example), nu_str!(v.description)],
                    span: NuSpan::unknown(),
                })
                .collect();
            let values = Value::List {
                vals: values,
                span: NuSpan::unknown(),
            };

            Value::Record {
                cols: vec![
                    String::from("name"),
                    String::from("context"),
                    String::from("description"),
                    String::from("values"),
                ],
                vals: vec![
                    nu_str!(o.group),
                    nu_str!(o.key),
                    nu_str!(o.description),
                    values,
                ],
                span: NuSpan::unknown(),
            }
        })
        .collect();
    let configuration = Value::List {
        vals: configuration,
        span: NuSpan::unknown(),
    };

    let name = nu_str!(manual.name);
    let aliases = nu_str!(aliases.join(", "));
    let desc = nu_str!(manual.description);

    let headers = vec![
        String::from("name"),
        String::from("aliases"),
        String::from("arguments"),
        String::from("input"),
        String::from("examples"),
        String::from("configuration"),
        String::from("description"),
    ];

    let data = vec![vec![
        name,
        aliases,
        arguments,
        inputs,
        examples,
        configuration,
        desc,
    ]];

    (headers, data)
}
pub enum HelpView<'a> {
    Records(RecordView<'a>),
    Preview(Preview),
}

impl View for HelpView<'_> {
    fn draw(&mut self, f: &mut Frame, area: Rect, cfg: ViewConfig<'_>, layout: &mut Layout) {
        match self {
            HelpView::Records(v) => v.draw(f, area, cfg, layout),
            HelpView::Preview(v) => v.draw(f, area, cfg, layout),
        }
    }

    fn handle_input(
        &mut self,
        engine_state: &EngineState,
        stack: &mut Stack,
        layout: &Layout,
        info: &mut crate::pager::ViewInfo,
        key: crossterm::event::KeyEvent,
    ) -> Option<crate::pager::Transition> {
        match self {
            HelpView::Records(v) => v.handle_input(engine_state, stack, layout, info, key),
            HelpView::Preview(v) => v.handle_input(engine_state, stack, layout, info, key),
        }
    }

    fn show_data(&mut self, i: usize) -> bool {
        match self {
            HelpView::Records(v) => v.show_data(i),
            HelpView::Preview(v) => v.show_data(i),
        }
    }

    fn collect_data(&self) -> Vec<crate::nu_common::NuText> {
        match self {
            HelpView::Records(v) => v.collect_data(),
            HelpView::Preview(v) => v.collect_data(),
        }
    }

    fn exit(&mut self) -> Option<Value> {
        match self {
            HelpView::Records(v) => v.exit(),
            HelpView::Preview(v) => v.exit(),
        }
    }

    fn setup(&mut self, config: ViewConfig<'_>) {
        match self {
            HelpView::Records(v) => v.setup(config),
            HelpView::Preview(v) => v.setup(config),
        }
    }
}<|MERGE_RESOLUTION|>--- conflicted
+++ resolved
@@ -3,6 +3,7 @@
     io::{self, Result},
 };
 
+use crossterm::event::KeyEvent;
 use nu_protocol::{
     engine::{EngineState, Stack},
     Value,
@@ -11,7 +12,7 @@
 
 use crate::{
     nu_common::{collect_input, NuSpan},
-    pager::Frame,
+    pager::{Frame, ViewInfo, Transition},
     views::{Layout, Preview, RecordView, View, ViewConfig},
 };
 
@@ -164,23 +165,6 @@
     supported_commands: &[HelpManual],
     aliases: &HashMap<String, Vec<String>>,
 ) -> (Vec<String>, Vec<Vec<Value>>) {
-<<<<<<< HEAD
-=======
-    macro_rules! null {
-        () => {
-            Value::Nothing {
-                span: NuSpan::unknown(),
-            }
-        };
-    }
-
-    macro_rules! nu_str {
-        ($text:expr) => {
-            Value::string($text.to_string(), NuSpan::unknown())
-        };
-    }
-
->>>>>>> 5036672a
     let commands = supported_commands
         .iter()
         .map(|manual| {
@@ -209,7 +193,7 @@
 fn help_manual_data(manual: &HelpManual, aliases: &[String]) -> (Vec<String>, Vec<Vec<Value>>) {
     macro_rules! nu_str {
         ($text:expr) => {
-            Value::string($text, NuSpan::unknown())
+            Value::string($text.to_string(), NuSpan::unknown())
         };
     }
 
@@ -344,9 +328,9 @@
         engine_state: &EngineState,
         stack: &mut Stack,
         layout: &Layout,
-        info: &mut crate::pager::ViewInfo,
-        key: crossterm::event::KeyEvent,
-    ) -> Option<crate::pager::Transition> {
+        info: &mut ViewInfo,
+        key: KeyEvent,
+    ) -> Option<Transition> {
         match self {
             HelpView::Records(v) => v.handle_input(engine_state, stack, layout, info, key),
             HelpView::Preview(v) => v.handle_input(engine_state, stack, layout, info, key),
