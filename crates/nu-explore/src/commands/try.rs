--- conflicted
+++ resolved
@@ -22,11 +22,7 @@
 }
 
 impl ViewCommand for TryCmd {
-<<<<<<< HEAD
-    type View = InteractiveView;
-=======
-    type View = TryView<'static>;
->>>>>>> 5b7e8bf1
+    type View = TryView;
 
     fn name(&self) -> &'static str {
         Self::NAME
