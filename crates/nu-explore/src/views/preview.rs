--- conflicted
+++ resolved
@@ -98,7 +98,6 @@
             KeyCode::PageDown => {
                 self.cursor.next_row_page();
                 set_status_end(self, info);
-<<<<<<< HEAD
 
                 Some(Transition::Ok)
             }
@@ -108,17 +107,6 @@
 
                 Some(Transition::Ok)
             }
-=======
-
-                Some(Transition::Ok)
-            }
-            KeyCode::Home => {
-                self.cursor.row_move_to_start();
-                set_status_top(self, info);
-
-                Some(Transition::Ok)
-            }
->>>>>>> a9a82de5
             KeyCode::End => {
                 self.cursor.row_move_to_end();
                 set_status_end(self, info);
