mod tablew;

use std::borrow::Cow;
<<<<<<< HEAD

use std::collections::HashMap;
=======
>>>>>>> a9a82de5

use std::collections::HashMap;

use crossterm::event::{KeyCode, KeyEvent, KeyModifiers};
use nu_color_config::{get_color_map, StyleComputer};
use nu_protocol::{
    engine::{EngineState, Stack},
    Record, Value,
};
use ratatui::{layout::Rect, widgets::Block};

use crate::{
    nu_common::{collect_input, lscolorize, NuConfig, NuSpan, NuStyle, NuText},
    pager::{
        report::{Report, Severity},
        ConfigMap, Frame, Transition, ViewInfo,
    },
    util::create_map,
    views::ElementInfo,
};

use self::tablew::{TableStyle, TableW, TableWState};

use super::{
    cursor::XYCursor,
    util::{make_styled_string, nu_style_to_tui},
    Layout, View, ViewConfig,
};

pub use self::tablew::Orientation;

#[derive(Debug, Clone)]
pub struct RecordView<'a> {
    layer_stack: Vec<RecordLayer<'a>>,
    mode: UIMode,
    orientation: Orientation,
    theme: TableTheme,
}

impl<'a> RecordView<'a> {
    pub fn new(
        columns: impl Into<Cow<'a, [String]>>,
        records: impl Into<Cow<'a, [Vec<Value>]>>,
    ) -> Self {
        Self {
            layer_stack: vec![RecordLayer::new(columns, records)],
            mode: UIMode::View,
            orientation: Orientation::Top,
            theme: TableTheme::default(),
        }
    }

    pub fn reverse(&mut self, width: u16, height: u16) {
        let page_size =
            estimate_page_size(Rect::new(0, 0, width, height), self.theme.table.show_header);
        state_reverse_data(self, page_size as usize);
    }

    pub fn set_style_split_line(&mut self, style: NuStyle) {
        self.theme.table.splitline_style = style
    }

    pub fn set_style_selected_cell(&mut self, style: NuStyle) {
        self.theme.cursor.selected_cell = Some(style)
    }

    pub fn set_style_selected_row(&mut self, style: NuStyle) {
        self.theme.cursor.selected_row = Some(style)
    }

    pub fn set_style_selected_column(&mut self, style: NuStyle) {
        self.theme.cursor.selected_column = Some(style)
    }

    pub fn show_cursor(&mut self, b: bool) {
        self.theme.cursor.show_cursor = b;
    }

    pub fn set_line_head_top(&mut self, b: bool) {
        self.theme.table.header_top = b;
    }

    pub fn set_line_head_bottom(&mut self, b: bool) {
        self.theme.table.header_bottom = b;
    }

    pub fn set_line_trailing(&mut self, b: bool) {
        self.theme.table.shift_line = b;
    }

    pub fn set_line_index(&mut self, b: bool) {
        self.theme.table.index_line = b;
    }

    pub fn set_padding_column(&mut self, (left, right): (usize, usize)) {
        self.theme.table.padding_column_left = left;
        self.theme.table.padding_column_right = right;
    }

    pub fn set_padding_index(&mut self, (left, right): (usize, usize)) {
        self.theme.table.padding_index_left = left;
        self.theme.table.padding_index_right = right;
    }

    pub fn get_padding_column(&self) -> (usize, usize) {
        (
            self.theme.table.padding_column_left,
            self.theme.table.padding_column_right,
        )
    }

    pub fn get_padding_index(&self) -> (usize, usize) {
        (
            self.theme.table.padding_index_left,
            self.theme.table.padding_index_right,
        )
    }

    pub fn get_theme(&self) -> &TableTheme {
        &self.theme
    }

    pub fn set_theme(&mut self, theme: TableTheme) {
        self.theme = theme;
    }

    pub fn transpose(&mut self) {
        let layer = self.get_layer_last_mut();
        transpose_table(layer);

        layer.reset_cursor();
    }

    // todo: rename to get_layer
    pub fn get_layer_last(&self) -> &RecordLayer<'a> {
        self.layer_stack
            .last()
            .expect("we guarantee that 1 entry is always in a list")
    }

    pub fn get_layer_last_mut(&mut self) -> &mut RecordLayer<'a> {
        self.layer_stack
            .last_mut()
            .expect("we guarantee that 1 entry is always in a list")
    }

    pub fn get_orientation_current(&mut self) -> Orientation {
        self.get_layer_last().orientation
    }

    pub fn set_orientation(&mut self, orientation: Orientation) {
        self.orientation = orientation;

        // we need to reset all indexes as we can't no more use them.
        self.reset_cursors();
    }

    fn reset_cursors(&mut self) {
        for layer in &mut self.layer_stack {
            layer.reset_cursor();
        }
    }

    pub fn set_orientation_current(&mut self, orientation: Orientation) {
        let layer = self.get_layer_last_mut();
        layer.orientation = orientation;
        layer.reset_cursor();
    }

    pub fn get_current_position(&self) -> (usize, usize) {
        let layer = self.get_layer_last();
        (layer.cursor.row(), layer.cursor.column())
    }

    pub fn get_current_window(&self) -> (usize, usize) {
        let layer = self.get_layer_last();
        (layer.cursor.row_window(), layer.cursor.column_window())
    }

    pub fn get_current_offset(&self) -> (usize, usize) {
        let layer = self.get_layer_last();
        (
            layer.cursor.row_starts_at(),
            layer.cursor.column_starts_at(),
        )
    }

    pub fn set_cursor_mode(&mut self) {
        self.mode = UIMode::Cursor;
    }

    pub fn set_view_mode(&mut self) {
        self.mode = UIMode::View;
    }

    pub fn get_current_value(&self) -> Value {
        let (row, column) = self.get_current_position();
        let layer = self.get_layer_last();

        let (row, column) = match layer.orientation {
            Orientation::Top | Orientation::Bottom => (row, column),
            Orientation::Left | Orientation::Right => (column, row),
        };

        layer.records[row][column].clone()
    }

    fn create_tablew(&'a self, cfg: ViewConfig<'a>) -> TableW<'a> {
        let layer = self.get_layer_last();
        let mut data = convert_records_to_string(&layer.records, cfg.nu_config, cfg.style_computer);

        lscolorize(&layer.columns, &mut data, cfg.lscolors);

        let headers = layer.columns.as_ref();
        let style_computer = cfg.style_computer;
        let (row, column) = self.get_current_offset();

        TableW::new(
            headers,
            data,
            style_computer,
            row,
            column,
            self.theme.table,
            layer.orientation,
        )
    }

    fn update_cursors(&mut self, rows: usize, columns: usize) {
        match self.get_layer_last().orientation {
            Orientation::Top | Orientation::Bottom => {
                self.get_layer_last_mut().cursor.set_window(rows, columns);
            }

            Orientation::Left | Orientation::Right => {
                self.get_layer_last_mut().cursor.set_window(rows, columns);
            }
        }
    }

    fn create_records_report(&self) -> Report {
        let layer = self.get_layer_last();
        let covered_percent = report_row_position(layer.cursor);
        let cursor = report_cursor_position(self.mode, layer.cursor);
        let message = layer.name.clone().unwrap_or_default();
        // note: maybe came up with a better short names? E/V/N?
        let mode = match self.mode {
            UIMode::Cursor => String::from("EDIT"),
            UIMode::View => String::from("VIEW"),
        };

        Report::new(message, Severity::Info, mode, cursor, covered_percent)
    }
}

impl View for RecordView<'_> {
    fn draw(&mut self, f: &mut Frame, area: Rect, cfg: ViewConfig<'_>, layout: &mut Layout) {
        let mut table_layout = TableWState::default();
        let table = self.create_tablew(cfg);
        f.render_stateful_widget(table, area, &mut table_layout);

        *layout = table_layout.layout;

        self.update_cursors(table_layout.count_rows, table_layout.count_columns);

        if self.mode == UIMode::Cursor {
            let (row, column) = self.get_current_window();
            let info = get_element_info(
                layout,
                row,
                column,
                table_layout.count_rows,
                self.get_layer_last().orientation,
                self.theme.table.show_header,
            );

            if let Some(info) = info {
                highlight_cell(f, area, info.clone(), &self.theme.cursor);
            }
        }
    }

    fn handle_input(
        &mut self,
        _: &EngineState,
        _: &mut Stack,
        _: &Layout,
        info: &mut ViewInfo,
        key: KeyEvent,
    ) -> Option<Transition> {
        let result = match self.mode {
            UIMode::View => handle_key_event_view_mode(self, &key),
            UIMode::Cursor => handle_key_event_cursor_mode(self, &key),
        };

        if matches!(&result, Some(Transition::Ok) | Some(Transition::Cmd { .. })) {
            let report = self.create_records_report();
            info.status = Some(report);
        }

        result
    }

    fn collect_data(&self) -> Vec<NuText> {
        // Create a "dummy" style_computer.
        let dummy_engine_state = EngineState::new();
        let dummy_stack = Stack::new();
        let style_computer = StyleComputer::new(&dummy_engine_state, &dummy_stack, HashMap::new());

        let data = convert_records_to_string(
            &self.get_layer_last().records,
            &NuConfig::default(),
            &style_computer,
        );

        data.iter().flatten().cloned().collect()
    }

    fn show_data(&mut self, pos: usize) -> bool {
        let data = &self.get_layer_last().records;

        let mut i = 0;
        for (row, cells) in data.iter().enumerate() {
            if pos > i + cells.len() {
                i += cells.len();
                continue;
            }

            for (column, _) in cells.iter().enumerate() {
                if i == pos {
                    self.get_layer_last_mut().cursor.set_position(row, column);
                    return true;
                }

                i += 1;
            }
        }

        false
    }

    fn exit(&mut self) -> Option<Value> {
        Some(build_last_value(self))
    }

    // todo: move the method to Command?
    fn setup(&mut self, cfg: ViewConfig<'_>) {
        if let Some(hm) = cfg.config.get("table").and_then(create_map) {
            self.theme = theme_from_config(&hm);

            if let Some(orientation) = hm.get("orientation").and_then(|v| v.as_string().ok()) {
                let orientation = match orientation.as_str() {
                    "left" => Some(Orientation::Left),
                    "right" => Some(Orientation::Right),
                    "top" => Some(Orientation::Top),
                    "bottom" => Some(Orientation::Bottom),
                    _ => None,
                };

                if let Some(orientation) = orientation {
                    self.set_orientation(orientation);
                    self.set_orientation_current(orientation);
                }
            }
        }
    }
}

fn get_element_info(
    layout: &mut Layout,
    row: usize,
    column: usize,
    count_rows: usize,
    orientation: Orientation,
    with_head: bool,
) -> Option<&ElementInfo> {
    let with_head = with_head as usize;
    let index = match orientation {
        Orientation::Top | Orientation::Bottom => column * (count_rows + with_head) + row + 1,
        Orientation::Left => (column + with_head) * count_rows + row,
        Orientation::Right => column * count_rows + row,
    };

    layout.data.get(index)
}

#[derive(Debug, Clone, Copy, PartialEq, Eq, PartialOrd, Ord)]
enum UIMode {
    Cursor,
    View,
}

#[derive(Debug, Clone)]
pub struct RecordLayer<'a> {
    columns: Cow<'a, [String]>,
    records: Cow<'a, [Vec<Value>]>,
    orientation: Orientation,
    name: Option<String>,
    was_transposed: bool,
    cursor: XYCursor,
}

impl<'a> RecordLayer<'a> {
    fn new(
        columns: impl Into<Cow<'a, [String]>>,
        records: impl Into<Cow<'a, [Vec<Value>]>>,
    ) -> Self {
        let columns = columns.into();
        let records = records.into();
        let cursor = XYCursor::new(records.len(), columns.len());

        Self {
            columns,
            records,
            cursor,
            orientation: Orientation::Top,
            name: None,
            was_transposed: false,
        }
    }

    fn set_name(&mut self, name: impl Into<String>) {
        self.name = Some(name.into());
    }

    fn count_rows(&self) -> usize {
        match self.orientation {
            Orientation::Top | Orientation::Bottom => self.records.len(),
            Orientation::Left | Orientation::Right => self.columns.len(),
        }
    }

    fn count_columns(&self) -> usize {
        match self.orientation {
            Orientation::Top | Orientation::Bottom => self.columns.len(),
            Orientation::Left | Orientation::Right => self.records.len(),
        }
    }

    fn get_column_header(&self) -> Option<String> {
        let col = self.cursor.column();
        self.columns.get(col).map(|header| header.to_string())
    }

    fn reset_cursor(&mut self) {
        self.cursor = XYCursor::new(self.count_rows(), self.count_columns());
    }
}

fn handle_key_event_view_mode(view: &mut RecordView, key: &KeyEvent) -> Option<Transition> {
    match key {
        KeyEvent {
            code: KeyCode::Char('u'),
            modifiers: KeyModifiers::CONTROL,
            ..
        }
        | KeyEvent {
            code: KeyCode::PageUp,
            ..
        } => {
            view.get_layer_last_mut().cursor.prev_row_page();

            return Some(Transition::Ok);
        }
        KeyEvent {
            code: KeyCode::Char('d'),
            modifiers: KeyModifiers::CONTROL,
            ..
        }
        | KeyEvent {
            code: KeyCode::PageDown,
            ..
        } => {
            view.get_layer_last_mut().cursor.next_row_page();

            return Some(Transition::Ok);
        }
        _ => {}
    }

    match key.code {
        KeyCode::Esc => {
            if view.layer_stack.len() > 1 {
                view.layer_stack.pop();
                view.mode = UIMode::Cursor;

                Some(Transition::Ok)
            } else {
                Some(Transition::Exit)
            }
        }
        KeyCode::Char('i') | KeyCode::Enter => {
            view.set_cursor_mode();

            Some(Transition::Ok)
        }
        KeyCode::Char('t') => {
            view.transpose();

            Some(Transition::Ok)
        }
        KeyCode::Char('e') => Some(Transition::Cmd(String::from("expand"))),
        KeyCode::Up | KeyCode::Char('k') => {
            view.get_layer_last_mut().cursor.prev_row_i();

            Some(Transition::Ok)
        }
        KeyCode::Down | KeyCode::Char('j') => {
            view.get_layer_last_mut().cursor.next_row_i();

            Some(Transition::Ok)
        }
        KeyCode::Left | KeyCode::Char('h') => {
            view.get_layer_last_mut().cursor.prev_column_i();

            Some(Transition::Ok)
        }
        KeyCode::Right | KeyCode::Char('l') => {
            view.get_layer_last_mut().cursor.next_column_i();

            Some(Transition::Ok)
        }
        KeyCode::Home | KeyCode::Char('g') => {
            view.get_layer_last_mut().cursor.row_move_to_start();

            Some(Transition::Ok)
        }
        KeyCode::End | KeyCode::Char('G') => {
            view.get_layer_last_mut().cursor.row_move_to_end();

            Some(Transition::Ok)
        }
        KeyCode::Home => {
            view.get_layer_last_mut().cursor.row_move_to_start();

            Some(Transition::Ok)
        }
        KeyCode::End => {
            view.get_layer_last_mut().cursor.row_move_to_end();

            Some(Transition::Ok)
        }
        _ => None,
    }
}

fn handle_key_event_cursor_mode(view: &mut RecordView, key: &KeyEvent) -> Option<Transition> {
    match key {
        KeyEvent {
            code: KeyCode::Char('u'),
            modifiers: KeyModifiers::CONTROL,
            ..
        }
        | KeyEvent {
            code: KeyCode::PageUp,
            ..
        } => {
            view.get_layer_last_mut().cursor.prev_row_page();

            return Some(Transition::Ok);
        }
        KeyEvent {
            code: KeyCode::Char('d'),
            modifiers: KeyModifiers::CONTROL,
            ..
        }
        | KeyEvent {
            code: KeyCode::PageDown,
            ..
        } => {
            view.get_layer_last_mut().cursor.next_row_page();

            return Some(Transition::Ok);
        }
        _ => {}
    }

    match key.code {
        KeyCode::Esc => {
            view.set_view_mode();

            Some(Transition::Ok)
        }
        KeyCode::Up | KeyCode::Char('k') => {
            view.get_layer_last_mut().cursor.prev_row();

            Some(Transition::Ok)
        }
        KeyCode::Down | KeyCode::Char('j') => {
            view.get_layer_last_mut().cursor.next_row();

            Some(Transition::Ok)
        }
        KeyCode::Left | KeyCode::Char('h') => {
            view.get_layer_last_mut().cursor.prev_column();

            Some(Transition::Ok)
        }
        KeyCode::Right | KeyCode::Char('l') => {
            view.get_layer_last_mut().cursor.next_column();

            Some(Transition::Ok)
        }
        KeyCode::Home | KeyCode::Char('g') => {
            view.get_layer_last_mut().cursor.row_move_to_start();

            Some(Transition::Ok)
        }
        KeyCode::End | KeyCode::Char('G') => {
            view.get_layer_last_mut().cursor.row_move_to_end();

            Some(Transition::Ok)
        }
        KeyCode::Home => {
            view.get_layer_last_mut().cursor.row_move_to_start();

            Some(Transition::Ok)
        }
        KeyCode::End => {
            view.get_layer_last_mut().cursor.row_move_to_end();

            Some(Transition::Ok)
        }
        KeyCode::Enter => {
            let value = view.get_current_value();
            let is_record = matches!(value, Value::Record { .. });
            let next_layer = create_layer(value);

            push_layer(view, next_layer);

            if is_record {
                view.set_orientation_current(Orientation::Left);
            } else if view.orientation == view.get_layer_last().orientation {
                view.get_layer_last_mut().orientation = view.orientation;
            } else {
                view.set_orientation_current(view.orientation);
            }

            Some(Transition::Ok)
        }
        _ => None,
    }
}

fn create_layer(value: Value) -> RecordLayer<'static> {
    let (columns, values) = collect_input(value);

    RecordLayer::new(columns, values)
}

fn push_layer(view: &mut RecordView<'_>, mut next_layer: RecordLayer<'static>) {
    let layer = view.get_layer_last();
    let header = layer.get_column_header();

    if let Some(header) = header {
        next_layer.set_name(header);
    }

    view.layer_stack.push(next_layer);
}

fn estimate_page_size(area: Rect, show_head: bool) -> u16 {
    let mut available_height = area.height;
    available_height -= 3; // status_bar

    if show_head {
        available_height -= 3; // head
    }

    available_height
}

fn state_reverse_data(state: &mut RecordView<'_>, page_size: usize) {
    let layer = state.get_layer_last_mut();
    let count_rows = layer.records.len();
    if count_rows > page_size {
        layer.cursor.set_position(count_rows - page_size, 0);
    }
}

fn convert_records_to_string(
    records: &[Vec<Value>],
    cfg: &NuConfig,
    style_computer: &StyleComputer,
) -> Vec<Vec<NuText>> {
    records
        .iter()
        .map(|row| {
            row.iter()
                .map(|value| {
                    let text = value.clone().into_abbreviated_string(cfg);
                    let float_precision = cfg.float_precision as usize;

                    make_styled_string(style_computer, text, Some(value), float_precision)
                })
                .collect::<Vec<_>>()
        })
        .collect::<Vec<_>>()
}

fn highlight_cell(f: &mut Frame, area: Rect, info: ElementInfo, theme: &CursorStyle) {
    if let Some(style) = theme.selected_column {
        let highlight_block = Block::default().style(nu_style_to_tui(style));
        let area = Rect::new(info.area.x, area.y, info.area.width, area.height);
        f.render_widget(highlight_block.clone(), area);
    }

    if let Some(style) = theme.selected_row {
        let highlight_block = Block::default().style(nu_style_to_tui(style));
        let area = Rect::new(area.x, info.area.y, area.width, 1);
        f.render_widget(highlight_block.clone(), area);
    }

    if let Some(style) = theme.selected_cell {
        let highlight_block = Block::default().style(nu_style_to_tui(style));
        let area = Rect::new(info.area.x, info.area.y, info.area.width, 1);
        f.render_widget(highlight_block.clone(), area);
    }

    if theme.show_cursor {
        f.set_cursor(info.area.x, info.area.y);
    }
}

fn build_last_value(v: &RecordView) -> Value {
    if v.mode == UIMode::Cursor {
        v.get_current_value()
    } else if v.get_layer_last().count_rows() < 2 {
        build_table_as_record(v)
    } else {
        build_table_as_list(v)
    }
}

fn build_table_as_list(v: &RecordView) -> Value {
    let layer = v.get_layer_last();

    let headers = layer.columns.to_vec();
    let vals = layer
        .records
        .iter()
        .cloned()
        .map(|vals| {
            Value::record(
                Record {
                    cols: headers.clone(),
                    vals,
                },
                NuSpan::unknown(),
            )
        })
        .collect();

    Value::list(vals, NuSpan::unknown())
}

fn build_table_as_record(v: &RecordView) -> Value {
    let layer = v.get_layer_last();

    let cols = layer.columns.to_vec();
    let vals = layer.records.get(0).map_or(Vec::new(), |row| row.clone());

    Value::record(Record { cols, vals }, NuSpan::unknown())
}

fn report_cursor_position(mode: UIMode, cursor: XYCursor) -> String {
    if mode == UIMode::Cursor {
        let row = cursor.row();
        let column = cursor.column();
        format!("{row},{column}")
    } else {
        let rows_seen = cursor.row_starts_at();
        let columns_seen = cursor.column_starts_at();
        format!("{rows_seen},{columns_seen}")
    }
}

fn report_row_position(cursor: XYCursor) -> String {
    if cursor.row_starts_at() == 0 {
        String::from("Top")
    } else {
        let percent_rows = get_percentage(cursor.row(), cursor.row_limit());

        match percent_rows {
            100 => String::from("All"),
            value => format!("{value}%"),
        }
    }
}

fn get_percentage(value: usize, max: usize) -> usize {
    debug_assert!(value <= max, "{value:?} {max:?}");

    ((value as f32 / max as f32) * 100.0).floor() as usize
}

fn transpose_table(layer: &mut RecordLayer<'_>) {
    let count_rows = layer.records.len();
    let count_columns = layer.columns.len();

    if layer.was_transposed {
        let data = match &mut layer.records {
            Cow::Owned(data) => data,
            Cow::Borrowed(_) => unreachable!("must never happen"),
        };

        let headers = pop_first_column(data);
        let headers = headers
            .into_iter()
            .map(|value| match value {
                Value::String { val, .. } => val,
                _ => unreachable!("must never happen"),
            })
            .collect();

        let data = _transpose_table(data, count_rows, count_columns - 1);

        layer.records = Cow::Owned(data);
        layer.columns = Cow::Owned(headers);
    } else {
        let mut data = _transpose_table(&layer.records, count_rows, count_columns);

        for (column, column_name) in layer.columns.iter().enumerate() {
            let value = Value::string(column_name, NuSpan::unknown());

            data[column].insert(0, value);
        }

        layer.records = Cow::Owned(data);
        layer.columns = (1..count_rows + 1 + 1).map(|i| i.to_string()).collect();
    }

    layer.was_transposed = !layer.was_transposed;
}

fn pop_first_column(values: &mut [Vec<Value>]) -> Vec<Value> {
    let mut data = vec![Value::default(); values.len()];
    for (row, values) in values.iter_mut().enumerate() {
        data[row] = values.remove(0);
    }

    data
}

fn _transpose_table(
    values: &[Vec<Value>],
    count_rows: usize,
    count_columns: usize,
) -> Vec<Vec<Value>> {
    let mut data = vec![vec![Value::default(); count_rows]; count_columns];
    for (row, values) in values.iter().enumerate() {
        for (column, value) in values.iter().enumerate() {
            data[column][row] = value.to_owned();
        }
    }

    data
}

fn theme_from_config(config: &ConfigMap) -> TableTheme {
    let mut theme = TableTheme::default();

    let colors = get_color_map(config);

    if let Some(s) = colors.get("split_line") {
        theme.table.splitline_style = *s;
    }

    theme.cursor.selected_cell = colors.get("selected_cell").cloned();
    theme.cursor.selected_row = colors.get("selected_row").cloned();
    theme.cursor.selected_column = colors.get("selected_column").cloned();
    theme.cursor.show_cursor = config_get_bool(config, "show_cursor", true);

    theme.table.header_top = config_get_bool(config, "line_head_top", true);
    theme.table.header_bottom = config_get_bool(config, "line_head_bottom", true);
    theme.table.shift_line = config_get_bool(config, "line_shift", true);
    theme.table.index_line = config_get_bool(config, "line_index", true);

    theme.table.show_header = config_get_bool(config, "show_head", true);
    theme.table.show_index = config_get_bool(config, "show_index", false);

    theme.table.padding_index_left = config_get_usize(config, "padding_index_left", 2);
    theme.table.padding_index_right = config_get_usize(config, "padding_index_right", 1);
    theme.table.padding_column_left = config_get_usize(config, "padding_column_left", 2);
    theme.table.padding_column_right = config_get_usize(config, "padding_column_right", 2);

    theme
}

fn config_get_bool(config: &ConfigMap, key: &str, default: bool) -> bool {
    config
        .get(key)
        .and_then(|v| v.as_bool().ok())
        .unwrap_or(default)
}

fn config_get_usize(config: &ConfigMap, key: &str, default: usize) -> usize {
    config
        .get(key)
        .and_then(|v| v.as_string().ok())
        .and_then(|s| s.parse::<usize>().ok())
        .unwrap_or(default)
}

#[derive(Debug, Default, Clone)]
pub struct TableTheme {
    table: TableStyle,
    cursor: CursorStyle,
}

#[derive(Debug, Default, Clone)]
struct CursorStyle {
    selected_cell: Option<NuStyle>,
    selected_column: Option<NuStyle>,
    selected_row: Option<NuStyle>,
    show_cursor: bool,
}<|MERGE_RESOLUTION|>--- conflicted
+++ resolved
@@ -1,11 +1,6 @@
 mod tablew;
 
 use std::borrow::Cow;
-<<<<<<< HEAD
-
-use std::collections::HashMap;
-=======
->>>>>>> a9a82de5
 
 use std::collections::HashMap;
 
