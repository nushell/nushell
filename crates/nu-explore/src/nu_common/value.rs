--- conflicted
+++ resolved
@@ -112,21 +112,12 @@
 
             Ok((vec![String::from("")], lines))
         }
-<<<<<<< HEAD
-        Value::Nothing { .. } => (vec![], vec![]),
-        value => (vec![String::from("")], vec![vec![value]]),
-=======
-        Value::LazyRecord { val, .. } => {
-            let materialized = val.collect()?;
-            collect_input(materialized)
-        }
         Value::Nothing { .. } => Ok((vec![], vec![])),
         Value::Custom { val, .. } => {
             let materialized = val.to_base_value(span)?;
             collect_input(materialized)
         }
         value => Ok((vec![String::from("")], vec![vec![value]])),
->>>>>>> 0a01e7c3
     }
 }
 
