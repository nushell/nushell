--- conflicted
+++ resolved
@@ -194,13 +194,10 @@
     Value::record(hm.into_iter().collect(), NuSpan::unknown())
 }
 
-<<<<<<< HEAD
-pub fn nu_str<S: AsRef<str>>(s: S) -> Value {
-    Value::string(s.as_ref().to_owned(), NuSpan::unknown())
-}
-
-=======
->>>>>>> a9a82de5
+fn unknown_error_value() -> Value {
+    Value::string(String::from("❎"), NuSpan::unknown())
+}
+
 fn unknown_error_value() -> Value {
     Value::string(String::from("❎"), NuSpan::unknown())
 }