--- conflicted
+++ resolved
@@ -92,10 +92,6 @@
     let span = value.span();
     match value {
         Value::Record { val: record, .. } => {
-<<<<<<< HEAD
-            let (key, val) = record.into_iter().unzip();
-            Ok((key, vec![val]))
-=======
             let (key, val): (_, Vec<Value>) = record.into_owned().into_iter().unzip();
 
             Ok((
@@ -105,7 +101,6 @@
                     false => vec![val],
                 },
             ))
->>>>>>> bda32457
         }
         Value::List { vals, .. } => {
             let mut columns = get_columns(&vals);
