--- conflicted
+++ resolved
@@ -1,9 +1,5 @@
 use nu_color_config::StyleComputer;
-<<<<<<< HEAD
-use nu_protocol::{Span, Value};
-=======
 use nu_protocol::{Record, Span, Value};
->>>>>>> a9a82de5
 use nu_table::{
     common::{nu_value_to_string, nu_value_to_string_clean},
     ExpandedTable, TableOpts,
@@ -46,19 +42,11 @@
         usize::MAX,
         (config.table_indent.left, config.table_indent.right),
     );
-<<<<<<< HEAD
-    let result = ExpandedTable::new(None, false, String::new()).build_map(&cols, &vals, opts);
-    match result {
-        Ok(Some(result)) => result,
-        Ok(None) | Err(_) => {
-            nu_value_to_string(&Value::Record { cols, vals, span }, config, style_computer).0
-=======
     let result = ExpandedTable::new(None, false, String::new()).build_map(&record, opts);
     match result {
         Ok(Some(result)) => result,
         Ok(None) | Err(_) => {
             nu_value_to_string(&Value::record(record, span), config, style_computer).0
->>>>>>> a9a82de5
         }
     }
 }
@@ -84,11 +72,7 @@
         Ok(Some(out)) => out,
         Ok(None) | Err(_) => {
             // it means that the list is empty
-<<<<<<< HEAD
-            nu_value_to_string(&Value::List { vals, span }, config, style_computer).0
-=======
             nu_value_to_string(&Value::list(vals, span), config, style_computer).0
->>>>>>> a9a82de5
         }
     }
 }