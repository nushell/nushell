use nu_engine::eval_block;
use nu_parser::parse;
use nu_protocol::debugger::WithoutDebug;
use nu_protocol::{
    engine::{EngineState, EvaluatedRedirection, Stack, StateWorkingSet},
    IoStream, PipelineData, ShellError, Value,
};

pub fn run_command_with_value(
    command: &str,
    input: &Value,
    engine_state: &EngineState,
    stack: &mut Stack,
) -> Result<PipelineData, ShellError> {
    if is_ignored_command(command) {
        return Err(ShellError::IOError {
            msg: String::from("the command is ignored"),
        });
    }

    let pipeline = PipelineData::Value(input.clone(), None);
    let pipeline = run_nu_command(engine_state, stack, command, pipeline)?;
    if let PipelineData::Value(Value::Error { error, .. }, ..) = pipeline {
        Err(ShellError::IOError {
            msg: error.to_string(),
        })
    } else {
        Ok(pipeline)
    }
}

pub fn run_nu_command(
    engine_state: &EngineState,
    stack: &mut Stack,
    cmd: &str,
    current: PipelineData,
) -> std::result::Result<PipelineData, ShellError> {
    let mut engine_state = engine_state.clone();
    eval_source2(&mut engine_state, stack, cmd.as_bytes(), "", current)
}

pub fn is_ignored_command(command: &str) -> bool {
    let ignore_list = ["clear", "explore", "exit"];

    for cmd in ignore_list {
        if command.starts_with(cmd) {
            return true;
        }
    }

    false
}

fn eval_source2(
    engine_state: &mut EngineState,
    stack: &mut Stack,
    source: &[u8],
    fname: &str,
    input: PipelineData,
) -> Result<PipelineData, ShellError> {
    let (mut block, delta) = {
        let mut working_set = StateWorkingSet::new(engine_state);
        let output = parse(
            &mut working_set,
            Some(fname), // format!("entry #{}", entry_num)
            source,
            false,
        );

        if let Some(err) = working_set.parse_errors.first() {
            return Err(ShellError::IOError {
                msg: err.to_string(),
            });
        }

        (output, working_set.render())
    };

    // We need to merge different info other wise things like PIPEs etc will not work.
    if let Err(err) = engine_state.merge_delta(delta) {
        return Err(ShellError::IOError {
            msg: err.to_string(),
        });
    }

    // eval_block outputs all expressions except the last to STDOUT;
    // we don't won't that.
    //
    // So we LITERALLY ignore all expressions except the LAST.
    if block.len() > 1 {
        block.pipelines.drain(..block.pipelines.len() - 1);
    }

<<<<<<< HEAD
    let stack = &mut stack.push_redirection(
        Some(EvaluatedRedirection::Pipe(IoStream::Capture)),
        Some(EvaluatedRedirection::Pipe(IoStream::Capture)),
    );
    eval_block(engine_state, stack, &block, input)
=======
    eval_block::<WithoutDebug>(engine_state, stack, &block, input, true, true)
>>>>>>> 14d1c678
}<|MERGE_RESOLUTION|>--- conflicted
+++ resolved
@@ -91,13 +91,9 @@
         block.pipelines.drain(..block.pipelines.len() - 1);
     }
 
-<<<<<<< HEAD
     let stack = &mut stack.push_redirection(
         Some(EvaluatedRedirection::Pipe(IoStream::Capture)),
         Some(EvaluatedRedirection::Pipe(IoStream::Capture)),
     );
-    eval_block(engine_state, stack, &block, input)
-=======
-    eval_block::<WithoutDebug>(engine_state, stack, &block, input, true, true)
->>>>>>> 14d1c678
+    eval_block::<WithoutDebug>(engine_state, stack, &block, input)
 }