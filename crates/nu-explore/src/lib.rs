--- conflicted
+++ resolved
@@ -117,31 +117,6 @@
     registry.create_aliases("q!", QuitCmd::NAME);
 }
 
-<<<<<<< HEAD
-=======
-#[rustfmt::skip]
-fn create_config_command(commands: &[Command]) -> ConfigCmd {
-    const GROUP: &str = "Explore configuration";
-
-    let mut config = ConfigCmd::from_commands(commands.to_vec());
-
-    config.register_group(ConfigOption::new(GROUP, "Status bar information color", "status.info", default_color_list()));
-    config.register_group(ConfigOption::new(GROUP, "Status bar success color", "status.success", default_color_list()));
-    config.register_group(ConfigOption::new(GROUP, "Status bar warning color", "status.warn", default_color_list()));
-    config.register_group(ConfigOption::new(GROUP, "Status bar error color", "status.error", default_color_list()));
-
-    config.register_group(ConfigOption::new(GROUP, "Status bar default text color", "status_bar_text", default_color_list()));
-    config.register_group(ConfigOption::new(GROUP, "Status bar background", "status_bar_background", default_color_list()));
-
-    config.register_group(ConfigOption::new(GROUP, "Command bar text color", "command_bar_text", default_color_list()));
-    config.register_group(ConfigOption::new(GROUP, "Command bar background", "command_bar_background", default_color_list()));
-
-    config.register_group(ConfigOption::new(GROUP, "Highlight color in search", "highlight", default_color_list()));
-
-    config
-}
-
->>>>>>> c7c6445b
 fn create_help_command(commands: &[Command], aliases: &[(&str, &str)]) -> HelpCmd {
     let help_manuals = create_help_manuals(commands);
 
