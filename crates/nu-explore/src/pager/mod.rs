--- conflicted
+++ resolved
@@ -930,71 +930,7 @@
     }
 }
 
-<<<<<<< HEAD
-fn value_as_style(style: &mut nu_ansi_term::Style, value: &Value) -> bool {
-    match value.coerce_str() {
-        Ok(s) => {
-            *style = lookup_ansi_color_style(&s);
-            true
-        }
-        Err(_) => false,
-    }
-}
-
-fn set_config(hm: &mut HashMap<String, Value>, path: &[&str], value: Value) -> bool {
-    if path.is_empty() {
-        return false;
-    }
-
-    let key = path[0];
-
-    if !hm.contains_key(key) {
-        hm.insert(
-            key.to_string(),
-            Value::record(Record::new(), NuSpan::unknown()),
-        );
-    }
-
-    let val = hm.get_mut(key).expect("...");
-
-    if path.len() == 1 {
-        *val = value;
-        return true;
-    }
-
-    match val {
-        Value::Record { val: record, .. } => {
-            if path.len() == 2 {
-                let key = path[1];
-
-                record.insert(key, value);
-            } else {
-                let mut hm2: HashMap<String, Value> = HashMap::new();
-                for (k, v) in record.iter() {
-                    hm2.insert(k.to_string(), v.clone());
-                }
-
-                let result = set_config(&mut hm2, &path[1..], value);
-                if !result {
-                    *val = map_into_value(hm2);
-                }
-
-                if path.len() == 2 {
-                } else {
-                    return false;
-                }
-            }
-
-            true
-        }
-        _ => false,
-    }
-}
-
-fn report_level_style(level: Severity, theme: &StyleConfig) -> NuStyle {
-=======
 fn report_level_style(level: Severity, config: &ExploreConfig) -> NuStyle {
->>>>>>> bda32457
     match level {
         Severity::Info => config.status_info,
         Severity::Success => config.status_success,
