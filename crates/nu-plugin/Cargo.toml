--- conflicted
+++ resolved
@@ -17,9 +17,6 @@
 byte-order = "0.3.0"
 rmp = "0.8.11"
 rmp-serde = "1.1.0"
-<<<<<<< HEAD
-rmpv = "1.0.0"
-=======
 rmpv = "1.0.0"
 
 [dev-dependencies]
@@ -27,5 +24,4 @@
 
 [[bench]]
 name = "my_benchmark"
-harness = false
->>>>>>> 9036354b
+harness = false