--- conflicted
+++ resolved
@@ -11,14 +11,9 @@
 bench = false
 
 [dependencies]
-<<<<<<< HEAD
-nu-engine = { path = "../nu-engine", version = "0.92.2" }
-nu-protocol = { path = "../nu-protocol", version = "0.92.2" }
-nu-system = { path = "../nu-system", version = "0.92.2" }
-=======
 nu-engine = { path = "../nu-engine", version = "0.92.3" }
 nu-protocol = { path = "../nu-protocol", version = "0.92.3" }
->>>>>>> 50fb8243
+nu-system = { path = "../nu-system", version = "0.92.3" }
 
 bincode = "1.3"
 rmp-serde = "1.1"
