--- conflicted
+++ resolved
@@ -9,15 +9,9 @@
 
 [dependencies]
 bincode = "1.3.3"
-<<<<<<< HEAD
-nu-protocol = { path = "../nu-protocol", version = "0.70.1"  }
-nu-engine = { path = "../nu-engine", version = "0.70.1"  }
-serde = { version = "1.0.143" }
-=======
 nu-protocol = { path = "../nu-protocol", version = "0.71.1"  }
 nu-engine = { path = "../nu-engine", version = "0.71.1"  }
-serde = {version = "1.0.143", features = ["derive"]}
->>>>>>> ce6d3c6e
+serde = { version = "1.0.143" }
 serde_json = { version = "1.0"}
 rmp = "0.8.11"
 rmp-serde = "1.1.0"
