use std::{
    collections::HashMap,
    sync::{atomic::AtomicBool, Arc},
};

use nu_engine::get_eval_block_with_early_return;
use nu_protocol::{
    ast::Call,
<<<<<<< HEAD
    engine::{Closure, EngineState, Redirection, Stack},
    Config, IoStream, PipelineData, PluginIdentity, ShellError, Span, Spanned, Value,
=======
    engine::{Closure, EngineState, Stack},
    Config, IntoSpanned, PipelineData, PluginIdentity, ShellError, Span, Spanned, Value,
>>>>>>> 13cbfd3c
};

/// Object safe trait for abstracting operations required of the plugin context.
pub(crate) trait PluginExecutionContext: Send + Sync {
    /// The [Span] for the command execution (`call.head`)
    fn command_span(&self) -> Span;
    /// The name of the command being executed
    fn command_name(&self) -> &str;
    /// The interrupt signal, if present
    fn ctrlc(&self) -> Option<&Arc<AtomicBool>>;
    /// Get engine configuration
    fn get_config(&self) -> Result<Config, ShellError>;
    /// Get plugin configuration
    fn get_plugin_config(&self) -> Result<Option<Value>, ShellError>;
    /// Get an environment variable from `$env`
    fn get_env_var(&self, name: &str) -> Result<Option<Value>, ShellError>;
    /// Get all environment variables
    fn get_env_vars(&self) -> Result<HashMap<String, Value>, ShellError>;
    // Get current working directory
    fn get_current_dir(&self) -> Result<Spanned<String>, ShellError>;
    /// Evaluate a closure passed to the plugin
    fn eval_closure(
        &self,
        closure: Spanned<Closure>,
        positional: Vec<Value>,
        input: PipelineData,
        redirect_stdout: bool,
        redirect_stderr: bool,
    ) -> Result<PipelineData, ShellError>;
}

/// The execution context of a plugin command.
pub(crate) struct PluginExecutionCommandContext {
    identity: Arc<PluginIdentity>,
    engine_state: EngineState,
    stack: Stack,
    call: Call,
}

impl PluginExecutionCommandContext {
    pub fn new(
        identity: Arc<PluginIdentity>,
        engine_state: &EngineState,
        stack: &Stack,
        call: &Call,
    ) -> PluginExecutionCommandContext {
        PluginExecutionCommandContext {
            identity,
            engine_state: engine_state.clone(),
            stack: stack.clone(),
            call: call.clone(),
        }
    }
}

impl PluginExecutionContext for PluginExecutionCommandContext {
    fn command_span(&self) -> Span {
        self.call.head
    }

    fn command_name(&self) -> &str {
        self.engine_state.get_decl(self.call.decl_id).name()
    }

    fn ctrlc(&self) -> Option<&Arc<AtomicBool>> {
        self.engine_state.ctrlc.as_ref()
    }

    fn get_config(&self) -> Result<Config, ShellError> {
        Ok(nu_engine::get_config(&self.engine_state, &self.stack))
    }

    fn get_plugin_config(&self) -> Result<Option<Value>, ShellError> {
        // Fetch the configuration for a plugin
        //
        // The `plugin` must match the registered name of a plugin.  For
        // `register nu_plugin_example` the plugin config lookup uses `"example"`
        Ok(self
            .get_config()?
            .plugins
            .get(self.identity.name())
            .cloned()
            .map(|value| {
                let span = value.span();
                match value {
                    Value::Closure { val, .. } => {
                        let input = PipelineData::Empty;

                        let block = self.engine_state.get_block(val.block_id).clone();
                        let mut stack = self.stack.captures_to_stack(val.captures);

                        let eval_block_with_early_return =
                            get_eval_block_with_early_return(&self.engine_state);

                        match eval_block_with_early_return(
                            &self.engine_state,
                            &mut stack,
                            &block,
                            input,
                        ) {
                            Ok(v) => v.into_value(span),
                            Err(e) => Value::error(e, self.call.head),
                        }
                    }
                    _ => value.clone(),
                }
            }))
    }

    fn get_env_var(&self, name: &str) -> Result<Option<Value>, ShellError> {
        Ok(self.stack.get_env_var(&self.engine_state, name))
    }

    fn get_env_vars(&self) -> Result<HashMap<String, Value>, ShellError> {
        Ok(self.stack.get_env_vars(&self.engine_state))
    }

    fn get_current_dir(&self) -> Result<Spanned<String>, ShellError> {
        let cwd = nu_engine::env::current_dir_str(&self.engine_state, &self.stack)?;
        // The span is not really used, so just give it call.head
        Ok(cwd.into_spanned(self.call.head))
    }

    fn eval_closure(
        &self,
        closure: Spanned<Closure>,
        positional: Vec<Value>,
        input: PipelineData,
        redirect_stdout: bool,
        redirect_stderr: bool,
    ) -> Result<PipelineData, ShellError> {
        let block = self
            .engine_state
            .try_get_block(closure.item.block_id)
            .ok_or_else(|| ShellError::GenericError {
                error: "Plugin misbehaving".into(),
                msg: format!(
                    "Tried to evaluate unknown block id: {}",
                    closure.item.block_id
                ),
                span: Some(closure.span),
                help: None,
                inner: vec![],
            })?;

        let mut stack = self
            .stack
            .captures_to_stack(closure.item.captures)
            .reset_pipes();

        let stdout = if redirect_stdout {
            Some(Redirection::Pipe(IoStream::Capture))
        } else {
            None
        };

        let stderr = if redirect_stderr {
            Some(Redirection::Pipe(IoStream::Capture))
        } else {
            None
        };

        let stack = &mut stack.push_redirection(stdout, stderr);

        // Set up the positional arguments
        for (idx, value) in positional.into_iter().enumerate() {
            if let Some(arg) = block.signature.get_positional(idx) {
                if let Some(var_id) = arg.var_id {
                    stack.add_var(var_id, value);
                } else {
                    return Err(ShellError::NushellFailedSpanned {
                        msg: "Error while evaluating closure from plugin".into(),
                        label: "closure argument missing var_id".into(),
                        span: closure.span,
                    });
                }
            }
        }

        let eval_block_with_early_return = get_eval_block_with_early_return(&self.engine_state);

        eval_block_with_early_return(&self.engine_state, stack, block, input)
    }
}

/// A bogus execution context for testing that doesn't really implement anything properly
#[cfg(test)]
pub(crate) struct PluginExecutionBogusContext;

#[cfg(test)]
impl PluginExecutionContext for PluginExecutionBogusContext {
    fn command_span(&self) -> Span {
        Span::test_data()
    }

    fn command_name(&self) -> &str {
        "bogus"
    }

    fn ctrlc(&self) -> Option<&Arc<AtomicBool>> {
        None
    }

    fn get_config(&self) -> Result<Config, ShellError> {
        Err(ShellError::NushellFailed {
            msg: "get_config not implemented on bogus".into(),
        })
    }

    fn get_plugin_config(&self) -> Result<Option<Value>, ShellError> {
        Ok(None)
    }

    fn get_env_var(&self, _name: &str) -> Result<Option<Value>, ShellError> {
        Err(ShellError::NushellFailed {
            msg: "get_env_var not implemented on bogus".into(),
        })
    }

    fn get_env_vars(&self) -> Result<HashMap<String, Value>, ShellError> {
        Err(ShellError::NushellFailed {
            msg: "get_env_vars not implemented on bogus".into(),
        })
    }

    fn get_current_dir(&self) -> Result<Spanned<String>, ShellError> {
        Err(ShellError::NushellFailed {
            msg: "get_current_dir not implemented on bogus".into(),
        })
    }

    fn eval_closure(
        &self,
        _closure: Spanned<Closure>,
        _positional: Vec<Value>,
        _input: PipelineData,
        _redirect_stdout: bool,
        _redirect_stderr: bool,
    ) -> Result<PipelineData, ShellError> {
        Err(ShellError::NushellFailed {
            msg: "eval_closure not implemented on bogus".into(),
        })
    }
}<|MERGE_RESOLUTION|>--- conflicted
+++ resolved
@@ -6,13 +6,8 @@
 use nu_engine::get_eval_block_with_early_return;
 use nu_protocol::{
     ast::Call,
-<<<<<<< HEAD
     engine::{Closure, EngineState, Redirection, Stack},
-    Config, IoStream, PipelineData, PluginIdentity, ShellError, Span, Spanned, Value,
-=======
-    engine::{Closure, EngineState, Stack},
-    Config, IntoSpanned, PipelineData, PluginIdentity, ShellError, Span, Spanned, Value,
->>>>>>> 13cbfd3c
+    Config, IntoSpanned, IoStream, PipelineData, PluginIdentity, ShellError, Span, Spanned, Value,
 };
 
 /// Object safe trait for abstracting operations required of the plugin context.
