use crate::util::MutableCow;
use nu_engine::{get_eval_block_with_early_return, get_full_help};
use nu_protocol::{
    ast::Call,
    engine::{Closure, EngineState, Redirection, Stack},
<<<<<<< HEAD
    Config, IntoSpanned, OutDest, PipelineData, PluginIdentity, ShellError, Spanned, Value,
=======
    Config, IntoSpanned, IoStream, PipelineData, PluginIdentity, ShellError, Span, Spanned, Value,
>>>>>>> 6536fa5f
};
use std::{
    borrow::Cow,
    collections::HashMap,
    sync::{atomic::AtomicBool, Arc},
};

/// Object safe trait for abstracting operations required of the plugin context.
///
/// This is not a public API.
#[doc(hidden)]
pub trait PluginExecutionContext: Send + Sync {
    /// The interrupt signal, if present
    fn ctrlc(&self) -> Option<&Arc<AtomicBool>>;
    /// Get engine configuration
    fn get_config(&self) -> Result<Config, ShellError>;
    /// Get plugin configuration
    fn get_plugin_config(&self) -> Result<Option<Value>, ShellError>;
    /// Get an environment variable from `$env`
    fn get_env_var(&self, name: &str) -> Result<Option<Value>, ShellError>;
    /// Get all environment variables
    fn get_env_vars(&self) -> Result<HashMap<String, Value>, ShellError>;
    /// Get current working directory
    fn get_current_dir(&self) -> Result<Spanned<String>, ShellError>;
    /// Set an environment variable
    fn add_env_var(&mut self, name: String, value: Value) -> Result<(), ShellError>;
    /// Get help for the current command
    fn get_help(&self) -> Result<Spanned<String>, ShellError>;
    /// Get the contents of a [`Span`]
    fn get_span_contents(&self, span: Span) -> Result<Spanned<Vec<u8>>, ShellError>;
    /// Evaluate a closure passed to the plugin
    fn eval_closure(
        &self,
        closure: Spanned<Closure>,
        positional: Vec<Value>,
        input: PipelineData,
        redirect_stdout: bool,
        redirect_stderr: bool,
    ) -> Result<PipelineData, ShellError>;
    /// Create an owned version of the context with `'static` lifetime
    fn boxed(&self) -> Box<dyn PluginExecutionContext>;
}

/// The execution context of a plugin command. Can be borrowed.
///
/// This is not a public API.
#[doc(hidden)]
pub struct PluginExecutionCommandContext<'a> {
    identity: Arc<PluginIdentity>,
    engine_state: Cow<'a, EngineState>,
    stack: MutableCow<'a, Stack>,
    call: Cow<'a, Call>,
}

impl<'a> PluginExecutionCommandContext<'a> {
    pub fn new(
        identity: Arc<PluginIdentity>,
        engine_state: &'a EngineState,
        stack: &'a mut Stack,
        call: &'a Call,
    ) -> PluginExecutionCommandContext<'a> {
        PluginExecutionCommandContext {
            identity,
            engine_state: Cow::Borrowed(engine_state),
            stack: MutableCow::Borrowed(stack),
            call: Cow::Borrowed(call),
        }
    }
}

impl<'a> PluginExecutionContext for PluginExecutionCommandContext<'a> {
    fn ctrlc(&self) -> Option<&Arc<AtomicBool>> {
        self.engine_state.ctrlc.as_ref()
    }

    fn get_config(&self) -> Result<Config, ShellError> {
        Ok(nu_engine::get_config(&self.engine_state, &self.stack))
    }

    fn get_plugin_config(&self) -> Result<Option<Value>, ShellError> {
        // Fetch the configuration for a plugin
        //
        // The `plugin` must match the registered name of a plugin.  For
        // `register nu_plugin_example` the plugin config lookup uses `"example"`
        Ok(self
            .get_config()?
            .plugins
            .get(self.identity.name())
            .cloned()
            .map(|value| {
                let span = value.span();
                match value {
                    Value::Closure { val, .. } => {
                        let input = PipelineData::Empty;

                        let block = self.engine_state.get_block(val.block_id).clone();
                        let mut stack = self.stack.captures_to_stack(val.captures);

                        let eval_block_with_early_return =
                            get_eval_block_with_early_return(&self.engine_state);

                        match eval_block_with_early_return(
                            &self.engine_state,
                            &mut stack,
                            &block,
                            input,
                        ) {
                            Ok(v) => v.into_value(span),
                            Err(e) => Value::error(e, self.call.head),
                        }
                    }
                    _ => value.clone(),
                }
            }))
    }

    fn get_env_var(&self, name: &str) -> Result<Option<Value>, ShellError> {
        Ok(self.stack.get_env_var(&self.engine_state, name))
    }

    fn get_env_vars(&self) -> Result<HashMap<String, Value>, ShellError> {
        Ok(self.stack.get_env_vars(&self.engine_state))
    }

    fn get_current_dir(&self) -> Result<Spanned<String>, ShellError> {
        let cwd = nu_engine::env::current_dir_str(&self.engine_state, &self.stack)?;
        // The span is not really used, so just give it call.head
        Ok(cwd.into_spanned(self.call.head))
    }

    fn add_env_var(&mut self, name: String, value: Value) -> Result<(), ShellError> {
        self.stack.add_env_var(name, value);
        Ok(())
    }

    fn get_help(&self) -> Result<Spanned<String>, ShellError> {
        let decl = self.engine_state.get_decl(self.call.decl_id);

        Ok(get_full_help(
            &decl.signature(),
            &decl.examples(),
            &self.engine_state,
            &mut self.stack.clone(),
            false,
        )
        .into_spanned(self.call.head))
    }

    fn get_span_contents(&self, span: Span) -> Result<Spanned<Vec<u8>>, ShellError> {
        Ok(self
            .engine_state
            .get_span_contents(span)
            .to_vec()
            .into_spanned(self.call.head))
    }

    fn eval_closure(
        &self,
        closure: Spanned<Closure>,
        positional: Vec<Value>,
        input: PipelineData,
        redirect_stdout: bool,
        redirect_stderr: bool,
    ) -> Result<PipelineData, ShellError> {
        let block = self
            .engine_state
            .try_get_block(closure.item.block_id)
            .ok_or_else(|| ShellError::GenericError {
                error: "Plugin misbehaving".into(),
                msg: format!(
                    "Tried to evaluate unknown block id: {}",
                    closure.item.block_id
                ),
                span: Some(closure.span),
                help: None,
                inner: vec![],
            })?;

        let mut stack = self
            .stack
            .captures_to_stack(closure.item.captures)
            .reset_pipes();

        let stdout = if redirect_stdout {
            Some(Redirection::Pipe(OutDest::Capture))
        } else {
            None
        };

        let stderr = if redirect_stderr {
            Some(Redirection::Pipe(OutDest::Capture))
        } else {
            None
        };

        let stack = &mut stack.push_redirection(stdout, stderr);

        // Set up the positional arguments
        for (idx, value) in positional.into_iter().enumerate() {
            if let Some(arg) = block.signature.get_positional(idx) {
                if let Some(var_id) = arg.var_id {
                    stack.add_var(var_id, value);
                } else {
                    return Err(ShellError::NushellFailedSpanned {
                        msg: "Error while evaluating closure from plugin".into(),
                        label: "closure argument missing var_id".into(),
                        span: closure.span,
                    });
                }
            }
        }

        let eval_block_with_early_return = get_eval_block_with_early_return(&self.engine_state);

        eval_block_with_early_return(&self.engine_state, stack, block, input)
    }

    fn boxed(&self) -> Box<dyn PluginExecutionContext + 'static> {
        Box::new(PluginExecutionCommandContext {
            identity: self.identity.clone(),
            engine_state: Cow::Owned(self.engine_state.clone().into_owned()),
            stack: self.stack.owned(),
            call: Cow::Owned(self.call.clone().into_owned()),
        })
    }
}

/// A bogus execution context for testing that doesn't really implement anything properly
#[cfg(test)]
pub(crate) struct PluginExecutionBogusContext;

#[cfg(test)]
impl PluginExecutionContext for PluginExecutionBogusContext {
    fn ctrlc(&self) -> Option<&Arc<AtomicBool>> {
        None
    }

    fn get_config(&self) -> Result<Config, ShellError> {
        Err(ShellError::NushellFailed {
            msg: "get_config not implemented on bogus".into(),
        })
    }

    fn get_plugin_config(&self) -> Result<Option<Value>, ShellError> {
        Ok(None)
    }

    fn get_env_var(&self, _name: &str) -> Result<Option<Value>, ShellError> {
        Err(ShellError::NushellFailed {
            msg: "get_env_var not implemented on bogus".into(),
        })
    }

    fn get_env_vars(&self) -> Result<HashMap<String, Value>, ShellError> {
        Err(ShellError::NushellFailed {
            msg: "get_env_vars not implemented on bogus".into(),
        })
    }

    fn get_current_dir(&self) -> Result<Spanned<String>, ShellError> {
        Err(ShellError::NushellFailed {
            msg: "get_current_dir not implemented on bogus".into(),
        })
    }

    fn add_env_var(&mut self, _name: String, _value: Value) -> Result<(), ShellError> {
        Err(ShellError::NushellFailed {
            msg: "add_env_var not implemented on bogus".into(),
        })
    }

    fn get_help(&self) -> Result<Spanned<String>, ShellError> {
        Err(ShellError::NushellFailed {
            msg: "get_help not implemented on bogus".into(),
        })
    }

    fn get_span_contents(&self, _span: Span) -> Result<Spanned<Vec<u8>>, ShellError> {
        Err(ShellError::NushellFailed {
            msg: "get_span_contents not implemented on bogus".into(),
        })
    }

    fn eval_closure(
        &self,
        _closure: Spanned<Closure>,
        _positional: Vec<Value>,
        _input: PipelineData,
        _redirect_stdout: bool,
        _redirect_stderr: bool,
    ) -> Result<PipelineData, ShellError> {
        Err(ShellError::NushellFailed {
            msg: "eval_closure not implemented on bogus".into(),
        })
    }

    fn boxed(&self) -> Box<dyn PluginExecutionContext + 'static> {
        Box::new(PluginExecutionBogusContext)
    }
}<|MERGE_RESOLUTION|>--- conflicted
+++ resolved
@@ -3,11 +3,7 @@
 use nu_protocol::{
     ast::Call,
     engine::{Closure, EngineState, Redirection, Stack},
-<<<<<<< HEAD
-    Config, IntoSpanned, OutDest, PipelineData, PluginIdentity, ShellError, Spanned, Value,
-=======
-    Config, IntoSpanned, IoStream, PipelineData, PluginIdentity, ShellError, Span, Spanned, Value,
->>>>>>> 6536fa5f
+    Config, IntoSpanned, OutDest, PipelineData, PluginIdentity, ShellError, Span, Spanned, Value,
 };
 use std::{
     borrow::Cow,
