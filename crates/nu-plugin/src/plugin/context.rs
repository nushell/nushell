--- conflicted
+++ resolved
@@ -3,11 +3,7 @@
 use nu_protocol::{
     ast::Call,
     engine::{Closure, EngineState, Redirection, Stack},
-<<<<<<< HEAD
-    Config, IntoSpanned, IoStream, PipelineData, PluginIdentity, ShellError, Span, Spanned, Value,
-=======
     Config, IntoSpanned, OutDest, PipelineData, PluginIdentity, ShellError, Span, Spanned, Value,
->>>>>>> efc1cfa9
 };
 use std::{
     borrow::Cow,
