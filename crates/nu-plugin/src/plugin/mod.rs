--- conflicted
+++ resolved
@@ -17,13 +17,8 @@
 };
 use nu_plugin_protocol::{CallInfo, CustomValueOp, PluginCustomValue, PluginInput, PluginOutput};
 use nu_protocol::{
-<<<<<<< HEAD
     CustomValue, IntoSpanned, LabeledError, PipelineData, PluginMetadata, ShellError, Span,
-    Spanned, Value, ast::Operator,
-=======
-    CustomValue, IntoSpanned, LabeledError, PipelineData, PluginMetadata, ShellError, Spanned,
-    Value, ast::Operator, casing::Casing,
->>>>>>> 2c8bcc8b
+    Spanned, Value, ast::Operator, casing::Casing,
 };
 use thiserror::Error;
 
