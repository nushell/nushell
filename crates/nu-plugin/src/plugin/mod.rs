mod declaration;
pub use declaration::PluginDeclaration;
use nu_engine::documentation::get_flags_section;
use std::collections::HashMap;

use crate::protocol::{CallInput, LabeledError, PluginCall, PluginData, PluginResponse};
use crate::EncodingType;
use std::env;
use std::fmt::Write;
use std::io::{BufReader, ErrorKind, Read, Write as WriteTrait};
use std::path::Path;
use std::process::{Child, ChildStdout, Command as CommandSys, Stdio};

use nu_protocol::{CustomValue, PluginSignature, ShellError, Span, Value};

use super::EvaluatedCall;

pub(crate) const OUTPUT_BUFFER_SIZE: usize = 8192;

/// Encoding scheme that defines a plugin's communication protocol with Nu
pub trait PluginEncoder: Clone {
    /// The name of the encoder (e.g., `json`)
    fn name(&self) -> &str;

    /// Serialize a `PluginCall` in the `PluginEncoder`s format
    fn encode_call(
        &self,
        plugin_call: &PluginCall,
        writer: &mut impl std::io::Write,
    ) -> Result<(), ShellError>;

    /// Deserialize a `PluginCall` from the `PluginEncoder`s format
    fn decode_call(&self, reader: &mut impl std::io::BufRead) -> Result<PluginCall, ShellError>;

    /// Serialize a `PluginResponse` from the plugin in this `PluginEncoder`'s preferred
    /// format
    fn encode_response(
        &self,
        plugin_response: &PluginResponse,
        writer: &mut impl std::io::Write,
    ) -> Result<(), ShellError>;

    /// Deserialize a `PluginResponse` from the plugin from this `PluginEncoder`'s
    /// preferred format
    fn decode_response(
        &self,
        reader: &mut impl std::io::BufRead,
    ) -> Result<PluginResponse, ShellError>;
}

pub(crate) fn create_command(path: &Path, shell: Option<&Path>) -> CommandSys {
    let mut process = match (path.extension(), shell) {
        (_, Some(shell)) => {
            let mut process = std::process::Command::new(shell);
            process.arg(path);

            process
        }
        (Some(extension), None) => {
            let (shell, separator) = match extension.to_str() {
                Some("cmd") | Some("bat") => (Some("cmd"), Some("/c")),
                Some("sh") => (Some("sh"), Some("-c")),
                Some("py") => (Some("python"), None),
                _ => (None, None),
            };

            match (shell, separator) {
                (Some(shell), Some(separator)) => {
                    let mut process = std::process::Command::new(shell);
                    process.arg(separator);
                    process.arg(path);

                    process
                }
                (Some(shell), None) => {
                    let mut process = std::process::Command::new(shell);
                    process.arg(path);

                    process
                }
                _ => std::process::Command::new(path),
            }
        }
        (None, None) => std::process::Command::new(path),
    };

    // Both stdout and stdin are piped so we can receive information from the plugin
    process.stdout(Stdio::piped()).stdin(Stdio::piped());

    process
}

pub(crate) fn call_plugin(
    child: &mut Child,
    plugin_call: PluginCall,
    encoding: &EncodingType,
    span: Span,
) -> Result<PluginResponse, ShellError> {
    if let Some(mut stdin_writer) = child.stdin.take() {
        let encoding_clone = encoding.clone();
        // If the child process fills its stdout buffer, it may end up waiting until the parent
        // reads the stdout, and not be able to read stdin in the meantime, causing a deadlock.
        // Writing from another thread ensures that stdout is being read at the same time, avoiding the problem.
        std::thread::spawn(move || encoding_clone.encode_call(&plugin_call, &mut stdin_writer));
    }

    // Deserialize response from plugin to extract the resulting value
    if let Some(stdout_reader) = &mut child.stdout {
        let reader = stdout_reader;
        let mut buf_read = BufReader::with_capacity(OUTPUT_BUFFER_SIZE, reader);

        encoding.decode_response(&mut buf_read)
    } else {
        Err(ShellError::GenericError(
            "Error with stdout reader".into(),
            "no stdout reader".into(),
            Some(span),
            None,
            Vec::new(),
        ))
    }
}

#[doc(hidden)] // Note: not for plugin authors / only used in nu-parser
pub fn get_signature(
    path: &Path,
    shell: Option<&Path>,
    current_envs: &HashMap<String, String>,
) -> Result<Vec<PluginSignature>, ShellError> {
    let mut plugin_cmd = create_command(path, shell);
    let program_name = plugin_cmd.get_program().to_os_string().into_string();

    plugin_cmd.envs(current_envs);
    let mut child = plugin_cmd.spawn().map_err(|err| {
        let error_msg = match err.kind() {
            ErrorKind::NotFound => match program_name {
                Ok(prog_name) => {
                    format!("Can't find {prog_name}, please make sure that {prog_name} is in PATH.")
                }
                _ => {
                    format!("Error spawning child process: {err}")
                }
            },
            _ => {
                format!("Error spawning child process: {err}")
            }
        };

        ShellError::PluginFailedToLoad(error_msg)
    })?;

    let mut stdin_writer = child
        .stdin
        .take()
        .ok_or_else(|| ShellError::PluginFailedToLoad("plugin missing stdin writer".into()))?;
    let mut stdout_reader = child
        .stdout
        .take()
        .ok_or_else(|| ShellError::PluginFailedToLoad("Plugin missing stdout reader".into()))?;
    let encoding = get_plugin_encoding(&mut stdout_reader)?;

    // Create message to plugin to indicate that signature is required and
    // send call to plugin asking for signature
    let encoding_clone = encoding.clone();
    // If the child process fills its stdout buffer, it may end up waiting until the parent
    // reads the stdout, and not be able to read stdin in the meantime, causing a deadlock.
    // Writing from another thread ensures that stdout is being read at the same time, avoiding the problem.
    std::thread::spawn(move || {
        encoding_clone.encode_call(&PluginCall::Signature, &mut stdin_writer)
    });

    // deserialize response from plugin to extract the signature
    let reader = stdout_reader;
    let mut buf_read = BufReader::with_capacity(OUTPUT_BUFFER_SIZE, reader);
    let response = encoding.decode_response(&mut buf_read)?;

    let signatures = match response {
        PluginResponse::Signature(sign) => Ok(sign),
        PluginResponse::Error(err) => Err(err.into()),
        _ => Err(ShellError::PluginFailedToLoad(
            "Plugin missing signature".into(),
        )),
    }?;

    match child.wait() {
        Ok(_) => Ok(signatures),
        Err(err) => Err(ShellError::PluginFailedToLoad(format!("{err}"))),
    }
}

/// The basic API for a Nushell plugin
///
/// This is the trait that Nushell plugins must implement. The methods defined on
/// `Plugin` are invoked by [serve_plugin] during plugin registration and execution.
///
/// # Examples
/// Basic usage:
/// ```
/// # use nu_plugin::*;
/// # use nu_protocol::{PluginSignature, Type, Value};
/// struct HelloPlugin;
///
/// impl Plugin for HelloPlugin {
///     fn signature(&self) -> Vec<PluginSignature> {
///         let sig = PluginSignature::build("hello")
///             .input_output_type(Type::Nothing, Type::String);
///
///         vec![sig]
///     }
///
///     fn run(
///         &mut self,
///         name: &str,
///         call: &EvaluatedCall,
///         input: &Value,
///     ) -> Result<Value, LabeledError> {
<<<<<<< HEAD
///         Ok(Value::String {
///             val: "Hello, World!".to_owned(),
///             span: call.head,
///         })
=======
///         Ok(Value::string("Hello, World!".to_owned(), call.head))
>>>>>>> a9a82de5
///     }
/// }
/// ```
pub trait Plugin {
    /// The signature of the plugin
    ///
    /// This method returns the [PluginSignature]s that describe the capabilities
    /// of this plugin. Since a single plugin executable can support multiple invocation
    /// patterns we return a `Vec` of signatures.
    fn signature(&self) -> Vec<PluginSignature>;

    /// Perform the actual behavior of the plugin
    ///
    /// The behavior of the plugin is defined by the implementation of this method.
    /// When Nushell invoked the plugin [serve_plugin] will call this method and
    /// print the serialized returned value or error to stdout, which Nushell will
    /// interpret.
    ///
    /// The `name` is only relevant for plugins that implement multiple commands as the
    /// invoked command will be passed in via this argument. The `call` contains
    /// metadata describing how the plugin was invoked and `input` contains the structured
    /// data passed to the command implemented by this [Plugin].
    fn run(
        &mut self,
        name: &str,
        call: &EvaluatedCall,
        input: &Value,
    ) -> Result<Value, LabeledError>;
}

/// Function used to implement the communication protocol between
/// nushell and an external plugin.
///
/// When creating a new plugin this function is typically used as the main entry
/// point for the plugin, e.g.
///
/// ```
/// # use nu_plugin::*;
/// # use nu_protocol::{PluginSignature, Value};
/// # struct MyPlugin;
/// # impl MyPlugin { fn new() -> Self { Self }}
/// # impl Plugin for MyPlugin {
/// #     fn signature(&self) -> Vec<PluginSignature> {todo!();}
/// #     fn run(&mut self, name: &str, call: &EvaluatedCall, input: &Value)
/// #         -> Result<Value, LabeledError> {todo!();}
/// # }
/// fn main() {
///    serve_plugin(&mut MyPlugin::new(), MsgPackSerializer)
/// }
/// ```
///
/// The object that is expected to be received by nushell is the `PluginResponse` struct.
/// The `serve_plugin` function should ensure that it is encoded correctly and sent
/// to StdOut for nushell to decode and and present its result.
pub fn serve_plugin(plugin: &mut impl Plugin, encoder: impl PluginEncoder) {
    if env::args().any(|arg| (arg == "-h") || (arg == "--help")) {
        print_help(plugin, encoder);
        std::process::exit(0)
    }

    // tell nushell encoding.
    //
    //                         1 byte
    // encoding format: |  content-length  | content    |
    {
        let mut stdout = std::io::stdout();
        let encoding = encoder.name();
        let length = encoding.len() as u8;
        let mut encoding_content: Vec<u8> = encoding.as_bytes().to_vec();
        encoding_content.insert(0, length);
        stdout
            .write_all(&encoding_content)
            .expect("Failed to tell nushell my encoding");
        stdout
            .flush()
            .expect("Failed to tell nushell my encoding when flushing stdout");
    }

    let mut stdin_buf = BufReader::with_capacity(OUTPUT_BUFFER_SIZE, std::io::stdin());
    let plugin_call = encoder.decode_call(&mut stdin_buf);

    match plugin_call {
        Err(err) => {
            let response = PluginResponse::Error(err.into());
            encoder
                .encode_response(&response, &mut std::io::stdout())
                .expect("Error encoding response");
        }
        Ok(plugin_call) => {
            match plugin_call {
                // Sending the signature back to nushell to create the declaration definition
                PluginCall::Signature => {
                    let response = PluginResponse::Signature(plugin.signature());
                    encoder
                        .encode_response(&response, &mut std::io::stdout())
                        .expect("Error encoding response");
                }
                PluginCall::CallInfo(call_info) => {
                    let input = match call_info.input {
                        CallInput::Value(value) => Ok(value),
                        CallInput::Data(plugin_data) => {
                            bincode::deserialize::<Box<dyn CustomValue>>(&plugin_data.data)
                                .map(|custom_value| {
                                    Value::custom_value(custom_value, plugin_data.span)
                                })
                                .map_err(|err| ShellError::PluginFailedToDecode(err.to_string()))
                        }
                    };

                    let value = match input {
                        Ok(input) => plugin.run(&call_info.name, &call_info.call, &input),
                        Err(err) => Err(err.into()),
                    };

                    let response = match value {
                        Ok(value) => {
                            let span = value.span();
                            match value {
                                Value::CustomValue { val, .. } => match bincode::serialize(&val) {
                                    Ok(data) => {
                                        let name = val.value_string();
                                        PluginResponse::PluginData(name, PluginData { data, span })
                                    }
                                    Err(err) => PluginResponse::Error(
                                        ShellError::PluginFailedToEncode(err.to_string()).into(),
                                    ),
                                },
                                value => PluginResponse::Value(Box::new(value)),
                            }
                        }
                        Err(err) => PluginResponse::Error(err),
                    };
                    encoder
                        .encode_response(&response, &mut std::io::stdout())
                        .expect("Error encoding response");
                }
                PluginCall::CollapseCustomValue(plugin_data) => {
                    let response = bincode::deserialize::<Box<dyn CustomValue>>(&plugin_data.data)
                        .map_err(|err| ShellError::PluginFailedToDecode(err.to_string()))
                        .and_then(|val| val.to_base_value(plugin_data.span))
                        .map(Box::new)
                        .map_err(LabeledError::from)
                        .map_or_else(PluginResponse::Error, PluginResponse::Value);

                    encoder
                        .encode_response(&response, &mut std::io::stdout())
                        .expect("Error encoding response");
                }
            }
        }
    }
}

fn print_help(plugin: &mut impl Plugin, encoder: impl PluginEncoder) {
    println!("Nushell Plugin");
    println!("Encoder: {}", encoder.name());

    let mut help = String::new();

    plugin.signature().iter().for_each(|signature| {
        let res = write!(help, "\nCommand: {}", signature.sig.name)
            .and_then(|_| writeln!(help, "\nUsage:\n > {}", signature.sig.usage))
            .and_then(|_| {
                if !signature.sig.extra_usage.is_empty() {
                    writeln!(help, "\nExtra usage:\n > {}", signature.sig.extra_usage)
                } else {
                    Ok(())
                }
            })
            .and_then(|_| {
                let flags = get_flags_section(&signature.sig, |v| format!("{:#?}", v));
                write!(help, "{flags}")
            })
            .and_then(|_| writeln!(help, "\nParameters:"))
            .and_then(|_| {
                signature
                    .sig
                    .required_positional
                    .iter()
                    .try_for_each(|positional| {
                        writeln!(
                            help,
                            "  {} <{}>: {}",
                            positional.name, positional.shape, positional.desc
                        )
                    })
            })
            .and_then(|_| {
                signature
                    .sig
                    .optional_positional
                    .iter()
                    .try_for_each(|positional| {
                        writeln!(
                            help,
                            "  (optional) {} <{}>: {}",
                            positional.name, positional.shape, positional.desc
                        )
                    })
            })
            .and_then(|_| {
                if let Some(rest_positional) = &signature.sig.rest_positional {
                    writeln!(
                        help,
                        "  ...{} <{}>: {}",
                        rest_positional.name, rest_positional.shape, rest_positional.desc
                    )
                } else {
                    Ok(())
                }
            })
            .and_then(|_| writeln!(help, "======================"));

        if res.is_err() {
            println!("{res:?}")
        }
    });

    println!("{help}")
}

pub fn get_plugin_encoding(child_stdout: &mut ChildStdout) -> Result<EncodingType, ShellError> {
    let mut length_buf = [0u8; 1];
    child_stdout.read_exact(&mut length_buf).map_err(|e| {
        ShellError::PluginFailedToLoad(format!("unable to get encoding from plugin: {e}"))
    })?;

    let mut buf = vec![0u8; length_buf[0] as usize];
    child_stdout.read_exact(&mut buf).map_err(|e| {
        ShellError::PluginFailedToLoad(format!("unable to get encoding from plugin: {e}"))
    })?;

    EncodingType::try_from_bytes(&buf).ok_or_else(|| {
        let encoding_for_debug = String::from_utf8_lossy(&buf);
        ShellError::PluginFailedToLoad(format!(
            "get unsupported plugin encoding: {encoding_for_debug}"
        ))
    })
}<|MERGE_RESOLUTION|>--- conflicted
+++ resolved
@@ -214,14 +214,7 @@
 ///         call: &EvaluatedCall,
 ///         input: &Value,
 ///     ) -> Result<Value, LabeledError> {
-<<<<<<< HEAD
-///         Ok(Value::String {
-///             val: "Hello, World!".to_owned(),
-///             span: call.head,
-///         })
-=======
 ///         Ok(Value::string("Hello, World!".to_owned(), call.head))
->>>>>>> a9a82de5
 ///     }
 /// }
 /// ```
