--- conflicted
+++ resolved
@@ -78,31 +78,6 @@
         let evaluated_call =
             EvaluatedCall::try_from_call(call, engine_state, stack, eval_expression)?;
 
-<<<<<<< HEAD
-        // Fetch the configuration for a plugin
-        //
-        // The `plugin` must match the registered name of a plugin.  For
-        // `register nu_plugin_example` the plugin config lookup uses `"example"`
-        let config = nu_engine::get_config(engine_state, stack)
-            .plugins
-            .get(&self.identity.plugin_name)
-            .cloned()
-            .map(|value| {
-                let span = value.span();
-                match value {
-                    Value::Closure { val, .. } => {
-                        let input = PipelineData::Empty;
-
-                        let block = engine_state.get_block(val.block_id).clone();
-                        let mut stack = stack.captures_to_stack(val.captures);
-
-                        match eval_block(engine_state, &mut stack, &block, input) {
-                            Ok(v) => v.into_value(span),
-                            Err(e) => Value::error(e, call.head),
-                        }
-                    }
-                    _ => value,
-=======
         // Get the engine config
         let engine_config = nu_engine::get_config(engine_state, stack);
 
@@ -117,6 +92,7 @@
                     // We need the current environment variables for `python` based plugins. Or
                     // we'll likely have a problem when a plugin is implemented in a virtual Python
                     // environment.
+                    let stack = &mut stack.start_capture();
                     nu_engine::env::env_to_strings(engine_state, stack)
                 })
             })
@@ -128,7 +104,6 @@
                     span: Some(call.head),
                     help: None,
                     inner: vec![],
->>>>>>> 77379d7b
                 }
             })?;
 
