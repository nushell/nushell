--- conflicted
+++ resolved
@@ -11,13 +11,8 @@
     ProtocolInfo,
 };
 use nu_protocol::{
-<<<<<<< HEAD
-    engine::{ctrlc, Closure}, Config, LabeledError, PipelineData, PluginSignature, ShellError, Span,
-    Spanned, Value,
-=======
-    engine::Closure, Config, LabeledError, PipelineData, PluginMetadata, PluginSignature,
+    engine::{ctrlc, Closure}, Config, LabeledError, PipelineData, PluginMetadata, PluginSignature,
     ShellError, Span, Spanned, Value,
->>>>>>> 9b7f8994
 };
 use std::{
     collections::{btree_map, BTreeMap, HashMap},
