--- conflicted
+++ resolved
@@ -11,14 +11,9 @@
     PluginOutput, ProtocolInfo,
 };
 use nu_protocol::{
-<<<<<<< HEAD
     engine::{ctrlc, Closure, Sequence},
-    Config, LabeledError, PipelineData, PluginMetadata, PluginSignature, ShellError, Signals, Span,
-    Spanned, Value,
-=======
-    engine::Closure, Config, DeclId, LabeledError, PipelineData, PluginMetadata, PluginSignature,
-    ShellError, Signals, Span, Spanned, Value,
->>>>>>> 366e52b7
+    Config, DeclId, LabeledError, PipelineData, PluginMetadata, PluginSignature, ShellError,
+    Signals, Span, Spanned, Value,
 };
 use nu_utils::SharedCow;
 use std::{
