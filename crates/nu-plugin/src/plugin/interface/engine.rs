//! Interface used by the plugin to communicate with the engine.

use super::{
    stream::{StreamManager, StreamManagerHandle},
    Interface, InterfaceManager, PipelineDataWriter, PluginRead, PluginWrite, Sequence,
};
use crate::protocol::{
    CallInfo, CustomValueOp, EngineCall, EngineCallId, EngineCallResponse, Ordering, PluginCall,
    PluginCallId, PluginCallResponse, PluginCustomValue, PluginInput, PluginOption, PluginOutput,
    ProtocolInfo,
};
use nu_protocol::{
    engine::Closure, Config, IntoInterruptiblePipelineData, LabeledError, ListStream, PipelineData,
    PluginSignature, ShellError, Span, Spanned, Value,
};
use std::{
    collections::{btree_map, BTreeMap, HashMap},
    sync::{mpsc, Arc},
};

/// Plugin calls that are received by the [`EngineInterfaceManager`] for handling.
///
/// With each call, an [`EngineInterface`] is included that can be provided to the plugin code
/// and should be used to send the response. The interface sent includes the [`PluginCallId`] for
/// sending associated messages with the correct context.
///
/// This is not a public API.
#[derive(Debug)]
#[doc(hidden)]
pub enum ReceivedPluginCall {
    Signature {
        engine: EngineInterface,
    },
    Run {
        engine: EngineInterface,
        call: CallInfo<PipelineData>,
    },
    CustomValueOp {
        engine: EngineInterface,
        custom_value: Spanned<PluginCustomValue>,
        op: CustomValueOp,
    },
}

#[cfg(test)]
mod tests;

/// Internal shared state between the manager and each interface.
struct EngineInterfaceState {
    /// Sequence for generating engine call ids
    engine_call_id_sequence: Sequence,
    /// Sequence for generating stream ids
    stream_id_sequence: Sequence,
    /// Sender to subscribe to an engine call response
    engine_call_subscription_sender:
        mpsc::Sender<(EngineCallId, mpsc::Sender<EngineCallResponse<PipelineData>>)>,
    /// The synchronized output writer
    writer: Box<dyn PluginWrite<PluginOutput>>,
}

impl std::fmt::Debug for EngineInterfaceState {
    fn fmt(&self, f: &mut std::fmt::Formatter<'_>) -> std::fmt::Result {
        f.debug_struct("EngineInterfaceState")
            .field("engine_call_id_sequence", &self.engine_call_id_sequence)
            .field("stream_id_sequence", &self.stream_id_sequence)
            .field(
                "engine_call_subscription_sender",
                &self.engine_call_subscription_sender,
            )
            .finish_non_exhaustive()
    }
}

/// Manages reading and dispatching messages for [`EngineInterface`]s.
///
/// This is not a public API.
#[derive(Debug)]
#[doc(hidden)]
pub struct EngineInterfaceManager {
    /// Shared state
    state: Arc<EngineInterfaceState>,
    /// Channel to send received PluginCalls to. This is removed after `Goodbye` is received.
    plugin_call_sender: Option<mpsc::Sender<ReceivedPluginCall>>,
    /// Receiver for PluginCalls. This is usually taken after initialization
    plugin_call_receiver: Option<mpsc::Receiver<ReceivedPluginCall>>,
    /// Subscriptions for engine call responses
    engine_call_subscriptions:
        BTreeMap<EngineCallId, mpsc::Sender<EngineCallResponse<PipelineData>>>,
    /// Receiver for engine call subscriptions
    engine_call_subscription_receiver:
        mpsc::Receiver<(EngineCallId, mpsc::Sender<EngineCallResponse<PipelineData>>)>,
    /// Manages stream messages and state
    stream_manager: StreamManager,
    /// Protocol version info, set after `Hello` received
    protocol_info: Option<ProtocolInfo>,
}

impl EngineInterfaceManager {
    pub(crate) fn new(writer: impl PluginWrite<PluginOutput> + 'static) -> EngineInterfaceManager {
        let (plug_tx, plug_rx) = mpsc::channel();
        let (subscription_tx, subscription_rx) = mpsc::channel();

        EngineInterfaceManager {
            state: Arc::new(EngineInterfaceState {
                engine_call_id_sequence: Sequence::default(),
                stream_id_sequence: Sequence::default(),
                engine_call_subscription_sender: subscription_tx,
                writer: Box::new(writer),
            }),
            plugin_call_sender: Some(plug_tx),
            plugin_call_receiver: Some(plug_rx),
            engine_call_subscriptions: BTreeMap::new(),
            engine_call_subscription_receiver: subscription_rx,
            stream_manager: StreamManager::new(),
            protocol_info: None,
        }
    }

    /// Get the receiving end of the plugin call channel. Plugin calls that need to be handled
    /// will be sent here.
    pub(crate) fn take_plugin_call_receiver(
        &mut self,
    ) -> Option<mpsc::Receiver<ReceivedPluginCall>> {
        self.plugin_call_receiver.take()
    }

    /// Create an [`EngineInterface`] associated with the given call id.
    fn interface_for_context(&self, context: PluginCallId) -> EngineInterface {
        EngineInterface {
            state: self.state.clone(),
            stream_manager_handle: self.stream_manager.get_handle(),
            context: Some(context),
        }
    }

    /// Send a [`ReceivedPluginCall`] to the channel
    fn send_plugin_call(&self, plugin_call: ReceivedPluginCall) -> Result<(), ShellError> {
        self.plugin_call_sender
            .as_ref()
            .ok_or_else(|| ShellError::PluginFailedToDecode {
                msg: "Received a plugin call after Goodbye".into(),
            })?
            .send(plugin_call)
            .map_err(|_| ShellError::NushellFailed {
                msg: "Received a plugin call, but there's nowhere to send it".into(),
            })
    }

    /// Flush any remaining subscriptions in the receiver into the map
    fn receive_engine_call_subscriptions(&mut self) {
        for (id, subscription) in self.engine_call_subscription_receiver.try_iter() {
            if let btree_map::Entry::Vacant(e) = self.engine_call_subscriptions.entry(id) {
                e.insert(subscription);
            } else {
                log::warn!("Duplicate engine call ID ignored: {id}")
            }
        }
    }

    /// Send a [`EngineCallResponse`] to the appropriate sender
    fn send_engine_call_response(
        &mut self,
        id: EngineCallId,
        response: EngineCallResponse<PipelineData>,
    ) -> Result<(), ShellError> {
        // Ensure all of the subscriptions have been flushed out of the receiver
        self.receive_engine_call_subscriptions();
        // Remove the sender - there is only one response per engine call
        if let Some(sender) = self.engine_call_subscriptions.remove(&id) {
            if sender.send(response).is_err() {
                log::warn!("Received an engine call response for id={id}, but the caller hung up");
            }
            Ok(())
        } else {
            Err(ShellError::PluginFailedToDecode {
                msg: format!("Unknown engine call ID: {id}"),
            })
        }
    }

    /// True if there are no other copies of the state (which would mean there are no interfaces
    /// and no stream readers/writers)
    pub(crate) fn is_finished(&self) -> bool {
        Arc::strong_count(&self.state) < 2
    }

    /// Loop on input from the given reader as long as `is_finished()` is false
    ///
    /// Any errors will be propagated to all read streams automatically.
    pub(crate) fn consume_all(
        &mut self,
        mut reader: impl PluginRead<PluginInput>,
    ) -> Result<(), ShellError> {
        while let Some(msg) = reader.read().transpose() {
            if self.is_finished() {
                break;
            }

            if let Err(err) = msg.and_then(|msg| self.consume(msg)) {
                // Error to streams
                let _ = self.stream_manager.broadcast_read_error(err.clone());
                // Error to engine call waiters
                self.receive_engine_call_subscriptions();
                for sender in std::mem::take(&mut self.engine_call_subscriptions).into_values() {
                    let _ = sender.send(EngineCallResponse::Error(err.clone()));
                }
                return Err(err);
            }
        }
        Ok(())
    }
}

impl InterfaceManager for EngineInterfaceManager {
    type Interface = EngineInterface;
    type Input = PluginInput;

    fn get_interface(&self) -> Self::Interface {
        EngineInterface {
            state: self.state.clone(),
            stream_manager_handle: self.stream_manager.get_handle(),
            context: None,
        }
    }

    fn consume(&mut self, input: Self::Input) -> Result<(), ShellError> {
        log::trace!("from engine: {:?}", input);

        match input {
            PluginInput::Hello(info) => {
                let local_info = ProtocolInfo::default();
                if local_info.is_compatible_with(&info)? {
                    self.protocol_info = Some(info);
                    Ok(())
                } else {
                    self.protocol_info = None;
                    Err(ShellError::PluginFailedToLoad {
                        msg: format!(
                            "Plugin is compiled for nushell version {}, \
                                which is not compatible with version {}",
                            local_info.version, info.version
                        ),
                    })
                }
            }
            _ if self.protocol_info.is_none() => {
                // Must send protocol info first
                Err(ShellError::PluginFailedToLoad {
                    msg: "Failed to receive initial Hello message. This engine might be too old"
                        .into(),
                })
            }
            PluginInput::Stream(message) => self.consume_stream_message(message),
            PluginInput::Call(id, call) => {
                let interface = self.interface_for_context(id);
                // Read streams in the input
                let call = match call.map_data(|input| self.read_pipeline_data(input, None)) {
                    Ok(call) => call,
                    Err(err) => {
                        // If there's an error with initialization of the input stream, just send
                        // the error response rather than failing here
                        return interface.write_response(Err(err))?.write();
                    }
                };
                match call {
                    // We just let the receiver handle it rather than trying to store signature here
                    // or something
                    PluginCall::Signature => {
                        self.send_plugin_call(ReceivedPluginCall::Signature { engine: interface })
                    }
                    // Parse custom values and send a ReceivedPluginCall
                    PluginCall::Run(mut call_info) => {
                        // Deserialize custom values in the arguments
                        if let Err(err) = deserialize_call_args(&mut call_info.call) {
                            return interface.write_response(Err(err))?.write();
                        }
                        // Send the plugin call to the receiver
                        self.send_plugin_call(ReceivedPluginCall::Run {
                            engine: interface,
                            call: call_info,
                        })
                    }
                    // Send request with the custom value
                    PluginCall::CustomValueOp(custom_value, op) => {
                        self.send_plugin_call(ReceivedPluginCall::CustomValueOp {
                            engine: interface,
                            custom_value,
                            op,
                        })
                    }
                }
            }
            PluginInput::Goodbye => {
                // Remove the plugin call sender so it hangs up
                drop(self.plugin_call_sender.take());
                Ok(())
            }
            PluginInput::EngineCallResponse(id, response) => {
                let response = response
                    .map_data(|header| self.read_pipeline_data(header, None))
                    .unwrap_or_else(|err| {
                        // If there's an error with initializing this stream, change it to an engine
                        // call error response, but send it anyway
                        EngineCallResponse::Error(err)
                    });
                self.send_engine_call_response(id, response)
            }
        }
    }

    fn stream_manager(&self) -> &StreamManager {
        &self.stream_manager
    }

    fn prepare_pipeline_data(&self, mut data: PipelineData) -> Result<PipelineData, ShellError> {
        // Deserialize custom values in the pipeline data
        match data {
            PipelineData::Value(ref mut value, _) => {
                PluginCustomValue::deserialize_custom_values_in(value)?;
                Ok(data)
            }
            PipelineData::ListStream(ListStream { stream, ctrlc, .. }, meta) => Ok(stream
                .map(|mut value| {
                    let span = value.span();
                    PluginCustomValue::deserialize_custom_values_in(&mut value)
                        .map(|()| value)
                        .unwrap_or_else(|err| Value::error(err, span))
                })
                .into_pipeline_data_with_metadata(meta, ctrlc)),
            PipelineData::Empty | PipelineData::ExternalStream { .. } => Ok(data),
        }
    }
}

/// Deserialize custom values in call arguments
fn deserialize_call_args(call: &mut crate::EvaluatedCall) -> Result<(), ShellError> {
    call.positional
        .iter_mut()
        .try_for_each(PluginCustomValue::deserialize_custom_values_in)?;
    call.named
        .iter_mut()
        .flat_map(|(_, value)| value.as_mut())
        .try_for_each(PluginCustomValue::deserialize_custom_values_in)
}

/// A reference through which the nushell engine can be interacted with during execution.
#[derive(Debug, Clone)]
pub struct EngineInterface {
    /// Shared state with the manager
    state: Arc<EngineInterfaceState>,
    /// Handle to stream manager
    stream_manager_handle: StreamManagerHandle,
    /// The plugin call this interface belongs to.
    context: Option<PluginCallId>,
}

impl EngineInterface {
    /// Write the protocol info. This should be done after initialization
    pub(crate) fn hello(&self) -> Result<(), ShellError> {
        self.write(PluginOutput::Hello(ProtocolInfo::default()))?;
        self.flush()
    }

    fn context(&self) -> Result<PluginCallId, ShellError> {
        self.context.ok_or_else(|| ShellError::NushellFailed {
            msg: "Tried to call an EngineInterface method that requires a call context \
                outside of one"
                .into(),
        })
    }

    /// Write a call response of either [`PipelineData`] or an error. Returns the stream writer
    /// to finish writing the stream
    pub(crate) fn write_response(
        &self,
        result: Result<PipelineData, impl Into<LabeledError>>,
    ) -> Result<PipelineDataWriter<Self>, ShellError> {
        match result {
            Ok(data) => {
                let (header, writer) = match self.init_write_pipeline_data(data, &()) {
                    Ok(tup) => tup,
                    // If we get an error while trying to construct the pipeline data, send that
                    // instead
                    Err(err) => return self.write_response(Err(err)),
                };
                // Write pipeline data header response, and the full stream
                let response = PluginCallResponse::PipelineData(header);
                self.write(PluginOutput::CallResponse(self.context()?, response))?;
                self.flush()?;
                Ok(writer)
            }
            Err(err) => {
                let response = PluginCallResponse::Error(err.into());
                self.write(PluginOutput::CallResponse(self.context()?, response))?;
                self.flush()?;
                Ok(Default::default())
            }
        }
    }

    /// Write a call response of plugin signatures.
    ///
    /// Any custom values in the examples will be rendered using `to_base_value()`.
    pub(crate) fn write_signature(
        &self,
        signature: Vec<PluginSignature>,
    ) -> Result<(), ShellError> {
        let response = PluginCallResponse::Signature(signature);
        self.write(PluginOutput::CallResponse(self.context()?, response))?;
        self.flush()
    }

    /// Write an engine call message. Returns the writer for the stream, and the receiver for
    /// the response to the engine call.
    fn write_engine_call(
        &self,
        call: EngineCall<PipelineData>,
    ) -> Result<
        (
            PipelineDataWriter<Self>,
            mpsc::Receiver<EngineCallResponse<PipelineData>>,
        ),
        ShellError,
    > {
        let context = self.context()?;
        let id = self.state.engine_call_id_sequence.next()?;
        let (tx, rx) = mpsc::channel();

        // Convert the call into one with a header and handle the stream, if necessary
        let mut writer = None;

        let call = call.map_data(|input| {
            let (input_header, input_writer) = self.init_write_pipeline_data(input, &())?;
            writer = Some(input_writer);
            Ok(input_header)
        })?;

        // Register the channel
        self.state
            .engine_call_subscription_sender
            .send((id, tx))
            .map_err(|_| ShellError::NushellFailed {
                msg: "EngineInterfaceManager hung up and is no longer accepting engine calls"
                    .into(),
            })?;

        // Write request
        self.write(PluginOutput::EngineCall { context, id, call })?;
        self.flush()?;

        Ok((writer.unwrap_or_default(), rx))
    }

    /// Perform an engine call. Input and output streams are handled.
    fn engine_call(
        &self,
        call: EngineCall<PipelineData>,
    ) -> Result<EngineCallResponse<PipelineData>, ShellError> {
        let (writer, rx) = self.write_engine_call(call)?;

        // Finish writing stream in the background
        writer.write_background()?;

        // Wait on receiver to get the response
        rx.recv().map_err(|_| ShellError::NushellFailed {
            msg: "Failed to get response to engine call because the channel was closed".into(),
        })
    }

    /// Get the full shell configuration from the engine. As this is quite a large object, it is
    /// provided on request only.
    ///
    /// # Example
    ///
    /// Format a value in the user's preferred way:
    ///
    /// ```rust,no_run
    /// # use nu_protocol::{Value, ShellError};
    /// # use nu_plugin::EngineInterface;
    /// # fn example(engine: &EngineInterface, value: &Value) -> Result<(), ShellError> {
    /// let config = engine.get_config()?;
    /// eprintln!("{}", value.to_expanded_string(", ", &config));
    /// # Ok(())
    /// # }
    /// ```
    pub fn get_config(&self) -> Result<Box<Config>, ShellError> {
        match self.engine_call(EngineCall::GetConfig)? {
            EngineCallResponse::Config(config) => Ok(config),
            EngineCallResponse::Error(err) => Err(err),
            _ => Err(ShellError::PluginFailedToDecode {
                msg: "Received unexpected response for EngineCall::GetConfig".into(),
            }),
        }
    }

    /// Do an engine call returning an `Option<Value>` as either `PipelineData::Empty` or
    /// `PipelineData::Value`
    fn engine_call_option_value(
        &self,
        engine_call: EngineCall<PipelineData>,
    ) -> Result<Option<Value>, ShellError> {
        let name = engine_call.name();
        match self.engine_call(engine_call)? {
            EngineCallResponse::PipelineData(PipelineData::Empty) => Ok(None),
            EngineCallResponse::PipelineData(PipelineData::Value(value, _)) => Ok(Some(value)),
            EngineCallResponse::Error(err) => Err(err),
            _ => Err(ShellError::PluginFailedToDecode {
                msg: format!("Received unexpected response for EngineCall::{name}"),
            }),
        }
    }

    /// Get the plugin-specific configuration from the engine. This lives in
    /// `$env.config.plugins.NAME` for a plugin named `NAME`. If the config is set to a closure,
    /// it is automatically evaluated each time.
    ///
    /// # Example
    ///
    /// Print this plugin's config:
    ///
    /// ```rust,no_run
    /// # use nu_protocol::{Value, ShellError};
    /// # use nu_plugin::EngineInterface;
    /// # fn example(engine: &EngineInterface, value: &Value) -> Result<(), ShellError> {
    /// let config = engine.get_plugin_config()?;
    /// eprintln!("{:?}", config);
    /// # Ok(())
    /// # }
    /// ```
    pub fn get_plugin_config(&self) -> Result<Option<Value>, ShellError> {
        self.engine_call_option_value(EngineCall::GetPluginConfig)
    }

    /// Get an environment variable from the engine.
    ///
    /// Returns `Some(value)` if present, and `None` if not found.
    ///
    /// # Example
    ///
    /// Get `$env.PATH`:
    ///
    /// ```rust,no_run
    /// # use nu_protocol::{Value, ShellError};
    /// # use nu_plugin::EngineInterface;
    /// # fn example(engine: &EngineInterface) -> Result<Option<Value>, ShellError> {
    /// engine.get_env_var("PATH") // => Ok(Some(Value::List([...])))
    /// # }
    /// ```
    pub fn get_env_var(&self, name: impl Into<String>) -> Result<Option<Value>, ShellError> {
        self.engine_call_option_value(EngineCall::GetEnvVar(name.into()))
    }

    /// Get the current working directory from the engine. The result is always an absolute path.
    ///
    /// # Example
    /// ```rust,no_run
    /// # use nu_protocol::{Value, ShellError};
    /// # use nu_plugin::EngineInterface;
    /// # fn example(engine: &EngineInterface) -> Result<String, ShellError> {
    /// engine.get_current_dir() // => "/home/user"
    /// # }
    /// ```
    pub fn get_current_dir(&self) -> Result<String, ShellError> {
        match self.engine_call(EngineCall::GetCurrentDir)? {
            // Always a string, and the span doesn't matter.
            EngineCallResponse::PipelineData(PipelineData::Value(Value::String { val, .. }, _)) => {
                Ok(val)
            }
            EngineCallResponse::Error(err) => Err(err),
            _ => Err(ShellError::PluginFailedToDecode {
                msg: "Received unexpected response for EngineCall::GetCurrentDir".into(),
            }),
        }
    }

    /// Get all environment variables from the engine.
    ///
    /// Since this is quite a large map that has to be sent, prefer to use [`.get_env_var()`] if
    /// the variables needed are known ahead of time and there are only a small number needed.
    ///
    /// # Example
    /// ```rust,no_run
    /// # use nu_protocol::{Value, ShellError};
    /// # use nu_plugin::EngineInterface;
    /// # use std::collections::HashMap;
    /// # fn example(engine: &EngineInterface) -> Result<HashMap<String, Value>, ShellError> {
    /// engine.get_env_vars() // => Ok({"PATH": Value::List([...]), ...})
    /// # }
    /// ```
    pub fn get_env_vars(&self) -> Result<HashMap<String, Value>, ShellError> {
        match self.engine_call(EngineCall::GetEnvVars)? {
            EngineCallResponse::ValueMap(map) => Ok(map),
            EngineCallResponse::Error(err) => Err(err),
            _ => Err(ShellError::PluginFailedToDecode {
                msg: "Received unexpected response type for EngineCall::GetEnvVars".into(),
            }),
        }
    }

    /// Set an environment variable in the caller's scope.
    ///
    /// If called after the plugin response has already been sent (i.e. during a stream), this will
    /// only affect the environment for engine calls related to this plugin call, and will not be
    /// propagated to the environment of the caller.
    ///
    /// # Example
    /// ```rust,no_run
    /// # use nu_protocol::{Value, ShellError};
    /// # use nu_plugin::EngineInterface;
    /// # fn example(engine: &EngineInterface) -> Result<(), ShellError> {
    /// engine.add_env_var("FOO", Value::test_string("bar"))
    /// # }
    /// ```
    pub fn add_env_var(&self, name: impl Into<String>, value: Value) -> Result<(), ShellError> {
        match self.engine_call(EngineCall::AddEnvVar(name.into(), value))? {
            EngineCallResponse::PipelineData(_) => Ok(()),
            EngineCallResponse::Error(err) => Err(err),
            _ => Err(ShellError::PluginFailedToDecode {
                msg: "Received unexpected response type for EngineCall::AddEnvVar".into(),
            }),
        }
    }

    /// Get the help string for the current command.
    ///
    /// This returns the same string as passing `--help` would, and can be used for the top-level
    /// command in a command group that doesn't do anything on its own (e.g. `query`).
    ///
    /// # Example
    /// ```rust,no_run
    /// # use nu_protocol::{Value, ShellError};
    /// # use nu_plugin::EngineInterface;
    /// # fn example(engine: &EngineInterface) -> Result<(), ShellError> {
    /// eprintln!("{}", engine.get_help()?);
    /// # Ok(())
    /// # }
    /// ```
    pub fn get_help(&self) -> Result<String, ShellError> {
        match self.engine_call(EngineCall::GetHelp)? {
            EngineCallResponse::PipelineData(PipelineData::Value(Value::String { val, .. }, _)) => {
                Ok(val)
            }
            _ => Err(ShellError::PluginFailedToDecode {
                msg: "Received unexpected response type for EngineCall::GetHelp".into(),
            }),
        }
    }

<<<<<<< HEAD
    /// Returns a guard that will keep the plugin in the foreground as long as the guard is alive.
    ///
    /// Moving the plugin to the foreground is necessary for plugins that need to receive input and
    /// signals directly from the terminal.
    ///
    /// The exact implementation is operating system-specific. On Unix, this ensures that the
    /// plugin process becomes part of the process group controlling the terminal.
    pub fn enter_foreground(&self) -> Result<ForegroundGuard, ShellError> {
        match self.engine_call(EngineCall::EnterForeground)? {
            EngineCallResponse::Error(error) => Err(error),
            EngineCallResponse::PipelineData(PipelineData::Value(
                Value::Int { val: pgrp, .. },
                _,
            )) => {
                set_pgrp_from_enter_foreground(pgrp)?;
                Ok(ForegroundGuard(Some(self.clone())))
            }
            EngineCallResponse::PipelineData(PipelineData::Empty) => {
                Ok(ForegroundGuard(Some(self.clone())))
            }
            _ => Err(ShellError::PluginFailedToDecode {
                msg: "Received unexpected response type for EngineCall::SetForeground".into(),
            }),
        }
    }

    /// Internal: for exiting the foreground after `enter_foreground()`. Called from the guard.
    fn leave_foreground(&self) -> Result<(), ShellError> {
        match self.engine_call(EngineCall::LeaveForeground)? {
            EngineCallResponse::Error(error) => Err(error),
            EngineCallResponse::PipelineData(PipelineData::Empty) => Ok(()),
            _ => Err(ShellError::PluginFailedToDecode {
                msg: "Received unexpected response type for EngineCall::LeaveForeground".into(),
=======
    /// Get the contents of a [`Span`] from the engine.
    ///
    /// This method returns `Vec<u8>` as it's possible for the matched span to not be a valid UTF-8
    /// string, perhaps because it sliced through the middle of a UTF-8 byte sequence, as the
    /// offsets are byte-indexed. Use [`String::from_utf8_lossy()`] for display if necessary.
    pub fn get_span_contents(&self, span: Span) -> Result<Vec<u8>, ShellError> {
        match self.engine_call(EngineCall::GetSpanContents(span))? {
            EngineCallResponse::PipelineData(PipelineData::Value(Value::Binary { val, .. }, _)) => {
                Ok(val)
            }
            _ => Err(ShellError::PluginFailedToDecode {
                msg: "Received unexpected response type for EngineCall::GetSpanContents".into(),
>>>>>>> efc1cfa9
            }),
        }
    }

    /// Ask the engine to evaluate a closure. Input to the closure is passed as a stream, and the
    /// output is available as a stream.
    ///
    /// Set `redirect_stdout` to `true` to capture the standard output stream of an external
    /// command, if the closure results in an external command.
    ///
    /// Set `redirect_stderr` to `true` to capture the standard error stream of an external command,
    /// if the closure results in an external command.
    ///
    /// # Example
    ///
    /// Invoked as:
    ///
    /// ```nushell
    /// my_command { seq 1 $in | each { |n| $"Hello, ($n)" } }
    /// ```
    ///
    /// ```rust,no_run
    /// # use nu_protocol::{Value, ShellError, PipelineData};
    /// # use nu_plugin::{EngineInterface, EvaluatedCall};
    /// # fn example(engine: &EngineInterface, call: &EvaluatedCall) -> Result<(), ShellError> {
    /// let closure = call.req(0)?;
    /// let input = PipelineData::Value(Value::int(4, call.head), None);
    /// let output = engine.eval_closure_with_stream(
    ///     &closure,
    ///     vec![],
    ///     input,
    ///     true,
    ///     false,
    /// )?;
    /// for value in output {
    ///     eprintln!("Closure says: {}", value.as_str()?);
    /// }
    /// # Ok(())
    /// # }
    /// ```
    ///
    /// Output:
    ///
    /// ```text
    /// Closure says: Hello, 1
    /// Closure says: Hello, 2
    /// Closure says: Hello, 3
    /// Closure says: Hello, 4
    /// ```
    pub fn eval_closure_with_stream(
        &self,
        closure: &Spanned<Closure>,
        mut positional: Vec<Value>,
        input: PipelineData,
        redirect_stdout: bool,
        redirect_stderr: bool,
    ) -> Result<PipelineData, ShellError> {
        // Ensure closure args have custom values serialized
        positional
            .iter_mut()
            .try_for_each(PluginCustomValue::serialize_custom_values_in)?;

        let call = EngineCall::EvalClosure {
            closure: closure.clone(),
            positional,
            input,
            redirect_stdout,
            redirect_stderr,
        };

        match self.engine_call(call)? {
            EngineCallResponse::Error(error) => Err(error),
            EngineCallResponse::PipelineData(data) => Ok(data),
            _ => Err(ShellError::PluginFailedToDecode {
                msg: "Received unexpected response type for EngineCall::EvalClosure".into(),
            }),
        }
    }

    /// Ask the engine to evaluate a closure. Input is optionally passed as a [`Value`], and output
    /// of the closure is collected to a [`Value`] even if it is a stream.
    ///
    /// If the closure results in an external command, the return value will be a collected string
    /// or binary value of the standard output stream of that command, similar to calling
    /// [`eval_closure_with_stream()`](Self::eval_closure_with_stream) with `redirect_stdout` =
    /// `true` and `redirect_stderr` = `false`.
    ///
    /// Use [`eval_closure_with_stream()`](Self::eval_closure_with_stream) if more control over the
    /// input and output is desired.
    ///
    /// # Example
    ///
    /// Invoked as:
    ///
    /// ```nushell
    /// my_command { |number| $number + 1}
    /// ```
    ///
    /// ```rust,no_run
    /// # use nu_protocol::{Value, ShellError};
    /// # use nu_plugin::{EngineInterface, EvaluatedCall};
    /// # fn example(engine: &EngineInterface, call: &EvaluatedCall) -> Result<(), ShellError> {
    /// let closure = call.req(0)?;
    /// for n in 0..4 {
    ///     let result = engine.eval_closure(&closure, vec![Value::int(n, call.head)], None)?;
    ///     eprintln!("{} => {}", n, result.as_int()?);
    /// }
    /// # Ok(())
    /// # }
    /// ```
    ///
    /// Output:
    ///
    /// ```text
    /// 0 => 1
    /// 1 => 2
    /// 2 => 3
    /// 3 => 4
    /// ```
    pub fn eval_closure(
        &self,
        closure: &Spanned<Closure>,
        positional: Vec<Value>,
        input: Option<Value>,
    ) -> Result<Value, ShellError> {
        let input = input.map_or_else(|| PipelineData::Empty, |v| PipelineData::Value(v, None));
        let output = self.eval_closure_with_stream(closure, positional, input, true, false)?;
        // Unwrap an error value
        match output.into_value(closure.span) {
            Value::Error { error, .. } => Err(*error),
            value => Ok(value),
        }
    }

    /// Tell the engine whether to disable garbage collection for this plugin.
    ///
    /// The garbage collector is enabled by default, but plugins can turn it off (ideally
    /// temporarily) as necessary to implement functionality that requires the plugin to stay
    /// running for longer than the engine can automatically determine.
    ///
    /// The user can still stop the plugin if they want to with the `plugin stop` command.
    pub fn set_gc_disabled(&self, disabled: bool) -> Result<(), ShellError> {
        self.write(PluginOutput::Option(PluginOption::GcDisabled(disabled)))?;
        self.flush()
    }

    /// Write a call response of [`Ordering`], for `partial_cmp`.
    pub(crate) fn write_ordering(
        &self,
        ordering: Option<impl Into<Ordering>>,
    ) -> Result<(), ShellError> {
        let response = PluginCallResponse::Ordering(ordering.map(|o| o.into()));
        self.write(PluginOutput::CallResponse(self.context()?, response))?;
        self.flush()
    }
}

impl Interface for EngineInterface {
    type Output = PluginOutput;
    type DataContext = ();

    fn write(&self, output: PluginOutput) -> Result<(), ShellError> {
        log::trace!("to engine: {:?}", output);
        self.state.writer.write(&output)
    }

    fn flush(&self) -> Result<(), ShellError> {
        self.state.writer.flush()
    }

    fn stream_id_sequence(&self) -> &Sequence {
        &self.state.stream_id_sequence
    }

    fn stream_manager_handle(&self) -> &StreamManagerHandle {
        &self.stream_manager_handle
    }

    fn prepare_pipeline_data(
        &self,
        mut data: PipelineData,
        _context: &(),
    ) -> Result<PipelineData, ShellError> {
        // Serialize custom values in the pipeline data
        match data {
            PipelineData::Value(ref mut value, _) => {
                PluginCustomValue::serialize_custom_values_in(value)?;
                Ok(data)
            }
            PipelineData::ListStream(ListStream { stream, ctrlc, .. }, meta) => Ok(stream
                .map(|mut value| {
                    let span = value.span();
                    PluginCustomValue::serialize_custom_values_in(&mut value)
                        .map(|_| value)
                        .unwrap_or_else(|err| Value::error(err, span))
                })
                .into_pipeline_data_with_metadata(meta, ctrlc)),
            PipelineData::Empty | PipelineData::ExternalStream { .. } => Ok(data),
        }
    }
}

/// Keeps the plugin in the foreground as long as it is alive.
///
/// Use [`.leave()`] to leave the foreground without ignoring the error.
pub struct ForegroundGuard(Option<EngineInterface>);

impl ForegroundGuard {
    // Should be called only once
    fn leave_internal(&mut self) -> Result<(), ShellError> {
        if let Some(interface) = self.0.take() {
            // On Unix, we need to put ourselves back in our own process group
            #[cfg(unix)]
            {
                use nix::unistd::{setpgid, Pid};
                // This should always succeed, frankly, but handle the error just in case
                setpgid(Pid::from_raw(0), Pid::from_raw(0)).map_err(|err| ShellError::IOError {
                    msg: err.to_string(),
                })?;
            }
            interface.leave_foreground()?;
        }
        Ok(())
    }

    /// Leave the foreground. In contrast to dropping the guard, this preserves the error (if any).
    pub fn leave(mut self) -> Result<(), ShellError> {
        let result = self.leave_internal();
        std::mem::forget(self);
        result
    }
}

impl Drop for ForegroundGuard {
    fn drop(&mut self) {
        let _ = self.leave_internal();
    }
}

#[cfg(unix)]
fn set_pgrp_from_enter_foreground(pgrp: i64) -> Result<(), ShellError> {
    use nix::unistd::{setpgid, Pid};
    if let Ok(pgrp) = pgrp.try_into() {
        setpgid(Pid::from_raw(0), Pid::from_raw(pgrp)).map_err(|err| ShellError::GenericError {
            error: "Failed to set process group for foreground".into(),
            msg: "".into(),
            span: None,
            help: Some(err.to_string()),
            inner: vec![],
        })
    } else {
        Err(ShellError::NushellFailed {
            msg: "Engine returned an invalid process group ID".into(),
        })
    }
}

#[cfg(not(unix))]
fn set_pgrp_from_enter_foreground(_pgrp: i64) -> Result<(), ShellError> {
    Err(ShellError::NushellFailed {
        msg: concat!(
            "EnterForeground asked plugin to join process group, but not supported on ",
            cfg!(target_os)
        )
        .into(),
    })
}<|MERGE_RESOLUTION|>--- conflicted
+++ resolved
@@ -646,7 +646,6 @@
         }
     }
 
-<<<<<<< HEAD
     /// Returns a guard that will keep the plugin in the foreground as long as the guard is alive.
     ///
     /// Moving the plugin to the foreground is necessary for plugins that need to receive input and
@@ -680,7 +679,10 @@
             EngineCallResponse::PipelineData(PipelineData::Empty) => Ok(()),
             _ => Err(ShellError::PluginFailedToDecode {
                 msg: "Received unexpected response type for EngineCall::LeaveForeground".into(),
-=======
+            }),
+        }
+    }
+
     /// Get the contents of a [`Span`] from the engine.
     ///
     /// This method returns `Vec<u8>` as it's possible for the matched span to not be a valid UTF-8
@@ -693,7 +695,6 @@
             }
             _ => Err(ShellError::PluginFailedToDecode {
                 msg: "Received unexpected response type for EngineCall::GetSpanContents".into(),
->>>>>>> efc1cfa9
             }),
         }
     }
