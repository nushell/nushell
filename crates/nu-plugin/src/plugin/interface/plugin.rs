--- conflicted
+++ resolved
@@ -1191,10 +1191,8 @@
                 help.item, help.span,
             )))
         }
-<<<<<<< HEAD
         EngineCall::EnterForeground => set_foreground(process, context, true),
         EngineCall::LeaveForeground => set_foreground(process, context, false),
-=======
         EngineCall::GetSpanContents(span) => {
             let contents = context.get_span_contents(span)?;
             Ok(EngineCallResponse::value(Value::binary(
@@ -1202,7 +1200,6 @@
                 contents.span,
             )))
         }
->>>>>>> efc1cfa9
         EngineCall::EvalClosure {
             closure,
             positional,
