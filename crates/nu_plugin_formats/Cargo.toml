[package]
authors = ["The Nushell Project Developers"]
description = "An I/O plugin for a set of file formats for Nushell"
repository = "https://github.com/nushell/nushell/tree/main/crates/nu_plugin_formats"
edition = "2021"
license = "MIT"
name = "nu_plugin_formats"
<<<<<<< HEAD
version = "0.84.0"
# See more keys and their definitions at https://doc.rust-lang.org/cargo/reference/manifest.html

[dependencies]
nu-plugin = { path = "../nu-plugin", version = "0.84.0" }
nu-protocol = { path = "../nu-protocol", version = "0.84.0", features = ["plugin"] }
=======
version = "0.84.1"
# See more keys and their definitions at https://doc.rust-lang.org/cargo/reference/manifest.html

[dependencies]
nu-plugin = { path = "../nu-plugin", version = "0.84.1" }
nu-protocol = { path = "../nu-protocol", version = "0.84.1", features = ["plugin"] }
>>>>>>> a9a82de5

indexmap = "2.0"
eml-parser = "0.1"
ical = "0.8"
rust-ini = "0.19.0"<|MERGE_RESOLUTION|>--- conflicted
+++ resolved
@@ -5,21 +5,12 @@
 edition = "2021"
 license = "MIT"
 name = "nu_plugin_formats"
-<<<<<<< HEAD
-version = "0.84.0"
-# See more keys and their definitions at https://doc.rust-lang.org/cargo/reference/manifest.html
-
-[dependencies]
-nu-plugin = { path = "../nu-plugin", version = "0.84.0" }
-nu-protocol = { path = "../nu-protocol", version = "0.84.0", features = ["plugin"] }
-=======
 version = "0.84.1"
 # See more keys and their definitions at https://doc.rust-lang.org/cargo/reference/manifest.html
 
 [dependencies]
 nu-plugin = { path = "../nu-plugin", version = "0.84.1" }
 nu-protocol = { path = "../nu-protocol", version = "0.84.1", features = ["plugin"] }
->>>>>>> a9a82de5
 
 indexmap = "2.0"
 eml-parser = "0.1"
