use crate::util::MutableCow;
use nu_engine::{get_eval_block_with_early_return, get_full_help, ClosureEvalOnce};
use nu_protocol::{
<<<<<<< HEAD
    engine::{Call, Closure, EngineState, Redirection, Stack},
    Config, IntoSpanned, OutDest, PipelineData, PluginIdentity, ShellError, Span, Spanned, Value,
=======
    ast::Call,
    engine::{Closure, EngineState, Redirection, Stack},
    Config, IntoSpanned, OutDest, PipelineData, PluginIdentity, ShellError, Signals, Span, Spanned,
    Value,
>>>>>>> 01782953
};
use std::{
    borrow::Cow,
    collections::HashMap,
    sync::{atomic::AtomicU32, Arc},
};

/// Object safe trait for abstracting operations required of the plugin context.
pub trait PluginExecutionContext: Send + Sync {
    /// A span pointing to the command being executed
    fn span(&self) -> Span;
    /// The [`Signals`] struct, if present
    fn signals(&self) -> &Signals;
    /// The pipeline externals state, for tracking the foreground process group, if present
    fn pipeline_externals_state(&self) -> Option<&Arc<(AtomicU32, AtomicU32)>>;
    /// Get engine configuration
    fn get_config(&self) -> Result<Config, ShellError>;
    /// Get plugin configuration
    fn get_plugin_config(&self) -> Result<Option<Value>, ShellError>;
    /// Get an environment variable from `$env`
    fn get_env_var(&self, name: &str) -> Result<Option<Value>, ShellError>;
    /// Get all environment variables
    fn get_env_vars(&self) -> Result<HashMap<String, Value>, ShellError>;
    /// Get current working directory
    fn get_current_dir(&self) -> Result<Spanned<String>, ShellError>;
    /// Set an environment variable
    fn add_env_var(&mut self, name: String, value: Value) -> Result<(), ShellError>;
    /// Get help for the current command
    fn get_help(&self) -> Result<Spanned<String>, ShellError>;
    /// Get the contents of a [`Span`]
    fn get_span_contents(&self, span: Span) -> Result<Spanned<Vec<u8>>, ShellError>;
    /// Evaluate a closure passed to the plugin
    fn eval_closure(
        &self,
        closure: Spanned<Closure>,
        positional: Vec<Value>,
        input: PipelineData,
        redirect_stdout: bool,
        redirect_stderr: bool,
    ) -> Result<PipelineData, ShellError>;
    /// Create an owned version of the context with `'static` lifetime
    fn boxed(&self) -> Box<dyn PluginExecutionContext>;
}

/// The execution context of a plugin command. Can be borrowed.
pub struct PluginExecutionCommandContext<'a> {
    identity: Arc<PluginIdentity>,
    engine_state: Cow<'a, EngineState>,
    stack: MutableCow<'a, Stack>,
    call: Call<'a>,
}

impl<'a> PluginExecutionCommandContext<'a> {
    pub fn new(
        identity: Arc<PluginIdentity>,
        engine_state: &'a EngineState,
        stack: &'a mut Stack,
        call: &'a Call<'a>,
    ) -> PluginExecutionCommandContext<'a> {
        PluginExecutionCommandContext {
            identity,
            engine_state: Cow::Borrowed(engine_state),
            stack: MutableCow::Borrowed(stack),
            call: call.clone(),
        }
    }
}

impl<'a> PluginExecutionContext for PluginExecutionCommandContext<'a> {
    fn span(&self) -> Span {
        self.call.head
    }

    fn signals(&self) -> &Signals {
        self.engine_state.signals()
    }

    fn pipeline_externals_state(&self) -> Option<&Arc<(AtomicU32, AtomicU32)>> {
        Some(&self.engine_state.pipeline_externals_state)
    }

    fn get_config(&self) -> Result<Config, ShellError> {
        Ok(nu_engine::get_config(&self.engine_state, &self.stack))
    }

    fn get_plugin_config(&self) -> Result<Option<Value>, ShellError> {
        // Fetch the configuration for a plugin
        //
        // The `plugin` must match the registered name of a plugin.  For `plugin add
        // nu_plugin_example` the plugin config lookup uses `"example"`
        Ok(self
            .get_config()?
            .plugins
            .get(self.identity.name())
            .cloned()
            .map(|value| {
                let span = value.span();
                match value {
                    Value::Closure { val, .. } => {
                        ClosureEvalOnce::new(&self.engine_state, &self.stack, *val)
                            .run_with_input(PipelineData::Empty)
                            .and_then(|data| data.into_value(span))
                            .unwrap_or_else(|err| Value::error(err, self.call.head))
                    }
                    _ => value.clone(),
                }
            }))
    }

    fn get_env_var(&self, name: &str) -> Result<Option<Value>, ShellError> {
        Ok(self.stack.get_env_var(&self.engine_state, name))
    }

    fn get_env_vars(&self) -> Result<HashMap<String, Value>, ShellError> {
        Ok(self.stack.get_env_vars(&self.engine_state))
    }

    fn get_current_dir(&self) -> Result<Spanned<String>, ShellError> {
        #[allow(deprecated)]
        let cwd = nu_engine::env::current_dir_str(&self.engine_state, &self.stack)?;
        // The span is not really used, so just give it call.head
        Ok(cwd.into_spanned(self.call.head))
    }

    fn add_env_var(&mut self, name: String, value: Value) -> Result<(), ShellError> {
        self.stack.add_env_var(name, value);
        Ok(())
    }

    fn get_help(&self) -> Result<Spanned<String>, ShellError> {
        let decl = self.engine_state.get_decl(self.call.decl_id);

        Ok(
            get_full_help(decl, &self.engine_state, &mut self.stack.clone())
                .into_spanned(self.call.head),
        )
    }

    fn get_span_contents(&self, span: Span) -> Result<Spanned<Vec<u8>>, ShellError> {
        Ok(self
            .engine_state
            .get_span_contents(span)
            .to_vec()
            .into_spanned(self.call.head))
    }

    fn eval_closure(
        &self,
        closure: Spanned<Closure>,
        positional: Vec<Value>,
        input: PipelineData,
        redirect_stdout: bool,
        redirect_stderr: bool,
    ) -> Result<PipelineData, ShellError> {
        let block = self
            .engine_state
            .try_get_block(closure.item.block_id)
            .ok_or_else(|| ShellError::GenericError {
                error: "Plugin misbehaving".into(),
                msg: format!(
                    "Tried to evaluate unknown block id: {}",
                    closure.item.block_id
                ),
                span: Some(closure.span),
                help: None,
                inner: vec![],
            })?;

        let mut stack = self
            .stack
            .captures_to_stack(closure.item.captures)
            .reset_pipes();

        let stdout = if redirect_stdout {
            Some(Redirection::Pipe(OutDest::Capture))
        } else {
            None
        };

        let stderr = if redirect_stderr {
            Some(Redirection::Pipe(OutDest::Capture))
        } else {
            None
        };

        let stack = &mut stack.push_redirection(stdout, stderr);

        // Set up the positional arguments
        for (idx, value) in positional.into_iter().enumerate() {
            if let Some(arg) = block.signature.get_positional(idx) {
                if let Some(var_id) = arg.var_id {
                    stack.add_var(var_id, value);
                } else {
                    return Err(ShellError::NushellFailedSpanned {
                        msg: "Error while evaluating closure from plugin".into(),
                        label: "closure argument missing var_id".into(),
                        span: closure.span,
                    });
                }
            }
        }

        let eval_block_with_early_return = get_eval_block_with_early_return(&self.engine_state);

        eval_block_with_early_return(&self.engine_state, stack, block, input)
    }

    fn boxed(&self) -> Box<dyn PluginExecutionContext + 'static> {
        Box::new(PluginExecutionCommandContext {
            identity: self.identity.clone(),
            engine_state: Cow::Owned(self.engine_state.clone().into_owned()),
            stack: self.stack.owned(),
            call: self.call.to_owned(),
        })
    }
}

/// A bogus execution context for testing that doesn't really implement anything properly
#[cfg(test)]
pub(crate) struct PluginExecutionBogusContext;

#[cfg(test)]
impl PluginExecutionContext for PluginExecutionBogusContext {
    fn span(&self) -> Span {
        Span::test_data()
    }

    fn signals(&self) -> &Signals {
        &Signals::EMPTY
    }

    fn pipeline_externals_state(&self) -> Option<&Arc<(AtomicU32, AtomicU32)>> {
        None
    }

    fn get_config(&self) -> Result<Config, ShellError> {
        Err(ShellError::NushellFailed {
            msg: "get_config not implemented on bogus".into(),
        })
    }

    fn get_plugin_config(&self) -> Result<Option<Value>, ShellError> {
        Ok(None)
    }

    fn get_env_var(&self, _name: &str) -> Result<Option<Value>, ShellError> {
        Err(ShellError::NushellFailed {
            msg: "get_env_var not implemented on bogus".into(),
        })
    }

    fn get_env_vars(&self) -> Result<HashMap<String, Value>, ShellError> {
        Err(ShellError::NushellFailed {
            msg: "get_env_vars not implemented on bogus".into(),
        })
    }

    fn get_current_dir(&self) -> Result<Spanned<String>, ShellError> {
        Err(ShellError::NushellFailed {
            msg: "get_current_dir not implemented on bogus".into(),
        })
    }

    fn add_env_var(&mut self, _name: String, _value: Value) -> Result<(), ShellError> {
        Err(ShellError::NushellFailed {
            msg: "add_env_var not implemented on bogus".into(),
        })
    }

    fn get_help(&self) -> Result<Spanned<String>, ShellError> {
        Err(ShellError::NushellFailed {
            msg: "get_help not implemented on bogus".into(),
        })
    }

    fn get_span_contents(&self, _span: Span) -> Result<Spanned<Vec<u8>>, ShellError> {
        Err(ShellError::NushellFailed {
            msg: "get_span_contents not implemented on bogus".into(),
        })
    }

    fn eval_closure(
        &self,
        _closure: Spanned<Closure>,
        _positional: Vec<Value>,
        _input: PipelineData,
        _redirect_stdout: bool,
        _redirect_stderr: bool,
    ) -> Result<PipelineData, ShellError> {
        Err(ShellError::NushellFailed {
            msg: "eval_closure not implemented on bogus".into(),
        })
    }

    fn boxed(&self) -> Box<dyn PluginExecutionContext + 'static> {
        Box::new(PluginExecutionBogusContext)
    }
}<|MERGE_RESOLUTION|>--- conflicted
+++ resolved
@@ -1,15 +1,9 @@
 use crate::util::MutableCow;
 use nu_engine::{get_eval_block_with_early_return, get_full_help, ClosureEvalOnce};
 use nu_protocol::{
-<<<<<<< HEAD
     engine::{Call, Closure, EngineState, Redirection, Stack},
-    Config, IntoSpanned, OutDest, PipelineData, PluginIdentity, ShellError, Span, Spanned, Value,
-=======
-    ast::Call,
-    engine::{Closure, EngineState, Redirection, Stack},
     Config, IntoSpanned, OutDest, PipelineData, PluginIdentity, ShellError, Signals, Span, Spanned,
     Value,
->>>>>>> 01782953
 };
 use std::{
     borrow::Cow,
