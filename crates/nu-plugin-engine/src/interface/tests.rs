--- conflicted
+++ resolved
@@ -17,12 +17,8 @@
 use nu_protocol::{
     ast::{Math, Operator},
     engine::Closure,
-<<<<<<< HEAD
-    CustomValue, IntoInterruptiblePipelineData, IntoSpanned, PipelineData, PluginMetadata,
-=======
     ByteStreamType, CustomValue, IntoInterruptiblePipelineData, IntoSpanned, PipelineData,
->>>>>>> 6e050f56
-    PluginSignature, ShellError, Span, Spanned, Value,
+    PluginMetadata, PluginSignature, ShellError, Span, Spanned, Value,
 };
 use serde::{Deserialize, Serialize};
 use std::{
