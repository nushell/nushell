--- conflicted
+++ resolved
@@ -17,13 +17,8 @@
 use nu_protocol::{
     ast::{Math, Operator},
     engine::Closure,
-<<<<<<< HEAD
-    ByteStreamType, CustomValue, IntoInterruptiblePipelineData, IntoSpanned, IntoValue,
-    PipelineData, PluginSignature, ShellError, Span, Spanned, TryIntoValue, Value,
-=======
     ByteStreamType, CustomValue, IntoInterruptiblePipelineData, IntoSpanned, PipelineData,
-    PluginMetadata, PluginSignature, ShellError, Span, Spanned, Value,
->>>>>>> 0d79b637
+    PluginMetadata, PluginSignature, ShellError, Span, Spanned, Value, IntoValue, TryIntoValue
 };
 use serde::{Deserialize, Serialize};
 use std::{
