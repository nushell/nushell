--- conflicted
+++ resolved
@@ -11,13 +11,8 @@
     PluginOutput, ProtocolInfo, StreamId, StreamMessage,
 };
 use nu_protocol::{
-<<<<<<< HEAD
-    ast::Operator, CustomValue, IntoSpanned, PipelineData, PluginSignature, ShellError, Span,
-    Spanned, TryIntoValue, Value,
-=======
     ast::Operator, CustomValue, IntoSpanned, PipelineData, PluginMetadata, PluginSignature,
-    ShellError, Span, Spanned, Value,
->>>>>>> 0d79b637
+    ShellError, Span, Spanned, Value, IntoValue, TryIntoValue
 };
 use std::{
     collections::{btree_map, BTreeMap},
