[package]
authors = ["The Nushell Project Developers"]
description = "The standard library of Nushell"
repository = "https://github.com/nushell/nushell/tree/main/crates/nu-std"
edition = "2021"
license = "MIT"
name = "nu-std"
<<<<<<< HEAD
version = "0.84.0"

[dependencies]
miette = { version = "5.10", features = ["fancy-no-backtrace"] }
nu-parser = { version = "0.84.0", path = "../nu-parser" }
nu-protocol = { version = "0.84.0", path = "../nu-protocol" }
nu-engine = { version = "0.84.0", path = "../nu-engine" }
=======
version = "0.84.1"

[dependencies]
miette = { version = "5.10", features = ["fancy-no-backtrace"] }
nu-parser = { version = "0.84.1", path = "../nu-parser" }
nu-protocol = { version = "0.84.1", path = "../nu-protocol" }
nu-engine = { version = "0.84.1", path = "../nu-engine" }
>>>>>>> a9a82de5
<|MERGE_RESOLUTION|>--- conflicted
+++ resolved
@@ -5,20 +5,10 @@
 edition = "2021"
 license = "MIT"
 name = "nu-std"
-<<<<<<< HEAD
-version = "0.84.0"
-
-[dependencies]
-miette = { version = "5.10", features = ["fancy-no-backtrace"] }
-nu-parser = { version = "0.84.0", path = "../nu-parser" }
-nu-protocol = { version = "0.84.0", path = "../nu-protocol" }
-nu-engine = { version = "0.84.0", path = "../nu-engine" }
-=======
 version = "0.84.1"
 
 [dependencies]
 miette = { version = "5.10", features = ["fancy-no-backtrace"] }
 nu-parser = { version = "0.84.1", path = "../nu-parser" }
 nu-protocol = { version = "0.84.1", path = "../nu-protocol" }
-nu-engine = { version = "0.84.1", path = "../nu-engine" }
->>>>>>> a9a82de5
+nu-engine = { version = "0.84.1", path = "../nu-engine" }