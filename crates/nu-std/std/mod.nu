# std.nu, `used` to load all standard library components

export-env {
    use dirs.nu []
    use log.nu []
}

use dt.nu [datetime-diff, pretty-print-duration]
use log.nu

# Add the given paths to the PATH.
#
# # Example
# - adding some dummy paths to an empty PATH
# ```nushell
# >_ with-env [PATH []] {
#     std path add "foo"
#     std path add "bar" "baz"
#     std path add "fooo" --append
#
#     assert equal $env.PATH ["bar" "baz" "foo" "fooo"]
#
#     print (std path add "returned" --ret)
# }
# ╭───┬──────────╮
# │ 0 │ returned │
# │ 1 │ bar      │
# │ 2 │ baz      │
# │ 3 │ foo      │
# │ 4 │ fooo     │
# ╰───┴──────────╯
# ```
# - adding paths based on the operating system
# ```nushell
# >_ std path add {linux: "foo", windows: "bar", darwin: "baz"}
# ```
export def-env "path add" [
    --ret (-r)  # return $env.PATH, useful in pipelines to avoid scoping.
    --append (-a)  # append to $env.PATH instead of prepending to.
    ...paths  # the paths to add to $env.PATH.
] {
    let span = (metadata $paths).span
    let paths = ($paths | flatten)

    if ($paths | is-empty) or ($paths | length) == 0 {
        error make {msg: "Empty input", label: {
            text: "Provide at least one string or a record",
            start: $span.start,
            end: $span.end
        }}
    }

    let path_name = if "PATH" in $env { "PATH" } else { "Path" }

    let paths = ($paths | each {|p|
        if ($p | describe) == "string" {
            $p
        } else if ($p | describe | str starts-with "record") {
            $p | get -i $nu.os-info.name
        }
    })

    if null in $paths or ($paths | is-empty) {
        error make {msg: "Empty input", label: {
            text: $"Received a record, that does not contain a ($nu.os-info.name) key",
            start: $span.start,
            end: $span.end
        }}
    }

    load-env {$path_name: (
        $env
        | get $path_name
        | if $append { append $paths }
        else { prepend $paths }
    )}

    if $ret {
        $env | get $path_name
    }
}

# print a command name as dimmed and italic
def pretty-command [] {
    let command = $in
    return $"(ansi default_dimmed)(ansi default_italic)($command)(ansi reset)"
}

# give a hint error when the clip command is not available on the system
def check-clipboard [
    clipboard: string  # the clipboard command name
    --system: string  # some information about the system running, for better error
] {
    if (which $clipboard | is-empty) {
        error make --unspanned {
            msg: $"(ansi red)clipboard_not_found(ansi reset):
    you are running ($system)
    but
    the ($clipboard | pretty-command) clipboard command was not found on your system."
        }
    }
}

# put the end of a pipe into the system clipboard.
#
# Dependencies:
#   - xclip on linux x11
#   - wl-copy on linux wayland
#   - clip.exe on windows
#   - termux-api on termux
#
# Examples:
#     put a simple string to the clipboard, will be stripped to remove ANSI sequences
#     >_ "my wonderful string" | clip
#     my wonderful string
#     saved to clipboard (stripped)
#
#     put a whole table to the clipboard
#     >_ ls *.toml | clip
#     ╭───┬─────────────────────┬──────┬────────┬───────────────╮
#     │ # │        name         │ type │  size  │   modified    │
#     ├───┼─────────────────────┼──────┼────────┼───────────────┤
#     │ 0 │ Cargo.toml          │ file │ 5.0 KB │ 3 minutes ago │
#     │ 1 │ Cross.toml          │ file │  363 B │ 2 weeks ago   │
#     │ 2 │ rust-toolchain.toml │ file │ 1.1 KB │ 2 weeks ago   │
#     ╰───┴─────────────────────┴──────┴────────┴───────────────╯
#
#     saved to clipboard
#
#     put huge structured data in the clipboard, but silently
#     >_ open Cargo.toml --raw | from toml | clip --silent
#
#     when the clipboard system command is not installed
#     >_ "mm this is fishy..." | clip
#     Error:
#       × clipboard_not_found:
#       │     you are using xorg on linux
#       │     but
#       │     the xclip clipboard command was not found on your system.
export def clip [
    --silent: bool  # do not print the content of the clipboard to the standard output
    --no-notify: bool  # do not throw a notification (only on linux)
    --no-strip: bool  # do not strip ANSI escape sequences from a string
    --expand (-e): bool  # auto-expand the data given as input
    --codepage (-c): int  # the id of the codepage to use (only on Windows), see https://en.wikipedia.org/wiki/Windows_code_page, e.g. 65001 is for UTF-8
] {
    let input = (
        $in
        | if $expand { table --expand } else { table }
        | into string
        | if $no_strip {} else { ansi strip }
    )

    match $nu.os-info.name {
        "linux" => {
            if ($env.WAYLAND_DISPLAY? | is-empty) {
                check-clipboard xclip --system $"('xorg' | pretty-command) on linux"
                $input | xclip -sel clip
            } else {
                check-clipboard wl-copy --system $"('wayland' | pretty-command) on linux"
                $input | wl-copy
            }
        },
        "windows" => {
            if $codepage != null {
                chcp $codepage
            }
            check-clipboard clip.exe --system "Windows"
            $input | clip.exe
        },
        "macos" => {
            check-clipboard pbcopy --system "MacOS"
            $input | pbcopy
        },
        "android" => {
            check-clipboard termux-clipboard-set --system "Termux"
            $input | termux-clipboard-set
        },
        _ => {
            error make --unspanned {
                msg: $"(ansi red)unknown_operating_system(ansi reset):
    '($nu.os-info.name)' is not supported by the ('clip' | pretty-command) command.

    please open a feature request in the [issue tracker](char lparen)https://github.com/nushell/nushell/issues/new/choose(char rparen) to add your operating system to the standard library."
            }
        },
    }

    if not $silent {
        print $input
        print $"(ansi white_italic)(ansi white_dimmed)saved to clipboard(ansi reset)"
    }

    if (not $no_notify) and ($nu.os-info.name == linux) {
        notify-send "std clip" "saved to clipboard"
    }
}

# convert an integer amount of nanoseconds to a real duration
def "from ns" [] {
    [$in "ns"] | str join | into duration
}

# run a piece of `nushell` code multiple times and measure the time of execution.
#
# this command returns a benchmark report of the following form:
# ```
# record<
#   mean: duration
#   std: duration
#   times: list<duration>
# >
# ```
#
# > **Note**
# > `std bench --pretty` will return a `string`.
#
# # Examples
#     measure the performance of simple addition
#     > std bench { 1 + 2 } -n 10 | table -e
#     ╭───────┬────────────────────╮
#     │ mean  │ 4µs 956ns          │
#     │ std   │ 4µs 831ns          │
#     │       │ ╭───┬────────────╮ │
#     │ times │ │ 0 │ 19µs 402ns │ │
#     │       │ │ 1 │  4µs 322ns │ │
#     │       │ │ 2 │  3µs 352ns │ │
#     │       │ │ 3 │  2µs 966ns │ │
#     │       │ │ 4 │        3µs │ │
#     │       │ │ 5 │   3µs 86ns │ │
#     │       │ │ 6 │   3µs 84ns │ │
#     │       │ │ 7 │  3µs 604ns │ │
#     │       │ │ 8 │   3µs 98ns │ │
#     │       │ │ 9 │  3µs 653ns │ │
#     │       │ ╰───┴────────────╯ │
#     ╰───────┴────────────────────╯
#
#     get a pretty benchmark report
#     > std bench { 1 + 2 } --pretty
#     3µs 125ns +/- 2µs 408ns
export def bench [
    code: closure  # the piece of `nushell` code to measure the performance of
    --rounds (-n): int = 50  # the number of benchmark rounds (hopefully the more rounds the less variance)
    --verbose (-v): bool  # be more verbose (namely prints the progress)
    --pretty: bool  # shows the results in human-readable format: "<mean> +/- <stddev>"
] {
    let times = (
        seq 1 $rounds | each {|i|
            if $verbose { print -n $"($i) / ($rounds)\r" }
            timeit { do $code } | into int | into float
        }
    )

    if $verbose { print $"($rounds) / ($rounds)" }

    let report = {
        mean: ($times | math avg | from ns)
        std: ($times | math stddev | from ns)
        times: ($times | each { from ns })
    }

    if $pretty {
        $"($report.mean) +/- ($report.std)"
    } else {
        $report
    }
}

# print a banner for nushell, with information about the project
#
# Example:
# an example can be found in [this asciinema recording](https://asciinema.org/a/566513)
export def banner [] {
let dt = (datetime-diff (date now) 2019-05-10T09:59:12-07:00)
$"(ansi green)     __  ,(ansi reset)
(ansi green) .--\(\)°'.' (ansi reset)Welcome to (ansi green)Nushell(ansi reset),
(ansi green)'|, . ,'   (ansi reset)based on the (ansi green)nu(ansi reset) language,
(ansi green) !_-\(_\\    (ansi reset)where all data is structured!

Please join our (ansi purple)Discord(ansi reset) community at (ansi purple)https://discord.gg/NtAbbGn(ansi reset)
Our (ansi green_bold)GitHub(ansi reset) repository is at (ansi green_bold)https://github.com/nushell/nushell(ansi reset)
Our (ansi green)Documentation(ansi reset) is located at (ansi green)https://nushell.sh(ansi reset)
(ansi cyan)Tweet(ansi reset) us at (ansi cyan_bold)@nu_shell(ansi reset)
Learn how to remove this at: (ansi green)https://nushell.sh/book/configuration.html#remove-welcome-message(ansi reset)

It's been this long since (ansi green)Nushell(ansi reset)'s first commit:
(pretty-print-duration $dt)

Startup Time: ($nu.startup-time)
"
}

# Return the current working directory
export def pwd [] {
    $env.PWD
}

<<<<<<< HEAD
# read from standard input and write to standard output and files
export def tee [
    filename: path  # the file to write the input to
    --append (-a): bool  # append to the file instead of overwriting
    --force (-f): bool  # force the overwriting of the file's content
]: any -> any {
    let data = $in
    let raw_data = ($data | to nuon) ++ "\n"

    if $append {
        $raw_data | save --append $filename
    } else if $force {
        $raw_data | save --force $filename
    } else {
        if ($filename | path exists) {
            let span = metadata $filename | get span
            error make {
                msg: $"(ansi red_bold)std::tee::can_not_dump_to_file(ansi reset)"
                label: {
                    text: "file already exists, use `tee --force` to overwrite or `tee --append`"
                    start: $span.start
                    end: $span.end
                }
            }
        }

        $raw_data | save $filename
    }

    $data
=======
# repeat anything a bunch of times, yielding a list of *n* times the input
#
# # Examples
#     repeat a string
#     > "foo" | std repeat 3 | str join
#     "foofoofoo"
export def repeat [
    n: int  # the number of repetitions, must be positive
]: any -> list<any> {
    let item = $in

    if $n < 0 {
        let span = metadata $n | get span
        error make {
            msg: $"(ansi red_bold)invalid_argument(ansi reset)"
            label: {
                text: $"n should be a positive integer, found ($n)"
                start: $span.start
                end: $span.end
            }
        }
    }

    if $n == 0 {
        return []
    }

    1..$n | each { $item }
>>>>>>> f8939de1
}<|MERGE_RESOLUTION|>--- conflicted
+++ resolved
@@ -295,7 +295,36 @@
     $env.PWD
 }
 
-<<<<<<< HEAD
+# repeat anything a bunch of times, yielding a list of *n* times the input
+#
+# # Examples
+#     repeat a string
+#     > "foo" | std repeat 3 | str join
+#     "foofoofoo"
+export def repeat [
+    n: int  # the number of repetitions, must be positive
+]: any -> list<any> {
+    let item = $in
+
+    if $n < 0 {
+        let span = metadata $n | get span
+        error make {
+            msg: $"(ansi red_bold)invalid_argument(ansi reset)"
+            label: {
+                text: $"n should be a positive integer, found ($n)"
+                start: $span.start
+                end: $span.end
+            }
+        }
+    }
+
+    if $n == 0 {
+        return []
+    }
+
+    1..$n | each { $item }
+}
+
 # read from standard input and write to standard output and files
 export def tee [
     filename: path  # the file to write the input to
@@ -326,34 +355,4 @@
     }
 
     $data
-=======
-# repeat anything a bunch of times, yielding a list of *n* times the input
-#
-# # Examples
-#     repeat a string
-#     > "foo" | std repeat 3 | str join
-#     "foofoofoo"
-export def repeat [
-    n: int  # the number of repetitions, must be positive
-]: any -> list<any> {
-    let item = $in
-
-    if $n < 0 {
-        let span = metadata $n | get span
-        error make {
-            msg: $"(ansi red_bold)invalid_argument(ansi reset)"
-            label: {
-                text: $"n should be a positive integer, found ($n)"
-                start: $span.start
-                end: $span.end
-            }
-        }
-    }
-
-    if $n == 0 {
-        return []
-    }
-
-    1..$n | each { $item }
->>>>>>> f8939de1
 }