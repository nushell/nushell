export-env {
    $env.LOG_ANSI = {
        "CRITICAL": (ansi red_bold),
        "ERROR": (ansi red),
        "WARNING": (ansi yellow),
        "INFO": (ansi default),
        "DEBUG": (ansi default_dimmed)
    }

    $env.LOG_LEVEL = {
        "CRITICAL": 50,
        "ERROR": 40,
        "WARNING": 30,
        "INFO": 20,
        "DEBUG": 10
    }

    $env.LOG_PREFIX = {
        "CRITICAL": "CRT",
        "ERROR": "ERR",
        "WARNING": "WRN",
        "INFO": "INF",
        "DEBUG": "DBG"
    }

    $env.LOG_SHORT_PREFIX = {
        "CRITICAL": "C",
        "ERROR": "E",
        "WARNING": "W",
        "INFO": "I",
        "DEBUG": "D"
    }

<<<<<<< HEAD
    $env.NU_LOG_FORMAT = $"%ANSI_START%%DATE%|%LEVEL%|%MSG%%ANSI_STOP%"
=======
    $env.NU_LOG_FORMAT = $"%ANSI_START%%DATE%|%LEVEL%|(ansi u)%MSG%%ANSI_STOP%"

    $env.NU_LOG_DATE_FORMAT = "%Y-%m-%dT%H:%M:%S%.3f"
>>>>>>> bc1b2fa5
}

def log-types [] {
    (
        {
            "CRITICAL": {
                "ansi": $env.LOG_ANSI.CRITICAL,
                "level": $env.LOG_LEVEL.CRITICAL,
                "prefix": $env.LOG_PREFIX.CRITICAL,
                "short_prefix": $env.LOG_SHORT_PREFIX.CRITICAL
            },
            "ERROR": {
                "ansi": $env.LOG_ANSI.ERROR,
                "level": $env.LOG_LEVEL.ERROR,
                "prefix": $env.LOG_PREFIX.ERROR,
                "short_prefix": $env.LOG_SHORT_PREFIX.ERROR
            },
            "WARNING": {
                "ansi": $env.LOG_ANSI.WARNING,
                "level": $env.LOG_LEVEL.WARNING,
                "prefix": $env.LOG_PREFIX.WARNING,
                "short_prefix": $env.LOG_SHORT_PREFIX.WARNING
            },
            "INFO": {
                "ansi": $env.LOG_ANSI.INFO,
                "level": $env.LOG_LEVEL.INFO,
                "prefix": $env.LOG_PREFIX.INFO,
                "short_prefix": $env.LOG_SHORT_PREFIX.INFO
            },
            "DEBUG": {
                "ansi": $env.LOG_ANSI.DEBUG,
                "level": $env.LOG_LEVEL.DEBUG,
                "prefix": $env.LOG_PREFIX.DEBUG,
                "short_prefix": $env.LOG_SHORT_PREFIX.DEBUG
            }
        }
    )
}


def parse-string-level [
    level: string
] {
    let level = ($level | str upcase)

    if $level in [$env.LOG_PREFIX.CRITICAL $env.LOG_SHORT_PREFIX.CRITICAL "CRIT" "CRITICAL"] {
        $env.LOG_LEVEL.CRITICAL
    } else if $level in [$env.LOG_PREFIX.ERROR $env.LOG_SHORT_PREFIX.ERROR "ERROR"] {
        $env.LOG_LEVEL.ERROR
    } else if $level in [$env.LOG_PREFIX.WARNING $env.LOG_SHORT_PREFIX.WARNING "WARN" "WARNING"] {
        $env.LOG_LEVEL.WARNING
    } else if $level in [$env.LOG_PREFIX.DEBUG $env.LOG_SHORT_PREFIX.DEBUG "DEBUG"] {
        $env.LOG_LEVEL.DEBUG
    } else {
        $env.LOG_LEVEL.INFO
    }
}


def parse-int-level [
    level: int,
    --short (-s)
] {
    if $level >= $env.LOG_LEVEL.CRITICAL {
        if $short {
            $env.LOG_SHORT_PREFIX.CRITICAL
        } else {
            $env.LOG_PREFIX.CRITICAL
        }
    } else if $level >= $env.LOG_LEVEL.ERROR {
        if $short {
            $env.LOG_SHORT_PREFIX.ERROR
        } else {
            $env.LOG_PREFIX.ERROR
        }
    } else if $level >= $env.LOG_LEVEL.WARNING {
        if $short {
            $env.LOG_SHORT_PREFIX.WARNING
        } else {
            $env.LOG_PREFIX.WARNING
        }
    } else if $level >= $env.LOG_LEVEL.INFO {
        if $short {
            $env.LOG_SHORT_PREFIX.INFO
        } else {
            $env.LOG_PREFIX.INFO
        }
    } else {
        if $short {
            $env.LOG_SHORT_PREFIX.DEBUG
        } else {
            $env.LOG_PREFIX.DEBUG
        }
    }
}

def current-log-level [] {
    let env_level = ($env.NU_LOG_LEVEL? | default ($env.LOG_LEVEL.INFO))

    try {
        $env_level | into int
    } catch {
        parse-string-level $env_level
    }
}

def now [] {
    date now | format date $env.NU_LOG_DATE_FORMAT
}

def handle-log [
    message: string,
    formatting: record,
    format_string: string,
    short: bool
] {
    let log_format = if ($format_string | is-empty) {
        $env.NU_LOG_FORMAT
    } else {
        $format_string
    }

    let prefix = if $short {
        $formatting.short_prefix
    } else {
        $formatting.prefix
    }

    custom $message $log_format $formatting.level --level-prefix $prefix --ansi $formatting.ansi
}

# Logging module
#
# Log formatting placeholders:
# - %MSG%: message to be logged
# - %DATE%: date of log
# - %LEVEL%: string prefix for the log level
# - %ANSI_START%: ansi formatting
# - %ANSI_STOP%: literally (ansi reset)
#
# Note: All placeholders are optional, so "" is still a valid format
#
# Example: $"%ANSI_START%%DATE%|%LEVEL%|(ansi u)%MSG%%ANSI_STOP%"
export def main [] {}

# Log a critical message
export def critical [
    message: string, # A message
    --short (-s) # Whether to use a short prefix
    --format (-f): string # A format (for further reference: help std log)
] {
    handle-log $message (log-types | get CRITICAL)  $format $short
}

# Log an error message
export def error [
    message: string, # A message
    --short (-s) # Whether to use a short prefix
    --format (-f): string # A format (for further reference: help std log)
] {
    handle-log $message (log-types | get ERROR) $format $short
}

# Log a warning message
export def warning [
    message: string, # A message
    --short (-s) # Whether to use a short prefix
    --format (-f): string # A format (for further reference: help std log)
] {
    handle-log $message (log-types | get WARNING) $format $short
}

# Log an info message
export def info [
    message: string, # A message
    --short (-s) # Whether to use a short prefix
    --format (-f): string # A format (for further reference: help std log)
] {
    handle-log $message (log-types | get INFO) $format $short
}

# Log a debug message
export def debug [
    message: string, # A message
    --short (-s) # Whether to use a short prefix
    --format (-f): string # A format (for further reference: help std log)
] {
    handle-log $message (log-types | get DEBUG) $format $short
}

def log-level-deduction-error [
    type: string
    span: record<start: int, end: int>
    log_level: int
] {
    error make {
        msg: $"(ansi red_bold)Cannot deduce ($type) for given log level: ($log_level).(ansi reset)"
        label: {
            text: ([
                 "Invalid log level."
                $"        Available log levels in $env.LOG_LEVEL:"
                 ($env.LOG_LEVEL | to text | lines | each {|it| $"            ($it)" } | to text)
            ] | str join "\n")
            start: $span.start
            end: $span.end
        }
    }
}

# Log a message with a specific format and verbosity level, with either configurable or auto-deduced %LEVEL% and %ANSI_START% placeholder extensions
export def custom [
    message: string, # A message
    format: string, # A format (for further reference: help std log)
    log_level: int # A log level (has to be one of the $env.LOG_LEVEL values for correct ansi/prefix deduction)
    --level-prefix (-p): string # %LEVEL% placeholder extension
    --ansi (-a): string # %ANSI_START% placeholder extension
] {
    if (current-log-level) > ($log_level) {
        return
    }

    let valid_levels_for_defaulting = [
        $env.LOG_LEVEL.CRITICAL
        $env.LOG_LEVEL.ERROR
        $env.LOG_LEVEL.WARNING
        $env.LOG_LEVEL.INFO
        $env.LOG_LEVEL.DEBUG
    ]

    let prefix = if ($level_prefix | is-empty) {
        if ($log_level not-in $valid_levels_for_defaulting) {
            log-level-deduction-error "log level prefix" (metadata $log_level).span $log_level
        }

        parse-int-level $log_level

    } else {
        $level_prefix
    }

    let ansi = if ($ansi | is-empty) {
        if ($log_level not-in $valid_levels_for_defaulting) {
            log-level-deduction-error "ansi" (metadata $log_level).span $log_level
        }

        (
            log-types
            | values
            | each {|record|
                if ($record.level == $log_level) {
                    $record.ansi
                }
            } | first
        )
    } else {
        $ansi
    }

    print --stderr ([
        ["%MSG%" $message]
        ["%DATE%" (now)]
        ["%LEVEL%" $prefix]
        ["%ANSI_START%" $ansi]
        ["%ANSI_STOP%" (ansi reset)]
    ] | reduce --fold $format {
        |it, acc| $acc | str replace --all $it.0 $it.1
    })
}<|MERGE_RESOLUTION|>--- conflicted
+++ resolved
@@ -31,13 +31,9 @@
         "DEBUG": "D"
     }
 
-<<<<<<< HEAD
     $env.NU_LOG_FORMAT = $"%ANSI_START%%DATE%|%LEVEL%|%MSG%%ANSI_STOP%"
-=======
-    $env.NU_LOG_FORMAT = $"%ANSI_START%%DATE%|%LEVEL%|(ansi u)%MSG%%ANSI_STOP%"
 
     $env.NU_LOG_DATE_FORMAT = "%Y-%m-%dT%H:%M:%S%.3f"
->>>>>>> bc1b2fa5
 }
 
 def log-types [] {
