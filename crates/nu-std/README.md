<h1 align="center">
  Welcome to the standard library of `nushell`!
  <img src="https://media.giphy.com/media/hvRJCLFzcasrR4ia7z/giphy.gif" width="28"></img>
</h1>

The standard library is a pure-`nushell` collection of custom commands which 
provide interactive utilities and building blocks for users writing casual scripts or complex applications.

To see what's here:
```
〉use std
〉help commands | select name usage | where name =~ "std "
╭────┬─────────────────────────────┬────────────────────────────────────────────────────────────────╮
│  # │            name             │                                usage                           │
│  0 │ std assert                  │ Universal assert command                                       │
│  1 │ std assert equal            │ Assert $left == $right                                         │
           . . .
│ 11 │ std clip                    │ put the end of a pipe into the system clipboard.               │
│ 12 │ std dirs add                │ Add one or more directories to the list.                       │
           . . .
├────┼─────────────────────────────┼────────────────────────────────────────────────────────────────┤
│  # │            name             │                                usage                           │
╰────┴─────────────────────────────┴────────────────────────────────────────────────────────────────╯
```

## :toolbox: Using the standard library in the REPL or in scripts
All commands in the standard library must be "imported" into the running environment 
(the interactive read-execute-print-loop (REPL) or a `.nu` script) using the
[`use`](https://nushell.sh/commands/docs/use.html) command.

You can choose to import the whole module, but then must refer to individual commands with a `std` prefix, e.g:
```
use std
 . . .
std log debug "Running now"
std assert (1 == 2)
```

Or you can enumerate the specific commands you want to import and invoke them without the `std` prefix.
```
use std ["log debug" assert]`
. . .
log debug "Running again"
assert (2 == 1)
```

<<<<<<< HEAD
Or, finally, you can import everything from the standard library and not have to pick and choose.
=======
### :test_tube: run the tests
the following call should return no errors
```bash
NU_LOG_LEVEL=DEBUG cargo run -- -c "use std; std run-tests --path crates/nu-std"
>>>>>>> 0bfa769b
```
use std *
```
This is probably the form of import you'll want to add to your `env.nu` for interactive use.

## :pencil2: contribute to the standard library
You're invited to contribute to the standard library! 
See [CONTRIBUTING.md](./CONTRIBUTING.md) for details.<|MERGE_RESOLUTION|>--- conflicted
+++ resolved
@@ -44,19 +44,8 @@
 assert (2 == 1)
 ```
 
-<<<<<<< HEAD
-Or, finally, you can import everything from the standard library and not have to pick and choose.
-=======
-### :test_tube: run the tests
-the following call should return no errors
-```bash
-NU_LOG_LEVEL=DEBUG cargo run -- -c "use std; std run-tests --path crates/nu-std"
->>>>>>> 0bfa769b
-```
-use std *
-```
 This is probably the form of import you'll want to add to your `env.nu` for interactive use.
 
 ## :pencil2: contribute to the standard library
 You're invited to contribute to the standard library! 
-See [CONTRIBUTING.md](./CONTRIBUTING.md) for details.+See [CONTRIBUTING.md](https://github.com/nushell/nushell/blob/main/crates/nu-std/CONTRIBUTING.md) for details.