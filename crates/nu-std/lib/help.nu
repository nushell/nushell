--- conflicted
+++ resolved
@@ -632,22 +632,13 @@
         # TODO: impl find for external commands
         $commands | find $find --columns [name usage search_terms] | select name category usage signatures search_terms
     } else if not ($command | is-empty) {
-<<<<<<< HEAD
         let target_command = ($command | str join " ")
-        let found_commands = ($commands | where name == $target_command)
-=======
-        let found_command = ($commands | where name == $command)
->>>>>>> 43a3983d
+        let found_command = ($commands | where name == $target_command)
 
         if ($found_command | is-empty) {
             try {
-<<<<<<< HEAD
                 print $"(ansi default_italic)Help pages from external command ($target_command | pretty-cmd):(ansi reset)"
-                 ^($env.NU_HELPER? | default "man") $target_command
-=======
-                print $"(ansi default_italic)Help pages from external command ($command | pretty-cmd):(ansi reset)"
-                ^($env.NU_HELPER? | default "man") $command
->>>>>>> 43a3983d
+                ^($env.NU_HELPER? | default "man") $target_command
             } catch {
                 command-not-found-error (metadata $command | get span)
             }
