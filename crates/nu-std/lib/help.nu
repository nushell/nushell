--- conflicted
+++ resolved
@@ -662,11 +662,7 @@
             $found_commands | select name category usage signatures search_terms
         }
     } else if not ($command | is-empty) {
-<<<<<<< HEAD
-        let found_command = ($commands | where name == ($command | str join " "))
-=======
-        let found_commands = ($commands | where name == $command)
->>>>>>> 10d65b61
+        let found_commands = ($commands | where name == ($command | str join " "))
 
         if not ($found_commands | is-empty) {
             show-command ($found_commands | get 0)
