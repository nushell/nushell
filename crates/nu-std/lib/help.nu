--- conflicted
+++ resolved
@@ -705,12 +705,8 @@
     let command = ($command | str join " ")
 
     if not ($find | is-empty) {
-<<<<<<< HEAD
         # TODO: impl find for external commands
-        let nu_commands = ($nu_commands | find $find)
-=======
-        let found_commands = ($commands | find $find --columns [name usage search_terms])
->>>>>>> bdaa3266
+        let nu_commands = ($nu_commands | find $find --columns [name usage search_terms])
 
         if ($nu_commands | length) == 1 {
             show-command ($nu_commands | get 0)
