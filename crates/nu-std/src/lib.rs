--- conflicted
+++ resolved
@@ -27,11 +27,8 @@
             ("assert.nu", include_str!("../std/assert.nu")),
             ("xml.nu", include_str!("../std/xml.nu")),
             ("input.nu", include_str!("../std/input.nu")),
-<<<<<<< HEAD
-=======
             ("math.nu", include_str!("../std/math.nu")),
             ("formats.nu", include_str!("../std/formats.nu")),
->>>>>>> a9a82de5
         ];
 
         let mut working_set = StateWorkingSet::new(engine_state);
