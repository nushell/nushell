--- conflicted
+++ resolved
@@ -9,22 +9,12 @@
     --format: string,
     --short
 ] {
-<<<<<<< HEAD
     if $short {
-        ^$nu.current-exe --commands $'use std; NU_LOG_LEVEL=($system_level) std log ($message_level) --format "($format)" --short "($message)"'
+        ^$nu.current-exe --commands $'use std; NU_log-level=($system_level) std log ($message_level) --format "($format)" --short "($message)"'
     } else {
-        ^$nu.current-exe --commands $'use std; NU_LOG_LEVEL=($system_level) std log ($message_level) --format "($format)" "($message)"'
+        ^$nu.current-exe --commands $'use std; NU_log-level=($system_level) std log ($message_level) --format "($format)" "($message)"'
     }
     | complete | get --ignore-errors stderr
-=======
-    do {
-        if $short {
-            ^$nu.current-exe --commands $'use std; NU_log-level=($system_level) std log ($message_level) --format "($format)" --short "($message)"'
-        } else {
-            ^$nu.current-exe --commands $'use std; NU_log-level=($system_level) std log ($message_level) --format "($format)" "($message)"'
-        }
-    } | complete | get --ignore-errors stderr
->>>>>>> e2907e7e
 }
 
 
