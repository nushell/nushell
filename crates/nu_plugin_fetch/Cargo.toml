--- conflicted
+++ resolved
@@ -12,20 +12,12 @@
 [dependencies]
 base64 = "0.13.0"
 futures = { version="0.3.12", features=["compat", "io-compat"] }
-<<<<<<< HEAD
-nu-errors = { path="../nu-errors", version = "0.36.0" }
-nu-plugin = { path="../nu-plugin", version = "0.36.0" }
-nu-protocol = { path="../nu-protocol", version = "0.36.0" }
-nu-source = { path="../nu-source", version = "0.36.0" }
-reqwest = "0.11"
-tokio = { version = "1", features = ["rt-multi-thread"] }
-=======
 nu-errors = { path="../nu-errors", version = "0.36.1" }
 nu-plugin = { path="../nu-plugin", version = "0.36.1" }
 nu-protocol = { path="../nu-protocol", version = "0.36.1" }
 nu-source = { path="../nu-source", version = "0.36.1" }
-surf = { version="2.2.0", features=["hyper-client"] }
->>>>>>> 7fe05b82
+reqwest = "0.11"
+tokio = { version = "1", features = ["rt-multi-thread"] }
 url = "2.2.1"
 mime = "0.3.16"
 
