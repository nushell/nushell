[package]
authors = ["The Nushell Project Developers"]
description = "Nushell's integrated LSP server"
repository = "https://github.com/nushell/nushell/tree/main/crates/nu-lsp"
name = "nu-lsp"
version = "0.87.0"
edition = "2021"
license = "MIT"

[dependencies]
<<<<<<< HEAD
nu-cli = { path = "../nu-cli", version = "0.87.0" }
nu-parser = { path = "../nu-parser", version = "0.87.0" }
nu-protocol = { path = "../nu-protocol", version = "0.87.0" }
reedline = { version = "0.25" }
=======
nu-cli = { path = "../nu-cli", version = "0.86.1" }
nu-parser = { path = "../nu-parser", version = "0.86.1" }
nu-protocol = { path = "../nu-protocol", version = "0.86.1" }
reedline = { version = "0.26" }
>>>>>>> 82b3ae82

lsp-types = "0.94.1"
lsp-server = "0.7.4"
miette = "5.10"
ropey = "1.6.1"
serde = "1.0"
serde_json = "1.0"

[dev-dependencies]
nu-cmd-lang = { path = "../nu-cmd-lang", version = "0.87.0" }
nu-command = { path = "../nu-command", version = "0.87.0" }
nu-test-support = { path = "../nu-test-support", version = "0.87.0" }

assert-json-diff = "2.0"
tempfile = "3.2"<|MERGE_RESOLUTION|>--- conflicted
+++ resolved
@@ -8,17 +8,11 @@
 license = "MIT"
 
 [dependencies]
-<<<<<<< HEAD
 nu-cli = { path = "../nu-cli", version = "0.87.0" }
 nu-parser = { path = "../nu-parser", version = "0.87.0" }
 nu-protocol = { path = "../nu-protocol", version = "0.87.0" }
-reedline = { version = "0.25" }
-=======
-nu-cli = { path = "../nu-cli", version = "0.86.1" }
-nu-parser = { path = "../nu-parser", version = "0.86.1" }
-nu-protocol = { path = "../nu-protocol", version = "0.86.1" }
+
 reedline = { version = "0.26" }
->>>>>>> 82b3ae82
 
 lsp-types = "0.94.1"
 lsp-server = "0.7.4"
