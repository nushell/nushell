[package]
authors = ["The Nushell Project Developers"]
description = "Nushell's extra commands that are not part of the 1.0 api standard."
edition = "2021"
license = "MIT"
name = "nu-cmd-extra"
repository = "https://github.com/nushell/nushell/tree/main/crates/nu-cmd-extra"
version = "0.82.1"

# See more keys and their definitions at https://doc.rust-lang.org/cargo/reference/manifest.html

[lib]
bench = false

[dependencies]
nu-engine = { path = "../nu-engine", version = "0.82.1" }
nu-parser = { path = "../nu-parser", version = "0.82.1" }
nu-protocol = { path = "../nu-protocol", version = "0.82.1" }
nu-cmd-base = { path = "../nu-cmd-base", version = "0.82.1" }
nu-utils = { path = "../nu-utils", version = "0.82.1" }

# Potential dependencies for extras
num-traits = "0.2"
<<<<<<< HEAD
ahash = "0.8.3"
nu-ansi-term = "0.48.0"
fancy-regex = "0.11.0"
rust-embed = "6.7.0"
serde = "1.0.164"
nu-pretty-hex = { version = "0.81.1", path = "../nu-pretty-hex" }
nu-json = { version = "0.81.1", path = "../nu-json" }
serde_urlencoded = "0.7.1"
htmlescape = "0.3.1"
=======
>>>>>>> 9547c106

[features]
extra = ["default"]
default = []

[dev-dependencies]
nu-cmd-lang = { path = "../nu-cmd-lang", version = "0.82.1" }
nu-test-support = { path = "../nu-test-support", version = "0.82.1" }<|MERGE_RESOLUTION|>--- conflicted
+++ resolved
@@ -21,18 +21,15 @@
 
 # Potential dependencies for extras
 num-traits = "0.2"
-<<<<<<< HEAD
 ahash = "0.8.3"
 nu-ansi-term = "0.48.0"
 fancy-regex = "0.11.0"
 rust-embed = "6.7.0"
 serde = "1.0.164"
-nu-pretty-hex = { version = "0.81.1", path = "../nu-pretty-hex" }
-nu-json = { version = "0.81.1", path = "../nu-json" }
+nu-pretty-hex = { version = "0.82.1", path = "../nu-pretty-hex" }
+nu-json = { version = "0.82.1", path = "../nu-json" }
 serde_urlencoded = "0.7.1"
 htmlescape = "0.3.1"
-=======
->>>>>>> 9547c106
 
 [features]
 extra = ["default"]
