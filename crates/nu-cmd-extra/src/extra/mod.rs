mod bits;
mod bytes;

pub use bits::Bits;
pub use bits::BitsAnd;
pub use bits::BitsNot;
pub use bits::BitsOr;
pub use bits::BitsRol;
pub use bits::BitsRor;
pub use bits::BitsShl;
pub use bits::BitsShr;
pub use bits::BitsXor;

pub use bytes::Bytes;
pub use bytes::BytesAdd;
pub use bytes::BytesAt;
pub use bytes::BytesBuild;
pub use bytes::BytesCollect;
pub use bytes::BytesEndsWith;
pub use bytes::BytesIndexOf;
pub use bytes::BytesLen;
pub use bytes::BytesRemove;
pub use bytes::BytesReplace;
pub use bytes::BytesReverse;
pub use bytes::BytesStartsWith;

pub use bits::Bits;
pub use bits::BitsAnd;
pub use bits::BitsInto;
pub use bits::BitsNot;
pub use bits::BitsOr;
pub use bits::BitsRol;
pub use bits::BitsRor;
pub use bits::BitsShl;
pub use bits::BitsShr;
pub use bits::BitsXor;

use nu_protocol::engine::{EngineState, StateWorkingSet};

pub fn add_extra_command_context(mut engine_state: EngineState) -> EngineState {
    let delta = {
        let mut working_set = StateWorkingSet::new(&engine_state);

        macro_rules! bind_command {
            ( $command:expr ) => {
                working_set.add_decl(Box::new($command));
            };
            ( $( $command:expr ),* ) => {
                $( working_set.add_decl(Box::new($command)); )*
            };
        }

        // Bits
        bind_command! {
            Bits,
            BitsAnd,
<<<<<<< HEAD
            BitsInto,
            BitsNot,
            BitsOr,
            BitsRol,
            BitsRor,
            BitsShl,
            BitsShr,
            BitsXor
=======
            BitsNot,
            BitsOr,
            BitsXor,
            BitsRol,
            BitsRor,
            BitsShl,
            BitsShr
>>>>>>> 63aba5fe
        }

        // Bytes
        bind_command! {
            Bytes,
            BytesLen,
            BytesStartsWith,
            BytesEndsWith,
            BytesReverse,
            BytesReplace,
            BytesAdd,
            BytesAt,
            BytesIndexOf,
            BytesCollect,
            BytesRemove,
            BytesBuild
        }

        working_set.render()
    };

    if let Err(err) = engine_state.merge_delta(delta) {
        eprintln!("Error creating extra command context: {err:?}");
    }

    engine_state
}<|MERGE_RESOLUTION|>--- conflicted
+++ resolved
@@ -54,7 +54,6 @@
         bind_command! {
             Bits,
             BitsAnd,
-<<<<<<< HEAD
             BitsInto,
             BitsNot,
             BitsOr,
@@ -63,15 +62,6 @@
             BitsShl,
             BitsShr,
             BitsXor
-=======
-            BitsNot,
-            BitsOr,
-            BitsXor,
-            BitsRol,
-            BitsRor,
-            BitsShl,
-            BitsShr
->>>>>>> 63aba5fe
         }
 
         // Bytes
