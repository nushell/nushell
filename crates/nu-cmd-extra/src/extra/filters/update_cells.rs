use nu_engine::{get_eval_block, CallExt, EvalBlockFn};
use nu_protocol::ast::{Block, Call};

use nu_protocol::engine::{Closure, Command, EngineState, Stack};
use nu_protocol::{
    record, Category, Example, IntoInterruptiblePipelineData, IntoPipelineData, PipelineData,
    PipelineIterator, ShellError, Signature, Span, SyntaxShape, Type, Value,
};
use std::collections::HashSet;

#[derive(Clone)]
pub struct UpdateCells;

impl Command for UpdateCells {
    fn name(&self) -> &str {
        "update cells"
    }

    fn signature(&self) -> Signature {
        Signature::build("update cells")
            .input_output_types(vec![(Type::Table(vec![]), Type::Table(vec![]))])
            .required(
                "closure",
                SyntaxShape::Closure(Some(vec![SyntaxShape::Any])),
                "the closure to run an update for each cell",
            )
            .named(
                "columns",
                SyntaxShape::List(Box::new(SyntaxShape::Any)),
                "list of columns to update",
                Some('c'),
            )
            .category(Category::Filters)
    }

    fn usage(&self) -> &str {
        "Update the table cells."
    }

    fn examples(&self) -> Vec<Example> {
        vec![
            Example {
                description: "Update the zero value cells to empty strings.",
                example: r#"[
        ["2021-04-16", "2021-06-10", "2021-09-18", "2021-10-15", "2021-11-16", "2021-11-17", "2021-11-18"];
        [          37,            0,            0,            0,           37,            0,            0]
    ] | update cells { |value|
          if $value == 0 {
            ""
          } else {
            $value
          }
    }"#,
                result: Some(Value::test_list(vec![Value::test_record(record! {
                    "2021-04-16" => Value::test_int(37),
                    "2021-06-10" => Value::test_string(""),
                    "2021-09-18" => Value::test_string(""),
                    "2021-10-15" => Value::test_string(""),
                    "2021-11-16" => Value::test_int(37),
                    "2021-11-17" => Value::test_string(""),
                    "2021-11-18" => Value::test_string(""),
                })])),
            },
            Example {
                description: "Update the zero value cells to empty strings in 2 last columns.",
                example: r#"[
        ["2021-04-16", "2021-06-10", "2021-09-18", "2021-10-15", "2021-11-16", "2021-11-17", "2021-11-18"];
        [          37,            0,            0,            0,           37,            0,            0]
    ] | update cells -c ["2021-11-18", "2021-11-17"] { |value|
            if $value == 0 {
              ""
            } else {
              $value
            }
    }"#,
                result: Some(Value::test_list(vec![Value::test_record(record! {
                    "2021-04-16" => Value::test_int(37),
                    "2021-06-10" => Value::test_int(0),
                    "2021-09-18" => Value::test_int(0),
                    "2021-10-15" => Value::test_int(0),
                    "2021-11-16" => Value::test_int(37),
                    "2021-11-17" => Value::test_string(""),
                    "2021-11-18" => Value::test_string(""),
                })])),
            },
        ]
    }

    fn run(
        &self,
        engine_state: &EngineState,
        stack: &mut Stack,
        call: &Call,
        input: PipelineData,
    ) -> Result<PipelineData, ShellError> {
        // the block to run on each cell
        let engine_state = engine_state.clone();
        let block: Closure = call.req(&engine_state, stack, 0)?;
        let mut stack = stack.captures_to_stack(block.captures);
        let orig_env_vars = stack.env_vars.clone();
        let orig_env_hidden = stack.env_hidden.clone();

        let metadata = input.metadata();
        let ctrlc = engine_state.ctrlc.clone();
        let block: Block = engine_state.get_block(block.block_id).clone();
        let eval_block_fn = get_eval_block(&engine_state);

        let span = call.head;

        stack.with_env(&orig_env_vars, &orig_env_hidden);

        // the columns to update
        let columns: Option<Value> = call.get_flag(&engine_state, &mut stack, "columns")?;
        let columns: Option<HashSet<String>> = match columns {
            Some(val) => Some(
                val.into_list()?
                    .into_iter()
                    .map(Value::coerce_into_string)
                    .collect::<Result<HashSet<String>, ShellError>>()?,
            ),
            None => None,
        };

        Ok(UpdateCellIterator {
            input: input.into_iter(),
            engine_state,
            stack,
            block,
            columns,
            span,
            eval_block_fn,
        }
        .into_pipeline_data(ctrlc)
        .set_metadata(metadata))
    }
}

struct UpdateCellIterator {
    input: PipelineIterator,
    columns: Option<HashSet<String>>,
    engine_state: EngineState,
    stack: Stack,
    block: Block,
<<<<<<< HEAD
=======
    redirect_stdout: bool,
    redirect_stderr: bool,
    eval_block_fn: EvalBlockFn,
>>>>>>> 14d1c678
    span: Span,
}

impl Iterator for UpdateCellIterator {
    type Item = Value;

    fn next(&mut self) -> Option<Self::Item> {
        match self.input.next() {
            Some(val) => {
                if let Some(ref cols) = self.columns {
                    if !val.columns().any(|c| cols.contains(c)) {
                        return Some(val);
                    }
                }

                let span = val.span();
                match val {
                    Value::Record { val, .. } => Some(Value::record(
                        val.into_iter()
                            .map(|(col, val)| match &self.columns {
                                Some(cols) if !cols.contains(&col) => (col, val),
                                _ => (
                                    col,
                                    process_cell(
                                        val,
                                        &self.engine_state,
                                        &mut self.stack,
                                        &self.block,
                                        span,
                                        self.eval_block_fn,
                                    ),
                                ),
                            })
                            .collect(),
                        span,
                    )),
                    val => Some(process_cell(
                        val,
                        &self.engine_state,
                        &mut self.stack,
                        &self.block,
                        self.span,
                        self.eval_block_fn,
                    )),
                }
            }
            None => None,
        }
    }
}

#[allow(clippy::too_many_arguments)]
fn process_cell(
    val: Value,
    engine_state: &EngineState,
    stack: &mut Stack,
    block: &Block,
    span: Span,
    eval_block_fn: EvalBlockFn,
) -> Value {
    if let Some(var) = block.signature.get_positional(0) {
        if let Some(var_id) = &var.var_id {
            stack.add_var(*var_id, val.clone());
        }
    }
<<<<<<< HEAD
    match eval_block(engine_state, stack, block, val.into_pipeline_data()) {
=======

    match eval_block_fn(
        engine_state,
        stack,
        block,
        val.into_pipeline_data(),
        redirect_stdout,
        redirect_stderr,
    ) {
>>>>>>> 14d1c678
        Ok(pd) => pd.into_value(span),
        Err(e) => Value::error(e, span),
    }
}

#[cfg(test)]
mod test {
    use super::*;

    #[test]
    fn test_examples() {
        use crate::test_examples;

        test_examples(UpdateCells {})
    }
}<|MERGE_RESOLUTION|>--- conflicted
+++ resolved
@@ -141,12 +141,7 @@
     engine_state: EngineState,
     stack: Stack,
     block: Block,
-<<<<<<< HEAD
-=======
-    redirect_stdout: bool,
-    redirect_stderr: bool,
     eval_block_fn: EvalBlockFn,
->>>>>>> 14d1c678
     span: Span,
 }
 
@@ -212,19 +207,8 @@
             stack.add_var(*var_id, val.clone());
         }
     }
-<<<<<<< HEAD
-    match eval_block(engine_state, stack, block, val.into_pipeline_data()) {
-=======
-
-    match eval_block_fn(
-        engine_state,
-        stack,
-        block,
-        val.into_pipeline_data(),
-        redirect_stdout,
-        redirect_stderr,
-    ) {
->>>>>>> 14d1c678
+
+    match eval_block_fn(engine_state, stack, block, val.into_pipeline_data()) {
         Ok(pd) => pd.into_value(span),
         Err(e) => Value::error(e, span),
     }
