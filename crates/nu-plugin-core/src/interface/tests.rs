use super::{
    stream::{StreamManager, StreamManagerHandle},
    test_util::TestCase,
    Interface, InterfaceManager, PluginRead, PluginWrite,
};
use nu_plugin_protocol::{
    ByteStreamInfo, ListStreamInfo, PipelineDataHeader, PluginInput, PluginOutput, StreamData,
    StreamMessage,
};
use nu_protocol::{
<<<<<<< HEAD
    engine::Sequence, ByteStream, ByteStreamSource, ByteStreamType, DataSource, ListStream,
    PipelineData, PipelineMetadata, ShellError, Span, Value,
=======
    ByteStream, ByteStreamSource, ByteStreamType, DataSource, ListStream, PipelineData,
    PipelineMetadata, ShellError, Signals, Span, Value,
>>>>>>> f976c318
};
use std::{path::Path, sync::Arc};

fn test_metadata() -> PipelineMetadata {
    PipelineMetadata {
        data_source: DataSource::FilePath("/test/path".into()),
        content_type: None,
    }
}

#[derive(Debug)]
struct TestInterfaceManager {
    stream_manager: StreamManager,
    test: TestCase<PluginInput, PluginOutput>,
    seq: Arc<Sequence>,
}

#[derive(Debug, Clone)]
struct TestInterface {
    stream_manager_handle: StreamManagerHandle,
    test: TestCase<PluginInput, PluginOutput>,
    seq: Arc<Sequence>,
}

impl TestInterfaceManager {
    fn new(test: &TestCase<PluginInput, PluginOutput>) -> TestInterfaceManager {
        TestInterfaceManager {
            stream_manager: StreamManager::new(),
            test: test.clone(),
            seq: Arc::new(Sequence::default()),
        }
    }

    fn consume_all(&mut self) -> Result<(), ShellError> {
        while let Some(msg) = self.test.read()? {
            self.consume(msg)?;
        }
        Ok(())
    }
}

impl InterfaceManager for TestInterfaceManager {
    type Interface = TestInterface;
    type Input = PluginInput;

    fn get_interface(&self) -> Self::Interface {
        TestInterface {
            stream_manager_handle: self.stream_manager.get_handle(),
            test: self.test.clone(),
            seq: self.seq.clone(),
        }
    }

    fn consume(&mut self, input: Self::Input) -> Result<(), ShellError> {
        match input {
            PluginInput::Data(..)
            | PluginInput::End(..)
            | PluginInput::Drop(..)
            | PluginInput::Ack(..) => self.consume_stream_message(
                input
                    .try_into()
                    .expect("failed to convert message to StreamMessage"),
            ),
            _ => unimplemented!(),
        }
    }

    fn stream_manager(&self) -> &StreamManager {
        &self.stream_manager
    }

    fn prepare_pipeline_data(&self, data: PipelineData) -> Result<PipelineData, ShellError> {
        Ok(data.set_metadata(Some(test_metadata())))
    }
}

impl Interface for TestInterface {
    type Output = PluginOutput;
    type DataContext = ();

    fn write(&self, output: Self::Output) -> Result<(), ShellError> {
        self.test.write(&output)
    }

    fn flush(&self) -> Result<(), ShellError> {
        Ok(())
    }

    fn stream_id_sequence(&self) -> &Sequence {
        &self.seq
    }

    fn stream_manager_handle(&self) -> &StreamManagerHandle {
        &self.stream_manager_handle
    }

    fn prepare_pipeline_data(
        &self,
        data: PipelineData,
        _context: &(),
    ) -> Result<PipelineData, ShellError> {
        // Add an arbitrary check to the data to verify this is being called
        match data {
            PipelineData::Value(Value::Binary { .. }, None) => Err(ShellError::NushellFailed {
                msg: "TEST can't send binary".into(),
            }),
            _ => Ok(data),
        }
    }
}

#[test]
fn read_pipeline_data_empty() -> Result<(), ShellError> {
    let manager = TestInterfaceManager::new(&TestCase::new());
    let header = PipelineDataHeader::Empty;

    assert!(matches!(
        manager.read_pipeline_data(header, &Signals::empty())?,
        PipelineData::Empty
    ));
    Ok(())
}

#[test]
fn read_pipeline_data_value() -> Result<(), ShellError> {
    let manager = TestInterfaceManager::new(&TestCase::new());
    let value = Value::test_int(4);
    let header = PipelineDataHeader::Value(value.clone());

    match manager.read_pipeline_data(header, &Signals::empty())? {
        PipelineData::Value(read_value, ..) => assert_eq!(value, read_value),
        PipelineData::ListStream(..) => panic!("unexpected ListStream"),
        PipelineData::ByteStream(..) => panic!("unexpected ByteStream"),
        PipelineData::Empty => panic!("unexpected Empty"),
    }

    Ok(())
}

#[test]
fn read_pipeline_data_list_stream() -> Result<(), ShellError> {
    let test = TestCase::new();
    let mut manager = TestInterfaceManager::new(&test);

    let data = (0..100).map(Value::test_int).collect::<Vec<_>>();

    for value in &data {
        test.add(StreamMessage::Data(7, value.clone().into()));
    }
    test.add(StreamMessage::End(7));

    let header = PipelineDataHeader::ListStream(ListStreamInfo {
        id: 7,
        span: Span::test_data(),
    });

    let pipe = manager.read_pipeline_data(header, &Signals::empty())?;
    assert!(
        matches!(pipe, PipelineData::ListStream(..)),
        "unexpected PipelineData: {pipe:?}"
    );

    // need to consume input
    manager.consume_all()?;

    let mut count = 0;
    for (expected, read) in data.into_iter().zip(pipe) {
        assert_eq!(expected, read);
        count += 1;
    }
    assert_eq!(100, count);

    assert!(test.has_unconsumed_write());

    Ok(())
}

#[test]
fn read_pipeline_data_byte_stream() -> Result<(), ShellError> {
    let test = TestCase::new();
    let mut manager = TestInterfaceManager::new(&test);

    let iterations = 100;
    let out_pattern = b"hello".to_vec();

    for _ in 0..iterations {
        test.add(StreamMessage::Data(
            12,
            StreamData::Raw(Ok(out_pattern.clone())),
        ));
    }
    test.add(StreamMessage::End(12));

    let test_span = Span::new(10, 13);
    let header = PipelineDataHeader::ByteStream(ByteStreamInfo {
        id: 12,
        span: test_span,
        type_: ByteStreamType::Unknown,
    });

    let pipe = manager.read_pipeline_data(header, &Signals::empty())?;

    // need to consume input
    manager.consume_all()?;

    match pipe {
        PipelineData::ByteStream(stream, metadata) => {
            assert_eq!(test_span, stream.span());
            assert!(
                metadata.is_some(),
                "expected metadata to be Some due to prepare_pipeline_data()"
            );

            match stream.into_source() {
                ByteStreamSource::Read(mut read) => {
                    let mut buf = Vec::new();
                    read.read_to_end(&mut buf)?;
                    let iter = buf.chunks_exact(out_pattern.len());
                    assert_eq!(iter.len(), iterations);
                    for chunk in iter {
                        assert_eq!(out_pattern, chunk)
                    }
                }
                ByteStreamSource::File(..) => panic!("unexpected byte stream source: file"),
                ByteStreamSource::Child(..) => {
                    panic!("unexpected byte stream source: child")
                }
            }
        }
        _ => panic!("unexpected PipelineData: {pipe:?}"),
    }

    // Don't need to check exactly what was written, just be sure that there is some output
    assert!(test.has_unconsumed_write());

    Ok(())
}

#[test]
fn read_pipeline_data_prepared_properly() -> Result<(), ShellError> {
    let manager = TestInterfaceManager::new(&TestCase::new());
    let header = PipelineDataHeader::ListStream(ListStreamInfo {
        id: 0,
        span: Span::test_data(),
    });
    match manager.read_pipeline_data(header, &Signals::empty())? {
        PipelineData::ListStream(_, meta) => match meta {
            Some(PipelineMetadata { data_source, .. }) => match data_source {
                DataSource::FilePath(path) => {
                    assert_eq!(Path::new("/test/path"), path);
                    Ok(())
                }
                _ => panic!("wrong metadata: {data_source:?}"),
            },
            None => panic!("metadata not set"),
        },
        _ => panic!("Unexpected PipelineData, should have been ListStream"),
    }
}

#[test]
fn write_pipeline_data_empty() -> Result<(), ShellError> {
    let test = TestCase::new();
    let manager = TestInterfaceManager::new(&test);
    let interface = manager.get_interface();

    let (header, writer) = interface.init_write_pipeline_data(PipelineData::Empty, &())?;

    assert!(matches!(header, PipelineDataHeader::Empty));

    writer.write()?;

    assert!(
        !test.has_unconsumed_write(),
        "Empty shouldn't write any stream messages, test: {test:#?}"
    );

    Ok(())
}

#[test]
fn write_pipeline_data_value() -> Result<(), ShellError> {
    let test = TestCase::new();
    let manager = TestInterfaceManager::new(&test);
    let interface = manager.get_interface();
    let value = Value::test_int(7);

    let (header, writer) =
        interface.init_write_pipeline_data(PipelineData::Value(value.clone(), None), &())?;

    match header {
        PipelineDataHeader::Value(read_value) => assert_eq!(value, read_value),
        _ => panic!("unexpected header: {header:?}"),
    }

    writer.write()?;

    assert!(
        !test.has_unconsumed_write(),
        "Value shouldn't write any stream messages, test: {test:#?}"
    );

    Ok(())
}

#[test]
fn write_pipeline_data_prepared_properly() {
    let manager = TestInterfaceManager::new(&TestCase::new());
    let interface = manager.get_interface();

    // Sending a binary should be an error in our test scenario
    let value = Value::test_binary(vec![7, 8]);

    match interface.init_write_pipeline_data(PipelineData::Value(value, None), &()) {
        Ok(_) => panic!("prepare_pipeline_data was not called"),
        Err(err) => {
            assert_eq!(
                ShellError::NushellFailed {
                    msg: "TEST can't send binary".into()
                }
                .to_string(),
                err.to_string()
            );
        }
    }
}

#[test]
fn write_pipeline_data_list_stream() -> Result<(), ShellError> {
    let test = TestCase::new();
    let manager = TestInterfaceManager::new(&test);
    let interface = manager.get_interface();

    let values = vec![
        Value::test_int(40),
        Value::test_bool(false),
        Value::test_string("this is a test"),
    ];

    // Set up pipeline data for a list stream
    let pipe = PipelineData::ListStream(
        ListStream::new(
            values.clone().into_iter(),
            Span::test_data(),
            Signals::empty(),
        ),
        None,
    );

    let (header, writer) = interface.init_write_pipeline_data(pipe, &())?;

    let info = match header {
        PipelineDataHeader::ListStream(info) => info,
        _ => panic!("unexpected header: {header:?}"),
    };

    writer.write()?;

    // Now make sure the stream messages have been written
    for value in values {
        match test.next_written().expect("unexpected end of stream") {
            PluginOutput::Data(id, data) => {
                assert_eq!(info.id, id, "Data id");
                match data {
                    StreamData::List(read_value) => assert_eq!(value, read_value, "Data value"),
                    _ => panic!("unexpected Data: {data:?}"),
                }
            }
            other => panic!("unexpected output: {other:?}"),
        }
    }

    match test.next_written().expect("unexpected end of stream") {
        PluginOutput::End(id) => {
            assert_eq!(info.id, id, "End id");
        }
        other => panic!("unexpected output: {other:?}"),
    }

    assert!(!test.has_unconsumed_write());

    Ok(())
}

#[test]
fn write_pipeline_data_byte_stream() -> Result<(), ShellError> {
    let test = TestCase::new();
    let manager = TestInterfaceManager::new(&test);
    let interface = manager.get_interface();

    let expected = "hello\nworld\nthese are tests";
    let span = Span::new(400, 500);

    // Set up pipeline data for a byte stream
    let data = PipelineData::ByteStream(
        ByteStream::read(
            std::io::Cursor::new(expected),
            span,
            Signals::empty(),
            ByteStreamType::Unknown,
        ),
        None,
    );

    let (header, writer) = interface.init_write_pipeline_data(data, &())?;

    let info = match header {
        PipelineDataHeader::ByteStream(info) => info,
        _ => panic!("unexpected header: {header:?}"),
    };

    writer.write()?;

    assert_eq!(span, info.span);

    // Now make sure the stream messages have been written
    let mut actual = Vec::new();
    let mut ended = false;

    for msg in test.written() {
        match msg {
            PluginOutput::Data(id, data) => {
                if id == info.id {
                    let data: Result<Vec<u8>, ShellError> =
                        data.try_into().expect("wrong data in stream");

                    let data = data.expect("unexpected error in stream");
                    actual.extend(data);
                } else {
                    panic!("unrecognized stream id: {id}");
                }
            }
            PluginOutput::End(id) => {
                if id == info.id {
                    ended = true;
                } else {
                    panic!("unrecognized stream id: {id}");
                }
            }
            other => panic!("unexpected output: {other:?}"),
        }
    }

    assert_eq!(expected.as_bytes(), actual);
    assert!(ended, "stream did not End");

    Ok(())
}<|MERGE_RESOLUTION|>--- conflicted
+++ resolved
@@ -8,13 +8,8 @@
     StreamMessage,
 };
 use nu_protocol::{
-<<<<<<< HEAD
     engine::Sequence, ByteStream, ByteStreamSource, ByteStreamType, DataSource, ListStream,
-    PipelineData, PipelineMetadata, ShellError, Span, Value,
-=======
-    ByteStream, ByteStreamSource, ByteStreamType, DataSource, ListStream, PipelineData,
-    PipelineMetadata, ShellError, Signals, Span, Value,
->>>>>>> f976c318
+    PipelineData, PipelineMetadata, ShellError, Signals, Span, Value,
 };
 use std::{path::Path, sync::Arc};
 
