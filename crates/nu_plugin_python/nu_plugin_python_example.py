#!/usr/bin/env python
# Example of using a Python script as a Nushell plugin
#
# The example uses JSON encoding but it should be a similar process using
# msgpack to move data between Nushell and the plugin. The only difference
# would be that you need to use msgpack relative lib(like msgpack) to
# decode and encode information that is read and written to stdin and stdout
#
# To register the plugin use:
# 	register <path-to-py-file>
#
# Be careful with the spans. Miette will crash if a span is outside the
# size of the contents vector. We strongly suggest using the span found in the
# plugin call head as in this example.
#
# The plugin will be run using the active Python implementation. If you are in
# a Python environment, that is the Python version that is used
#
# Note: To keep the plugin simple and without dependencies, the dictionaries that
#   represent the data transferred between Nushell and the plugin are kept as
#   native Python dictionaries. The encoding and decoding process could be improved
#   by using libraries like pydantic and marshmallow
#
# This plugin uses python3
# Note: To debug plugins write to stderr using sys.stderr.write
import sys
import json


<<<<<<< HEAD
NUSHELL_VERSION = "0.93.1"
PLUGIN_VERSION = "0.1.0" # bump if you change commands!
=======
NUSHELL_VERSION = "0.94.3"
>>>>>>> 9845d133


def signatures():
    """
    Multiple signatures can be sent to Nushell. Each signature will be registered
    as a different plugin function in Nushell.

    In your plugin logic you can use the name of the signature to indicate what
    operation should be done with the plugin
    """
    return {
        "Signature": [
            {
                "sig": {
                    "name": "nu-python",
                    "usage": "Signature test for Python",
                    "extra_usage": "",
                    "required_positional": [
                        {
                            "name": "a",
                            "desc": "required integer value",
                            "shape": "Int",
                        },
                        {
                            "name": "b",
                            "desc": "required string value",
                            "shape": "String",
                        },
                    ],
                    "optional_positional": [
                        {
                            "name": "opt",
                            "desc": "Optional number",
                            "shape": "Int",
                        }
                    ],
                    "rest_positional": {
                        "name": "rest",
                        "desc": "rest value string",
                        "shape": "String",
                    },
                    "named": [
                        {
                            "long": "help",
                            "short": "h",
                            "arg": None,
                            "required": False,
                            "desc": "Display the help message for this command",
                        },
                        {
                            "long": "flag",
                            "short": "f",
                            "arg": None,
                            "required": False,
                            "desc": "a flag for the signature",
                        },
                        {
                            "long": "named",
                            "short": "n",
                            "arg": "String",
                            "required": False,
                            "desc": "named string",
                        },
                    ],
                    "input_output_types": [["Any", "Any"]],
                    "allow_variants_without_examples": True,
                    "search_terms": ["Python", "Example"],
                    "is_filter": False,
                    "creates_scope": False,
                    "allows_unknown_args": False,
                    "category": "Experimental",
                },
                "examples": [],
            }
        ]
    }


def process_call(id, plugin_call):
    """
    plugin_call is a dictionary with the information from the call
    It should contain:
            - The name of the call
            - The call data which includes the positional and named values
            - The input from the pipeline

    Use this information to implement your plugin logic
    """
    # Pretty printing the call to stderr
    sys.stderr.write(json.dumps(plugin_call, indent=4))
    sys.stderr.write("\n")

    # Get the span from the call
    span = plugin_call["call"]["head"]

    # Creates a Value of type List that will be encoded and sent to Nushell
    def f(x, y): return {
        "Int": {
            "val": x * y,
            "span": span
        }
    }

    value = {
        "Value": {
            "List": {
                "vals": [
                    {
                        "Record": {
                            "val": {
                                "one": f(x, 0),
                                "two": f(x, 1),
                                "three": f(x, 2),
                            },
                            "span": span
                        }
                    } for x in range(0, 10)
                ],
                "span": span
            }
        }
    }

    write_response(id, {"PipelineData": value})


def tell_nushell_encoding():
    sys.stdout.write(chr(4))
    for ch in "json":
        sys.stdout.write(chr(ord(ch)))
    sys.stdout.flush()


def tell_nushell_hello():
    """
    A `Hello` message is required at startup to inform nushell of the protocol capabilities and
    compatibility of the plugin. The version specified should be the version of nushell that this
    plugin was tested and developed against.
    """
    hello = {
        "Hello": {
            "protocol": "nu-plugin",  # always this value
            "version": NUSHELL_VERSION,
            "features": []
        }
    }
    sys.stdout.write(json.dumps(hello))
    sys.stdout.write("\n")
    sys.stdout.flush()


def write_response(id, response):
    """
    Use this format to send a response to a plugin call. The ID of the plugin call is required.
    """
    wrapped_response = {
        "CallResponse": [
            id,
            response,
        ]
    }
    sys.stdout.write(json.dumps(wrapped_response))
    sys.stdout.write("\n")
    sys.stdout.flush()


def write_error(id, text, span=None):
    """
    Use this error format to send errors to nushell in response to a plugin call. The ID of the
    plugin call is required.
    """
    error = {
        "Error": {
            "msg": "ERROR from plugin",
            "labels": [
                {
                    "text": text,
                    "span": span,
                }
            ],
        }
    } if span is not None else {
        "Error": {
            "msg": "ERROR from plugin",
            "help": text,
        }
    }
    write_response(id, error)


def handle_input(input):
    if "Hello" in input:
        if input["Hello"]["version"] != NUSHELL_VERSION:
            exit(1)
        else:
            return
    elif input == "Goodbye":
        exit(0)
    elif "Call" in input:
        [id, plugin_call] = input["Call"]
        if plugin_call == "Metadata":
            write_response(id, {
                "Metadata": {
                    "version": PLUGIN_VERSION,
                }
            })
        elif plugin_call == "Signature":
            write_response(id, signatures())
        elif "Run" in plugin_call:
            process_call(id, plugin_call["Run"])
        else:
            write_error(id, "Operation not supported: " + str(plugin_call))
    else:
        sys.stderr.write("Unknown message: " + str(input) + "\n")
        exit(1)


def plugin():
    tell_nushell_encoding()
    tell_nushell_hello()
    for line in sys.stdin:
        input = json.loads(line)
        handle_input(input)


if __name__ == "__main__":
    if len(sys.argv) == 2 and sys.argv[1] == "--stdio":
        plugin()
    else:
        print("Run me from inside nushell!")<|MERGE_RESOLUTION|>--- conflicted
+++ resolved
@@ -27,12 +27,8 @@
 import json
 
 
-<<<<<<< HEAD
-NUSHELL_VERSION = "0.93.1"
+NUSHELL_VERSION = "0.94.3"
 PLUGIN_VERSION = "0.1.0" # bump if you change commands!
-=======
-NUSHELL_VERSION = "0.94.3"
->>>>>>> 9845d133
 
 
 def signatures():
