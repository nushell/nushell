use core::fmt::Write;
use nu_engine::get_columns;
<<<<<<< HEAD
use nu_protocol::{ObviousFloat, Range, ShellError, Span, Value};
=======
use nu_protocol::{engine::EngineState, Range, ShellError, Span, Value};
>>>>>>> 8e41a308
use nu_utils::{escape_quote_string, needs_quoting};

/// control the way Nushell [`Value`] is converted to NUON data
pub enum ToStyle {
    /// no indentation at all
    ///
    /// `{ a: 1, b: 2 }` will be converted to `{a: 1, b: 2}`
    Raw,
    #[allow(clippy::tabs_in_doc_comments)]
    /// tabulation-based indentation
    ///
    /// using 2 as the variant value, `{ a: 1, b: 2 }` will be converted to
    /// ```text
    /// {
    /// 		a: 1,
    /// 		b: 2
    /// }
    /// ```
    Tabs(usize),
    /// space-based indentation
    ///
    /// using 3 as the variant value, `{ a: 1, b: 2 }` will be converted to
    /// ```text
    /// {
    ///    a: 1,
    ///    b: 2
    /// }
    /// ```
    Spaces(usize),
}

/// convert an actual Nushell [`Value`] to a raw string representation of the NUON data
///
// WARNING: please leave the following two trailing spaces, they matter for the documentation
// formatting
/// > **Note**
/// > a [`Span`] can be passed to [`to_nuon`] if there is context available to the caller, e.g. when
/// > using this function in a command implementation such as [`to nuon`](https://www.nushell.sh/commands/docs/to_nuon.html).
///
/// also see [`super::from_nuon`] for the inverse operation
pub fn to_nuon(
    engine_state: &EngineState,
    input: &Value,
    style: ToStyle,
    span: Option<Span>,
    serialize_types: bool,
) -> Result<String, ShellError> {
    let span = span.unwrap_or(Span::unknown());

    let indentation = match style {
        ToStyle::Raw => None,
        ToStyle::Tabs(t) => Some("\t".repeat(t)),
        ToStyle::Spaces(s) => Some(" ".repeat(s)),
    };

    let res = value_to_string(
        engine_state,
        input,
        span,
        0,
        indentation.as_deref(),
        serialize_types,
    )?;

    Ok(res)
}

fn value_to_string(
    engine_state: &EngineState,
    v: &Value,
    span: Span,
    depth: usize,
    indent: Option<&str>,
    serialize_types: bool,
) -> Result<String, ShellError> {
    let (nl, sep) = get_true_separators(indent);
    let idt = get_true_indentation(depth, indent);
    let idt_po = get_true_indentation(depth + 1, indent);
    let idt_pt = get_true_indentation(depth + 2, indent);

    match v {
        Value::Binary { val, .. } => {
            let mut s = String::with_capacity(2 * val.len());
            for byte in val {
                if write!(s, "{byte:02X}").is_err() {
                    return Err(ShellError::UnsupportedInput {
                        msg: "could not convert binary to string".into(),
                        input: "value originates from here".into(),
                        msg_span: span,
                        input_span: v.span(),
                    });
                }
            }
            Ok(format!("0x[{s}]"))
        }
        Value::Closure { val, .. } => {
            if serialize_types {
                let block = engine_state.get_block(val.block_id);
                if let Some(span) = block.span {
                    let contents_bytes = engine_state.get_span_contents(span);
                    let contents_string = String::from_utf8_lossy(contents_bytes);
                    Ok(contents_string.to_string())
                } else {
                    Ok(String::new())
                }
            } else {
                Err(ShellError::UnsupportedInput {
                    msg: "closures are currently not nuon-compatible".into(),
                    input: "value originates from here".into(),
                    msg_span: span,
                    input_span: v.span(),
                })
            }
        }
        Value::Bool { val, .. } => {
            if *val {
                Ok("true".to_string())
            } else {
                Ok("false".to_string())
            }
        }
        Value::CellPath { val, .. } => Ok(val.to_string()),
        Value::Custom { .. } => Err(ShellError::UnsupportedInput {
            msg: "custom values are currently not nuon-compatible".to_string(),
            input: "value originates from here".into(),
            msg_span: span,
            input_span: v.span(),
        }),
        Value::Date { val, .. } => Ok(val.to_rfc3339()),
        // FIXME: make durations use the shortest lossless representation.
        Value::Duration { val, .. } => Ok(format!("{}ns", *val)),
        // Propagate existing errors
        Value::Error { error, .. } => Err(*error.clone()),
        // FIXME: make filesizes use the shortest lossless representation.
        Value::Filesize { val, .. } => Ok(format!("{}b", val.get())),
        Value::Float { val, .. } => Ok(ObviousFloat(*val).to_string()),
        Value::Int { val, .. } => Ok(val.to_string()),
        Value::List { vals, .. } => {
            let headers = get_columns(vals);
            if !headers.is_empty() && vals.iter().all(|x| x.columns().eq(headers.iter())) {
                // Table output
                let headers: Vec<String> = headers
                    .iter()
                    .map(|string| {
                        let string = if needs_quoting(string) {
                            &escape_quote_string(string)
                        } else {
                            string
                        };
                        format!("{idt}{string}")
                    })
                    .collect();
                let headers_output = headers.join(&format!(",{sep}{nl}{idt_pt}"));

                let mut table_output = vec![];
                for val in vals {
                    let mut row = vec![];

                    if let Value::Record { val, .. } = val {
                        for val in val.values() {
                            row.push(value_to_string_without_quotes(
                                engine_state,
                                val,
                                span,
                                depth + 2,
                                indent,
                                serialize_types,
                            )?);
                        }
                    }

                    table_output.push(row.join(&format!(",{sep}{nl}{idt_pt}")));
                }

                Ok(format!(
                    "[{nl}{idt_po}[{nl}{idt_pt}{}{nl}{idt_po}];{sep}{nl}{idt_po}[{nl}{idt_pt}{}{nl}{idt_po}]{nl}{idt}]",
                    headers_output,
                    table_output.join(&format!("{nl}{idt_po}],{sep}{nl}{idt_po}[{nl}{idt_pt}"))
                ))
            } else {
                let mut collection = vec![];
                for val in vals {
                    collection.push(format!(
                        "{idt_po}{}",
                        value_to_string_without_quotes(
                            engine_state,
                            val,
                            span,
                            depth + 1,
                            indent,
                            serialize_types
                        )?
                    ));
                }
                Ok(format!(
                    "[{nl}{}{nl}{idt}]",
                    collection.join(&format!(",{sep}{nl}"))
                ))
            }
        }
        Value::Nothing { .. } => Ok("null".to_string()),
        Value::Range { val, .. } => match **val {
            Range::IntRange(range) => Ok(range.to_string()),
<<<<<<< HEAD
            Range::FloatRange(range) => Ok(range.to_string()),
=======
            Range::FloatRange(range) => {
                let start = value_to_string(
                    engine_state,
                    &Value::float(range.start(), span),
                    span,
                    depth + 1,
                    indent,
                    serialize_types,
                )?;
                match range.end() {
                    Bound::Included(end) => Ok(format!(
                        "{}..{}",
                        start,
                        value_to_string(
                            engine_state,
                            &Value::float(end, span),
                            span,
                            depth + 1,
                            indent,
                            serialize_types,
                        )?
                    )),
                    Bound::Excluded(end) => Ok(format!(
                        "{}..<{}",
                        start,
                        value_to_string(
                            engine_state,
                            &Value::float(end, span),
                            span,
                            depth + 1,
                            indent,
                            serialize_types,
                        )?
                    )),
                    Bound::Unbounded => Ok(format!("{start}..",)),
                }
            }
>>>>>>> 8e41a308
        },
        Value::Record { val, .. } => {
            let mut collection = vec![];
            for (col, val) in &**val {
                let col = if needs_quoting(col) {
                    &escape_quote_string(col)
                } else {
                    col
                };
                collection.push(format!(
                    "{idt_po}{col}: {}",
                    value_to_string_without_quotes(
                        engine_state,
                        val,
                        span,
                        depth + 1,
                        indent,
                        serialize_types
                    )?
                ));
            }
            Ok(format!(
                "{{{nl}{}{nl}{idt}}}",
                collection.join(&format!(",{sep}{nl}"))
            ))
        }
        // All strings outside data structures are quoted because they are in 'command position'
        // (could be mistaken for commands by the Nu parser)
        Value::String { val, .. } => Ok(escape_quote_string(val)),
        Value::Glob { val, .. } => Ok(escape_quote_string(val)),
    }
}

fn get_true_indentation(depth: usize, indent: Option<&str>) -> String {
    match indent {
        Some(i) => i.repeat(depth),
        None => "".to_string(),
    }
}

fn get_true_separators(indent: Option<&str>) -> (String, String) {
    match indent {
        Some(_) => ("\n".to_string(), "".to_string()),
        None => ("".to_string(), " ".to_string()),
    }
}

fn value_to_string_without_quotes(
    engine_state: &EngineState,
    v: &Value,
    span: Span,
    depth: usize,
    indent: Option<&str>,
    serialize_types: bool,
) -> Result<String, ShellError> {
    match v {
        Value::String { val, .. } => Ok({
            if needs_quoting(val) {
                escape_quote_string(val)
            } else {
                val.clone()
            }
        }),
        _ => value_to_string(engine_state, v, span, depth, indent, serialize_types),
    }
}<|MERGE_RESOLUTION|>--- conflicted
+++ resolved
@@ -1,10 +1,7 @@
 use core::fmt::Write;
 use nu_engine::get_columns;
-<<<<<<< HEAD
-use nu_protocol::{ObviousFloat, Range, ShellError, Span, Value};
-=======
+use nu_protocol::ObviousFloat;
 use nu_protocol::{engine::EngineState, Range, ShellError, Span, Value};
->>>>>>> 8e41a308
 use nu_utils::{escape_quote_string, needs_quoting};
 
 /// control the way Nushell [`Value`] is converted to NUON data
@@ -208,47 +205,7 @@
         Value::Nothing { .. } => Ok("null".to_string()),
         Value::Range { val, .. } => match **val {
             Range::IntRange(range) => Ok(range.to_string()),
-<<<<<<< HEAD
             Range::FloatRange(range) => Ok(range.to_string()),
-=======
-            Range::FloatRange(range) => {
-                let start = value_to_string(
-                    engine_state,
-                    &Value::float(range.start(), span),
-                    span,
-                    depth + 1,
-                    indent,
-                    serialize_types,
-                )?;
-                match range.end() {
-                    Bound::Included(end) => Ok(format!(
-                        "{}..{}",
-                        start,
-                        value_to_string(
-                            engine_state,
-                            &Value::float(end, span),
-                            span,
-                            depth + 1,
-                            indent,
-                            serialize_types,
-                        )?
-                    )),
-                    Bound::Excluded(end) => Ok(format!(
-                        "{}..<{}",
-                        start,
-                        value_to_string(
-                            engine_state,
-                            &Value::float(end, span),
-                            span,
-                            depth + 1,
-                            indent,
-                            serialize_types,
-                        )?
-                    )),
-                    Bound::Unbounded => Ok(format!("{start}..",)),
-                }
-            }
->>>>>>> 8e41a308
         },
         Value::Record { val, .. } => {
             let mut collection = vec![];
