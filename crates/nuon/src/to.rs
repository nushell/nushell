--- conflicted
+++ resolved
@@ -39,17 +39,7 @@
 
 /// convert an actual Nushell [`Value`] to a raw string representation of the NUON data
 ///
-<<<<<<< HEAD
-/// ## Arguments
-/// - `tabs` and `indent` control the level of indentation, expressed in _tabulations_ and _spaces_
-///   respectively. `tabs` has higher precedence over `indent`.
-/// - `raw` has the highest precedence and will for the output to be _raw_, i.e. the [`Value`] will
-///   be _serialized_ on a single line, without extra whitespaces.
-///
 /// > **Note**
-=======
-/// > **Note**  
->>>>>>> b274ec19
 /// > a [`Span`] can be passed to [`to_nuon`] if there is context available to the caller, e.g. when
 /// > using this function in a command implementation such as [`to nuon`](https://www.nushell.sh/commands/docs/to_nuon.html).
 ///
