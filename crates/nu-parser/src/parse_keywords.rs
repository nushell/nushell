--- conflicted
+++ resolved
@@ -1817,10 +1817,7 @@
         );
     }
 
-<<<<<<< HEAD
-=======
     // TODO: Allow full import pattern as argument
->>>>>>> 2fd218ec
     let (call, call_span) = match working_set.find_decl(b"overlay add") {
         Some(decl_id) => {
             let (call, mut err) = parse_internal_call(
@@ -1860,11 +1857,7 @@
         }
     };
 
-<<<<<<< HEAD
-    let (module_name, module_name_span) = if let Some(expr) = call.positional_nth(0) {
-=======
     let (overlay_name, overlay_name_span) = if let Some(expr) = call.positional_nth(0) {
->>>>>>> 2fd218ec
         if let Some(s) = expr.as_string() {
             (s, expr.span)
         } else {
@@ -1893,83 +1886,6 @@
 
     let mut error = None;
 
-<<<<<<< HEAD
-    // TODO: Add checking for importing too long import patterns, e.g.:
-    // > use spam foo non existent names here do not throw error
-    let (module_name, module) = if let Some(module_id) =
-        working_set.find_module(module_name.as_bytes())
-    {
-        (Some(module_name), working_set.get_module(module_id).clone())
-    } else {
-        // TODO: Do not close over when loading module from file?
-        // It could be a file
-        if let Ok(module_filename) = String::from_utf8(trim_quotes(module_name.as_bytes()).to_vec())
-        {
-            if let Some(module_path) =
-                find_in_dirs(&module_filename, working_set, &cwd, LIB_DIRS_ENV)
-            {
-                let module_name = if let Some(stem) = module_path.file_stem() {
-                    stem.to_string_lossy().to_string()
-                } else {
-                    return (
-                        Pipeline::from_vec(vec![Expression {
-                            expr: Expr::Call(call),
-                            span: call_span,
-                            ty: Type::Any,
-                            custom_completion: None,
-                        }]),
-                        Some(ParseError::ModuleNotFound(spans[1])),
-                    );
-                };
-
-                if let Ok(contents) = std::fs::read(module_path) {
-                    let span_start = working_set.next_span_start();
-                    working_set.add_file(module_filename, &contents);
-                    let span_end = working_set.next_span_start();
-
-                    let (block, module, err) = parse_module_block(
-                        working_set,
-                        Span::new(span_start, span_end),
-                        expand_aliases_denylist,
-                    );
-                    error = error.or(err);
-
-                    let _ = working_set.add_block(block);
-                    let _ = working_set.add_module(&module_name, module.clone());
-
-                    (Some(module_name), module)
-                } else {
-                    return (
-                        Pipeline::from_vec(vec![Expression {
-                            expr: Expr::Call(call),
-                            span: call_span,
-                            ty: Type::Any,
-                            custom_completion: None,
-                        }]),
-                        Some(ParseError::ModuleNotFound(spans[1])),
-                    );
-                }
-            } else {
-                error = error.or(Some(ParseError::ModuleNotFound(module_name_span)));
-                (None, Module::new())
-            }
-        } else {
-            return (garbage_pipeline(spans), Some(ParseError::NonUtf8(spans[1])));
-        }
-    };
-
-    if let Some(name) = module_name {
-        let (decls_to_lay, aliases_to_lay) = if has_prefix {
-            (
-                module.decls_with_head(name.as_bytes()),
-                module.aliases_with_head(name.as_bytes()),
-            )
-        } else {
-            (module.decls(), module.aliases())
-        };
-
-        working_set.add_overlay(name.as_bytes().to_vec(), decls_to_lay, aliases_to_lay);
-=======
     if working_set.has_overlay(overlay_name.as_bytes()) {
         // Activate existing overlay
         working_set.add_overlay(overlay_name.as_bytes().to_vec(), vec![], vec![]);
@@ -2053,7 +1969,6 @@
 
             working_set.add_overlay(name.as_bytes().to_vec(), decls_to_lay, aliases_to_lay);
         }
->>>>>>> 2fd218ec
     }
 
     (
@@ -2149,11 +2064,7 @@
     {
         return (
             garbage_pipeline(spans),
-<<<<<<< HEAD
-            Some(ParseError::OverlayNotFound(overlay_name_span)),
-=======
             Some(ParseError::ActiveOverlayNotFound(overlay_name_span)),
->>>>>>> 2fd218ec
         );
     }
 
@@ -2164,18 +2075,6 @@
         );
     }
 
-<<<<<<< HEAD
-    let original_module = if call.has_flag("discard") {
-        None
-    } else if let Some(module_id) = working_set.find_module(overlay_name.as_bytes()) {
-        // TODO: Remove clone
-        Some(working_set.get_module(module_id).clone())
-    } else {
-        Some(Module::new())
-    };
-
-    working_set.remove_overlay(overlay_name.as_bytes(), original_module);
-=======
     // let original_module = if call.has_flag("discard") {
     //     None
     // } else if let Some(module_id) = working_set.find_module(overlay_name.as_bytes()) {
@@ -2186,7 +2085,6 @@
     // };
 
     working_set.remove_overlay(overlay_name.as_bytes());
->>>>>>> 2fd218ec
 
     (
         Pipeline::from_vec(vec![Expression {
