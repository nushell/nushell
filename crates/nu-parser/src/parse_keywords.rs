--- conflicted
+++ resolved
@@ -3515,19 +3515,13 @@
 }
 
 #[cfg(feature = "plugin")]
-<<<<<<< HEAD
 pub fn parse_register(working_set: &mut StateWorkingSet, lite_command: &LiteCommand) -> Pipeline {
-    use nu_plugin::{get_signature, PluginDeclaration};
-    use nu_protocol::{engine::Stack, PluginSignature};
-=======
-pub fn parse_register(working_set: &mut StateWorkingSet, spans: &[Span]) -> Pipeline {
     use std::sync::Arc;
 
     use nu_plugin::{get_signature, PersistentPlugin, PluginDeclaration};
     use nu_protocol::{
         engine::Stack, IntoSpanned, PluginIdentity, PluginSignature, RegisteredPlugin,
     };
->>>>>>> 77379d7b
 
     let spans = &lite_command.parts;
 
@@ -3660,16 +3654,10 @@
 
     // We need the current environment variables for `python` based plugins
     // Or we'll likely have a problem when a plugin is implemented in a virtual Python environment.
-<<<<<<< HEAD
-    let stack = Stack::new().capture();
-    let current_envs =
-        nu_engine::env::env_to_strings(working_set.permanent_state, &stack).unwrap_or_default();
-=======
     let get_envs = || {
-        let stack = Stack::new();
+        let stack = Stack::new().capture();
         nu_engine::env::env_to_strings(working_set.permanent_state, &stack)
     };
->>>>>>> 77379d7b
 
     let error = arguments.and_then(|(path, path_span)| {
         let path = path.path_buf();
