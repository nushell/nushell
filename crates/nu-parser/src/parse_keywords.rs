use log::trace;
use nu_path::canonicalize_with;
use nu_protocol::{
    ast::{
        Argument, Block, Call, Expr, Expression, ImportPattern, ImportPatternHead,
        ImportPatternMember, Pipeline, PipelineElement,
    },
    engine::{StateWorkingSet, DEFAULT_OVERLAY_NAME},
    span, Alias, BlockId, Exportable, Module, ParseError, PositionalArg, Span, Spanned,
    SyntaxShape, Type, VarId,
};
use std::collections::{HashMap, HashSet};
use std::path::{Path, PathBuf};

pub const LIB_DIRS_VAR: &str = "NU_LIB_DIRS";
#[cfg(feature = "plugin")]
pub const PLUGIN_DIRS_VAR: &str = "NU_PLUGIN_DIRS";

use crate::{
    eval::{eval_constant, value_as_string},
    is_math_expression_like,
    known_external::KnownExternal,
    lex,
    lite_parser::{lite_parse, LiteCommand, LiteElement},
    parser::{
        check_call, check_name, garbage, garbage_pipeline, parse, parse_call, parse_expression,
        parse_import_pattern, parse_internal_call, parse_multispan_value, parse_signature,
        parse_string, parse_value, parse_var_with_opt_type, trim_quotes, ParsedInternalCall,
    },
    unescape_unquote_string, Token, TokenContents,
};

/// These parser keywords can be aliased
pub const ALIASABLE_PARSER_KEYWORDS: &[&[u8]] = &[b"overlay hide", b"overlay new", b"overlay use"];

/// These parser keywords cannot be aliased (either not possible, or support not yet added)
pub const UNALIASABLE_PARSER_KEYWORDS: &[&[u8]] = &[
    b"export",
    b"def",
    b"export def",
    b"for",
    b"extern",
    b"export extern",
    b"alias",
    b"export alias",
    b"export-env",
    b"module",
    b"use",
    b"export use",
    b"hide",
    // b"overlay",
    // b"overlay hide",
    // b"overlay new",
    // b"overlay use",
    b"let",
    b"const",
    b"mut",
    b"source",
    b"where",
    b"register",
];

/// Check whether spans start with a parser keyword that can be aliased
pub fn is_unaliasable_parser_keyword(working_set: &StateWorkingSet, spans: &[Span]) -> bool {
    // try two words
    if let (Some(span1), Some(span2)) = (spans.get(0), spans.get(1)) {
        let cmd_name = working_set.get_span_contents(span(&[*span1, *span2]));
        return UNALIASABLE_PARSER_KEYWORDS.contains(&cmd_name);
    }

    // try one word
    if let Some(span1) = spans.get(0) {
        let cmd_name = working_set.get_span_contents(*span1);
        UNALIASABLE_PARSER_KEYWORDS.contains(&cmd_name)
    } else {
        false
    }
}

/// This is a new more compact method of calling parse_xxx() functions without repeating the
/// parse_call() in each function. Remaining keywords can be moved here.
pub fn parse_keyword(
    working_set: &mut StateWorkingSet,
    lite_command: &LiteCommand,
    is_subexpression: bool,
) -> Pipeline {
    let call_expr = parse_call(
        working_set,
        &lite_command.parts,
        lite_command.parts[0],
        is_subexpression,
    );

    // if err.is_some() {
    //     return (Pipeline::from_vec(vec![call_expr]), err);
    // }

    if let Expression {
        expr: Expr::Call(call),
        ..
    } = call_expr.clone()
    {
        // Apply parse keyword side effects
        let cmd = working_set.get_decl(call.decl_id);

        match cmd.name() {
            "overlay hide" => parse_overlay_hide(working_set, call),
            "overlay new" => parse_overlay_new(working_set, call),
            "overlay use" => parse_overlay_use(working_set, call),
            _ => Pipeline::from_vec(vec![call_expr]),
        }
    } else {
        Pipeline::from_vec(vec![call_expr])
    }
}

pub fn parse_def_predecl(working_set: &mut StateWorkingSet, spans: &[Span]) {
    let name = working_set.get_span_contents(spans[0]);

    // handle "export def" same as "def"
    let (name, spans) = if name == b"export" && spans.len() >= 2 {
        (working_set.get_span_contents(spans[1]), &spans[1..])
    } else {
        (name, spans)
    };

    if (name == b"def" || name == b"def-env") && spans.len() >= 4 {
        let starting_error_count = working_set.parse_errors.len();
        let name = working_set.get_span_contents(spans[1]);
        let name = trim_quotes(name);
        let name = String::from_utf8_lossy(name).to_string();

        working_set.enter_scope();
        // FIXME: because parse_signature will update the scope with the variables it sees
        // we end up parsing the signature twice per def. The first time is during the predecl
        // so that we can see the types that are part of the signature, which we need for parsing.
        // The second time is when we actually parse the body itworking_set.
        // We can't reuse the first time because the variables that are created during parse_signature
        // are lost when we exit the scope below.
        let sig = parse_signature(working_set, spans[2]);
        working_set.parse_errors.truncate(starting_error_count);

        let signature = sig.as_signature();
        working_set.exit_scope();
        if name.contains('#')
            || name.contains('^')
            || name.parse::<bytesize::ByteSize>().is_ok()
            || name.parse::<f64>().is_ok()
        {
            working_set.error(ParseError::CommandDefNotValid(spans[1]));
            return;
        }

        if let Some(mut signature) = signature {
            signature.name = name;
            let decl = signature.predeclare();

            if working_set.add_predecl(decl).is_some() {
                working_set.error(ParseError::DuplicateCommandDef(spans[1]));
            }
        }
    } else if name == b"extern" && spans.len() >= 3 {
        let name_expr = parse_string(working_set, spans[1]);
        let name = name_expr.as_string();

        working_set.enter_scope();
        // FIXME: because parse_signature will update the scope with the variables it sees
        // we end up parsing the signature twice per def. The first time is during the predecl
        // so that we can see the types that are part of the signature, which we need for parsing.
        // The second time is when we actually parse the body itworking_set.
        // We can't reuse the first time because the variables that are created during parse_signature
        // are lost when we exit the scope below.
        let sig = parse_signature(working_set, spans[2]);
        let signature = sig.as_signature();
        working_set.exit_scope();

        if let (Some(name), Some(mut signature)) = (name, signature) {
            if name.contains('#')
                || name.parse::<bytesize::ByteSize>().is_ok()
                || name.parse::<f64>().is_ok()
            {
                working_set.error(ParseError::CommandDefNotValid(spans[1]));
                return;
            }

            signature.name = name.clone();
            //let decl = signature.predeclare();
            let decl = KnownExternal {
                name,
                usage: "run external command".into(),
                signature,
            };

            if working_set.add_predecl(Box::new(decl)).is_some() {
                working_set.error(ParseError::DuplicateCommandDef(spans[1]));
                return;
            }
        }
    }
}

pub fn parse_for(working_set: &mut StateWorkingSet, spans: &[Span]) -> Expression {
    // Checking that the function is used with the correct name
    // Maybe this is not necessary but it is a sanity check
    if working_set.get_span_contents(spans[0]) != b"for" {
        working_set.error(ParseError::UnknownState(
            "internal error: Wrong call name for 'for' function".into(),
            span(spans),
        ));
        return garbage(spans[0]);
    }

    // Parsing the spans and checking that they match the register signature
    // Using a parsed call makes more sense than checking for how many spans are in the call
    // Also, by creating a call, it can be checked if it matches the declaration signature
    let (call, call_span) = match working_set.find_decl(b"for", &Type::Any) {
        None => {
            working_set.error(ParseError::UnknownState(
                "internal error: for declaration not found".into(),
                span(spans),
            ));
            return garbage(spans[0]);
        }
        Some(decl_id) => {
            working_set.enter_scope();
            let ParsedInternalCall { call, output } =
                parse_internal_call(working_set, spans[0], &spans[1..], decl_id);

            working_set.exit_scope();

            let call_span = span(spans);
            let decl = working_set.get_decl(decl_id);
            let sig = decl.signature();

            let starting_error_count = working_set.parse_errors.len();
            check_call(working_set, call_span, &sig, &call);
            if starting_error_count != working_set.parse_errors.len() || call.has_flag("help") {
                return Expression {
                    expr: Expr::Call(call),
                    span: call_span,
                    ty: output,
                    custom_completion: None,
                };
            }

            // Let's get our block and make sure it has the right signature
            if let Some(arg) = call.positional_nth(2) {
                match arg {
                    Expression {
                        expr: Expr::Block(block_id),
                        ..
                    }
                    | Expression {
                        expr: Expr::RowCondition(block_id),
                        ..
                    } => {
                        let block = working_set.get_block_mut(*block_id);

                        block.signature = Box::new(sig);
                    }
                    _ => {}
                }
            }

            (call, call_span)
        }
    };

    // All positional arguments must be in the call positional vector by this point
    let var_decl = call.positional_nth(0).expect("for call already checked");
    let block = call.positional_nth(2).expect("for call already checked");

    if let (Some(var_id), Some(block_id)) = (&var_decl.as_var(), block.as_block()) {
        let block = working_set.get_block_mut(block_id);

        block.signature.required_positional.insert(
            0,
            PositionalArg {
                name: String::new(),
                desc: String::new(),
                shape: SyntaxShape::Any,
                var_id: Some(*var_id),
                default_value: None,
            },
        );
    }

    Expression {
        expr: Expr::Call(call),
        span: call_span,
        ty: Type::Any,
        custom_completion: None,
    }
}

pub fn parse_def(
    working_set: &mut StateWorkingSet,
    lite_command: &LiteCommand,
    module_name: Option<&[u8]>,
) -> Pipeline {
    let spans = &lite_command.parts[..];

    let (usage, extra_usage) = working_set.build_usage(&lite_command.comments);

    // Checking that the function is used with the correct name
    // Maybe this is not necessary but it is a sanity check
    // Note: "export def" is treated the same as "def"

    let (name_span, split_id) =
        if spans.len() > 1 && working_set.get_span_contents(spans[0]) == b"export" {
            (spans[1], 2)
        } else {
            (spans[0], 1)
        };

    let def_call = working_set.get_span_contents(name_span).to_vec();
    if def_call != b"def" && def_call != b"def-env" {
        working_set.error(ParseError::UnknownState(
            "internal error: Wrong call name for def function".into(),
            span(spans),
        ));
        return garbage_pipeline(spans);
    }

    // Parsing the spans and checking that they match the register signature
    // Using a parsed call makes more sense than checking for how many spans are in the call
    // Also, by creating a call, it can be checked if it matches the declaration signature
    let (call, call_span) = match working_set.find_decl(&def_call, &Type::Any) {
        None => {
            working_set.error(ParseError::UnknownState(
                "internal error: def declaration not found".into(),
                span(spans),
            ));
            return garbage_pipeline(spans);
        }
        Some(decl_id) => {
            working_set.enter_scope();
            let (command_spans, rest_spans) = spans.split_at(split_id);
            let starting_error_count = working_set.parse_errors.len();
            let ParsedInternalCall { call, output } =
                parse_internal_call(working_set, span(command_spans), rest_spans, decl_id);
            // This is to preserve the order of the errors so that
            // the check errors below come first
            let mut new_errors = working_set.parse_errors[starting_error_count..].to_vec();
            working_set.parse_errors.truncate(starting_error_count);

            working_set.exit_scope();

            let call_span = span(spans);
            let decl = working_set.get_decl(decl_id);
            let sig = decl.signature();

            // Let's get our block and make sure it has the right signature
            if let Some(arg) = call.positional_nth(2) {
                match arg {
                    Expression {
                        expr: Expr::Block(block_id),
                        ..
                    }
                    | Expression {
                        expr: Expr::RowCondition(block_id),
                        ..
                    } => {
                        let block = working_set.get_block_mut(*block_id);

                        block.signature = Box::new(sig.clone());
                    }
                    _ => {}
                }
            }

            let starting_error_count = working_set.parse_errors.len();
            check_call(working_set, call_span, &sig, &call);
            working_set.parse_errors.append(&mut new_errors);
            if starting_error_count != working_set.parse_errors.len() || call.has_flag("help") {
                return Pipeline::from_vec(vec![Expression {
                    expr: Expr::Call(call),
                    span: call_span,
                    ty: output,
                    custom_completion: None,
                }]);
            }

            (call, call_span)
        }
    };

    // All positional arguments must be in the call positional vector by this point
    let name_expr = call.positional_nth(0).expect("def call already checked");
    let sig = call.positional_nth(1).expect("def call already checked");
    let block = call.positional_nth(2).expect("def call already checked");

    let name = if let Some(name) = name_expr.as_string() {
        if let Some(mod_name) = module_name {
            if name.as_bytes() == mod_name {
                let name_expr_span = name_expr.span;

                working_set.error(ParseError::NamedAsModule(
                    "command".to_string(),
                    name,
                    name_expr_span,
                ));
                return Pipeline::from_vec(vec![Expression {
                    expr: Expr::Call(call),
                    span: call_span,
                    ty: Type::Any,
                    custom_completion: None,
                }]);
            }
        }

        name
    } else {
        working_set.error(ParseError::UnknownState(
            "Could not get string from string expression".into(),
            name_expr.span,
        ));
        return garbage_pipeline(spans);
    };

    if let (Some(mut signature), Some(block_id)) = (sig.as_signature(), block.as_block()) {
        if let Some(decl_id) = working_set.find_predecl(name.as_bytes()) {
            let declaration = working_set.get_decl_mut(decl_id);

            signature.name = name.clone();
            *signature = signature.add_help();
            signature.usage = usage;
            signature.extra_usage = extra_usage;

            *declaration = signature.clone().into_block_command(block_id);

            let mut block = working_set.get_block_mut(block_id);
            let calls_itself = block_calls_itself(block, decl_id);
            block.recursive = Some(calls_itself);
            block.signature = signature;
            block.redirect_env = def_call == b"def-env";
        } else {
            working_set.error(ParseError::InternalError(
                "Predeclaration failed to add declaration".into(),
                name_expr.span,
            ));
        };
    }

    // It's OK if it returns None: The decl was already merged in previous parse pass.
    working_set.merge_predecl(name.as_bytes());

    Pipeline::from_vec(vec![Expression {
        expr: Expr::Call(call),
        span: call_span,
        ty: Type::Any,
        custom_completion: None,
    }])
}

pub fn parse_extern(
    working_set: &mut StateWorkingSet,
    lite_command: &LiteCommand,
    module_name: Option<&[u8]>,
) -> Pipeline {
    let spans = &lite_command.parts;

    let (usage, extra_usage) = working_set.build_usage(&lite_command.comments);

    // Checking that the function is used with the correct name
    // Maybe this is not necessary but it is a sanity check

    let (name_span, split_id) =
        if spans.len() > 1 && working_set.get_span_contents(spans[0]) == b"export" {
            (spans[1], 2)
        } else {
            (spans[0], 1)
        };

    let extern_call = working_set.get_span_contents(name_span).to_vec();
    if extern_call != b"extern" {
        working_set.error(ParseError::UnknownState(
            "internal error: Wrong call name for extern function".into(),
            span(spans),
        ));
        return garbage_pipeline(spans);
    }

    // Parsing the spans and checking that they match the register signature
    // Using a parsed call makes more sense than checking for how many spans are in the call
    // Also, by creating a call, it can be checked if it matches the declaration signature
    let (call, call_span) = match working_set.find_decl(&extern_call, &Type::Any) {
        None => {
            working_set.error(ParseError::UnknownState(
                "internal error: def declaration not found".into(),
                span(spans),
            ));
            return garbage_pipeline(spans);
        }
        Some(decl_id) => {
            working_set.enter_scope();

            let (command_spans, rest_spans) = spans.split_at(split_id);

            let ParsedInternalCall { call, .. } =
                parse_internal_call(working_set, span(command_spans), rest_spans, decl_id);
            working_set.exit_scope();

            let call_span = span(spans);
            //let decl = working_set.get_decl(decl_id);
            //let sig = decl.signature();

            (call, call_span)
        }
    };
    let name_expr = call.positional_nth(0);
    let sig = call.positional_nth(1);
    let body = call.positional_nth(2);

    if let (Some(name_expr), Some(sig)) = (name_expr, sig) {
        if let (Some(name), Some(mut signature)) = (&name_expr.as_string(), sig.as_signature()) {
            if let Some(mod_name) = module_name {
                if name.as_bytes() == mod_name {
                    let name_expr_span = name_expr.span;
                    working_set.error(ParseError::NamedAsModule(
                        "known external".to_string(),
                        name.clone(),
                        name_expr_span,
                    ));
                    return Pipeline::from_vec(vec![Expression {
                        expr: Expr::Call(call),
                        span: call_span,
                        ty: Type::Any,
                        custom_completion: None,
                    }]);
                }
            }

            if let Some(decl_id) = working_set.find_predecl(name.as_bytes()) {
                let declaration = working_set.get_decl_mut(decl_id);

                let external_name = if let Some(mod_name) = module_name {
                    if name.as_bytes() == b"main" {
                        String::from_utf8_lossy(mod_name).to_string()
                    } else {
                        name.clone()
                    }
                } else {
                    name.clone()
                };

                signature.name = external_name.clone();
                signature.usage = usage.clone();
                signature.extra_usage = extra_usage.clone();
                signature.allows_unknown_args = true;

                if let Some(block_id) = body.and_then(|x| x.as_block()) {
                    if signature.rest_positional.is_none() {
                        working_set.error(ParseError::InternalError(
                            "Extern block must have a rest positional argument".into(),
                            name_expr.span,
                        ));
                    } else {
                        *declaration = signature.clone().into_block_command(block_id);

                        let block = working_set.get_block_mut(block_id);
                        let calls_itself = block_calls_itself(block, decl_id);
                        block.recursive = Some(calls_itself);
                        block.signature = signature;
                    }
                } else {
                    let decl = KnownExternal {
                        name: external_name,
                        usage: [usage, extra_usage].join("\n"),
                        signature,
                    };

                    *declaration = Box::new(decl);
                }
            } else {
                working_set.error(ParseError::InternalError(
                    "Predeclaration failed to add declaration".into(),
                    spans[split_id],
                ));
            };
        }
        if let Some(name) = name_expr.as_string() {
            // It's OK if it returns None: The decl was already merged in previous parse pass.
            working_set.merge_predecl(name.as_bytes());
        } else {
            working_set.error(ParseError::UnknownState(
                "Could not get string from string expression".into(),
                name_expr.span,
            ));
        }
    }

    Pipeline::from_vec(vec![Expression {
        expr: Expr::Call(call),
        span: call_span,
        ty: Type::Any,
        custom_completion: None,
    }])
}

fn block_calls_itself(block: &Block, decl_id: usize) -> bool {
    block.pipelines.iter().any(|pipeline| {
        pipeline
            .elements
            .iter()
            .any(|pipe_element| match pipe_element {
                PipelineElement::Expression(
                    _,
                    Expression {
                        expr: Expr::Call(call_expr),
                        ..
                    },
                ) => {
                    if call_expr.decl_id == decl_id {
                        return true;
                    }
                    call_expr.arguments.iter().any(|arg| match arg {
                        Argument::Positional(Expression { expr, .. }) => match expr {
                            Expr::Keyword(.., expr) => {
                                let expr = expr.as_ref();
                                let Expression { expr, .. } = expr;
                                match expr {
                                    Expr::Call(call_expr2) => call_expr2.decl_id == decl_id,
                                    _ => false,
                                }
                            }
                            Expr::Call(call_expr2) => call_expr2.decl_id == decl_id,
                            _ => false,
                        },
                        _ => false,
                    })
                }
                _ => false,
            })
    })
}

pub fn parse_alias(
    working_set: &mut StateWorkingSet,
    lite_command: &LiteCommand,
    module_name: Option<&[u8]>,
) -> Pipeline {
    let spans = &lite_command.parts;

    let (name_span, split_id) =
        if spans.len() > 1 && working_set.get_span_contents(spans[0]) == b"export" {
            (spans[1], 2)
        } else {
            (spans[0], 1)
        };

    let name = working_set.get_span_contents(name_span);

    if name != b"alias" {
        working_set.error(ParseError::InternalError(
            "Alias statement unparsable".into(),
            span(spans),
        ));
        return garbage_pipeline(spans);
    }

    if let Some(span) = check_name(working_set, spans) {
        return Pipeline::from_vec(vec![garbage(*span)]);
    }

    if let Some(decl_id) = working_set.find_decl(b"alias", &Type::Any) {
        let (command_spans, rest_spans) = spans.split_at(split_id);

        let original_starting_error_count = working_set.parse_errors.len();

        let ParsedInternalCall {
            call: alias_call,
            output,
            ..
        } = parse_internal_call(working_set, span(command_spans), rest_spans, decl_id);
        working_set
            .parse_errors
            .truncate(original_starting_error_count);

        let has_help_flag = alias_call.has_flag("help");

        let alias_pipeline = Pipeline::from_vec(vec![Expression {
            expr: Expr::Call(alias_call.clone()),
            span: span(spans),
            ty: output,
            custom_completion: None,
        }]);

        if has_help_flag {
            return alias_pipeline;
        }

        let Some(alias_name_expr) = alias_call.positional_nth(0) else {
            working_set.error(ParseError::UnknownState(
                "Missing positional after call check".to_string(),
                span(spans),
            ));
            return garbage_pipeline(spans);
        };

        let alias_name = if let Some(name) = alias_name_expr.as_string() {
            if name.contains('#')
                || name.contains('^')
                || name.parse::<bytesize::ByteSize>().is_ok()
                || name.parse::<f64>().is_ok()
            {
                working_set.error(ParseError::AliasNotValid(alias_name_expr.span));
                return garbage_pipeline(spans);
            } else {
                name
            }
        } else {
            working_set.error(ParseError::AliasNotValid(alias_name_expr.span));
            return garbage_pipeline(spans);
        };

        if spans.len() >= split_id + 3 {
            if let Some(mod_name) = module_name {
                if alias_name.as_bytes() == mod_name {
                    working_set.error(ParseError::NamedAsModule(
                        "alias".to_string(),
                        alias_name,
                        spans[split_id],
                    ));

                    return alias_pipeline;
                }

                if alias_name == "main" {
                    working_set.error(ParseError::ExportMainAliasNotAllowed(spans[split_id]));
                    return alias_pipeline;
                }
            }

            let _equals = working_set.get_span_contents(spans[split_id + 1]);

            let replacement_spans = &spans[(split_id + 2)..];
            let first_bytes = working_set.get_span_contents(replacement_spans[0]);

            if first_bytes != b"if"
                && first_bytes != b"match"
                && is_math_expression_like(working_set, replacement_spans[0])
            {
                // TODO: Maybe we need to implement a Display trait for Expression?
                let starting_error_count = working_set.parse_errors.len();
                let expr = parse_expression(working_set, replacement_spans, false);
                working_set.parse_errors.truncate(starting_error_count);

                let msg = format!("{:?}", expr.expr);
                let msg_parts: Vec<&str> = msg.split('(').collect();

                working_set.error(ParseError::CantAliasExpression(
                    msg_parts[0].to_string(),
                    replacement_spans[0],
                ));
                return alias_pipeline;
            }

            let starting_error_count = working_set.parse_errors.len();
            let expr = parse_call(
                working_set,
                replacement_spans,
                replacement_spans[0],
                false, // TODO: Should this be set properly???
            );

            if starting_error_count != working_set.parse_errors.len() {
                if let Some(e) = working_set.parse_errors.get(starting_error_count) {
                    if let ParseError::MissingPositional(..) = e {
                        working_set
                            .parse_errors
                            .truncate(original_starting_error_count);
                        // ignore missing required positional
                    } else {
                        return garbage_pipeline(replacement_spans);
                    }
                }
            }

            let (command, wrapped_call) = match expr {
                Expression {
                    expr: Expr::Call(ref rhs_call),
                    ..
                } => {
                    let cmd = working_set.get_decl(rhs_call.decl_id);

                    if cmd.is_parser_keyword()
                        && !ALIASABLE_PARSER_KEYWORDS.contains(&cmd.name().as_bytes())
                    {
                        working_set.error(ParseError::CantAliasKeyword(
                            ALIASABLE_PARSER_KEYWORDS
                                .iter()
                                .map(|bytes| String::from_utf8_lossy(bytes).to_string())
                                .collect::<Vec<String>>()
                                .join(", "),
                            rhs_call.head,
                        ));
                        return alias_pipeline;
                    }

                    (Some(cmd.clone_box()), expr)
                }
                Expression {
                    expr: Expr::ExternalCall(..),
                    ..
                } => (None, expr),
                _ => {
                    working_set.error(ParseError::InternalError(
                        "Parsed call not a call".into(),
                        expr.span,
                    ));
                    return alias_pipeline;
                }
            };

            let decl = Alias {
                name: alias_name,
                command,
                wrapped_call,
            };

            working_set.add_decl(Box::new(decl));
        }

        if spans.len() < 4 {
            working_set.error(ParseError::IncorrectValue(
                "Incomplete alias".into(),
                span(&spans[..split_id]),
                "incomplete alias".into(),
            ));
        }

        return alias_pipeline;
    }

    working_set.error(ParseError::InternalError(
        "Alias statement unparsable".into(),
        span(spans),
    ));

    garbage_pipeline(spans)
}

// This one will trigger if `export` appears during eval, e.g., in a script
pub fn parse_export_in_block(
    working_set: &mut StateWorkingSet,
    lite_command: &LiteCommand,
) -> Pipeline {
    let call_span = span(&lite_command.parts);

    let full_name = if lite_command.parts.len() > 1 {
        let sub = working_set.get_span_contents(lite_command.parts[1]);
        match sub {
            b"alias" | b"def" | b"def-env" | b"extern" | b"use" => [b"export ", sub].concat(),
            _ => b"export".to_vec(),
        }
    } else {
        b"export".to_vec()
    };

    if let Some(decl_id) = working_set.find_decl(&full_name, &Type::Any) {
        let ParsedInternalCall { call, output, .. } = parse_internal_call(
            working_set,
            if full_name == b"export" {
                lite_command.parts[0]
            } else {
                span(&lite_command.parts[0..2])
            },
            if full_name == b"export" {
                &lite_command.parts[1..]
            } else {
                &lite_command.parts[2..]
            },
            decl_id,
        );

        let decl = working_set.get_decl(decl_id);

        let starting_error_count = working_set.parse_errors.len();
        check_call(working_set, call_span, &decl.signature(), &call);
        if starting_error_count != working_set.parse_errors.len() || call.has_flag("help") {
            return Pipeline::from_vec(vec![Expression {
                expr: Expr::Call(call),
                span: call_span,
                ty: output,
                custom_completion: None,
            }]);
        }
    } else {
        working_set.error(ParseError::UnknownState(
            format!(
                "internal error: '{}' declaration not found",
                String::from_utf8_lossy(&full_name)
            ),
            span(&lite_command.parts),
        ));
        return garbage_pipeline(&lite_command.parts);
    };

    if &full_name == b"export" {
        // export by itself is meaningless
        working_set.error(ParseError::UnexpectedKeyword(
            "export".into(),
            lite_command.parts[0],
        ));
        return garbage_pipeline(&lite_command.parts);
    }

    match full_name.as_slice() {
        b"export alias" => parse_alias(working_set, lite_command, None),
        b"export def" | b"export def-env" => parse_def(working_set, lite_command, None),
        b"export use" => {
            let (pipeline, _) = parse_use(working_set, &lite_command.parts);
            pipeline
        }
        b"export extern" => parse_extern(working_set, lite_command, None),
        _ => {
            working_set.error(ParseError::UnexpectedKeyword(
                String::from_utf8_lossy(&full_name).to_string(),
                lite_command.parts[0],
            ));

            garbage_pipeline(&lite_command.parts)
        }
    }
}

// This one will trigger only in a module
pub fn parse_export_in_module(
    working_set: &mut StateWorkingSet,
    lite_command: &LiteCommand,
    module_name: &[u8],
) -> (Pipeline, Vec<Exportable>) {
    let spans = &lite_command.parts[..];

    let export_span = if let Some(sp) = spans.get(0) {
        if working_set.get_span_contents(*sp) != b"export" {
            working_set.error(ParseError::UnknownState(
                "expected export statement".into(),
                span(spans),
            ));
            return (garbage_pipeline(spans), vec![]);
        }

        *sp
    } else {
        working_set.error(ParseError::UnknownState(
            "got empty input for parsing export statement".into(),
            span(spans),
        ));
        return (garbage_pipeline(spans), vec![]);
    };

    let Some(export_decl_id) = working_set.find_decl(b"export", &Type::Any) else {
        working_set.error(ParseError::InternalError(
            "missing export command".into(),
            export_span,
        ));
        return (garbage_pipeline(spans), vec![]);
    };

    let mut call = Box::new(Call {
        head: spans[0],
        decl_id: export_decl_id,
        arguments: vec![],
        redirect_stdout: true,
        redirect_stderr: false,
        parser_info: HashMap::new(),
    });

    let exportables = if let Some(kw_span) = spans.get(1) {
        let kw_name = working_set.get_span_contents(*kw_span);
        match kw_name {
            b"def" => {
                let lite_command = LiteCommand {
                    comments: lite_command.comments.clone(),
                    parts: spans[1..].to_vec(),
                };
                let pipeline = parse_def(working_set, &lite_command, Some(module_name));

                let export_def_decl_id =
                    if let Some(id) = working_set.find_decl(b"export def", &Type::Any) {
                        id
                    } else {
                        working_set.error(ParseError::InternalError(
                            "missing 'export def' command".into(),
                            export_span,
                        ));
                        return (garbage_pipeline(spans), vec![]);
                    };

                // Trying to warp the 'def' call into the 'export def' in a very clumsy way
                if let Some(PipelineElement::Expression(
                    _,
                    Expression {
                        expr: Expr::Call(ref def_call),
                        ..
                    },
                )) = pipeline.elements.get(0)
                {
                    call = def_call.clone();

                    call.head = span(&spans[0..=1]);
                    call.decl_id = export_def_decl_id;
                } else {
                    working_set.error(ParseError::InternalError(
                        "unexpected output from parsing a definition".into(),
                        span(&spans[1..]),
                    ));
                };

                let mut result = vec![];

                if let Some(decl_name_span) = spans.get(2) {
                    let decl_name = working_set.get_span_contents(*decl_name_span);
                    let decl_name = trim_quotes(decl_name);

                    if let Some(decl_id) = working_set.find_decl(decl_name, &Type::Any) {
                        result.push(Exportable::Decl {
                            name: decl_name.to_vec(),
                            id: decl_id,
                        });
                    } else {
                        working_set.error(ParseError::InternalError(
                            "failed to find added declaration".into(),
                            span(&spans[1..]),
                        ));
                    }
                }

                result
            }
            b"def-env" => {
                let lite_command = LiteCommand {
                    comments: lite_command.comments.clone(),
                    parts: spans[1..].to_vec(),
                };
                let pipeline = parse_def(working_set, &lite_command, Some(module_name));

                let export_def_decl_id =
                    if let Some(id) = working_set.find_decl(b"export def-env", &Type::Any) {
                        id
                    } else {
                        working_set.error(ParseError::InternalError(
                            "missing 'export def-env' command".into(),
                            export_span,
                        ));
                        return (garbage_pipeline(spans), vec![]);
                    };

                // Trying to warp the 'def' call into the 'export def' in a very clumsy way
                if let Some(PipelineElement::Expression(
                    _,
                    Expression {
                        expr: Expr::Call(ref def_call),
                        ..
                    },
                )) = pipeline.elements.get(0)
                {
                    call = def_call.clone();

                    call.head = span(&spans[0..=1]);
                    call.decl_id = export_def_decl_id;
                } else {
                    working_set.error(ParseError::InternalError(
                        "unexpected output from parsing a definition".into(),
                        span(&spans[1..]),
                    ));
                };

                let mut result = vec![];

                let decl_name = match spans.get(2) {
                    Some(span) => working_set.get_span_contents(*span),
                    None => &[],
                };
                let decl_name = trim_quotes(decl_name);

                if let Some(decl_id) = working_set.find_decl(decl_name, &Type::Any) {
                    result.push(Exportable::Decl {
                        name: decl_name.to_vec(),
                        id: decl_id,
                    });
                } else {
                    working_set.error(ParseError::InternalError(
                        "failed to find added declaration".into(),
                        span(&spans[1..]),
                    ));
                }

                result
            }
            b"extern" => {
                let lite_command = LiteCommand {
                    comments: lite_command.comments.clone(),
                    parts: spans[1..].to_vec(),
                };
                let pipeline = parse_extern(working_set, &lite_command, Some(module_name));

                let export_def_decl_id =
                    if let Some(id) = working_set.find_decl(b"export extern", &Type::Any) {
                        id
                    } else {
                        working_set.error(ParseError::InternalError(
                            "missing 'export extern' command".into(),
                            export_span,
                        ));
                        return (garbage_pipeline(spans), vec![]);
                    };

                // Trying to warp the 'def' call into the 'export def' in a very clumsy way
                if let Some(PipelineElement::Expression(
                    _,
                    Expression {
                        expr: Expr::Call(ref def_call),
                        ..
                    },
                )) = pipeline.elements.get(0)
                {
                    call = def_call.clone();

                    call.head = span(&spans[0..=1]);
                    call.decl_id = export_def_decl_id;
                } else {
                    working_set.error(ParseError::InternalError(
                        "unexpected output from parsing a definition".into(),
                        span(&spans[1..]),
                    ));
                };

                let mut result = vec![];

                let decl_name = match spans.get(2) {
                    Some(span) => working_set.get_span_contents(*span),
                    None => &[],
                };
                let decl_name = trim_quotes(decl_name);

                if let Some(decl_id) = working_set.find_decl(decl_name, &Type::Any) {
                    result.push(Exportable::Decl {
                        name: decl_name.to_vec(),
                        id: decl_id,
                    });
                } else {
                    working_set.error(ParseError::InternalError(
                        "failed to find added declaration".into(),
                        span(&spans[1..]),
                    ));
                }

                result
            }
            b"alias" => {
                let lite_command = LiteCommand {
                    comments: lite_command.comments.clone(),
                    parts: spans[1..].to_vec(),
                };
                let pipeline = parse_alias(working_set, &lite_command, Some(module_name));

                let export_alias_decl_id =
                    if let Some(id) = working_set.find_decl(b"export alias", &Type::Any) {
                        id
                    } else {
                        working_set.error(ParseError::InternalError(
                            "missing 'export alias' command".into(),
                            export_span,
                        ));
                        return (garbage_pipeline(spans), vec![]);
                    };

                // Trying to warp the 'alias' call into the 'export alias' in a very clumsy way
                if let Some(PipelineElement::Expression(
                    _,
                    Expression {
                        expr: Expr::Call(ref alias_call),
                        ..
                    },
                )) = pipeline.elements.get(0)
                {
                    call = alias_call.clone();

                    call.head = span(&spans[0..=1]);
                    call.decl_id = export_alias_decl_id;
                } else {
                    working_set.error(ParseError::InternalError(
                        "unexpected output from parsing a definition".into(),
                        span(&spans[1..]),
                    ));
                };

                let mut result = vec![];

                let alias_name = match spans.get(2) {
                    Some(span) => working_set.get_span_contents(*span),
                    None => &[],
                };
                let alias_name = trim_quotes(alias_name);

                if let Some(alias_id) = working_set.find_decl(alias_name, &Type::Any) {
                    result.push(Exportable::Decl {
                        name: alias_name.to_vec(),
                        id: alias_id,
                    });
                } else {
                    working_set.error(ParseError::InternalError(
                        "failed to find added alias".into(),
                        span(&spans[1..]),
                    ));
                }

                result
            }
            b"use" => {
                let lite_command = LiteCommand {
                    comments: lite_command.comments.clone(),
                    parts: spans[1..].to_vec(),
                };
                let (pipeline, exportables) = parse_use(working_set, &lite_command.parts);

                let export_use_decl_id =
                    if let Some(id) = working_set.find_decl(b"export use", &Type::Any) {
                        id
                    } else {
                        working_set.error(ParseError::InternalError(
                            "missing 'export use' command".into(),
                            export_span,
                        ));
                        return (garbage_pipeline(spans), vec![]);
                    };

                // Trying to warp the 'use' call into the 'export use' in a very clumsy way
                if let Some(PipelineElement::Expression(
                    _,
                    Expression {
                        expr: Expr::Call(ref use_call),
                        ..
                    },
                )) = pipeline.elements.get(0)
                {
                    call = use_call.clone();

                    call.head = span(&spans[0..=1]);
                    call.decl_id = export_use_decl_id;
                } else {
                    working_set.error(ParseError::InternalError(
                        "unexpected output from parsing a definition".into(),
                        span(&spans[1..]),
                    ));
                };

                exportables
            }
            _ => {
                working_set.error(ParseError::Expected(
                    // TODO: Fill in more keywords as they come
                    "def, def-env, alias, use, or extern keyword".into(),
                    spans[1],
                ));

                vec![]
            }
        }
    } else {
        working_set.error(ParseError::MissingPositional(
            "def, def-env, alias, use, or extern keyword".into(), // TODO: keep filling more keywords as they come
            Span::new(export_span.end, export_span.end),
            "`def`, `def-env`, `alias`, use, or `extern` keyword.".to_string(),
        ));

        vec![]
    };

    (
        Pipeline::from_vec(vec![Expression {
            expr: Expr::Call(call),
            span: span(spans),
            ty: Type::Any,
            custom_completion: None,
        }]),
        exportables,
    )
}

pub fn parse_export_env(
    working_set: &mut StateWorkingSet,
    spans: &[Span],
) -> (Pipeline, Option<BlockId>) {
    if !spans.is_empty() && working_set.get_span_contents(spans[0]) != b"export-env" {
        working_set.error(ParseError::UnknownState(
            "internal error: Wrong call name for 'export-env' command".into(),
            span(spans),
        ));
        return (garbage_pipeline(spans), None);
    }

    if spans.len() < 2 {
        working_set.error(ParseError::MissingPositional(
            "block".into(),
            span(spans),
            "export-env <block>".into(),
        ));
        return (garbage_pipeline(spans), None);
    }

    let call = match working_set.find_decl(b"export-env", &Type::Any) {
        Some(decl_id) => {
            let ParsedInternalCall { call, output } =
                parse_internal_call(working_set, spans[0], &[spans[1]], decl_id);
            let decl = working_set.get_decl(decl_id);

            let call_span = span(spans);

            let starting_error_count = working_set.parse_errors.len();
            check_call(working_set, call_span, &decl.signature(), &call);
            if starting_error_count != working_set.parse_errors.len() || call.has_flag("help") {
                return (
                    Pipeline::from_vec(vec![Expression {
                        expr: Expr::Call(call),
                        span: call_span,
                        ty: output,
                        custom_completion: None,
                    }]),
                    None,
                );
            }

            call
        }
        None => {
            working_set.error(ParseError::UnknownState(
                "internal error: 'export-env' declaration not found".into(),
                span(spans),
            ));
            return (garbage_pipeline(spans), None);
        }
    };

    let block_id = if let Some(block) = call.positional_nth(0) {
        if let Some(block_id) = block.as_block() {
            block_id
        } else {
            working_set.error(ParseError::UnknownState(
                "internal error: 'export-env' block is not a block".into(),
                block.span,
            ));
            return (garbage_pipeline(spans), None);
        }
    } else {
        working_set.error(ParseError::UnknownState(
            "internal error: 'export-env' block is missing".into(),
            span(spans),
        ));
        return (garbage_pipeline(spans), None);
    };

    let pipeline = Pipeline::from_vec(vec![Expression {
        expr: Expr::Call(call),
        span: span(spans),
        ty: Type::Any,
        custom_completion: None,
    }]);

    (pipeline, Some(block_id))
}

fn collect_first_comments(tokens: &[Token]) -> Vec<Span> {
    let mut comments = vec![];

    let mut tokens_iter = tokens.iter().peekable();
    while let Some(token) = tokens_iter.next() {
        match token.contents {
            TokenContents::Comment => {
                comments.push(token.span);
            }
            TokenContents::Eol => {
                if let Some(Token {
                    contents: TokenContents::Eol,
                    ..
                }) = tokens_iter.peek()
                {
                    if !comments.is_empty() {
                        break;
                    }
                }
            }
            _ => {
                comments.clear();
                break;
            }
        }
    }

    comments
}

pub fn parse_module_block(
    working_set: &mut StateWorkingSet,
    span: Span,
    module_name: &[u8],
) -> (Block, Module, Vec<Span>) {
    working_set.enter_scope();

    let source = working_set.get_span_contents(span);

    let (output, err) = lex(source, span.start, &[], &[], false);
    if let Some(err) = err {
        working_set.error(err)
    }

    let module_comments = collect_first_comments(&output);

    let (output, err) = lite_parse(&output);
    if let Some(err) = err {
        working_set.error(err)
    }

    for pipeline in &output.block {
        if pipeline.commands.len() == 1 {
            if let LiteElement::Command(_, command) = &pipeline.commands[0] {
                parse_def_predecl(working_set, &command.parts);
            }
        }
    }

    let mut module = Module::from_span(module_name.to_vec(), span);

    let mut block = Block::new_with_capacity(output.block.len());

    for pipeline in output.block.iter() {
        if pipeline.commands.len() == 1 {
            match &pipeline.commands[0] {
                LiteElement::Command(_, command) => {
                    let name = working_set.get_span_contents(command.parts[0]);

                    match name {
                        b"def" | b"def-env" => {
                            block.pipelines.push(parse_def(
                                working_set,
                                command,
                                None, // using commands named as the module locally is OK
                            ))
                        }
                        b"extern" => block
                            .pipelines
                            .push(parse_extern(working_set, command, None)),
                        b"alias" => {
                            block.pipelines.push(parse_alias(
                                working_set,
                                command,
                                None, // using aliases named as the module locally is OK
                            ))
                        }
                        b"use" => {
                            let (pipeline, _) = parse_use(working_set, &command.parts);

                            block.pipelines.push(pipeline)
                        }
                        b"export" => {
                            let (pipe, exportables) =
                                parse_export_in_module(working_set, command, module_name);

                            for exportable in exportables {
                                match exportable {
                                    Exportable::Decl { name, id } => {
                                        if &name == b"main" {
                                            module.main = Some(id);
                                        } else {
                                            module.add_decl(name, id);
                                        }
                                    }
                                }
                            }

                            block.pipelines.push(pipe)
                        }
                        b"export-env" => {
                            let (pipe, maybe_env_block) =
                                parse_export_env(working_set, &command.parts);

                            if let Some(block_id) = maybe_env_block {
                                module.add_env_block(block_id);
                            }

                            block.pipelines.push(pipe)
                        }
                        _ => {
                            working_set.error(ParseError::ExpectedKeyword(
                                "def or export keyword".into(),
                                command.parts[0],
                            ));

                            block.pipelines.push(garbage_pipeline(&command.parts))
                        }
                    }
<<<<<<< HEAD
                    LiteElement::Redirection(_, _, command) => garbage_pipeline(&command.parts),
                    LiteElement::SeparateRedirection {
                        out: (_, command), ..
                    } => garbage_pipeline(&command.parts),
                    LiteElement::SameTargetRedirection {
                        cmd: (_, command), ..
                    } => garbage_pipeline(&command.parts),
=======
>>>>>>> bdaa3266
                }
                LiteElement::Redirection(_, _, command) => {
                    block.pipelines.push(garbage_pipeline(&command.parts))
                }
                LiteElement::SeparateRedirection {
                    out: (_, command), ..
                } => block.pipelines.push(garbage_pipeline(&command.parts)),
            }
        } else {
            working_set.error(ParseError::Expected("not a pipeline".into(), span));
            block.pipelines.push(garbage_pipeline(&[span]))
        }
    }

    working_set.exit_scope();

    (block, module, module_comments)
}

pub fn parse_module(working_set: &mut StateWorkingSet, lite_command: &LiteCommand) -> Pipeline {
    // TODO: Currently, module is closing over its parent scope (i.e., defs in the parent scope are
    // visible and usable in this module's scope). We want to disable that for files.

    let spans = &lite_command.parts;
    let mut module_comments = lite_command.comments.clone();

    let bytes = working_set.get_span_contents(spans[0]);

    if bytes == b"module" && spans.len() >= 3 {
        let module_name_expr = parse_string(working_set, spans[1]);

        let module_name = module_name_expr
            .as_string()
            .expect("internal error: module name is not a string");

        let block_span = spans[2];
        let block_bytes = working_set.get_span_contents(block_span);
        let mut start = block_span.start;
        let mut end = block_span.end;

        if block_bytes.starts_with(b"{") {
            start += 1;
        } else {
            working_set.error(ParseError::Expected("block".into(), block_span));
            return garbage_pipeline(spans);
        }

        if block_bytes.ends_with(b"}") {
            end -= 1;
        } else {
            working_set.error(ParseError::Unclosed("}".into(), Span::new(end, end)));
        }

        let block_span = Span::new(start, end);

        let (block, module, inner_comments) =
            parse_module_block(working_set, block_span, module_name.as_bytes());

        let block_id = working_set.add_block(block);

        module_comments.extend(inner_comments);
        let _ = working_set.add_module(&module_name, module, module_comments);

        let block_expr = Expression {
            expr: Expr::Block(block_id),
            span: block_span,
            ty: Type::Block,
            custom_completion: None,
        };

        let module_decl_id = working_set
            .find_decl(b"module", &Type::Any)
            .expect("internal error: missing module command");

        let call = Box::new(Call {
            head: spans[0],
            decl_id: module_decl_id,
            arguments: vec![
                Argument::Positional(module_name_expr),
                Argument::Positional(block_expr),
            ],
            redirect_stdout: true,
            redirect_stderr: false,
            parser_info: HashMap::new(),
        });

        Pipeline::from_vec(vec![Expression {
            expr: Expr::Call(call),
            span: span(spans),
            ty: Type::Any,
            custom_completion: None,
        }])
    } else {
        working_set.error(ParseError::UnknownState(
            "Expected structure: module <name> {}".into(),
            span(spans),
        ));

        garbage_pipeline(spans)
    }
}

pub fn parse_use(working_set: &mut StateWorkingSet, spans: &[Span]) -> (Pipeline, Vec<Exportable>) {
    let (name_span, split_id) =
        if spans.len() > 1 && working_set.get_span_contents(spans[0]) == b"export" {
            (spans[1], 2)
        } else {
            (spans[0], 1)
        };

    let use_call = working_set.get_span_contents(name_span).to_vec();
    if use_call != b"use" {
        working_set.error(ParseError::UnknownState(
            "internal error: Wrong call name for 'use' command".into(),
            span(spans),
        ));
        return (garbage_pipeline(spans), vec![]);
    }

    if working_set.get_span_contents(name_span) != b"use" {
        working_set.error(ParseError::UnknownState(
            "internal error: Wrong call name for 'use' command".into(),
            span(spans),
        ));
        return (garbage_pipeline(spans), vec![]);
    }

    let (call, call_span, args_spans) = match working_set.find_decl(b"use", &Type::Any) {
        Some(decl_id) => {
            let (command_spans, rest_spans) = spans.split_at(split_id);

            let ParsedInternalCall { call, output } =
                parse_internal_call(working_set, span(command_spans), rest_spans, decl_id);
            let decl = working_set.get_decl(decl_id);

            let call_span = span(spans);

            let starting_error_count = working_set.parse_errors.len();
            check_call(working_set, call_span, &decl.signature(), &call);
            if starting_error_count != working_set.parse_errors.len() || call.has_flag("help") {
                return (
                    Pipeline::from_vec(vec![Expression {
                        expr: Expr::Call(call),
                        span: call_span,
                        ty: output,
                        custom_completion: None,
                    }]),
                    vec![],
                );
            }

            (call, call_span, rest_spans)
        }
        None => {
            working_set.error(ParseError::UnknownState(
                "internal error: 'use' declaration not found".into(),
                span(spans),
            ));
            return (garbage_pipeline(spans), vec![]);
        }
    };

    let import_pattern_expr = parse_import_pattern(working_set, args_spans);

    let import_pattern = if let Expression {
        expr: Expr::ImportPattern(import_pattern),
        ..
    } = &import_pattern_expr
    {
        import_pattern.clone()
    } else {
        working_set.error(ParseError::UnknownState(
            "internal error: Import pattern positional is not import pattern".into(),
            import_pattern_expr.span,
        ));
        return (garbage_pipeline(spans), vec![]);
    };

    let cwd = working_set.get_cwd();

    // TODO: Add checking for importing too long import patterns, e.g.:
    // > use spam foo non existent names here do not throw error
    let (import_pattern, module) = if let Some(module_id) = import_pattern.head.id {
        (import_pattern, working_set.get_module(module_id).clone())
    } else {
        // It could be a file
        // TODO: Do not close over when loading module from file?

        let starting_error_count = working_set.parse_errors.len();
        let (module_filename, err) =
            unescape_unquote_string(&import_pattern.head.name, import_pattern.head.span);
        if let Some(err) = err {
            working_set.error(err);
        }

        if starting_error_count == working_set.parse_errors.len() {
            if let Some(module_path) =
                find_in_dirs(&module_filename, working_set, &cwd, LIB_DIRS_VAR)
            {
                if let Some(i) = working_set
                    .parsed_module_files
                    .iter()
                    .rposition(|p| p == &module_path)
                {
                    let mut files: Vec<String> = working_set
                        .parsed_module_files
                        .split_off(i)
                        .iter()
                        .map(|p| p.to_string_lossy().to_string())
                        .collect();

                    files.push(module_path.to_string_lossy().to_string());

                    let msg = files.join("\nuses ");

                    working_set.error(ParseError::CyclicalModuleImport(
                        msg,
                        import_pattern.head.span,
                    ));
                    return (
                        Pipeline::from_vec(vec![Expression {
                            expr: Expr::Call(call),
                            span: call_span,
                            ty: Type::Any,
                            custom_completion: None,
                        }]),
                        vec![],
                    );
                }

                let module_name = if let Some(stem) = module_path.file_stem() {
                    stem.to_string_lossy().to_string()
                } else {
                    working_set.error(ParseError::ModuleNotFound(import_pattern.head.span));
                    return (
                        Pipeline::from_vec(vec![Expression {
                            expr: Expr::Call(call),
                            span: call_span,
                            ty: Type::Any,
                            custom_completion: None,
                        }]),
                        vec![],
                    );
                };

                if let Ok(contents) = std::fs::read(&module_path) {
                    let file_id =
                        working_set.add_file(module_path.to_string_lossy().to_string(), &contents);
                    let new_span = working_set.get_span_for_file(file_id);

                    // Change the currently parsed directory
                    let prev_currently_parsed_cwd = if let Some(parent) = module_path.parent() {
                        let prev = working_set.currently_parsed_cwd.clone();

                        working_set.currently_parsed_cwd = Some(parent.into());

                        prev
                    } else {
                        working_set.currently_parsed_cwd.clone()
                    };

                    // Add the file to the stack of parsed module files
                    working_set.parsed_module_files.push(module_path);

                    // Parse the module
                    let (block, module, module_comments) =
                        parse_module_block(working_set, new_span, module_name.as_bytes());

                    // Remove the file from the stack of parsed module files
                    working_set.parsed_module_files.pop();

                    // Restore the currently parsed directory back
                    working_set.currently_parsed_cwd = prev_currently_parsed_cwd;

                    let _ = working_set.add_block(block);
                    let module_id =
                        working_set.add_module(&module_name, module.clone(), module_comments);

                    (
                        ImportPattern {
                            head: ImportPatternHead {
                                name: module_name.into(),
                                id: Some(module_id),
                                span: import_pattern.head.span,
                            },
                            members: import_pattern.members,
                            hidden: HashSet::new(),
                        },
                        module,
                    )
                } else {
                    working_set.error(ParseError::ModuleNotFound(import_pattern.head.span));
                    return (
                        Pipeline::from_vec(vec![Expression {
                            expr: Expr::Call(call),
                            span: call_span,
                            ty: Type::Any,
                            custom_completion: None,
                        }]),
                        vec![],
                    );
                }
            } else {
                working_set.error(ParseError::ModuleNotFound(import_pattern.head.span));
                return (
                    Pipeline::from_vec(vec![Expression {
                        expr: Expr::Call(call),
                        span: span(spans),
                        ty: Type::Any,
                        custom_completion: None,
                    }]),
                    vec![],
                );
            }
        } else {
            working_set.error(ParseError::NonUtf8(import_pattern.head.span));
            return (garbage_pipeline(spans), vec![]);
        }
    };

    let decls_to_use = if import_pattern.members.is_empty() {
        module.decls_with_head(&import_pattern.head.name)
    } else {
        match &import_pattern.members[0] {
            ImportPatternMember::Glob { .. } => module.decls(),
            ImportPatternMember::Name { name, span } => {
                let mut decl_output = vec![];

                if name == b"main" {
                    if let Some(id) = &module.main {
                        decl_output.push((import_pattern.head.name.clone(), *id));
                    } else {
                        working_set.error(ParseError::ExportNotFound(*span));
                    }
                } else if let Some(id) = module.get_decl_id(name) {
                    decl_output.push((name.clone(), id));
                } else {
                    working_set.error(ParseError::ExportNotFound(*span));
                }

                decl_output
            }
            ImportPatternMember::List { names } => {
                let mut decl_output = vec![];

                for (name, span) in names {
                    if name == b"main" {
                        if let Some(id) = &module.main {
                            decl_output.push((import_pattern.head.name.clone(), *id));
                        } else {
                            working_set.error(ParseError::ExportNotFound(*span));
                        }
                    } else if let Some(id) = module.get_decl_id(name) {
                        decl_output.push((name.clone(), id));
                    } else {
                        working_set.error(ParseError::ExportNotFound(*span));
                        break;
                    }
                }

                decl_output
            }
        }
    };

    let exportables = decls_to_use
        .iter()
        .map(|(name, decl_id)| Exportable::Decl {
            name: name.clone(),
            id: *decl_id,
        })
        .collect();

    // Extend the current scope with the module's exportables
    working_set.use_decls(decls_to_use);

    // Create a new Use command call to pass the new import pattern
    let import_pattern_expr = Expression {
        expr: Expr::ImportPattern(import_pattern),
        span: span(args_spans),
        ty: Type::Any,
        custom_completion: None,
    };

    let mut call = call;
    call.set_parser_info("import_pattern".to_string(), import_pattern_expr);

    (
        Pipeline::from_vec(vec![Expression {
            expr: Expr::Call(call),
            span: span(spans),
            ty: Type::Any,
            custom_completion: None,
        }]),
        exportables,
    )
}

pub fn parse_hide(working_set: &mut StateWorkingSet, spans: &[Span]) -> Pipeline {
    if working_set.get_span_contents(spans[0]) != b"hide" {
        working_set.error(ParseError::UnknownState(
            "internal error: Wrong call name for 'hide' command".into(),
            span(spans),
        ));
        return garbage_pipeline(spans);
    }

    let (call, args_spans) = match working_set.find_decl(b"hide", &Type::Any) {
        Some(decl_id) => {
            let ParsedInternalCall { call, output } =
                parse_internal_call(working_set, spans[0], &spans[1..], decl_id);
            let decl = working_set.get_decl(decl_id);

            let call_span = span(spans);

            let starting_error_count = working_set.parse_errors.len();
            check_call(working_set, call_span, &decl.signature(), &call);
            if starting_error_count != working_set.parse_errors.len() || call.has_flag("help") {
                return Pipeline::from_vec(vec![Expression {
                    expr: Expr::Call(call),
                    span: call_span,
                    ty: output,
                    custom_completion: None,
                }]);
            }

            (call, &spans[1..])
        }
        None => {
            working_set.error(ParseError::UnknownState(
                "internal error: 'hide' declaration not found".into(),
                span(spans),
            ));
            return garbage_pipeline(spans);
        }
    };

    let import_pattern_expr = parse_import_pattern(working_set, args_spans);

    let import_pattern = if let Expression {
        expr: Expr::ImportPattern(import_pattern),
        ..
    } = &import_pattern_expr
    {
        import_pattern.clone()
    } else {
        working_set.error(ParseError::UnknownState(
            "internal error: Import pattern positional is not import pattern".into(),
            import_pattern_expr.span,
        ));
        return garbage_pipeline(spans);
    };

    let bytes = working_set.get_span_contents(spans[0]);

    if bytes == b"hide" && spans.len() >= 2 {
        for span in spans[1..].iter() {
            parse_string(working_set, *span);
        }

        // module used only internally, not saved anywhere
        let (is_module, module) =
            if let Some(module_id) = working_set.find_module(&import_pattern.head.name) {
                (true, working_set.get_module(module_id).clone())
            } else if import_pattern.members.is_empty() {
                // The pattern head can be:
                if let Some(id) = working_set.find_decl(&import_pattern.head.name, &Type::Any) {
                    // a custom command,
                    let mut module = Module::new(b"tmp".to_vec());
                    module.add_decl(import_pattern.head.name.clone(), id);

                    (false, module)
                } else {
                    // , or it could be an env var (handled by the engine)
                    (false, Module::new(b"tmp".to_vec()))
                }
            } else {
                working_set.error(ParseError::ModuleNotFound(spans[1]));
                return garbage_pipeline(spans);
            };

        // This kind of inverts the import pattern matching found in parse_use()
        let decls_to_hide = if import_pattern.members.is_empty() {
            if is_module {
                module.decl_names_with_head(&import_pattern.head.name)
            } else {
                module.decl_names()
            }
        } else {
            match &import_pattern.members[0] {
                ImportPatternMember::Glob { .. } => module.decl_names(),
                ImportPatternMember::Name { name, span } => {
                    let mut decls = vec![];

                    if name == b"main" {
                        if module.main.is_some() {
                            decls.push(import_pattern.head.name.clone());
                        } else {
                            working_set.error(ParseError::ExportNotFound(*span));
                        }
                    } else if let Some(item) =
                        module.decl_name_with_head(name, &import_pattern.head.name)
                    {
                        decls.push(item);
                    } else {
                        working_set.error(ParseError::ExportNotFound(*span));
                    }

                    decls
                }
                ImportPatternMember::List { names } => {
                    let mut decls = vec![];

                    for (name, span) in names {
                        if name == b"main" {
                            if module.main.is_some() {
                                decls.push(import_pattern.head.name.clone());
                            } else {
                                working_set.error(ParseError::ExportNotFound(*span));
                                break;
                            }
                        } else if let Some(item) =
                            module.decl_name_with_head(name, &import_pattern.head.name)
                        {
                            decls.push(item);
                        } else {
                            working_set.error(ParseError::ExportNotFound(*span));
                            break;
                        }
                    }

                    decls
                }
            }
        };

        let import_pattern = {
            let decls: HashSet<Vec<u8>> = decls_to_hide.iter().cloned().collect();

            import_pattern.with_hidden(decls)
        };

        // TODO: `use spam; use spam foo; hide foo` will hide both `foo` and `spam foo` since
        // they point to the same DeclId. Do we want to keep it that way?
        working_set.hide_decls(&decls_to_hide);

        // Create a new Use command call to pass the new import pattern
        let import_pattern_expr = Expression {
            expr: Expr::ImportPattern(import_pattern),
            span: span(args_spans),
            ty: Type::Any,
            custom_completion: None,
        };

        let mut call = call;
        call.set_parser_info("import_pattern".to_string(), import_pattern_expr);

        Pipeline::from_vec(vec![Expression {
            expr: Expr::Call(call),
            span: span(spans),
            ty: Type::Any,
            custom_completion: None,
        }])
    } else {
        working_set.error(ParseError::UnknownState(
            "Expected structure: hide <name>".into(),
            span(spans),
        ));
        garbage_pipeline(spans)
    }
}

pub fn parse_overlay_new(working_set: &mut StateWorkingSet, call: Box<Call>) -> Pipeline {
    let call_span = call.span();

    let (overlay_name, _) = if let Some(expr) = call.positional_nth(0) {
        match eval_constant(working_set, expr) {
            Ok(val) => match value_as_string(val, expr.span) {
                Ok(s) => (s, expr.span),
                Err(err) => {
                    working_set.error(err);
                    return garbage_pipeline(&[call_span]);
                }
            },
            Err(err) => {
                working_set.error(err);
                return garbage_pipeline(&[call_span]);
            }
        }
    } else {
        working_set.error(ParseError::UnknownState(
            "internal error: Missing required positional after call parsing".into(),
            call_span,
        ));
        return garbage_pipeline(&[call_span]);
    };

    let pipeline = Pipeline::from_vec(vec![Expression {
        expr: Expr::Call(call),
        span: call_span,
        ty: Type::Any,
        custom_completion: None,
    }]);

    let module_id = working_set.add_module(
        &overlay_name,
        Module::new(overlay_name.as_bytes().to_vec()),
        vec![],
    );

    working_set.add_overlay(overlay_name.as_bytes().to_vec(), module_id, vec![], false);

    pipeline
}

pub fn parse_overlay_use(working_set: &mut StateWorkingSet, call: Box<Call>) -> Pipeline {
    let call_span = call.span();

    let (overlay_name, overlay_name_span) = if let Some(expr) = call.positional_nth(0) {
        match eval_constant(working_set, expr) {
            Ok(val) => match value_as_string(val, expr.span) {
                Ok(s) => (s, expr.span),
                Err(err) => {
                    working_set.error(err);
                    return garbage_pipeline(&[call_span]);
                }
            },
            Err(err) => {
                working_set.error(err);
                return garbage_pipeline(&[call_span]);
            }
        }
    } else {
        working_set.error(ParseError::UnknownState(
            "internal error: Missing required positional after call parsing".into(),
            call_span,
        ));
        return garbage_pipeline(&[call_span]);
    };

    let new_name = if let Some(kw_expression) = call.positional_nth(1) {
        if let Some(new_name_expression) = kw_expression.as_keyword() {
            match eval_constant(working_set, new_name_expression) {
                Ok(val) => match value_as_string(val, new_name_expression.span) {
                    Ok(s) => Some(Spanned {
                        item: s,
                        span: new_name_expression.span,
                    }),
                    Err(err) => {
                        working_set.error(err);
                        return garbage_pipeline(&[call_span]);
                    }
                },
                Err(err) => {
                    working_set.error(err);
                    return garbage_pipeline(&[call_span]);
                }
            }
        } else {
            working_set.error(ParseError::ExpectedKeyword(
                "as keyword".to_string(),
                kw_expression.span,
            ));
            return garbage_pipeline(&[call_span]);
        }
    } else {
        None
    };

    let has_prefix = call.has_flag("prefix");
    let do_reload = call.has_flag("reload");

    let pipeline = Pipeline::from_vec(vec![Expression {
        expr: Expr::Call(call.clone()),
        span: call_span,
        ty: Type::Any,
        custom_completion: None,
    }]);

    let cwd = working_set.get_cwd();

    let (final_overlay_name, origin_module, origin_module_id, is_module_updated) =
        if let Some(overlay_frame) = working_set.find_overlay(overlay_name.as_bytes()) {
            // Activate existing overlay

            // First, check for errors
            if has_prefix && !overlay_frame.prefixed {
                working_set.error(ParseError::OverlayPrefixMismatch(
                    overlay_name,
                    "without".to_string(),
                    overlay_name_span,
                ));
                return pipeline;
            }

            if !has_prefix && overlay_frame.prefixed {
                working_set.error(ParseError::OverlayPrefixMismatch(
                    overlay_name,
                    "with".to_string(),
                    overlay_name_span,
                ));
                return pipeline;
            }

            if let Some(new_name) = new_name {
                if new_name.item != overlay_name {
                    working_set.error(ParseError::CantAddOverlayHelp(
                        format!(
                        "Cannot add overlay as '{}' because it already exists under the name '{}'",
                        new_name.item, overlay_name
                    ),
                        new_name.span,
                    ));
                    return pipeline;
                }
            }

            let module_id = overlay_frame.origin;

            if let Some(new_module_id) = working_set.find_module(overlay_name.as_bytes()) {
                if !do_reload && (module_id == new_module_id) {
                    (
                        overlay_name,
                        Module::new(working_set.get_module(module_id).name.clone()),
                        module_id,
                        false,
                    )
                } else {
                    // The origin module of an overlay changed => update it
                    (
                        overlay_name,
                        working_set.get_module(new_module_id).clone(),
                        new_module_id,
                        true,
                    )
                }
            } else {
                let module_name = overlay_name.as_bytes().to_vec();
                (overlay_name, Module::new(module_name), module_id, true)
            }
        } else {
            // Create a new overlay from a module
            if let Some(module_id) =
                // the name is a module
                working_set.find_module(overlay_name.as_bytes())
            {
                (
                    new_name.map(|spanned| spanned.item).unwrap_or(overlay_name),
                    working_set.get_module(module_id).clone(),
                    module_id,
                    true,
                )
            } else {
                // try if the name is a file
                if let Ok(module_filename) =
                    String::from_utf8(trim_quotes(overlay_name.as_bytes()).to_vec())
                {
                    if let Some(module_path) =
                        find_in_dirs(&module_filename, working_set, &cwd, LIB_DIRS_VAR)
                    {
                        let overlay_name = if let Some(stem) = module_path.file_stem() {
                            stem.to_string_lossy().to_string()
                        } else {
                            working_set
                                .error(ParseError::ModuleOrOverlayNotFound(overlay_name_span));
                            return pipeline;
                        };

                        if let Ok(contents) = std::fs::read(&module_path) {
                            let file_id = working_set.add_file(module_filename, &contents);
                            let new_span = working_set.get_span_for_file(file_id);

                            // Change currently parsed directory
                            let prev_currently_parsed_cwd =
                                if let Some(parent) = module_path.parent() {
                                    let prev = working_set.currently_parsed_cwd.clone();

                                    working_set.currently_parsed_cwd = Some(parent.into());

                                    prev
                                } else {
                                    working_set.currently_parsed_cwd.clone()
                                };

                            let (block, module, module_comments) =
                                parse_module_block(working_set, new_span, overlay_name.as_bytes());

                            // Restore the currently parsed directory back
                            working_set.currently_parsed_cwd = prev_currently_parsed_cwd;

                            let _ = working_set.add_block(block);
                            let module_id = working_set.add_module(
                                &overlay_name,
                                module.clone(),
                                module_comments,
                            );

                            (
                                new_name.map(|spanned| spanned.item).unwrap_or(overlay_name),
                                module,
                                module_id,
                                true,
                            )
                        } else {
                            working_set
                                .error(ParseError::ModuleOrOverlayNotFound(overlay_name_span));
                            return pipeline;
                        }
                    } else {
                        working_set.error(ParseError::ModuleOrOverlayNotFound(overlay_name_span));
                        return pipeline;
                    }
                } else {
                    working_set.error(ParseError::NonUtf8(overlay_name_span));
                    return garbage_pipeline(&[call_span]);
                }
            }
        };

    let decls_to_lay = if is_module_updated {
        if has_prefix {
            origin_module.decls_with_head(final_overlay_name.as_bytes())
        } else {
            origin_module.decls()
        }
    } else {
        vec![]
    };

    working_set.add_overlay(
        final_overlay_name.as_bytes().to_vec(),
        origin_module_id,
        decls_to_lay,
        has_prefix,
    );

    // Change the call argument to include the Overlay expression with the module ID
    let mut call = call;
    call.set_parser_info(
        "overlay_expr".to_string(),
        Expression {
            expr: Expr::Overlay(if is_module_updated {
                Some(origin_module_id)
            } else {
                None
            }),
            span: overlay_name_span,
            ty: Type::Any,
            custom_completion: None,
        },
    );

    Pipeline::from_vec(vec![Expression {
        expr: Expr::Call(call),
        span: call_span,
        ty: Type::Any,
        custom_completion: None,
    }])
}

pub fn parse_overlay_hide(working_set: &mut StateWorkingSet, call: Box<Call>) -> Pipeline {
    let call_span = call.span();

    let (overlay_name, overlay_name_span) = if let Some(expr) = call.positional_nth(0) {
        match eval_constant(working_set, expr) {
            Ok(val) => match value_as_string(val, expr.span) {
                Ok(s) => (s, expr.span),
                Err(err) => {
                    working_set.error(err);
                    return garbage_pipeline(&[call_span]);
                }
            },
            Err(err) => {
                working_set.error(err);
                return garbage_pipeline(&[call_span]);
            }
        }
    } else {
        (
            String::from_utf8_lossy(working_set.last_overlay_name()).to_string(),
            call_span,
        )
    };

    let keep_custom = call.has_flag("keep-custom");

    let pipeline = Pipeline::from_vec(vec![Expression {
        expr: Expr::Call(call),
        span: call_span,
        ty: Type::Any,
        custom_completion: None,
    }]);

    if overlay_name == DEFAULT_OVERLAY_NAME {
        working_set.error(ParseError::CantHideDefaultOverlay(
            overlay_name,
            overlay_name_span,
        ));

        return pipeline;
    }

    if !working_set
        .unique_overlay_names()
        .contains(&overlay_name.as_bytes().to_vec())
    {
        working_set.error(ParseError::ActiveOverlayNotFound(overlay_name_span));
        return pipeline;
    }

    if working_set.num_overlays() < 2 {
        working_set.error(ParseError::CantRemoveLastOverlay(overlay_name_span));
        return pipeline;
    }

    working_set.remove_overlay(overlay_name.as_bytes(), keep_custom);

    pipeline
}

pub fn parse_let_or_const(working_set: &mut StateWorkingSet, spans: &[Span]) -> Pipeline {
    let name = working_set.get_span_contents(spans[0]);

    if name == b"let" || name == b"const" {
        let is_const = &name == b"const";

        if let Some(span) = check_name(working_set, spans) {
            return Pipeline::from_vec(vec![garbage(*span)]);
        }

        if let Some(decl_id) =
            working_set.find_decl(if is_const { b"const" } else { b"let" }, &Type::Any)
        {
            let cmd = working_set.get_decl(decl_id);
            let call_signature = cmd.signature().call_signature();

            if spans.len() >= 4 {
                // This is a bit of by-hand parsing to get around the issue where we want to parse in the reverse order
                // so that the var-id created by the variable isn't visible in the expression that init it
                for span in spans.iter().enumerate() {
                    let item = working_set.get_span_contents(*span.1);
                    if item == b"=" && spans.len() > (span.0 + 1) {
                        let mut idx = span.0;
                        let rvalue = parse_multispan_value(
                            working_set,
                            spans,
                            &mut idx,
                            &SyntaxShape::Keyword(
                                b"=".to_vec(),
                                Box::new(SyntaxShape::MathExpression),
                            ),
                        );

                        if idx < (spans.len() - 1) {
                            working_set
                                .error(ParseError::ExtraPositional(call_signature, spans[idx + 1]));
                        }

                        let mut idx = 0;
                        let lvalue = parse_var_with_opt_type(
                            working_set,
                            &spans[1..(span.0)],
                            &mut idx,
                            false,
                        );

                        let var_name =
                            String::from_utf8_lossy(working_set.get_span_contents(lvalue.span))
                                .trim_start_matches('$')
                                .to_string();

                        if ["in", "nu", "env", "nothing"].contains(&var_name.as_str()) {
                            working_set.error(ParseError::NameIsBuiltinVar(var_name, lvalue.span))
                        }

                        let var_id = lvalue.as_var();
                        let rhs_type = rvalue.ty.clone();

                        if let Some(var_id) = var_id {
                            working_set.set_variable_type(var_id, rhs_type);

                            if is_const {
                                match eval_constant(working_set, &rvalue) {
                                    Ok(val) => {
                                        working_set.add_constant(var_id, val);
                                    }
                                    Err(err) => working_set.error(err),
                                }
                            }
                        }

                        let call = Box::new(Call {
                            decl_id,
                            head: spans[0],
                            arguments: vec![
                                Argument::Positional(lvalue),
                                Argument::Positional(rvalue),
                            ],
                            redirect_stdout: true,
                            redirect_stderr: false,
                            parser_info: HashMap::new(),
                        });

                        return Pipeline::from_vec(vec![Expression {
                            expr: Expr::Call(call),
                            span: nu_protocol::span(spans),
                            ty: Type::Any,
                            custom_completion: None,
                        }]);
                    }
                }
            }
            let ParsedInternalCall { call, output } =
                parse_internal_call(working_set, spans[0], &spans[1..], decl_id);

            return Pipeline::from_vec(vec![Expression {
                expr: Expr::Call(call),
                span: nu_protocol::span(spans),
                ty: output,
                custom_completion: None,
            }]);
        }
    }

    working_set.error(ParseError::UnknownState(
        "internal error: let or const statement unparsable".into(),
        span(spans),
    ));

    garbage_pipeline(spans)
}

pub fn parse_mut(working_set: &mut StateWorkingSet, spans: &[Span]) -> Pipeline {
    let name = working_set.get_span_contents(spans[0]);

    if name == b"mut" {
        if let Some(span) = check_name(working_set, spans) {
            return Pipeline::from_vec(vec![garbage(*span)]);
        }

        if let Some(decl_id) = working_set.find_decl(b"mut", &Type::Any) {
            let cmd = working_set.get_decl(decl_id);
            let call_signature = cmd.signature().call_signature();

            if spans.len() >= 4 {
                // This is a bit of by-hand parsing to get around the issue where we want to parse in the reverse order
                // so that the var-id created by the variable isn't visible in the expression that init it
                for span in spans.iter().enumerate() {
                    let item = working_set.get_span_contents(*span.1);
                    if item == b"=" && spans.len() > (span.0 + 1) {
                        let mut idx = span.0;
                        let rvalue = parse_multispan_value(
                            working_set,
                            spans,
                            &mut idx,
                            &SyntaxShape::Keyword(
                                b"=".to_vec(),
                                Box::new(SyntaxShape::MathExpression),
                            ),
                        );

                        if idx < (spans.len() - 1) {
                            working_set
                                .error(ParseError::ExtraPositional(call_signature, spans[idx + 1]));
                        }

                        let mut idx = 0;
                        let lvalue = parse_var_with_opt_type(
                            working_set,
                            &spans[1..(span.0)],
                            &mut idx,
                            true,
                        );

                        let var_name =
                            String::from_utf8_lossy(working_set.get_span_contents(lvalue.span))
                                .trim_start_matches('$')
                                .to_string();

                        if ["in", "nu", "env", "nothing"].contains(&var_name.as_str()) {
                            working_set.error(ParseError::NameIsBuiltinVar(var_name, lvalue.span))
                        }

                        let var_id = lvalue.as_var();
                        let rhs_type = rvalue.ty.clone();

                        if let Some(var_id) = var_id {
                            working_set.set_variable_type(var_id, rhs_type);
                        }

                        let call = Box::new(Call {
                            decl_id,
                            head: spans[0],
                            arguments: vec![
                                Argument::Positional(lvalue),
                                Argument::Positional(rvalue),
                            ],
                            redirect_stdout: true,
                            redirect_stderr: false,
                            parser_info: HashMap::new(),
                        });

                        return Pipeline::from_vec(vec![Expression {
                            expr: Expr::Call(call),
                            span: nu_protocol::span(spans),
                            ty: Type::Any,
                            custom_completion: None,
                        }]);
                    }
                }
            }
            let ParsedInternalCall { call, output } =
                parse_internal_call(working_set, spans[0], &spans[1..], decl_id);

            return Pipeline::from_vec(vec![Expression {
                expr: Expr::Call(call),
                span: nu_protocol::span(spans),
                ty: output,
                custom_completion: None,
            }]);
        }
    }
    working_set.error(ParseError::UnknownState(
        "internal error: mut statement unparsable".into(),
        span(spans),
    ));

    garbage_pipeline(spans)
}

pub fn parse_source(working_set: &mut StateWorkingSet, spans: &[Span]) -> Pipeline {
    let name = working_set.get_span_contents(spans[0]);

    if name == b"source" || name == b"source-env" {
        let scoped = name == b"source-env";

        if let Some(decl_id) = working_set.find_decl(name, &Type::Any) {
            let cwd = working_set.get_cwd();

            // Is this the right call to be using here?
            // Some of the others (`parse_let`) use it, some of them (`parse_hide`) don't.
            let ParsedInternalCall { call, output } =
                parse_internal_call(working_set, spans[0], &spans[1..], decl_id);

            if call.has_flag("help") {
                return Pipeline::from_vec(vec![Expression {
                    expr: Expr::Call(call),
                    span: span(spans),
                    ty: output,
                    custom_completion: None,
                }]);
            }

            // Command and one file name
            if spans.len() >= 2 {
                let expr = parse_value(working_set, spans[1], &SyntaxShape::Any);

                let val = match eval_constant(working_set, &expr) {
                    Ok(val) => val,
                    Err(err) => {
                        working_set.error(err);
                        return Pipeline::from_vec(vec![Expression {
                            expr: Expr::Call(call),
                            span: span(&spans[1..]),
                            ty: Type::Any,
                            custom_completion: None,
                        }]);
                    }
                };

                let filename = match value_as_string(val, spans[1]) {
                    Ok(s) => s,
                    Err(err) => {
                        working_set.error(err);
                        return Pipeline::from_vec(vec![Expression {
                            expr: Expr::Call(call),
                            span: span(&spans[1..]),
                            ty: Type::Any,
                            custom_completion: None,
                        }]);
                    }
                };

                if let Some(path) = find_in_dirs(&filename, working_set, &cwd, LIB_DIRS_VAR) {
                    if let Ok(contents) = std::fs::read(&path) {
                        // Change currently parsed directory
                        let prev_currently_parsed_cwd = if let Some(parent) = path.parent() {
                            let prev = working_set.currently_parsed_cwd.clone();

                            working_set.currently_parsed_cwd = Some(parent.into());

                            prev
                        } else {
                            working_set.currently_parsed_cwd.clone()
                        };

                        // This will load the defs from the file into the
                        // working set, if it was a successful parse.
                        let block = parse(
                            working_set,
                            Some(&path.to_string_lossy()),
                            &contents,
                            scoped,
                        );

                        // Restore the currently parsed directory back
                        working_set.currently_parsed_cwd = prev_currently_parsed_cwd;

                        // Save the block into the working set
                        let block_id = working_set.add_block(block);

                        let mut call_with_block = call;

                        // FIXME: Adding this expression to the positional creates a syntax highlighting error
                        // after writing `source example.nu`
                        call_with_block.set_parser_info(
                            "block_id".to_string(),
                            Expression {
                                expr: Expr::Int(block_id as i64),
                                span: spans[1],
                                ty: Type::Any,
                                custom_completion: None,
                            },
                        );

                        return Pipeline::from_vec(vec![Expression {
                            expr: Expr::Call(call_with_block),
                            span: span(spans),
                            ty: Type::Any,
                            custom_completion: None,
                        }]);
                    }
                } else {
                    working_set.error(ParseError::SourcedFileNotFound(filename, spans[1]));
                }
            }
            return Pipeline::from_vec(vec![Expression {
                expr: Expr::Call(call),
                span: span(spans),
                ty: Type::Any,
                custom_completion: None,
            }]);
        }
    }
    working_set.error(ParseError::UnknownState(
        "internal error: source statement unparsable".into(),
        span(spans),
    ));
    garbage_pipeline(spans)
}

pub fn parse_where_expr(working_set: &mut StateWorkingSet, spans: &[Span]) -> Expression {
    trace!("parsing: where");

    if !spans.is_empty() && working_set.get_span_contents(spans[0]) != b"where" {
        working_set.error(ParseError::UnknownState(
            "internal error: Wrong call name for 'where' command".into(),
            span(spans),
        ));
        return garbage(span(spans));
    }

    if spans.len() < 2 {
        working_set.error(ParseError::MissingPositional(
            "row condition".into(),
            span(spans),
            "where <row_condition>".into(),
        ));
        return garbage(span(spans));
    }

    let call = match working_set.find_decl(b"where", &Type::Any) {
        Some(decl_id) => {
            let ParsedInternalCall { call, output } =
                parse_internal_call(working_set, spans[0], &spans[1..], decl_id);
            let decl = working_set.get_decl(decl_id);

            let call_span = span(spans);

            let starting_error_count = working_set.parse_errors.len();
            check_call(working_set, call_span, &decl.signature(), &call);
            if starting_error_count != working_set.parse_errors.len() || call.has_flag("help") {
                return Expression {
                    expr: Expr::Call(call),
                    span: call_span,
                    ty: output,
                    custom_completion: None,
                };
            }

            call
        }
        None => {
            working_set.error(ParseError::UnknownState(
                "internal error: 'where' declaration not found".into(),
                span(spans),
            ));
            return garbage(span(spans));
        }
    };

    Expression {
        expr: Expr::Call(call),
        span: span(spans),
        ty: Type::Any,
        custom_completion: None,
    }
}

pub fn parse_where(working_set: &mut StateWorkingSet, spans: &[Span]) -> Pipeline {
    let expression = parse_where_expr(working_set, spans);
    Pipeline::from_vec(vec![expression])
}

#[cfg(feature = "plugin")]
pub fn parse_register(working_set: &mut StateWorkingSet, spans: &[Span]) -> Pipeline {
    use nu_plugin::{get_signature, PluginDeclaration};
    use nu_protocol::{engine::Stack, PluginSignature};

    let cwd = working_set.get_cwd();

    // Checking that the function is used with the correct name
    // Maybe this is not necessary but it is a sanity check
    if working_set.get_span_contents(spans[0]) != b"register" {
        working_set.error(ParseError::UnknownState(
            "internal error: Wrong call name for parse plugin function".into(),
            span(spans),
        ));
        return garbage_pipeline(spans);
    }

    // Parsing the spans and checking that they match the register signature
    // Using a parsed call makes more sense than checking for how many spans are in the call
    // Also, by creating a call, it can be checked if it matches the declaration signature
    let (call, call_span) = match working_set.find_decl(b"register", &Type::Any) {
        None => {
            working_set.error(ParseError::UnknownState(
                "internal error: Register declaration not found".into(),
                span(spans),
            ));
            return garbage_pipeline(spans);
        }
        Some(decl_id) => {
            let ParsedInternalCall { call, output } =
                parse_internal_call(working_set, spans[0], &spans[1..], decl_id);
            let decl = working_set.get_decl(decl_id);

            let call_span = span(spans);

            let starting_error_count = working_set.parse_errors.len();
            check_call(working_set, call_span, &decl.signature(), &call);
            if starting_error_count != working_set.parse_errors.len() || call.has_flag("help") {
                return Pipeline::from_vec(vec![Expression {
                    expr: Expr::Call(call),
                    span: call_span,
                    ty: output,
                    custom_completion: None,
                }]);
            }

            (call, call_span)
        }
    };

    // Extracting the required arguments from the call and keeping them together in a tuple
    let arguments = call
        .positional_nth(0)
        .map(|expr| {
            let val = eval_constant(working_set, expr)?;
            let filename = value_as_string(val, expr.span)?;

            let Some(path) = find_in_dirs(&filename, working_set, &cwd, PLUGIN_DIRS_VAR) else {
                return Err(ParseError::RegisteredFileNotFound(filename, expr.span))
            };

            if path.exists() && path.is_file() {
                Ok((path, expr.span))
            } else {
                Err(ParseError::RegisteredFileNotFound(filename, expr.span))
            }
        })
        .expect("required positional has being checked");

    // Signature is an optional value from the call and will be used to decide if
    // the plugin is called to get the signatures or to use the given signature
    let signature = call.positional_nth(1).map(|expr| {
        let signature = working_set.get_span_contents(expr.span);
        serde_json::from_slice::<PluginSignature>(signature).map_err(|e| {
            ParseError::LabeledError(
                "Signature deserialization error".into(),
                format!("unable to deserialize signature: {e}"),
                spans[0],
            )
        })
    });

    // Shell is another optional value used as base to call shell to plugins
    let shell = call.get_flag_expr("shell").map(|expr| {
        let shell_expr = working_set.get_span_contents(expr.span);

        String::from_utf8(shell_expr.to_vec())
            .map_err(|_| ParseError::NonUtf8(expr.span))
            .and_then(|name| {
                canonicalize_with(&name, cwd)
                    .map_err(|_| ParseError::RegisteredFileNotFound(name, expr.span))
            })
            .and_then(|path| {
                if path.exists() & path.is_file() {
                    Ok(path)
                } else {
                    Err(ParseError::RegisteredFileNotFound(
                        format!("{path:?}"),
                        expr.span,
                    ))
                }
            })
    });

    let shell = match shell {
        None => None,
        Some(path) => match path {
            Ok(path) => Some(path),
            Err(err) => {
                working_set.error(err);
                return Pipeline::from_vec(vec![Expression {
                    expr: Expr::Call(call),
                    span: call_span,
                    ty: Type::Any,
                    custom_completion: None,
                }]);
            }
        },
    };

    // We need the current environment variables for `python` based plugins
    // Or we'll likely have a problem when a plugin is implemented in a virtual Python environment.
    let stack = Stack::new();
    let current_envs =
        nu_engine::env::env_to_strings(working_set.permanent_state, &stack).unwrap_or_default();
    let error = match signature {
        Some(signature) => arguments.and_then(|(path, path_span)| {
            // restrict plugin file name starts with `nu_plugin_`
            let valid_plugin_name = path
                .file_name()
                .map(|s| s.to_string_lossy().starts_with("nu_plugin_"));

            if let Some(true) = valid_plugin_name {
                signature.map(|signature| {
                    let plugin_decl = PluginDeclaration::new(path, signature, shell);
                    working_set.add_decl(Box::new(plugin_decl));
                    working_set.mark_plugins_file_dirty();
                })
            } else {
                Err(ParseError::LabeledError(
                    "Register plugin failed".into(),
                    "plugin name must start with nu_plugin_".into(),
                    path_span,
                ))
            }
        }),
        None => arguments.and_then(|(path, path_span)| {
            // restrict plugin file name starts with `nu_plugin_`
            let valid_plugin_name = path
                .file_name()
                .map(|s| s.to_string_lossy().starts_with("nu_plugin_"));

            if let Some(true) = valid_plugin_name {
                get_signature(path.as_path(), &shell, &current_envs)
                    .map_err(|err| {
                        ParseError::LabeledError(
                            "Error getting signatures".into(),
                            err.to_string(),
                            spans[0],
                        )
                    })
                    .map(|signatures| {
                        for signature in signatures {
                            // create plugin command declaration (need struct impl Command)
                            // store declaration in working set
                            let plugin_decl =
                                PluginDeclaration::new(path.clone(), signature, shell.clone());

                            working_set.add_decl(Box::new(plugin_decl));
                        }

                        working_set.mark_plugins_file_dirty();
                    })
            } else {
                Err(ParseError::LabeledError(
                    "Register plugin failed".into(),
                    "plugin name must start with nu_plugin_".into(),
                    path_span,
                ))
            }
        }),
    }
    .err();

    if let Some(err) = error {
        working_set.error(err);
    }

    Pipeline::from_vec(vec![Expression {
        expr: Expr::Call(call),
        span: call_span,
        ty: Type::Nothing,
        custom_completion: None,
    }])
}

pub fn find_dirs_var(working_set: &StateWorkingSet, var_name: &str) -> Option<VarId> {
    working_set
        .find_variable(format!("${}", var_name).as_bytes())
        .filter(|var_id| working_set.find_constant(*var_id).is_some())
}

/// This helper function is used to find files during parsing
///
/// First, the actual current working directory is selected as
///   a) the directory of a file currently being parsed
///   b) current working directory (PWD)
///
/// Then, if the file is not found in the actual cwd, dirs_var is checked.
/// For now, we first check for a const with the name of `dirs_var_name`,
/// and if that's not found, then we try to look for an environment variable of the same name.
/// If there is a relative path in dirs_var, it is assumed to be relative to the actual cwd
/// determined in the first step.
///
/// Always returns an absolute path
pub fn find_in_dirs(
    filename: &str,
    working_set: &StateWorkingSet,
    cwd: &str,
    dirs_var_name: &str,
) -> Option<PathBuf> {
    pub fn find_in_dirs_with_id(
        filename: &str,
        working_set: &StateWorkingSet,
        cwd: &str,
        dirs_var_name: &str,
    ) -> Option<PathBuf> {
        // Choose whether to use file-relative or PWD-relative path
        let actual_cwd = if let Some(currently_parsed_cwd) = &working_set.currently_parsed_cwd {
            currently_parsed_cwd.as_path()
        } else {
            Path::new(cwd)
        };
        if let Ok(p) = canonicalize_with(filename, actual_cwd) {
            return Some(p);
        }

        let path = Path::new(filename);
        if !path.is_relative() {
            return None;
        }

        working_set
            .find_constant(find_dirs_var(working_set, dirs_var_name)?)?
            .as_list()
            .ok()?
            .iter()
            .map(|lib_dir| -> Option<PathBuf> {
                let dir = lib_dir.as_path().ok()?;
                let dir_abs = canonicalize_with(dir, actual_cwd).ok()?;
                canonicalize_with(filename, dir_abs).ok()
            })
            .find(Option::is_some)
            .flatten()
    }

    // TODO: remove (see #8310)
    pub fn find_in_dirs_old(
        filename: &str,
        working_set: &StateWorkingSet,
        cwd: &str,
        dirs_env: &str,
    ) -> Option<PathBuf> {
        // Choose whether to use file-relative or PWD-relative path
        let actual_cwd = if let Some(currently_parsed_cwd) = &working_set.currently_parsed_cwd {
            currently_parsed_cwd.as_path()
        } else {
            Path::new(cwd)
        };

        if let Ok(p) = canonicalize_with(filename, actual_cwd) {
            Some(p)
        } else {
            let path = Path::new(filename);

            if path.is_relative() {
                if let Some(lib_dirs) = working_set.get_env_var(dirs_env) {
                    if let Ok(dirs) = lib_dirs.as_list() {
                        for lib_dir in dirs {
                            if let Ok(dir) = lib_dir.as_path() {
                                // make sure the dir is absolute path
                                if let Ok(dir_abs) = canonicalize_with(dir, actual_cwd) {
                                    if let Ok(path) = canonicalize_with(filename, dir_abs) {
                                        return Some(path);
                                    }
                                }
                            }
                        }

                        None
                    } else {
                        None
                    }
                } else {
                    None
                }
            } else {
                None
            }
        }
    }

    find_in_dirs_with_id(filename, working_set, cwd, dirs_var_name)
        .or_else(|| find_in_dirs_old(filename, working_set, cwd, dirs_var_name))
}<|MERGE_RESOLUTION|>--- conflicted
+++ resolved
@@ -1492,22 +1492,15 @@
                             block.pipelines.push(garbage_pipeline(&command.parts))
                         }
                     }
-<<<<<<< HEAD
-                    LiteElement::Redirection(_, _, command) => garbage_pipeline(&command.parts),
-                    LiteElement::SeparateRedirection {
-                        out: (_, command), ..
-                    } => garbage_pipeline(&command.parts),
-                    LiteElement::SameTargetRedirection {
-                        cmd: (_, command), ..
-                    } => garbage_pipeline(&command.parts),
-=======
->>>>>>> bdaa3266
                 }
                 LiteElement::Redirection(_, _, command) => {
                     block.pipelines.push(garbage_pipeline(&command.parts))
                 }
                 LiteElement::SeparateRedirection {
                     out: (_, command), ..
+                } => block.pipelines.push(garbage_pipeline(&command.parts)),
+                LiteElement::SameTargetRedirection {
+                    cmd: (_, command), ..
                 } => block.pipelines.push(garbage_pipeline(&command.parts)),
             }
         } else {
