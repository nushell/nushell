use crate::{
    parse_block,
    parser_path::ParserPath,
    type_check::{check_block_input_output, type_compatible},
};
use itertools::Itertools;
use log::trace;
use nu_path::canonicalize_with;
use nu_protocol::{
    ast::{
        Argument, Block, Call, Expr, Expression, ImportPattern, ImportPatternHead,
        ImportPatternMember, Pipeline, PipelineElement,
    },
    engine::{StateWorkingSet, DEFAULT_OVERLAY_NAME},
    eval_const::{eval_constant, value_as_string},
    span, Alias, BlockId, DeclId, Exportable, Module, ModuleId, ParseError, PositionalArg,
    ResolvedImportPattern, Span, Spanned, SyntaxShape, Type, VarId,
};
use std::collections::{HashMap, HashSet};
use std::ffi::OsStr;
use std::path::{Path, PathBuf};

pub const LIB_DIRS_VAR: &str = "NU_LIB_DIRS";
#[cfg(feature = "plugin")]
pub const PLUGIN_DIRS_VAR: &str = "NU_PLUGIN_DIRS";

use crate::{
    is_math_expression_like,
    known_external::KnownExternal,
    lex,
    lite_parser::{lite_parse, LiteCommand, LiteElement},
    parser::{
        check_call, check_name, garbage, garbage_pipeline, parse, parse_call, parse_expression,
        parse_full_signature, parse_import_pattern, parse_internal_call, parse_multispan_value,
        parse_string, parse_value, parse_var_with_opt_type, trim_quotes, ParsedInternalCall,
    },
    unescape_unquote_string, Token, TokenContents,
};

/// These parser keywords can be aliased
pub const ALIASABLE_PARSER_KEYWORDS: &[&[u8]] = &[b"overlay hide", b"overlay new", b"overlay use"];

/// These parser keywords cannot be aliased (either not possible, or support not yet added)
pub const UNALIASABLE_PARSER_KEYWORDS: &[&[u8]] = &[
    b"export",
    b"def",
    b"export def",
    b"for",
    b"extern",
    b"export extern",
    b"alias",
    b"export alias",
    b"export-env",
    b"module",
    b"use",
    b"export use",
    b"hide",
    // b"overlay",
    // b"overlay hide",
    // b"overlay new",
    // b"overlay use",
    b"let",
    b"const",
    b"mut",
    b"source",
    b"where",
    b"register",
];

/// Check whether spans start with a parser keyword that can be aliased
pub fn is_unaliasable_parser_keyword(working_set: &StateWorkingSet, spans: &[Span]) -> bool {
    // try two words
    if let (Some(span1), Some(span2)) = (spans.get(0), spans.get(1)) {
        let cmd_name = working_set.get_span_contents(span(&[*span1, *span2]));
        return UNALIASABLE_PARSER_KEYWORDS.contains(&cmd_name);
    }

    // try one word
    if let Some(span1) = spans.get(0) {
        let cmd_name = working_set.get_span_contents(*span1);
        UNALIASABLE_PARSER_KEYWORDS.contains(&cmd_name)
    } else {
        false
    }
}

/// This is a new more compact method of calling parse_xxx() functions without repeating the
/// parse_call() in each function. Remaining keywords can be moved here.
pub fn parse_keyword(
    working_set: &mut StateWorkingSet,
    lite_command: &LiteCommand,
    is_subexpression: bool,
) -> Pipeline {
    let call_expr = parse_call(
        working_set,
        &lite_command.parts,
        lite_command.parts[0],
        is_subexpression,
    );

    // if err.is_some() {
    //     return (Pipeline::from_vec(vec![call_expr]), err);
    // }

    if let Expression {
        expr: Expr::Call(call),
        ..
    } = call_expr.clone()
    {
        // Apply parse keyword side effects
        let cmd = working_set.get_decl(call.decl_id);
        // check help flag first.
        if call.named_iter().any(|(flag, _, _)| flag.item == "help") {
            let call_span = call.span();
            return Pipeline::from_vec(vec![Expression {
                expr: Expr::Call(call),
                span: call_span,
                ty: Type::Any,
                custom_completion: None,
            }]);
        }

        match cmd.name() {
            "overlay hide" => parse_overlay_hide(working_set, call),
            "overlay new" => parse_overlay_new(working_set, call),
            "overlay use" => parse_overlay_use(working_set, call),
            _ => Pipeline::from_vec(vec![call_expr]),
        }
    } else {
        Pipeline::from_vec(vec![call_expr])
    }
}

pub fn parse_def_predecl(working_set: &mut StateWorkingSet, spans: &[Span]) {
    let mut pos = 0;

    let def_type_name = if spans.len() >= 3 {
        // definition can't have only two spans, minimum is 3, e.g., 'extern spam []'
        let first_word = working_set.get_span_contents(spans[0]);

        if first_word == b"export" {
            pos += 2;
        } else {
            pos += 1;
        }

        working_set.get_span_contents(spans[pos - 1]).to_vec()
    } else {
        return;
    };

<<<<<<< HEAD
    if def_type_name != b"def" && def_type_name != b"extern" && def_type_name != b"extern-wrapped" {
=======
    if def_type_name != b"def" && def_type_name != b"def-env" && def_type_name != b"extern" {
>>>>>>> 5063e01c
        return;
    }

    // Now, pos should point at the next span after the def-like call.
    // Skip all potential flags, like --env, --wrapped or --help:
    while pos < spans.len()
        && working_set
            .get_span_contents(spans[pos])
            .starts_with(&[b'-'])
    {
        pos += 1;
    }

    if pos >= spans.len() {
        // This can happen if the call ends with a flag, e.g., 'def --help'
        return;
    }

    // Now, pos should point at the command name.
    let name_pos = pos;

    let Some(name) = parse_string(working_set, spans[name_pos]).as_string() else {
        return;
    };

    if name.contains('#')
        || name.contains('^')
        || name.parse::<bytesize::ByteSize>().is_ok()
        || name.parse::<f64>().is_ok()
    {
        working_set.error(ParseError::CommandDefNotValid(spans[name_pos]));
        return;
    }

    // Find signature
    let mut signature_pos = None;

    while pos < spans.len() {
        if working_set
            .get_span_contents(spans[pos])
            .starts_with(&[b'['])
            || working_set
                .get_span_contents(spans[pos])
                .starts_with(&[b'('])
        {
            signature_pos = Some(pos);
            break;
        }

        pos += 1;
    }

    let Some(signature_pos) = signature_pos else {
        return;
    };

    let mut allow_unknown_args = false;

    for span in spans {
        if working_set.get_span_contents(*span) == b"--wrapped" && def_type_name == b"def" {
            allow_unknown_args = true;
        }
    }

    let starting_error_count = working_set.parse_errors.len();

    working_set.enter_scope();
    // FIXME: because parse_signature will update the scope with the variables it sees
    // we end up parsing the signature twice per def. The first time is during the predecl
    // so that we can see the types that are part of the signature, which we need for parsing.
    // The second time is when we actually parse the body itworking_set.
    // We can't reuse the first time because the variables that are created during parse_signature
    // are lost when we exit the scope below.
    let sig = parse_full_signature(working_set, &spans[signature_pos..]);
    working_set.parse_errors.truncate(starting_error_count);
    working_set.exit_scope();

    let Some(mut signature) = sig.as_signature() else {
        return;
    };

    signature.name = name;

    if allow_unknown_args {
        signature.allows_unknown_args = true;
    }

    let decl = signature.predeclare();

    if working_set.add_predecl(decl).is_some() {
        working_set.error(ParseError::DuplicateCommandDef(spans[name_pos]));
    }
}

pub fn parse_for(working_set: &mut StateWorkingSet, spans: &[Span]) -> Expression {
    // Checking that the function is used with the correct name
    // Maybe this is not necessary but it is a sanity check
    if working_set.get_span_contents(spans[0]) != b"for" {
        working_set.error(ParseError::UnknownState(
            "internal error: Wrong call name for 'for' function".into(),
            span(spans),
        ));
        return garbage(spans[0]);
    }

    // Parsing the spans and checking that they match the register signature
    // Using a parsed call makes more sense than checking for how many spans are in the call
    // Also, by creating a call, it can be checked if it matches the declaration signature
    let (call, call_span) = match working_set.find_decl(b"for") {
        None => {
            working_set.error(ParseError::UnknownState(
                "internal error: for declaration not found".into(),
                span(spans),
            ));
            return garbage(spans[0]);
        }
        Some(decl_id) => {
            working_set.enter_scope();
            let ParsedInternalCall { call, output } =
                parse_internal_call(working_set, spans[0], &spans[1..], decl_id);

            working_set.exit_scope();

            let call_span = span(spans);
            let decl = working_set.get_decl(decl_id);
            let sig = decl.signature();

            let starting_error_count = working_set.parse_errors.len();
            check_call(working_set, call_span, &sig, &call);
            if starting_error_count != working_set.parse_errors.len() || call.has_flag("help") {
                return Expression {
                    expr: Expr::Call(call),
                    span: call_span,
                    ty: output,
                    custom_completion: None,
                };
            }

            // Let's get our block and make sure it has the right signature
            if let Some(arg) = call.positional_nth(2) {
                match arg {
                    Expression {
                        expr: Expr::Block(block_id),
                        ..
                    }
                    | Expression {
                        expr: Expr::RowCondition(block_id),
                        ..
                    } => {
                        let block = working_set.get_block_mut(*block_id);

                        block.signature = Box::new(sig);
                    }
                    _ => {}
                }
            }

            (call, call_span)
        }
    };

    // All positional arguments must be in the call positional vector by this point
    let var_decl = call.positional_nth(0).expect("for call already checked");
    let iteration_expr = call.positional_nth(1).expect("for call already checked");
    let block = call.positional_nth(2).expect("for call already checked");

    let iteration_expr_ty = iteration_expr.ty.clone();

    // Figure out the type of the variable the `for` uses for iteration
    let var_type = match iteration_expr_ty {
        Type::List(x) => *x,
        Type::Table(x) => Type::Record(x),
        x => x,
    };

    if let (Some(var_id), Some(block_id)) = (&var_decl.as_var(), block.as_block()) {
        working_set.set_variable_type(*var_id, var_type.clone());

        let block = working_set.get_block_mut(block_id);

        block.signature.required_positional.insert(
            0,
            PositionalArg {
                name: String::new(),
                desc: String::new(),
                shape: var_type.to_shape(),
                var_id: Some(*var_id),
                default_value: None,
            },
        );
    }

    Expression {
        expr: Expr::Call(call),
        span: call_span,
        ty: Type::Nothing,
        custom_completion: None,
    }
}

// Returns also the parsed command name and ID
pub fn parse_def(
    working_set: &mut StateWorkingSet,
    lite_command: &LiteCommand,
    module_name: Option<&[u8]>,
) -> (Pipeline, Option<(Vec<u8>, DeclId)>) {
    let spans = &lite_command.parts[..];

    let (usage, extra_usage) = working_set.build_usage(&lite_command.comments);

    // Checking that the function is used with the correct name
    // Maybe this is not necessary but it is a sanity check
    // Note: "export def" is treated the same as "def"

    let (name_span, split_id) =
        if spans.len() > 1 && working_set.get_span_contents(spans[0]) == b"export" {
            (spans[1], 2)
        } else {
            (spans[0], 1)
        };

    let def_call = working_set.get_span_contents(name_span).to_vec();
    if def_call != b"def" {
        working_set.error(ParseError::UnknownState(
            "internal error: Wrong call name for def function".into(),
            span(spans),
        ));
        return (garbage_pipeline(spans), None);
    }

    // Parsing the spans and checking that they match the register signature
    // Using a parsed call makes more sense than checking for how many spans are in the call
    // Also, by creating a call, it can be checked if it matches the declaration signature
    let (call, call_span) = match working_set.find_decl(&def_call) {
        None => {
            working_set.error(ParseError::UnknownState(
                "internal error: def declaration not found".into(),
                span(spans),
            ));
            return (garbage_pipeline(spans), None);
        }
        Some(decl_id) => {
            working_set.enter_scope();
            let (command_spans, rest_spans) = spans.split_at(split_id);

            // Find the first span that is not a flag
            let mut decl_name_span = None;

            for span in rest_spans {
                if !working_set.get_span_contents(*span).starts_with(&[b'-']) {
                    decl_name_span = Some(*span);
                    break;
                }
            }

            if let Some(name_span) = decl_name_span {
                // Check whether name contains [] or () -- possible missing space error
                if let Some(err) = detect_params_in_name(
                    working_set,
                    name_span,
                    String::from_utf8_lossy(&def_call).as_ref(),
                ) {
                    working_set.error(err);
                    return (garbage_pipeline(spans), None);
                }
            }

            let starting_error_count = working_set.parse_errors.len();
            let ParsedInternalCall { call, output } =
                parse_internal_call(working_set, span(command_spans), rest_spans, decl_id);
            // This is to preserve the order of the errors so that
            // the check errors below come first
            let mut new_errors = working_set.parse_errors[starting_error_count..].to_vec();
            working_set.parse_errors.truncate(starting_error_count);

            working_set.exit_scope();

            let call_span = span(spans);
            let decl = working_set.get_decl(decl_id);
            let sig = decl.signature();

            // Let's get our block and make sure it has the right signature
            if let Some(arg) = call.positional_nth(2) {
                match arg {
                    Expression {
                        expr: Expr::Block(block_id),
                        ..
                    }
                    | Expression {
                        expr: Expr::Closure(block_id),
                        ..
                    }
                    | Expression {
                        expr: Expr::RowCondition(block_id),
                        ..
                    } => {
                        let block = working_set.get_block_mut(*block_id);
                        block.signature = Box::new(sig.clone());
                    }
                    _ => {}
                }
            }

            let starting_error_count = working_set.parse_errors.len();
            check_call(working_set, call_span, &sig, &call);
            working_set.parse_errors.append(&mut new_errors);
            if starting_error_count != working_set.parse_errors.len() || call.has_flag("help") {
                return (
                    Pipeline::from_vec(vec![Expression {
                        expr: Expr::Call(call),
                        span: call_span,
                        ty: output,
                        custom_completion: None,
                    }]),
                    None,
                );
            }

            (call, call_span)
        }
    };

    let has_env = call.has_flag("env");
    let has_wrapped = call.has_flag("wrapped");

    // All positional arguments must be in the call positional vector by this point
    let name_expr = call.positional_nth(0).expect("def call already checked");
    let sig = call.positional_nth(1).expect("def call already checked");
    let block = call.positional_nth(2).expect("def call already checked");

    let name = if let Some(name) = name_expr.as_string() {
        if let Some(mod_name) = module_name {
            if name.as_bytes() == mod_name {
                let name_expr_span = name_expr.span;

                working_set.error(ParseError::NamedAsModule(
                    "command".to_string(),
                    name,
                    "main".to_string(),
                    name_expr_span,
                ));
                return (
                    Pipeline::from_vec(vec![Expression {
                        expr: Expr::Call(call),
                        span: call_span,
                        ty: Type::Any,
                        custom_completion: None,
                    }]),
                    None,
                );
            }
        }

        name
    } else {
        working_set.error(ParseError::UnknownState(
            "Could not get string from string expression".into(),
            name_expr.span,
        ));
        return (garbage_pipeline(spans), None);
    };

    let mut result = None;

    if let (Some(mut signature), Some(block_id)) = (sig.as_signature(), block.as_block()) {
        if has_wrapped {
            if let Some(rest) = &signature.rest_positional {
                if let Some(var_id) = rest.var_id {
                    let rest_var = &working_set.get_variable(var_id);

                    if rest_var.ty != Type::Any && rest_var.ty != Type::List(Box::new(Type::String))
                    {
                        working_set.error(ParseError::TypeMismatchHelp(
                            Type::List(Box::new(Type::String)),
                            rest_var.ty.clone(),
                            rest_var.declaration_span,
                            format!("...rest-like positional argument used in 'def --wrapped' supports only strings. Change the type annotation of ...{} to 'string'.", &rest.name)));

                        return (
                            Pipeline::from_vec(vec![Expression {
                                expr: Expr::Call(call),
                                span: call_span,
                                ty: Type::Any,
                                custom_completion: None,
                            }]),
                            result,
                        );
                    }
                }
            } else {
                working_set.error(ParseError::MissingPositional("...rest-like positional argument".to_string(), name_expr.span, "def --wrapped must have a ...rest-like positional argument. Add '...rest: string' to the command's signature.".to_string()));

                return (
                    Pipeline::from_vec(vec![Expression {
                        expr: Expr::Call(call),
                        span: call_span,
                        ty: Type::Any,
                        custom_completion: None,
                    }]),
                    result,
                );
            }
        }

        if let Some(decl_id) = working_set.find_predecl(name.as_bytes()) {
            let declaration = working_set.get_decl_mut(decl_id);

            signature.name = name.clone();
            *signature = signature.add_help();
            signature.usage = usage;
            signature.extra_usage = extra_usage;
            signature.allows_unknown_args = has_wrapped;

            *declaration = signature.clone().into_block_command(block_id);

            let block = working_set.get_block_mut(block_id);
            let calls_itself = block_calls_itself(block, decl_id);
            block.recursive = Some(calls_itself);
            block.signature = signature;
            block.redirect_env = has_env;

            if block.signature.input_output_types.is_empty() {
                block
                    .signature
                    .input_output_types
                    .push((Type::Any, Type::Any));
            }

            let block = working_set.get_block(block_id);

            let typecheck_errors = check_block_input_output(working_set, block);

            working_set
                .parse_errors
                .extend_from_slice(&typecheck_errors);

            result = Some((name.as_bytes().to_vec(), decl_id));
        } else {
            working_set.error(ParseError::InternalError(
                "Predeclaration failed to add declaration".into(),
                name_expr.span,
            ));
        };
    }

    // It's OK if it returns None: The decl was already merged in previous parse pass.
    working_set.merge_predecl(name.as_bytes());

    (
        Pipeline::from_vec(vec![Expression {
            expr: Expr::Call(call),
            span: call_span,
            ty: Type::Any,
            custom_completion: None,
        }]),
        result,
    )
}

pub fn parse_extern(
    working_set: &mut StateWorkingSet,
    lite_command: &LiteCommand,
    module_name: Option<&[u8]>,
) -> Pipeline {
    let spans = &lite_command.parts;

    let (usage, extra_usage) = working_set.build_usage(&lite_command.comments);

    // Checking that the function is used with the correct name
    // Maybe this is not necessary but it is a sanity check

    let (name_span, split_id) =
        if spans.len() > 1 && (working_set.get_span_contents(spans[0]) == b"export") {
            (spans[1], 2)
        } else {
            (spans[0], 1)
        };

    let extern_call = working_set.get_span_contents(name_span).to_vec();
    if extern_call != b"extern" {
        working_set.error(ParseError::UnknownState(
            "internal error: Wrong call name for extern command".into(),
            span(spans),
        ));
        return garbage_pipeline(spans);
    }

    // Parsing the spans and checking that they match the register signature
    // Using a parsed call makes more sense than checking for how many spans are in the call
    // Also, by creating a call, it can be checked if it matches the declaration signature
    let (call, call_span) = match working_set.find_decl(&extern_call) {
        None => {
            working_set.error(ParseError::UnknownState(
                "internal error: def declaration not found".into(),
                span(spans),
            ));
            return garbage_pipeline(spans);
        }
        Some(decl_id) => {
            working_set.enter_scope();

            let (command_spans, rest_spans) = spans.split_at(split_id);

            if let Some(name_span) = rest_spans.get(0) {
                if let Some(err) = detect_params_in_name(
                    working_set,
                    *name_span,
                    String::from_utf8_lossy(&extern_call).as_ref(),
                ) {
                    working_set.error(err);
                    return garbage_pipeline(spans);
                }
            }

            let ParsedInternalCall { call, .. } =
                parse_internal_call(working_set, span(command_spans), rest_spans, decl_id);
            working_set.exit_scope();

            let call_span = span(spans);
            //let decl = working_set.get_decl(decl_id);
            //let sig = decl.signature();

            (call, call_span)
        }
    };
    let name_expr = call.positional_nth(0);
    let sig = call.positional_nth(1);
    let body = call.positional_nth(2);

    if let (Some(name_expr), Some(sig)) = (name_expr, sig) {
        if let (Some(name), Some(mut signature)) = (&name_expr.as_string(), sig.as_signature()) {
            if let Some(mod_name) = module_name {
                if name.as_bytes() == mod_name {
                    let name_expr_span = name_expr.span;
                    working_set.error(ParseError::NamedAsModule(
                        "known external".to_string(),
                        name.clone(),
                        "main".to_string(),
                        name_expr_span,
                    ));
                    return Pipeline::from_vec(vec![Expression {
                        expr: Expr::Call(call),
                        span: call_span,
                        ty: Type::Any,
                        custom_completion: None,
                    }]);
                }
            }

            if let Some(decl_id) = working_set.find_predecl(name.as_bytes()) {
                let declaration = working_set.get_decl_mut(decl_id);

                let external_name = if let Some(mod_name) = module_name {
                    if name.as_bytes() == b"main" {
                        String::from_utf8_lossy(mod_name).to_string()
                    } else {
                        name.clone()
                    }
                } else {
                    name.clone()
                };

                signature.name = external_name.clone();
                signature.usage = usage.clone();
                signature.extra_usage = extra_usage.clone();
                signature.allows_unknown_args = true;

                if let Some(block_id) = body.and_then(|x| x.as_block()) {
                    if signature.rest_positional.is_none() {
                        working_set.error(ParseError::InternalError(
                            "Extern block must have a rest positional argument".into(),
                            name_expr.span,
                        ));
                    } else {
                        *declaration = signature.clone().into_block_command(block_id);

                        let block = working_set.get_block_mut(block_id);
                        let calls_itself = block_calls_itself(block, decl_id);
                        block.recursive = Some(calls_itself);
                        block.signature = signature;
                    }
                } else {
                    let decl = KnownExternal {
                        name: external_name,
                        usage,
                        extra_usage,
                        signature,
                    };

                    *declaration = Box::new(decl);
                }
            } else {
                working_set.error(ParseError::InternalError(
                    "Predeclaration failed to add declaration".into(),
                    spans[split_id],
                ));
            };
        }
        if let Some(name) = name_expr.as_string() {
            // It's OK if it returns None: The decl was already merged in previous parse pass.
            working_set.merge_predecl(name.as_bytes());
        } else {
            working_set.error(ParseError::UnknownState(
                "Could not get string from string expression".into(),
                name_expr.span,
            ));
        }
    }

    Pipeline::from_vec(vec![Expression {
        expr: Expr::Call(call),
        span: call_span,
        ty: Type::Any,
        custom_completion: None,
    }])
}

fn block_calls_itself(block: &Block, decl_id: usize) -> bool {
    block.pipelines.iter().any(|pipeline| {
        pipeline
            .elements
            .iter()
            .any(|pipe_element| match pipe_element {
                PipelineElement::Expression(
                    _,
                    Expression {
                        expr: Expr::Call(call_expr),
                        ..
                    },
                ) => {
                    if call_expr.decl_id == decl_id {
                        return true;
                    }
                    call_expr.arguments.iter().any(|arg| match arg {
                        Argument::Positional(Expression { expr, .. }) => match expr {
                            Expr::Keyword(.., expr) => {
                                let expr = expr.as_ref();
                                let Expression { expr, .. } = expr;
                                match expr {
                                    Expr::Call(call_expr2) => call_expr2.decl_id == decl_id,
                                    _ => false,
                                }
                            }
                            Expr::Call(call_expr2) => call_expr2.decl_id == decl_id,
                            _ => false,
                        },
                        _ => false,
                    })
                }
                _ => false,
            })
    })
}

pub fn parse_alias(
    working_set: &mut StateWorkingSet,
    lite_command: &LiteCommand,
    module_name: Option<&[u8]>,
) -> Pipeline {
    let spans = &lite_command.parts;

    let (name_span, split_id) =
        if spans.len() > 1 && working_set.get_span_contents(spans[0]) == b"export" {
            (spans[1], 2)
        } else {
            (spans[0], 1)
        };

    let name = working_set.get_span_contents(name_span);

    if name != b"alias" {
        working_set.error(ParseError::InternalError(
            "Alias statement unparsable".into(),
            span(spans),
        ));
        return garbage_pipeline(spans);
    }

    if let Some(span) = check_name(working_set, spans) {
        return Pipeline::from_vec(vec![garbage(*span)]);
    }

    if let Some(decl_id) = working_set.find_decl(b"alias") {
        let (command_spans, rest_spans) = spans.split_at(split_id);
        let (usage, extra_usage) = working_set.build_usage(&lite_command.comments);

        let original_starting_error_count = working_set.parse_errors.len();

        let ParsedInternalCall {
            call: alias_call,
            output,
            ..
        } = parse_internal_call(working_set, span(command_spans), rest_spans, decl_id);
        working_set
            .parse_errors
            .truncate(original_starting_error_count);

        let has_help_flag = alias_call.has_flag("help");

        let alias_pipeline = Pipeline::from_vec(vec![Expression {
            expr: Expr::Call(alias_call.clone()),
            span: span(spans),
            ty: output,
            custom_completion: None,
        }]);

        if has_help_flag {
            return alias_pipeline;
        }

        let Some(alias_name_expr) = alias_call.positional_nth(0) else {
            working_set.error(ParseError::UnknownState(
                "Missing positional after call check".to_string(),
                span(spans),
            ));
            return garbage_pipeline(spans);
        };

        let alias_name = if let Some(name) = alias_name_expr.as_string() {
            if name.contains('#')
                || name.contains('^')
                || name.parse::<bytesize::ByteSize>().is_ok()
                || name.parse::<f64>().is_ok()
            {
                working_set.error(ParseError::AliasNotValid(alias_name_expr.span));
                return garbage_pipeline(spans);
            } else {
                name
            }
        } else {
            working_set.error(ParseError::AliasNotValid(alias_name_expr.span));
            return garbage_pipeline(spans);
        };

        if spans.len() >= split_id + 3 {
            if let Some(mod_name) = module_name {
                if alias_name.as_bytes() == mod_name {
                    working_set.error(ParseError::NamedAsModule(
                        "alias".to_string(),
                        alias_name,
                        "main".to_string(),
                        spans[split_id],
                    ));

                    return alias_pipeline;
                }

                if alias_name == "main" {
                    working_set.error(ParseError::ExportMainAliasNotAllowed(spans[split_id]));
                    return alias_pipeline;
                }
            }

            let _equals = working_set.get_span_contents(spans[split_id + 1]);

            let replacement_spans = &spans[(split_id + 2)..];
            let first_bytes = working_set.get_span_contents(replacement_spans[0]);

            if first_bytes != b"if"
                && first_bytes != b"match"
                && is_math_expression_like(working_set, replacement_spans[0])
            {
                // TODO: Maybe we need to implement a Display trait for Expression?
                let starting_error_count = working_set.parse_errors.len();
                let expr = parse_expression(working_set, replacement_spans, false);
                working_set.parse_errors.truncate(starting_error_count);

                let msg = format!("{:?}", expr.expr);
                let msg_parts: Vec<&str> = msg.split('(').collect();

                working_set.error(ParseError::CantAliasExpression(
                    msg_parts[0].to_string(),
                    replacement_spans[0],
                ));
                return alias_pipeline;
            }

            let starting_error_count = working_set.parse_errors.len();
            working_set.search_predecls = false;

            let expr = parse_call(
                working_set,
                replacement_spans,
                replacement_spans[0],
                false, // TODO: Should this be set properly???
            );

            working_set.search_predecls = true;

            if starting_error_count != working_set.parse_errors.len() {
                if let Some(e) = working_set.parse_errors.get(starting_error_count) {
                    if let ParseError::MissingPositional(..) = e {
                        working_set
                            .parse_errors
                            .truncate(original_starting_error_count);
                        // ignore missing required positional
                    } else {
                        return garbage_pipeline(replacement_spans);
                    }
                }
            }

            let (command, wrapped_call) = match expr {
                Expression {
                    expr: Expr::Call(ref rhs_call),
                    ..
                } => {
                    let cmd = working_set.get_decl(rhs_call.decl_id);

                    if cmd.is_parser_keyword()
                        && !ALIASABLE_PARSER_KEYWORDS.contains(&cmd.name().as_bytes())
                    {
                        working_set.error(ParseError::CantAliasKeyword(
                            ALIASABLE_PARSER_KEYWORDS
                                .iter()
                                .map(|bytes| String::from_utf8_lossy(bytes).to_string())
                                .collect::<Vec<String>>()
                                .join(", "),
                            rhs_call.head,
                        ));
                        return alias_pipeline;
                    }

                    (Some(cmd.clone_box()), expr)
                }
                Expression {
                    expr: Expr::ExternalCall(..),
                    ..
                } => (None, expr),
                _ => {
                    working_set.error(ParseError::InternalError(
                        "Parsed call not a call".into(),
                        expr.span,
                    ));
                    return alias_pipeline;
                }
            };

            let decl = Alias {
                name: alias_name,
                command,
                wrapped_call,
                usage,
                extra_usage,
            };

            working_set.add_decl(Box::new(decl));
        }

        // special case for `alias foo=bar`
        if spans.len() == 2 && working_set.get_span_contents(spans[1]).contains(&b'=') {
            let arg = String::from_utf8_lossy(working_set.get_span_contents(spans[1]));

            // split at '='.  Note that the output must never be None, the
            // `unwrap` is just to avoid the possibility of panic, if the
            // invariant is broken.
            let (name, initial_value) = arg.split_once('=').unwrap_or((&arg, ""));

            let name = if name.is_empty() { "{name}" } else { name };
            let initial_value = if initial_value.is_empty() {
                "{initial_value}"
            } else {
                initial_value
            };

            working_set.error(ParseError::IncorrectValue(
                "alias argument".into(),
                spans[1],
                format!("Make sure to put spaces around '=': alias {name} = {initial_value}"),
            ))
        } else if spans.len() < 4 {
            working_set.error(ParseError::IncorrectValue(
                "Incomplete alias".into(),
                span(&spans[..split_id]),
                "incomplete alias".into(),
            ));
        }

        return alias_pipeline;
    }

    working_set.error(ParseError::InternalError(
        "Alias statement unparsable".into(),
        span(spans),
    ));

    garbage_pipeline(spans)
}

// This one will trigger if `export` appears during eval, e.g., in a script
pub fn parse_export_in_block(
    working_set: &mut StateWorkingSet,
    lite_command: &LiteCommand,
) -> Pipeline {
    let call_span = span(&lite_command.parts);

    let full_name = if lite_command.parts.len() > 1 {
        let sub = working_set.get_span_contents(lite_command.parts[1]);
        match sub {
<<<<<<< HEAD
            b"alias" | b"def" | b"extern" | b"extern-wrapped" | b"use" | b"module" | b"const" => {
=======
            b"alias" | b"def" | b"def-env" | b"extern" | b"use" | b"module" | b"const" => {
>>>>>>> 5063e01c
                [b"export ", sub].concat()
            }
            _ => b"export".to_vec(),
        }
    } else {
        b"export".to_vec()
    };

    if let Some(decl_id) = working_set.find_decl(&full_name) {
        let ParsedInternalCall { call, output, .. } = parse_internal_call(
            working_set,
            if full_name == b"export" {
                lite_command.parts[0]
            } else {
                span(&lite_command.parts[0..2])
            },
            if full_name == b"export" {
                &lite_command.parts[1..]
            } else {
                &lite_command.parts[2..]
            },
            decl_id,
        );

        let decl = working_set.get_decl(decl_id);

        let starting_error_count = working_set.parse_errors.len();
        check_call(working_set, call_span, &decl.signature(), &call);
        if starting_error_count != working_set.parse_errors.len() || call.has_flag("help") {
            return Pipeline::from_vec(vec![Expression {
                expr: Expr::Call(call),
                span: call_span,
                ty: output,
                custom_completion: None,
            }]);
        }
    } else {
        working_set.error(ParseError::UnknownState(
            format!(
                "internal error: '{}' declaration not found",
                String::from_utf8_lossy(&full_name)
            ),
            span(&lite_command.parts),
        ));
        return garbage_pipeline(&lite_command.parts);
    };

    if &full_name == b"export" {
        // export by itself is meaningless
        working_set.error(ParseError::UnexpectedKeyword(
            "export".into(),
            lite_command.parts[0],
        ));
        return garbage_pipeline(&lite_command.parts);
    }

    match full_name.as_slice() {
        b"export alias" => parse_alias(working_set, lite_command, None),
        b"export def" => parse_def(working_set, lite_command, None).0,
        b"export const" => parse_const(working_set, &lite_command.parts[1..]),
        b"export use" => {
            let (pipeline, _) = parse_use(working_set, &lite_command.parts);
            pipeline
        }
        b"export module" => parse_module(working_set, lite_command, None).0,
        b"export extern" => parse_extern(working_set, lite_command, None),
        _ => {
            working_set.error(ParseError::UnexpectedKeyword(
                String::from_utf8_lossy(&full_name).to_string(),
                lite_command.parts[0],
            ));

            garbage_pipeline(&lite_command.parts)
        }
    }
}

// This one will trigger only in a module
pub fn parse_export_in_module(
    working_set: &mut StateWorkingSet,
    lite_command: &LiteCommand,
    module_name: &[u8],
) -> (Pipeline, Vec<Exportable>) {
    let spans = &lite_command.parts[..];

    let export_span = if let Some(sp) = spans.get(0) {
        if working_set.get_span_contents(*sp) != b"export" {
            working_set.error(ParseError::UnknownState(
                "expected export statement".into(),
                span(spans),
            ));
            return (garbage_pipeline(spans), vec![]);
        }

        *sp
    } else {
        working_set.error(ParseError::UnknownState(
            "got empty input for parsing export statement".into(),
            span(spans),
        ));
        return (garbage_pipeline(spans), vec![]);
    };

    let export_decl_id = if let Some(id) = working_set.find_decl(b"export") {
        id
    } else {
        working_set.error(ParseError::InternalError(
            "missing export command".into(),
            export_span,
        ));
        return (garbage_pipeline(spans), vec![]);
    };

    let mut call = Box::new(Call {
        head: spans[0],
        decl_id: export_decl_id,
        arguments: vec![],
        redirect_stdout: true,
        redirect_stderr: false,
        parser_info: HashMap::new(),
    });

    let exportables = if let Some(kw_span) = spans.get(1) {
        let kw_name = working_set.get_span_contents(*kw_span);
        match kw_name {
            b"def" => {
                let lite_command = LiteCommand {
                    comments: lite_command.comments.clone(),
                    parts: spans[1..].to_vec(),
                };
                let (pipeline, cmd_result) =
                    parse_def(working_set, &lite_command, Some(module_name));

                let mut result = vec![];

                if let Some((decl_name, decl_id)) = cmd_result {
                    result.push(Exportable::Decl {
                        name: decl_name.to_vec(),
                        id: decl_id,
                    });
                }

                let export_def_decl_id = if let Some(id) = working_set.find_decl(b"export def") {
                    id
                } else {
                    working_set.error(ParseError::InternalError(
                        "missing 'export def' command".into(),
                        export_span,
                    ));
                    return (garbage_pipeline(spans), vec![]);
                };

                // Trying to warp the 'def' call into the 'export def' in a very clumsy way
                if let Some(PipelineElement::Expression(
                    _,
                    Expression {
                        expr: Expr::Call(ref def_call),
                        ..
                    },
                )) = pipeline.elements.get(0)
                {
                    call = def_call.clone();

                    call.head = span(&spans[0..=1]);
                    call.decl_id = export_def_decl_id;
                } else {
                    working_set.error(ParseError::InternalError(
                        "unexpected output from parsing a definition".into(),
                        span(&spans[1..]),
                    ));
                };

                result
            }
<<<<<<< HEAD
            b"extern" | b"extern-wrapped" => {
=======
            b"def-env" => {
                let lite_command = LiteCommand {
                    comments: lite_command.comments.clone(),
                    parts: spans[1..].to_vec(),
                };
                let (pipeline, _) = parse_def(working_set, &lite_command, Some(module_name));

                let export_def_decl_id = if let Some(id) = working_set.find_decl(b"export def-env")
                {
                    id
                } else {
                    working_set.error(ParseError::InternalError(
                        "missing 'export def-env' command".into(),
                        export_span,
                    ));
                    return (garbage_pipeline(spans), vec![]);
                };

                // Trying to warp the 'def' call into the 'export def' in a very clumsy way
                if let Some(PipelineElement::Expression(
                    _,
                    Expression {
                        expr: Expr::Call(ref def_call),
                        ..
                    },
                )) = pipeline.elements.get(0)
                {
                    call = def_call.clone();

                    call.head = span(&spans[0..=1]);
                    call.decl_id = export_def_decl_id;
                } else {
                    working_set.error(ParseError::InternalError(
                        "unexpected output from parsing a definition".into(),
                        span(&spans[1..]),
                    ));
                };

                let mut result = vec![];

                let decl_name = match spans.get(2) {
                    Some(span) => working_set.get_span_contents(*span),
                    None => &[],
                };
                let decl_name = trim_quotes(decl_name);

                if let Some(decl_id) = working_set.find_decl(decl_name) {
                    result.push(Exportable::Decl {
                        name: decl_name.to_vec(),
                        id: decl_id,
                    });
                } else {
                    working_set.error(ParseError::InternalError(
                        "failed to find added declaration".into(),
                        span(&spans[1..]),
                    ));
                }

                result
            }
            b"extern" => {
>>>>>>> 5063e01c
                let lite_command = LiteCommand {
                    comments: lite_command.comments.clone(),
                    parts: spans[1..].to_vec(),
                };
                let extern_name = [b"export ", kw_name].concat();

                let pipeline = parse_extern(working_set, &lite_command, Some(module_name));

                let export_def_decl_id = if let Some(id) = working_set.find_decl(&extern_name) {
                    id
                } else {
                    working_set.error(ParseError::InternalError(
                        "missing 'export extern' command".into(),
                        export_span,
                    ));
                    return (garbage_pipeline(spans), vec![]);
                };

                // Trying to warp the 'def' call into the 'export def' in a very clumsy way
                if let Some(PipelineElement::Expression(
                    _,
                    Expression {
                        expr: Expr::Call(ref def_call),
                        ..
                    },
                )) = pipeline.elements.get(0)
                {
                    call = def_call.clone();

                    call.head = span(&spans[0..=1]);
                    call.decl_id = export_def_decl_id;
                } else {
                    working_set.error(ParseError::InternalError(
                        "unexpected output from parsing a definition".into(),
                        span(&spans[1..]),
                    ));
                };

                let mut result = vec![];

                let decl_name = match spans.get(2) {
                    Some(span) => working_set.get_span_contents(*span),
                    None => &[],
                };
                let decl_name = trim_quotes(decl_name);

                if let Some(decl_id) = working_set.find_decl(decl_name) {
                    result.push(Exportable::Decl {
                        name: decl_name.to_vec(),
                        id: decl_id,
                    });
                } else {
                    working_set.error(ParseError::InternalError(
                        "failed to find added declaration".into(),
                        span(&spans[1..]),
                    ));
                }

                result
            }
            b"alias" => {
                let lite_command = LiteCommand {
                    comments: lite_command.comments.clone(),
                    parts: spans[1..].to_vec(),
                };
                let pipeline = parse_alias(working_set, &lite_command, Some(module_name));

                let export_alias_decl_id = if let Some(id) = working_set.find_decl(b"export alias")
                {
                    id
                } else {
                    working_set.error(ParseError::InternalError(
                        "missing 'export alias' command".into(),
                        export_span,
                    ));
                    return (garbage_pipeline(spans), vec![]);
                };

                // Trying to warp the 'alias' call into the 'export alias' in a very clumsy way
                if let Some(PipelineElement::Expression(
                    _,
                    Expression {
                        expr: Expr::Call(ref alias_call),
                        ..
                    },
                )) = pipeline.elements.get(0)
                {
                    call = alias_call.clone();

                    call.head = span(&spans[0..=1]);
                    call.decl_id = export_alias_decl_id;
                } else {
                    working_set.error(ParseError::InternalError(
                        "unexpected output from parsing a definition".into(),
                        span(&spans[1..]),
                    ));
                };

                let mut result = vec![];

                let alias_name = match spans.get(2) {
                    Some(span) => working_set.get_span_contents(*span),
                    None => &[],
                };
                let alias_name = trim_quotes(alias_name);

                if let Some(alias_id) = working_set.find_decl(alias_name) {
                    result.push(Exportable::Decl {
                        name: alias_name.to_vec(),
                        id: alias_id,
                    });
                } else {
                    working_set.error(ParseError::InternalError(
                        "failed to find added alias".into(),
                        span(&spans[1..]),
                    ));
                }

                result
            }
            b"use" => {
                let lite_command = LiteCommand {
                    comments: lite_command.comments.clone(),
                    parts: spans[1..].to_vec(),
                };
                let (pipeline, exportables) = parse_use(working_set, &lite_command.parts);

                let export_use_decl_id = if let Some(id) = working_set.find_decl(b"export use") {
                    id
                } else {
                    working_set.error(ParseError::InternalError(
                        "missing 'export use' command".into(),
                        export_span,
                    ));
                    return (garbage_pipeline(spans), vec![]);
                };

                // Trying to warp the 'use' call into the 'export use' in a very clumsy way
                if let Some(PipelineElement::Expression(
                    _,
                    Expression {
                        expr: Expr::Call(ref use_call),
                        ..
                    },
                )) = pipeline.elements.get(0)
                {
                    call = use_call.clone();

                    call.head = span(&spans[0..=1]);
                    call.decl_id = export_use_decl_id;
                } else {
                    working_set.error(ParseError::InternalError(
                        "unexpected output from parsing a definition".into(),
                        span(&spans[1..]),
                    ));
                };

                exportables
            }
            b"module" => {
                let (pipeline, maybe_module_id) =
                    parse_module(working_set, lite_command, Some(module_name));

                let export_module_decl_id =
                    if let Some(id) = working_set.find_decl(b"export module") {
                        id
                    } else {
                        working_set.error(ParseError::InternalError(
                            "missing 'export module' command".into(),
                            export_span,
                        ));
                        return (garbage_pipeline(spans), vec![]);
                    };

                // Trying to warp the 'module' call into the 'export module' in a very clumsy way
                if let Some(PipelineElement::Expression(
                    _,
                    Expression {
                        expr: Expr::Call(ref module_call),
                        ..
                    },
                )) = pipeline.elements.get(0)
                {
                    call = module_call.clone();

                    call.head = span(&spans[0..=1]);
                    call.decl_id = export_module_decl_id;
                } else {
                    working_set.error(ParseError::InternalError(
                        "unexpected output from parsing a definition".into(),
                        span(&spans[1..]),
                    ));
                };

                let mut result = vec![];

                if let Some(module_name_span) = spans.get(2) {
                    let module_name = working_set.get_span_contents(*module_name_span);
                    let module_name = trim_quotes(module_name);

                    if let Some(module_id) = maybe_module_id {
                        result.push(Exportable::Module {
                            name: working_set.get_module(module_id).name(),
                            id: module_id,
                        });
                    } else {
                        working_set.error(ParseError::InternalError(
                            format!(
                                "failed to find added module '{}'",
                                String::from_utf8_lossy(module_name)
                            ),
                            span(&spans[1..]),
                        ));
                    }
                }

                result
            }
            b"const" => {
                let pipeline = parse_const(working_set, &spans[1..]);
                let export_const_decl_id = if let Some(id) = working_set.find_decl(b"export const")
                {
                    id
                } else {
                    working_set.error(ParseError::InternalError(
                        "missing 'export const' command".into(),
                        export_span,
                    ));
                    return (garbage_pipeline(spans), vec![]);
                };

                // Trying to warp the 'const' call into the 'export const' in a very clumsy way
                if let Some(PipelineElement::Expression(
                    _,
                    Expression {
                        expr: Expr::Call(ref def_call),
                        ..
                    },
                )) = pipeline.elements.get(0)
                {
                    call = def_call.clone();

                    call.head = span(&spans[0..=1]);
                    call.decl_id = export_const_decl_id;
                } else {
                    working_set.error(ParseError::InternalError(
                        "unexpected output from parsing a definition".into(),
                        span(&spans[1..]),
                    ));
                };

                let mut result = vec![];

                if let Some(var_name_span) = spans.get(2) {
                    let var_name = working_set.get_span_contents(*var_name_span);
                    let var_name = trim_quotes(var_name);

                    if let Some(var_id) = working_set.find_variable(var_name) {
                        if let Err(err) = working_set.get_constant(var_id) {
                            working_set.error(err);
                        } else {
                            result.push(Exportable::VarDecl {
                                name: var_name.to_vec(),
                                id: var_id,
                            });
                        }
                    } else {
                        working_set.error(ParseError::InternalError(
                            "failed to find added variable".into(),
                            span(&spans[1..]),
                        ));
                    }
                }

                result
            }
            _ => {
                working_set.error(ParseError::Expected(
<<<<<<< HEAD
                    "def, alias, use, module, const, extern or extern-wrapped keyword",
=======
                    "def, def-env, alias, use, module, const or extern keyword",
>>>>>>> 5063e01c
                    spans[1],
                ));

                vec![]
            }
        }
    } else {
        working_set.error(ParseError::MissingPositional(
<<<<<<< HEAD
            "def, alias, use, module, const, extern or extern-wrapped keyword".to_string(),
            Span::new(export_span.end, export_span.end),
            "def, alias, use, module, const, extern or extern-wrapped keyword".to_string(),
=======
            "def, def-env, alias, use, module, const or extern keyword".to_string(),
            Span::new(export_span.end, export_span.end),
            "def, def-env, alias, use, module, const or extern keyword".to_string(),
>>>>>>> 5063e01c
        ));

        vec![]
    };

    (
        Pipeline::from_vec(vec![Expression {
            expr: Expr::Call(call),
            span: span(spans),
            ty: Type::Any,
            custom_completion: None,
        }]),
        exportables,
    )
}

pub fn parse_export_env(
    working_set: &mut StateWorkingSet,
    spans: &[Span],
) -> (Pipeline, Option<BlockId>) {
    if !spans.is_empty() && working_set.get_span_contents(spans[0]) != b"export-env" {
        working_set.error(ParseError::UnknownState(
            "internal error: Wrong call name for 'export-env' command".into(),
            span(spans),
        ));
        return (garbage_pipeline(spans), None);
    }

    if spans.len() < 2 {
        working_set.error(ParseError::MissingPositional(
            "block".into(),
            span(spans),
            "export-env <block>".into(),
        ));
        return (garbage_pipeline(spans), None);
    }

    let call = match working_set.find_decl(b"export-env") {
        Some(decl_id) => {
            let ParsedInternalCall { call, output } =
                parse_internal_call(working_set, spans[0], &[spans[1]], decl_id);
            let decl = working_set.get_decl(decl_id);

            let call_span = span(spans);

            let starting_error_count = working_set.parse_errors.len();
            check_call(working_set, call_span, &decl.signature(), &call);
            if starting_error_count != working_set.parse_errors.len() || call.has_flag("help") {
                return (
                    Pipeline::from_vec(vec![Expression {
                        expr: Expr::Call(call),
                        span: call_span,
                        ty: output,
                        custom_completion: None,
                    }]),
                    None,
                );
            }

            call
        }
        None => {
            working_set.error(ParseError::UnknownState(
                "internal error: 'export-env' declaration not found".into(),
                span(spans),
            ));
            return (garbage_pipeline(spans), None);
        }
    };

    let block_id = if let Some(block) = call.positional_nth(0) {
        if let Some(block_id) = block.as_block() {
            block_id
        } else {
            working_set.error(ParseError::UnknownState(
                "internal error: 'export-env' block is not a block".into(),
                block.span,
            ));
            return (garbage_pipeline(spans), None);
        }
    } else {
        working_set.error(ParseError::UnknownState(
            "internal error: 'export-env' block is missing".into(),
            span(spans),
        ));
        return (garbage_pipeline(spans), None);
    };

    let pipeline = Pipeline::from_vec(vec![Expression {
        expr: Expr::Call(call),
        span: span(spans),
        ty: Type::Any,
        custom_completion: None,
    }]);

    (pipeline, Some(block_id))
}

fn collect_first_comments(tokens: &[Token]) -> Vec<Span> {
    let mut comments = vec![];

    let mut tokens_iter = tokens.iter().peekable();
    while let Some(token) = tokens_iter.next() {
        match token.contents {
            TokenContents::Comment => {
                comments.push(token.span);
            }
            TokenContents::Eol => {
                if let Some(Token {
                    contents: TokenContents::Eol,
                    ..
                }) = tokens_iter.peek()
                {
                    if !comments.is_empty() {
                        break;
                    }
                }
            }
            _ => {
                comments.clear();
                break;
            }
        }
    }

    comments
}

pub fn parse_module_block(
    working_set: &mut StateWorkingSet,
    span: Span,
    module_name: &[u8],
) -> (Block, Module, Vec<Span>) {
    working_set.enter_scope();

    let source = working_set.get_span_contents(span);

    let (output, err) = lex(source, span.start, &[], &[], false);
    if let Some(err) = err {
        working_set.error(err)
    }

    let module_comments = collect_first_comments(&output);

    let (output, err) = lite_parse(&output);
    if let Some(err) = err {
        working_set.error(err)
    }

    for pipeline in &output.block {
        if pipeline.commands.len() == 1 {
            if let LiteElement::Command(_, command) = &pipeline.commands[0] {
                parse_def_predecl(working_set, &command.parts);
            }
        }
    }

    let mut module = Module::from_span(module_name.to_vec(), span);

    let mut block = Block::new_with_capacity(output.block.len());

    for pipeline in output.block.iter() {
        if pipeline.commands.len() == 1 {
            match &pipeline.commands[0] {
                LiteElement::Command(_, command) => {
                    let name = working_set.get_span_contents(command.parts[0]);

                    match name {
                        b"def" => {
                            block.pipelines.push(
                                parse_def(
                                    working_set,
                                    command,
                                    None, // using commands named as the module locally is OK
                                )
                                .0,
                            )
                        }
                        b"const" => block
                            .pipelines
                            .push(parse_const(working_set, &command.parts)),
                        b"extern" => block
                            .pipelines
                            .push(parse_extern(working_set, command, None)),
                        b"alias" => {
                            block.pipelines.push(parse_alias(
                                working_set,
                                command,
                                None, // using aliases named as the module locally is OK
                            ))
                        }
                        b"use" => {
                            let (pipeline, _) = parse_use(working_set, &command.parts);

                            block.pipelines.push(pipeline)
                        }
                        b"module" => {
                            let (pipeline, _) = parse_module(
                                working_set,
                                command,
                                None, // using modules named as the module locally is OK
                            );

                            block.pipelines.push(pipeline)
                        }
                        b"export" => {
                            let (pipe, exportables) =
                                parse_export_in_module(working_set, command, module_name);

                            for exportable in exportables {
                                match exportable {
                                    Exportable::Decl { name, id } => {
                                        if &name == b"main" {
                                            if module.main.is_some() {
                                                let err_span = if !pipe.elements.is_empty() {
                                                    if let PipelineElement::Expression(
                                                        _,
                                                        Expression {
                                                            expr: Expr::Call(call),
                                                            ..
                                                        },
                                                    ) = &pipe.elements[0]
                                                    {
                                                        call.head
                                                    } else {
                                                        pipe.elements[0].span()
                                                    }
                                                } else {
                                                    span
                                                };
                                                working_set.error(ParseError::ModuleDoubleMain(
                                                    String::from_utf8_lossy(module_name)
                                                        .to_string(),
                                                    err_span,
                                                ));
                                            } else {
                                                module.main = Some(id);
                                            }
                                        } else {
                                            module.add_decl(name, id);
                                        }
                                    }
                                    Exportable::Module { name, id } => {
                                        if &name == b"mod" {
                                            let (
                                                submodule_main,
                                                submodule_decls,
                                                submodule_submodules,
                                            ) = {
                                                let submodule = working_set.get_module(id);
                                                (
                                                    submodule.main,
                                                    submodule.decls(),
                                                    submodule.submodules(),
                                                )
                                            };

                                            // Add submodule's decls to the parent module
                                            for (decl_name, decl_id) in submodule_decls {
                                                module.add_decl(decl_name, decl_id);
                                            }

                                            // Add submodule's main command to the parent module
                                            if let Some(main_decl_id) = submodule_main {
                                                if module.main.is_some() {
                                                    let err_span = if !pipe.elements.is_empty() {
                                                        if let PipelineElement::Expression(
                                                            _,
                                                            Expression {
                                                                expr: Expr::Call(call),
                                                                ..
                                                            },
                                                        ) = &pipe.elements[0]
                                                        {
                                                            call.head
                                                        } else {
                                                            pipe.elements[0].span()
                                                        }
                                                    } else {
                                                        span
                                                    };
                                                    working_set.error(
                                                        ParseError::ModuleDoubleMain(
                                                            String::from_utf8_lossy(module_name)
                                                                .to_string(),
                                                            err_span,
                                                        ),
                                                    );
                                                } else {
                                                    module.main = Some(main_decl_id);
                                                }
                                            }

                                            // Add submodule's submodules to the parent module
                                            for (submodule_name, submodule_id) in
                                                submodule_submodules
                                            {
                                                module.add_submodule(submodule_name, submodule_id);
                                            }
                                        } else {
                                            module.add_submodule(name, id);
                                        }
                                    }
                                    Exportable::VarDecl { name, id } => {
                                        module.add_variable(name, id);
                                    }
                                }
                            }

                            block.pipelines.push(pipe)
                        }
                        b"export-env" => {
                            let (pipe, maybe_env_block) =
                                parse_export_env(working_set, &command.parts);

                            if let Some(block_id) = maybe_env_block {
                                module.add_env_block(block_id);
                            }

                            block.pipelines.push(pipe)
                        }
                        _ => {
                            working_set.error(ParseError::ExpectedKeyword(
<<<<<<< HEAD
                                "def, const, extern, extern-wrapped, alias, use, module, export or export-env keyword".into(),
=======
                                "def, const, def-env, extern, alias, use, module, export or export-env keyword".into(),
>>>>>>> 5063e01c
                                command.parts[0],
                            ));

                            block.pipelines.push(garbage_pipeline(&command.parts))
                        }
                    }
                }
                LiteElement::Redirection(_, _, command) => {
                    block.pipelines.push(garbage_pipeline(&command.parts))
                }
                LiteElement::SeparateRedirection {
                    out: (_, command), ..
                } => block.pipelines.push(garbage_pipeline(&command.parts)),
                LiteElement::SameTargetRedirection {
                    cmd: (_, command), ..
                } => block.pipelines.push(garbage_pipeline(&command.parts)),
            }
        } else {
            working_set.error(ParseError::Expected("not a pipeline", span));
            block.pipelines.push(garbage_pipeline(&[span]))
        }
    }

    working_set.exit_scope();

    (block, module, module_comments)
}

fn parse_module_file(
    working_set: &mut StateWorkingSet,
    path: ParserPath,
    path_span: Span,
    name_override: Option<String>,
) -> Option<ModuleId> {
    if let Some(i) = working_set
        .parsed_module_files
        .iter()
        .rposition(|p| p == path.path())
    {
        let mut files: Vec<String> = working_set
            .parsed_module_files
            .split_off(i)
            .iter()
            .map(|p| p.to_string_lossy().to_string())
            .collect();

        files.push(path.path().to_string_lossy().to_string());

        let msg = files.join("\nuses ");

        working_set.error(ParseError::CyclicalModuleImport(msg, path_span));
        return None;
    }

    let module_name = if let Some(name) = name_override {
        name
    } else if let Some(stem) = path.file_stem() {
        stem.to_string_lossy().to_string()
    } else {
        working_set.error(ParseError::ModuleNotFound(path_span));
        return None;
    };

    let contents = if let Some(contents) = path.read(working_set) {
        contents
    } else {
        working_set.error(ParseError::ModuleNotFound(path_span));
        return None;
    };

    let file_id = working_set.add_file(path.path().to_string_lossy().to_string(), &contents);
    let new_span = working_set.get_span_for_file(file_id);

    if let Some(module_id) = working_set.find_module_by_span(new_span) {
        return Some(module_id);
    }

    // Change the currently parsed directory
    let prev_currently_parsed_cwd = if let Some(parent) = path.parent() {
        working_set.currently_parsed_cwd.replace(parent.into())
    } else {
        working_set.currently_parsed_cwd.clone()
    };

    // Add the file to the stack of parsed module files
    working_set.parsed_module_files.push(path.path_buf());

    // Parse the module
    let (block, module, module_comments) =
        parse_module_block(working_set, new_span, module_name.as_bytes());

    // Remove the file from the stack of parsed module files
    working_set.parsed_module_files.pop();

    // Restore the currently parsed directory back
    working_set.currently_parsed_cwd = prev_currently_parsed_cwd;

    let _ = working_set.add_block(block);
    let module_id = working_set.add_module(&module_name, module, module_comments);

    Some(module_id)
}

pub fn parse_module_file_or_dir(
    working_set: &mut StateWorkingSet,
    path: &[u8],
    path_span: Span,
    name_override: Option<String>,
) -> Option<ModuleId> {
    let (module_path_str, err) = unescape_unquote_string(path, path_span);
    if let Some(err) = err {
        working_set.error(err);
        return None;
    }

    let cwd = working_set.get_cwd();

    let module_path =
        if let Some(path) = find_in_dirs(&module_path_str, working_set, &cwd, LIB_DIRS_VAR) {
            path
        } else {
            working_set.error(ParseError::ModuleNotFound(path_span));
            return None;
        };

    if module_path.is_dir() {
        let Some(dir_contents) = module_path.read_dir() else {
            working_set.error(ParseError::ModuleNotFound(path_span));
            return None;
        };

        let module_name = if let Some(stem) = module_path.file_stem() {
            stem.to_string_lossy().to_string()
        } else {
            working_set.error(ParseError::ModuleNotFound(path_span));
            return None;
        };

        let mod_nu_path = module_path.clone().join("mod.nu");

        if !(mod_nu_path.exists() && mod_nu_path.is_file()) {
            working_set.error(ParseError::ModuleMissingModNuFile(
                module_path.path().to_string_lossy().to_string(),
                path_span,
            ));
            return None;
        }

        let mut paths = vec![];

        for entry_path in dir_contents {
            if (entry_path.is_file()
                && entry_path.extension() == Some(OsStr::new("nu"))
                && entry_path.file_stem() != Some(OsStr::new("mod")))
                || (entry_path.is_dir() && entry_path.clone().join("mod.nu").exists())
            {
                if entry_path.file_stem() == Some(OsStr::new(&module_name)) {
                    working_set.error(ParseError::InvalidModuleFileName(
                        module_path.path().to_string_lossy().to_string(),
                        module_name,
                        path_span,
                    ));
                    return None;
                }

                paths.push(entry_path);
            }
        }

        paths.sort();

        let mut submodules = vec![];

        for p in paths {
            if let Some(submodule_id) = parse_module_file_or_dir(
                working_set,
                p.path().to_string_lossy().as_bytes(),
                path_span,
                None,
            ) {
                let submodule_name = working_set.get_module(submodule_id).name();
                submodules.push((submodule_name, submodule_id));
            }
        }

        if let Some(module_id) = parse_module_file(
            working_set,
            mod_nu_path,
            path_span,
            name_override.or(Some(module_name)),
        ) {
            let mut module = working_set.get_module(module_id).clone();

            for (submodule_name, submodule_id) in submodules {
                module.add_submodule(submodule_name, submodule_id);
            }

            let module_name = String::from_utf8_lossy(&module.name).to_string();

            let module_comments = if let Some(comments) = working_set.get_module_comments(module_id)
            {
                comments.to_vec()
            } else {
                vec![]
            };

            let new_module_id = working_set.add_module(&module_name, module, module_comments);

            Some(new_module_id)
        } else {
            None
        }
    } else if module_path.is_file() {
        parse_module_file(working_set, module_path, path_span, name_override)
    } else {
        working_set.error(ParseError::ModuleNotFound(path_span));
        None
    }
}

pub fn parse_module(
    working_set: &mut StateWorkingSet,
    lite_command: &LiteCommand,
    module_name: Option<&[u8]>,
) -> (Pipeline, Option<ModuleId>) {
    // TODO: Currently, module is closing over its parent scope (i.e., defs in the parent scope are
    // visible and usable in this module's scope). We want to disable that for files.

    let spans = &lite_command.parts;
    let mut module_comments = lite_command.comments.clone();

    let split_id = if spans.len() > 1 && working_set.get_span_contents(spans[0]) == b"export" {
        2
    } else {
        1
    };

    let (call, call_span) = match working_set.find_decl(b"module") {
        Some(decl_id) => {
            let (command_spans, rest_spans) = spans.split_at(split_id);

            let ParsedInternalCall { call, output } =
                parse_internal_call(working_set, span(command_spans), rest_spans, decl_id);
            let decl = working_set.get_decl(decl_id);

            let call_span = span(spans);

            let starting_error_count = working_set.parse_errors.len();
            check_call(working_set, call_span, &decl.signature(), &call);
            if starting_error_count != working_set.parse_errors.len() || call.has_flag("help") {
                return (
                    Pipeline::from_vec(vec![Expression {
                        expr: Expr::Call(call),
                        span: call_span,
                        ty: output,
                        custom_completion: None,
                    }]),
                    None,
                );
            }

            (call, call_span)
        }
        None => {
            working_set.error(ParseError::UnknownState(
                "internal error: 'module' or 'export module' declaration not found".into(),
                span(spans),
            ));
            return (garbage_pipeline(spans), None);
        }
    };

    let (module_name_or_path, module_name_or_path_span, module_name_or_path_expr) =
        if let Some(name) = call.positional_nth(0) {
            if let Some(s) = name.as_string() {
                if let Some(mod_name) = module_name {
                    if s.as_bytes() == mod_name {
                        working_set.error(ParseError::NamedAsModule(
                            "module".to_string(),
                            s,
                            "mod".to_string(),
                            name.span,
                        ));
                        return (
                            Pipeline::from_vec(vec![Expression {
                                expr: Expr::Call(call),
                                span: call_span,
                                ty: Type::Any,
                                custom_completion: None,
                            }]),
                            None,
                        );
                    }
                }
                (s, name.span, name.clone())
            } else {
                working_set.error(ParseError::UnknownState(
                    "internal error: name not a string".into(),
                    span(spans),
                ));
                return (garbage_pipeline(spans), None);
            }
        } else {
            working_set.error(ParseError::UnknownState(
                "internal error: missing positional".into(),
                span(spans),
            ));
            return (garbage_pipeline(spans), None);
        };

    let pipeline = Pipeline::from_vec(vec![Expression {
        expr: Expr::Call(call),
        span: call_span,
        ty: Type::Any,
        custom_completion: None,
    }]);

    if spans.len() == split_id + 1 {
        if let Some(module_id) = parse_module_file_or_dir(
            working_set,
            module_name_or_path.as_bytes(),
            module_name_or_path_span,
            None,
        ) {
            return (pipeline, Some(module_id));
        } else {
            working_set.error(ParseError::ModuleNotFound(module_name_or_path_span));
            return (pipeline, None);
        }
    }

    if spans.len() < split_id + 2 {
        working_set.error(ParseError::UnknownState(
            "Expected structure: module <name> or module <name> <block>".into(),
            span(spans),
        ));

        return (garbage_pipeline(spans), None);
    }

    let module_name = module_name_or_path;

    let block_span = spans[split_id + 1];
    let block_bytes = working_set.get_span_contents(block_span);
    let mut start = block_span.start;
    let mut end = block_span.end;

    if block_bytes.starts_with(b"{") {
        start += 1;
    } else {
        working_set.error(ParseError::Expected("block", block_span));
        return (garbage_pipeline(spans), None);
    }

    if block_bytes.ends_with(b"}") {
        end -= 1;
    } else {
        working_set.error(ParseError::Unclosed("}".into(), Span::new(end, end)));
    }

    let block_span = Span::new(start, end);

    let (block, module, inner_comments) =
        parse_module_block(working_set, block_span, module_name.as_bytes());

    let block_id = working_set.add_block(block);

    module_comments.extend(inner_comments);
    let module_id = working_set.add_module(&module_name, module, module_comments);

    let block_expr = Expression {
        expr: Expr::Block(block_id),
        span: block_span,
        ty: Type::Block,
        custom_completion: None,
    };

    let module_decl_id = working_set
        .find_decl(b"module")
        .expect("internal error: missing module command");

    let call = Box::new(Call {
        head: span(&spans[..split_id]),
        decl_id: module_decl_id,
        arguments: vec![
            Argument::Positional(module_name_or_path_expr),
            Argument::Positional(block_expr),
        ],
        redirect_stdout: true,
        redirect_stderr: false,
        parser_info: HashMap::new(),
    });

    (
        Pipeline::from_vec(vec![Expression {
            expr: Expr::Call(call),
            span: span(spans),
            ty: Type::Any,
            custom_completion: None,
        }]),
        Some(module_id),
    )
}

pub fn parse_use(working_set: &mut StateWorkingSet, spans: &[Span]) -> (Pipeline, Vec<Exportable>) {
    let (name_span, split_id) =
        if spans.len() > 1 && working_set.get_span_contents(spans[0]) == b"export" {
            (spans[1], 2)
        } else {
            (spans[0], 1)
        };

    let use_call = working_set.get_span_contents(name_span).to_vec();
    if use_call != b"use" {
        working_set.error(ParseError::UnknownState(
            "internal error: Wrong call name for 'use' command".into(),
            span(spans),
        ));
        return (garbage_pipeline(spans), vec![]);
    }

    if working_set.get_span_contents(name_span) != b"use" {
        working_set.error(ParseError::UnknownState(
            "internal error: Wrong call name for 'use' command".into(),
            span(spans),
        ));
        return (garbage_pipeline(spans), vec![]);
    }

    let (call, call_span, args_spans) = match working_set.find_decl(b"use") {
        Some(decl_id) => {
            let (command_spans, rest_spans) = spans.split_at(split_id);

            let ParsedInternalCall { call, output } =
                parse_internal_call(working_set, span(command_spans), rest_spans, decl_id);
            let decl = working_set.get_decl(decl_id);

            let call_span = span(spans);

            let starting_error_count = working_set.parse_errors.len();
            check_call(working_set, call_span, &decl.signature(), &call);
            if starting_error_count != working_set.parse_errors.len() || call.has_flag("help") {
                return (
                    Pipeline::from_vec(vec![Expression {
                        expr: Expr::Call(call),
                        span: call_span,
                        ty: output,
                        custom_completion: None,
                    }]),
                    vec![],
                );
            }

            (call, call_span, rest_spans)
        }
        None => {
            working_set.error(ParseError::UnknownState(
                "internal error: 'use' declaration not found".into(),
                span(spans),
            ));
            return (garbage_pipeline(spans), vec![]);
        }
    };

    let import_pattern_expr = parse_import_pattern(working_set, args_spans);

    let import_pattern = if let Expression {
        expr: Expr::ImportPattern(import_pattern),
        ..
    } = &import_pattern_expr
    {
        import_pattern.clone()
    } else {
        working_set.error(ParseError::UnknownState(
            "internal error: Import pattern positional is not import pattern".into(),
            import_pattern_expr.span,
        ));
        return (garbage_pipeline(spans), vec![]);
    };

    let (mut import_pattern, module, module_id) = if let Some(module_id) = import_pattern.head.id {
        let module = working_set.get_module(module_id).clone();
        (
            ImportPattern {
                head: ImportPatternHead {
                    name: module.name.clone(),
                    id: Some(module_id),
                    span: import_pattern.head.span,
                },
                members: import_pattern.members,
                hidden: HashSet::new(),
                constants: vec![],
            },
            module,
            module_id,
        )
    } else if let Some(module_id) = parse_module_file_or_dir(
        working_set,
        &import_pattern.head.name,
        import_pattern.head.span,
        None,
    ) {
        let module = working_set.get_module(module_id).clone();
        (
            ImportPattern {
                head: ImportPatternHead {
                    name: module.name.clone(),
                    id: Some(module_id),
                    span: import_pattern.head.span,
                },
                members: import_pattern.members,
                hidden: HashSet::new(),
                constants: vec![],
            },
            module,
            module_id,
        )
    } else {
        working_set.error(ParseError::ModuleNotFound(import_pattern.head.span));
        return (
            Pipeline::from_vec(vec![Expression {
                expr: Expr::Call(call),
                span: call_span,
                ty: Type::Any,
                custom_completion: None,
            }]),
            vec![],
        );
    };

    let (definitions, errors) = module.resolve_import_pattern(
        working_set,
        module_id,
        &import_pattern.members,
        None,
        name_span,
    );

    working_set.parse_errors.extend(errors);

    let mut constants = vec![];

    for (name, const_val) in definitions.constants {
        let const_var_id =
            working_set.add_variable(name.clone(), name_span, const_val.get_type(), false);
        working_set.set_variable_const_val(const_var_id, const_val);
        constants.push((name, const_var_id));
    }

    let exportables = definitions
        .decls
        .iter()
        .map(|(name, decl_id)| Exportable::Decl {
            name: name.clone(),
            id: *decl_id,
        })
        .chain(
            definitions
                .modules
                .iter()
                .map(|(name, module_id)| Exportable::Module {
                    name: name.clone(),
                    id: *module_id,
                }),
        )
        .chain(
            constants
                .iter()
                .map(|(name, variable_id)| Exportable::VarDecl {
                    name: name.clone(),
                    id: *variable_id,
                }),
        )
        .collect();

    import_pattern.constants = constants.iter().map(|(_, id)| *id).collect();

    // Extend the current scope with the module's exportables
    working_set.use_decls(definitions.decls);
    working_set.use_modules(definitions.modules);
    working_set.use_variables(constants);

    // Create a new Use command call to pass the import pattern as parser info
    let import_pattern_expr = Expression {
        expr: Expr::ImportPattern(import_pattern),
        span: span(args_spans),
        ty: Type::Any,
        custom_completion: None,
    };

    let mut call = call;
    call.set_parser_info("import_pattern".to_string(), import_pattern_expr);

    (
        Pipeline::from_vec(vec![Expression {
            expr: Expr::Call(call),
            span: span(spans),
            ty: Type::Any,
            custom_completion: None,
        }]),
        exportables,
    )
}

pub fn parse_hide(working_set: &mut StateWorkingSet, spans: &[Span]) -> Pipeline {
    if working_set.get_span_contents(spans[0]) != b"hide" {
        working_set.error(ParseError::UnknownState(
            "internal error: Wrong call name for 'hide' command".into(),
            span(spans),
        ));
        return garbage_pipeline(spans);
    }

    let (call, args_spans) = match working_set.find_decl(b"hide") {
        Some(decl_id) => {
            let ParsedInternalCall { call, output } =
                parse_internal_call(working_set, spans[0], &spans[1..], decl_id);
            let decl = working_set.get_decl(decl_id);

            let call_span = span(spans);

            let starting_error_count = working_set.parse_errors.len();
            check_call(working_set, call_span, &decl.signature(), &call);
            if starting_error_count != working_set.parse_errors.len() || call.has_flag("help") {
                return Pipeline::from_vec(vec![Expression {
                    expr: Expr::Call(call),
                    span: call_span,
                    ty: output,
                    custom_completion: None,
                }]);
            }

            (call, &spans[1..])
        }
        None => {
            working_set.error(ParseError::UnknownState(
                "internal error: 'hide' declaration not found".into(),
                span(spans),
            ));
            return garbage_pipeline(spans);
        }
    };

    let import_pattern_expr = parse_import_pattern(working_set, args_spans);

    let import_pattern = if let Expression {
        expr: Expr::ImportPattern(import_pattern),
        ..
    } = &import_pattern_expr
    {
        import_pattern.clone()
    } else {
        working_set.error(ParseError::UnknownState(
            "internal error: Import pattern positional is not import pattern".into(),
            import_pattern_expr.span,
        ));
        return garbage_pipeline(spans);
    };

    let bytes = working_set.get_span_contents(spans[0]);

    if bytes == b"hide" && spans.len() >= 2 {
        for span in spans[1..].iter() {
            parse_string(working_set, *span);
        }

        // module used only internally, not saved anywhere
        let (is_module, module) =
            if let Some(module_id) = working_set.find_module(&import_pattern.head.name) {
                (true, working_set.get_module(module_id).clone())
            } else if import_pattern.members.is_empty() {
                // The pattern head can be:
                if let Some(id) = working_set.find_decl(&import_pattern.head.name) {
                    // a custom command,
                    let mut module = Module::new(b"tmp".to_vec());
                    module.add_decl(import_pattern.head.name.clone(), id);

                    (false, module)
                } else {
                    // , or it could be an env var (handled by the engine)
                    (false, Module::new(b"tmp".to_vec()))
                }
            } else {
                working_set.error(ParseError::ModuleNotFound(spans[1]));
                return garbage_pipeline(spans);
            };

        // This kind of inverts the import pattern matching found in parse_use()
        let decls_to_hide = if import_pattern.members.is_empty() {
            if is_module {
                module.decl_names_with_head(&import_pattern.head.name)
            } else {
                module.decl_names()
            }
        } else {
            match &import_pattern.members[0] {
                ImportPatternMember::Glob { .. } => module.decl_names(),
                ImportPatternMember::Name { name, span } => {
                    let mut decls = vec![];

                    if name == b"main" {
                        if module.main.is_some() {
                            decls.push(import_pattern.head.name.clone());
                        } else {
                            working_set.error(ParseError::ExportNotFound(*span));
                        }
                    } else if let Some(item) =
                        module.decl_name_with_head(name, &import_pattern.head.name)
                    {
                        decls.push(item);
                    } else {
                        working_set.error(ParseError::ExportNotFound(*span));
                    }

                    decls
                }
                ImportPatternMember::List { names } => {
                    let mut decls = vec![];

                    for (name, span) in names {
                        if name == b"main" {
                            if module.main.is_some() {
                                decls.push(import_pattern.head.name.clone());
                            } else {
                                working_set.error(ParseError::ExportNotFound(*span));
                                break;
                            }
                        } else if let Some(item) =
                            module.decl_name_with_head(name, &import_pattern.head.name)
                        {
                            decls.push(item);
                        } else {
                            working_set.error(ParseError::ExportNotFound(*span));
                            break;
                        }
                    }

                    decls
                }
            }
        };

        let import_pattern = {
            let decls: HashSet<Vec<u8>> = decls_to_hide.iter().cloned().collect();

            import_pattern.with_hidden(decls)
        };

        // TODO: `use spam; use spam foo; hide foo` will hide both `foo` and `spam foo` since
        // they point to the same DeclId. Do we want to keep it that way?
        working_set.hide_decls(&decls_to_hide);

        // Create a new Use command call to pass the new import pattern
        let import_pattern_expr = Expression {
            expr: Expr::ImportPattern(import_pattern),
            span: span(args_spans),
            ty: Type::Any,
            custom_completion: None,
        };

        let mut call = call;
        call.set_parser_info("import_pattern".to_string(), import_pattern_expr);

        Pipeline::from_vec(vec![Expression {
            expr: Expr::Call(call),
            span: span(spans),
            ty: Type::Any,
            custom_completion: None,
        }])
    } else {
        working_set.error(ParseError::UnknownState(
            "Expected structure: hide <name>".into(),
            span(spans),
        ));
        garbage_pipeline(spans)
    }
}

pub fn parse_overlay_new(working_set: &mut StateWorkingSet, call: Box<Call>) -> Pipeline {
    let call_span = call.span();

    let (overlay_name, _) = if let Some(expr) = call.positional_nth(0) {
        match eval_constant(working_set, expr) {
            Ok(val) => match value_as_string(val, expr.span) {
                Ok(s) => (s, expr.span),
                Err(err) => {
                    working_set.error(err.wrap(working_set, call_span));
                    return garbage_pipeline(&[call_span]);
                }
            },
            Err(err) => {
                working_set.error(err.wrap(working_set, call_span));
                return garbage_pipeline(&[call_span]);
            }
        }
    } else {
        working_set.error(ParseError::UnknownState(
            "internal error: Missing required positional after call parsing".into(),
            call_span,
        ));
        return garbage_pipeline(&[call_span]);
    };

    let pipeline = Pipeline::from_vec(vec![Expression {
        expr: Expr::Call(call),
        span: call_span,
        ty: Type::Any,
        custom_completion: None,
    }]);

    let module_id = working_set.add_module(
        &overlay_name,
        Module::new(overlay_name.as_bytes().to_vec()),
        vec![],
    );

    working_set.add_overlay(
        overlay_name.as_bytes().to_vec(),
        module_id,
        vec![],
        vec![],
        false,
    );

    pipeline
}

pub fn parse_overlay_use(working_set: &mut StateWorkingSet, call: Box<Call>) -> Pipeline {
    let call_span = call.span();

    let (overlay_name, overlay_name_span) = if let Some(expr) = call.positional_nth(0) {
        match eval_constant(working_set, expr) {
            Ok(val) => match value_as_string(val, expr.span) {
                Ok(s) => (s, expr.span),
                Err(err) => {
                    working_set.error(err.wrap(working_set, call_span));
                    return garbage_pipeline(&[call_span]);
                }
            },
            Err(err) => {
                working_set.error(err.wrap(working_set, call_span));
                return garbage_pipeline(&[call_span]);
            }
        }
    } else {
        working_set.error(ParseError::UnknownState(
            "internal error: Missing required positional after call parsing".into(),
            call_span,
        ));
        return garbage_pipeline(&[call_span]);
    };

    let new_name = if let Some(kw_expression) = call.positional_nth(1) {
        if let Some(new_name_expression) = kw_expression.as_keyword() {
            match eval_constant(working_set, new_name_expression) {
                Ok(val) => match value_as_string(val, new_name_expression.span) {
                    Ok(s) => Some(Spanned {
                        item: s,
                        span: new_name_expression.span,
                    }),
                    Err(err) => {
                        working_set.error(err.wrap(working_set, call_span));
                        return garbage_pipeline(&[call_span]);
                    }
                },
                Err(err) => {
                    working_set.error(err.wrap(working_set, call_span));
                    return garbage_pipeline(&[call_span]);
                }
            }
        } else {
            working_set.error(ParseError::ExpectedKeyword(
                "as keyword".to_string(),
                kw_expression.span,
            ));
            return garbage_pipeline(&[call_span]);
        }
    } else {
        None
    };

    let has_prefix = call.has_flag("prefix");
    let do_reload = call.has_flag("reload");

    let pipeline = Pipeline::from_vec(vec![Expression {
        expr: Expr::Call(call.clone()),
        span: call_span,
        ty: Type::Any,
        custom_completion: None,
    }]);

    let (final_overlay_name, origin_module, origin_module_id, is_module_updated) =
        if let Some(overlay_frame) = working_set.find_overlay(overlay_name.as_bytes()) {
            // Activate existing overlay

            // First, check for errors
            if has_prefix && !overlay_frame.prefixed {
                working_set.error(ParseError::OverlayPrefixMismatch(
                    overlay_name,
                    "without".to_string(),
                    overlay_name_span,
                ));
                return pipeline;
            }

            if !has_prefix && overlay_frame.prefixed {
                working_set.error(ParseError::OverlayPrefixMismatch(
                    overlay_name,
                    "with".to_string(),
                    overlay_name_span,
                ));
                return pipeline;
            }

            if let Some(new_name) = new_name {
                if new_name.item != overlay_name {
                    working_set.error(ParseError::CantAddOverlayHelp(
                        format!(
                        "Cannot add overlay as '{}' because it already exists under the name '{}'",
                        new_name.item, overlay_name
                    ),
                        new_name.span,
                    ));
                    return pipeline;
                }
            }

            let module_id = overlay_frame.origin;

            if let Some(new_module_id) = working_set.find_module(overlay_name.as_bytes()) {
                if !do_reload && (module_id == new_module_id) {
                    (
                        overlay_name,
                        Module::new(working_set.get_module(module_id).name.clone()),
                        module_id,
                        false,
                    )
                } else {
                    // The origin module of an overlay changed => update it
                    (
                        overlay_name,
                        working_set.get_module(new_module_id).clone(),
                        new_module_id,
                        true,
                    )
                }
            } else {
                let module_name = overlay_name.as_bytes().to_vec();
                (overlay_name, Module::new(module_name), module_id, true)
            }
        } else {
            // Create a new overlay
            if let Some(module_id) =
                // the name is a module
                working_set.find_module(overlay_name.as_bytes())
            {
                (
                    new_name.map(|spanned| spanned.item).unwrap_or(overlay_name),
                    working_set.get_module(module_id).clone(),
                    module_id,
                    true,
                )
            } else if let Some(module_id) = parse_module_file_or_dir(
                working_set,
                overlay_name.as_bytes(),
                overlay_name_span,
                new_name.as_ref().map(|spanned| spanned.item.clone()),
            ) {
                // try file or directory
                let new_module = working_set.get_module(module_id).clone();
                (
                    new_name
                        .map(|spanned| spanned.item)
                        .unwrap_or_else(|| String::from_utf8_lossy(&new_module.name).to_string()),
                    new_module,
                    module_id,
                    true,
                )
            } else {
                working_set.error(ParseError::ModuleOrOverlayNotFound(overlay_name_span));
                return pipeline;
            }
        };

    let (definitions, errors) = if is_module_updated {
        if has_prefix {
            origin_module.resolve_import_pattern(
                working_set,
                origin_module_id,
                &[],
                Some(final_overlay_name.as_bytes()),
                call.head,
            )
        } else {
            origin_module.resolve_import_pattern(
                working_set,
                origin_module_id,
                &[ImportPatternMember::Glob {
                    span: overlay_name_span,
                }],
                Some(final_overlay_name.as_bytes()),
                call.head,
            )
        }
    } else {
        (ResolvedImportPattern::new(vec![], vec![], vec![]), vec![])
    };

    if errors.is_empty() {
        working_set.add_overlay(
            final_overlay_name.as_bytes().to_vec(),
            origin_module_id,
            definitions.decls,
            definitions.modules,
            has_prefix,
        );
    } else {
        working_set.parse_errors.extend(errors);
    }

    // Change the call argument to include the Overlay expression with the module ID
    let mut call = call;
    call.set_parser_info(
        "overlay_expr".to_string(),
        Expression {
            expr: Expr::Overlay(if is_module_updated {
                Some(origin_module_id)
            } else {
                None
            }),
            span: overlay_name_span,
            ty: Type::Any,
            custom_completion: None,
        },
    );

    Pipeline::from_vec(vec![Expression {
        expr: Expr::Call(call),
        span: call_span,
        ty: Type::Any,
        custom_completion: None,
    }])
}

pub fn parse_overlay_hide(working_set: &mut StateWorkingSet, call: Box<Call>) -> Pipeline {
    let call_span = call.span();

    let (overlay_name, overlay_name_span) = if let Some(expr) = call.positional_nth(0) {
        match eval_constant(working_set, expr) {
            Ok(val) => match value_as_string(val, expr.span) {
                Ok(s) => (s, expr.span),
                Err(err) => {
                    working_set.error(err.wrap(working_set, call_span));
                    return garbage_pipeline(&[call_span]);
                }
            },
            Err(err) => {
                working_set.error(err.wrap(working_set, call_span));
                return garbage_pipeline(&[call_span]);
            }
        }
    } else {
        (
            String::from_utf8_lossy(working_set.last_overlay_name()).to_string(),
            call_span,
        )
    };

    let keep_custom = call.has_flag("keep-custom");

    let pipeline = Pipeline::from_vec(vec![Expression {
        expr: Expr::Call(call),
        span: call_span,
        ty: Type::Any,
        custom_completion: None,
    }]);

    if overlay_name == DEFAULT_OVERLAY_NAME {
        working_set.error(ParseError::CantHideDefaultOverlay(
            overlay_name,
            overlay_name_span,
        ));

        return pipeline;
    }

    if !working_set
        .unique_overlay_names()
        .contains(&overlay_name.as_bytes())
    {
        working_set.error(ParseError::ActiveOverlayNotFound(overlay_name_span));
        return pipeline;
    }

    if working_set.num_overlays() < 2 {
        working_set.error(ParseError::CantRemoveLastOverlay(overlay_name_span));
        return pipeline;
    }

    working_set.remove_overlay(overlay_name.as_bytes(), keep_custom);

    pipeline
}

pub fn parse_let(working_set: &mut StateWorkingSet, spans: &[Span]) -> Pipeline {
    trace!("parsing: let");

    // JT: Disabling check_name because it doesn't work with optional types in the declaration
    // if let Some(span) = check_name(working_set, spans) {
    //     return Pipeline::from_vec(vec![garbage(*span)]);
    // }

    if let Some(decl_id) = working_set.find_decl(b"let") {
        if spans.len() >= 4 {
            // This is a bit of by-hand parsing to get around the issue where we want to parse in the reverse order
            // so that the var-id created by the variable isn't visible in the expression that init it
            for span in spans.iter().enumerate() {
                let item = working_set.get_span_contents(*span.1);
                // https://github.com/nushell/nushell/issues/9596, let = if $
                // let x = 'f', = at least start from index 2
                if item == b"=" && spans.len() > (span.0 + 1) && span.0 > 1 {
                    let (tokens, parse_error) = lex(
                        working_set.get_span_contents(nu_protocol::span(&spans[(span.0 + 1)..])),
                        spans[span.0 + 1].start,
                        &[],
                        &[],
                        true,
                    );

                    if let Some(parse_error) = parse_error {
                        working_set.parse_errors.push(parse_error)
                    }

                    let rvalue_span = nu_protocol::span(&spans[(span.0 + 1)..]);
                    let rvalue_block = parse_block(working_set, &tokens, rvalue_span, false, true);

                    let output_type = rvalue_block.output_type();

                    let block_id = working_set.add_block(rvalue_block);

                    let rvalue = Expression {
                        expr: Expr::Block(block_id),
                        span: rvalue_span,
                        ty: output_type,
                        custom_completion: None,
                    };

                    let mut idx = 0;

                    let (lvalue, explicit_type) =
                        parse_var_with_opt_type(working_set, &spans[1..(span.0)], &mut idx, false);

                    let var_name =
                        String::from_utf8_lossy(working_set.get_span_contents(lvalue.span))
                            .trim_start_matches('$')
                            .to_string();

                    if ["in", "nu", "env"].contains(&var_name.as_str()) {
                        working_set.error(ParseError::NameIsBuiltinVar(var_name, lvalue.span))
                    }

                    let var_id = lvalue.as_var();
                    let rhs_type = rvalue.ty.clone();

                    if let Some(explicit_type) = &explicit_type {
                        if !type_compatible(explicit_type, &rhs_type) {
                            working_set.error(ParseError::TypeMismatch(
                                explicit_type.clone(),
                                rhs_type.clone(),
                                nu_protocol::span(&spans[(span.0 + 1)..]),
                            ));
                        }
                    }

                    if let Some(var_id) = var_id {
                        if explicit_type.is_none() {
                            working_set.set_variable_type(var_id, rhs_type);
                        }
                    }

                    let call = Box::new(Call {
                        decl_id,
                        head: spans[0],
                        arguments: vec![Argument::Positional(lvalue), Argument::Positional(rvalue)],
                        redirect_stdout: true,
                        redirect_stderr: false,
                        parser_info: HashMap::new(),
                    });

                    return Pipeline::from_vec(vec![Expression {
                        expr: Expr::Call(call),
                        span: nu_protocol::span(spans),
                        ty: Type::Any,
                        custom_completion: None,
                    }]);
                }
            }
        }
        let ParsedInternalCall { call, output } =
            parse_internal_call(working_set, spans[0], &spans[1..], decl_id);

        return Pipeline::from_vec(vec![Expression {
            expr: Expr::Call(call),
            span: nu_protocol::span(spans),
            ty: output,
            custom_completion: None,
        }]);
    } else {
        working_set.error(ParseError::UnknownState(
            "internal error: let or const statements not found in core language".into(),
            span(spans),
        ))
    }

    working_set.error(ParseError::UnknownState(
        "internal error: let or const statement unparsable".into(),
        span(spans),
    ));

    garbage_pipeline(spans)
}

pub fn parse_const(working_set: &mut StateWorkingSet, spans: &[Span]) -> Pipeline {
    trace!("parsing: const");

    // JT: Disabling check_name because it doesn't work with optional types in the declaration
    // if let Some(span) = check_name(working_set, spans) {
    //     return Pipeline::from_vec(vec![garbage(*span)]);
    // }

    if let Some(decl_id) = working_set.find_decl(b"const") {
        let cmd = working_set.get_decl(decl_id);
        let call_signature = cmd.signature().call_signature();

        if spans.len() >= 4 {
            // This is a bit of by-hand parsing to get around the issue where we want to parse in the reverse order
            // so that the var-id created by the variable isn't visible in the expression that init it
            for span in spans.iter().enumerate() {
                let item = working_set.get_span_contents(*span.1);
                // const x = 'f', = at least start from index 2
                if item == b"=" && spans.len() > (span.0 + 1) && span.0 > 1 {
                    let mut idx = span.0;

                    let rvalue = parse_multispan_value(
                        working_set,
                        spans,
                        &mut idx,
                        &SyntaxShape::Keyword(b"=".to_vec(), Box::new(SyntaxShape::MathExpression)),
                    );
                    if idx < (spans.len() - 1) {
                        working_set
                            .error(ParseError::ExtraPositional(call_signature, spans[idx + 1]));
                    }

                    let mut idx = 0;

                    let (lvalue, explicit_type) =
                        parse_var_with_opt_type(working_set, &spans[1..(span.0)], &mut idx, false);

                    let var_name =
                        String::from_utf8_lossy(working_set.get_span_contents(lvalue.span))
                            .trim_start_matches('$')
                            .to_string();

                    // TODO: Remove the hard-coded variables, too error-prone
                    if ["in", "nu", "env"].contains(&var_name.as_str()) {
                        working_set.error(ParseError::NameIsBuiltinVar(var_name, lvalue.span))
                    }

                    let var_id = lvalue.as_var();
                    let rhs_type = rvalue.ty.clone();

                    if let Some(explicit_type) = &explicit_type {
                        if !type_compatible(explicit_type, &rhs_type) {
                            working_set.error(ParseError::TypeMismatch(
                                explicit_type.clone(),
                                rhs_type.clone(),
                                nu_protocol::span(&spans[(span.0 + 1)..]),
                            ));
                        }
                    }

                    if let Some(var_id) = var_id {
                        if explicit_type.is_none() {
                            working_set.set_variable_type(var_id, rhs_type);
                        }

                        match eval_constant(working_set, &rvalue) {
                            Ok(val) => {
                                // In case rhs is parsed as 'any' but is evaluated to a concrete
                                // type:
                                let const_type = val.get_type();

                                if let Some(explicit_type) = &explicit_type {
                                    if !type_compatible(explicit_type, &const_type) {
                                        working_set.error(ParseError::TypeMismatch(
                                            explicit_type.clone(),
                                            const_type.clone(),
                                            nu_protocol::span(&spans[(span.0 + 1)..]),
                                        ));
                                    }
                                }

                                working_set.set_variable_type(var_id, const_type);

                                // Assign the constant value to the variable
                                working_set.set_variable_const_val(var_id, val);
                            }
                            Err(err) => working_set.error(err.wrap(working_set, rvalue.span)),
                        }
                    }

                    let call = Box::new(Call {
                        decl_id,
                        head: spans[0],
                        arguments: vec![Argument::Positional(lvalue), Argument::Positional(rvalue)],
                        redirect_stdout: true,
                        redirect_stderr: false,
                        parser_info: HashMap::new(),
                    });

                    return Pipeline::from_vec(vec![Expression {
                        expr: Expr::Call(call),
                        span: nu_protocol::span(spans),
                        ty: Type::Any,
                        custom_completion: None,
                    }]);
                }
            }
        }
        let ParsedInternalCall { call, output } =
            parse_internal_call(working_set, spans[0], &spans[1..], decl_id);

        return Pipeline::from_vec(vec![Expression {
            expr: Expr::Call(call),
            span: nu_protocol::span(spans),
            ty: output,
            custom_completion: None,
        }]);
    } else {
        working_set.error(ParseError::UnknownState(
            "internal error: let or const statements not found in core language".into(),
            span(spans),
        ))
    }

    working_set.error(ParseError::UnknownState(
        "internal error: let or const statement unparsable".into(),
        span(spans),
    ));

    garbage_pipeline(spans)
}

pub fn parse_mut(working_set: &mut StateWorkingSet, spans: &[Span]) -> Pipeline {
    trace!("parsing: mut");

    // JT: Disabling check_name because it doesn't work with optional types in the declaration
    // if let Some(span) = check_name(working_set, spans) {
    //     return Pipeline::from_vec(vec![garbage(*span)]);
    // }

    if let Some(decl_id) = working_set.find_decl(b"mut") {
        if spans.len() >= 4 {
            // This is a bit of by-hand parsing to get around the issue where we want to parse in the reverse order
            // so that the var-id created by the variable isn't visible in the expression that init it
            for span in spans.iter().enumerate() {
                let item = working_set.get_span_contents(*span.1);
                // mut x = 'f', = at least start from index 2
                if item == b"=" && spans.len() > (span.0 + 1) && span.0 > 1 {
                    let (tokens, parse_error) = lex(
                        working_set.get_span_contents(nu_protocol::span(&spans[(span.0 + 1)..])),
                        spans[span.0 + 1].start,
                        &[],
                        &[],
                        true,
                    );

                    if let Some(parse_error) = parse_error {
                        working_set.parse_errors.push(parse_error)
                    }

                    let rvalue_span = nu_protocol::span(&spans[(span.0 + 1)..]);
                    let rvalue_block = parse_block(working_set, &tokens, rvalue_span, false, true);

                    let output_type = rvalue_block.output_type();

                    let block_id = working_set.add_block(rvalue_block);

                    let rvalue = Expression {
                        expr: Expr::Block(block_id),
                        span: rvalue_span,
                        ty: output_type,
                        custom_completion: None,
                    };

                    let mut idx = 0;

                    let (lvalue, explicit_type) =
                        parse_var_with_opt_type(working_set, &spans[1..(span.0)], &mut idx, true);

                    let var_name =
                        String::from_utf8_lossy(working_set.get_span_contents(lvalue.span))
                            .trim_start_matches('$')
                            .to_string();

                    if ["in", "nu", "env"].contains(&var_name.as_str()) {
                        working_set.error(ParseError::NameIsBuiltinVar(var_name, lvalue.span))
                    }

                    let var_id = lvalue.as_var();
                    let rhs_type = rvalue.ty.clone();

                    if let Some(explicit_type) = &explicit_type {
                        if !type_compatible(explicit_type, &rhs_type) {
                            working_set.error(ParseError::TypeMismatch(
                                explicit_type.clone(),
                                rhs_type.clone(),
                                nu_protocol::span(&spans[(span.0 + 1)..]),
                            ));
                        }
                    }

                    if let Some(var_id) = var_id {
                        if explicit_type.is_none() {
                            working_set.set_variable_type(var_id, rhs_type);
                        }
                    }

                    let call = Box::new(Call {
                        decl_id,
                        head: spans[0],
                        arguments: vec![Argument::Positional(lvalue), Argument::Positional(rvalue)],
                        redirect_stdout: true,
                        redirect_stderr: false,
                        parser_info: HashMap::new(),
                    });

                    return Pipeline::from_vec(vec![Expression {
                        expr: Expr::Call(call),
                        span: nu_protocol::span(spans),
                        ty: Type::Any,
                        custom_completion: None,
                    }]);
                }
            }
        }
        let ParsedInternalCall { call, output } =
            parse_internal_call(working_set, spans[0], &spans[1..], decl_id);

        return Pipeline::from_vec(vec![Expression {
            expr: Expr::Call(call),
            span: nu_protocol::span(spans),
            ty: output,
            custom_completion: None,
        }]);
    } else {
        working_set.error(ParseError::UnknownState(
            "internal error: let or const statements not found in core language".into(),
            span(spans),
        ))
    }

    working_set.error(ParseError::UnknownState(
        "internal error: let or const statement unparsable".into(),
        span(spans),
    ));

    garbage_pipeline(spans)
}

pub fn parse_source(working_set: &mut StateWorkingSet, spans: &[Span]) -> Pipeline {
    let name = working_set.get_span_contents(spans[0]);

    if name == b"source" || name == b"source-env" {
        let scoped = name == b"source-env";

        if let Some(decl_id) = working_set.find_decl(name) {
            let cwd = working_set.get_cwd();

            // Is this the right call to be using here?
            // Some of the others (`parse_let`) use it, some of them (`parse_hide`) don't.
            let ParsedInternalCall { call, output } =
                parse_internal_call(working_set, spans[0], &spans[1..], decl_id);

            if call.has_flag("help") {
                return Pipeline::from_vec(vec![Expression {
                    expr: Expr::Call(call),
                    span: span(spans),
                    ty: output,
                    custom_completion: None,
                }]);
            }

            // Command and one file name
            if spans.len() >= 2 {
                let expr = parse_value(working_set, spans[1], &SyntaxShape::Any);

                let val = match eval_constant(working_set, &expr) {
                    Ok(val) => val,
                    Err(err) => {
                        working_set.error(err.wrap(working_set, span(&spans[1..])));
                        return Pipeline::from_vec(vec![Expression {
                            expr: Expr::Call(call),
                            span: span(&spans[1..]),
                            ty: Type::Any,
                            custom_completion: None,
                        }]);
                    }
                };

                let filename = match value_as_string(val, spans[1]) {
                    Ok(s) => s,
                    Err(err) => {
                        working_set.error(err.wrap(working_set, span(&spans[1..])));
                        return Pipeline::from_vec(vec![Expression {
                            expr: Expr::Call(call),
                            span: span(&spans[1..]),
                            ty: Type::Any,
                            custom_completion: None,
                        }]);
                    }
                };

                if let Some(path) = find_in_dirs(&filename, working_set, &cwd, LIB_DIRS_VAR) {
                    if let Some(contents) = path.read(working_set) {
                        // Change currently parsed directory
                        let prev_currently_parsed_cwd = if let Some(parent) = path.parent() {
                            working_set.currently_parsed_cwd.replace(parent.into())
                        } else {
                            working_set.currently_parsed_cwd.clone()
                        };

                        // This will load the defs from the file into the
                        // working set, if it was a successful parse.
                        let block = parse(
                            working_set,
                            Some(&path.path().to_string_lossy()),
                            &contents,
                            scoped,
                        );

                        // Restore the currently parsed directory back
                        working_set.currently_parsed_cwd = prev_currently_parsed_cwd;

                        // Save the block into the working set
                        let block_id = working_set.add_block(block);

                        let mut call_with_block = call;

                        // FIXME: Adding this expression to the positional creates a syntax highlighting error
                        // after writing `source example.nu`
                        call_with_block.set_parser_info(
                            "block_id".to_string(),
                            Expression {
                                expr: Expr::Int(block_id as i64),
                                span: spans[1],
                                ty: Type::Any,
                                custom_completion: None,
                            },
                        );

                        return Pipeline::from_vec(vec![Expression {
                            expr: Expr::Call(call_with_block),
                            span: span(spans),
                            ty: Type::Any,
                            custom_completion: None,
                        }]);
                    }
                } else {
                    working_set.error(ParseError::SourcedFileNotFound(filename, spans[1]));
                }
            }
            return Pipeline::from_vec(vec![Expression {
                expr: Expr::Call(call),
                span: span(spans),
                ty: Type::Any,
                custom_completion: None,
            }]);
        }
    }
    working_set.error(ParseError::UnknownState(
        "internal error: source statement unparsable".into(),
        span(spans),
    ));
    garbage_pipeline(spans)
}

pub fn parse_where_expr(working_set: &mut StateWorkingSet, spans: &[Span]) -> Expression {
    trace!("parsing: where");

    if !spans.is_empty() && working_set.get_span_contents(spans[0]) != b"where" {
        working_set.error(ParseError::UnknownState(
            "internal error: Wrong call name for 'where' command".into(),
            span(spans),
        ));
        return garbage(span(spans));
    }

    if spans.len() < 2 {
        working_set.error(ParseError::MissingPositional(
            "row condition".into(),
            span(spans),
            "where <row_condition>".into(),
        ));
        return garbage(span(spans));
    }

    let call = match working_set.find_decl(b"where") {
        Some(decl_id) => {
            let ParsedInternalCall { call, output } =
                parse_internal_call(working_set, spans[0], &spans[1..], decl_id);
            let decl = working_set.get_decl(decl_id);

            let call_span = span(spans);

            let starting_error_count = working_set.parse_errors.len();
            check_call(working_set, call_span, &decl.signature(), &call);
            if starting_error_count != working_set.parse_errors.len() || call.has_flag("help") {
                return Expression {
                    expr: Expr::Call(call),
                    span: call_span,
                    ty: output,
                    custom_completion: None,
                };
            }

            call
        }
        None => {
            working_set.error(ParseError::UnknownState(
                "internal error: 'where' declaration not found".into(),
                span(spans),
            ));
            return garbage(span(spans));
        }
    };

    Expression {
        expr: Expr::Call(call),
        span: span(spans),
        ty: Type::Any,
        custom_completion: None,
    }
}

pub fn parse_where(working_set: &mut StateWorkingSet, spans: &[Span]) -> Pipeline {
    let expression = parse_where_expr(working_set, spans);
    Pipeline::from_vec(vec![expression])
}

#[cfg(feature = "plugin")]
pub fn parse_register(working_set: &mut StateWorkingSet, spans: &[Span]) -> Pipeline {
    use nu_plugin::{get_signature, PluginDeclaration};
    use nu_protocol::{engine::Stack, PluginSignature};

    let cwd = working_set.get_cwd();

    // Checking that the function is used with the correct name
    // Maybe this is not necessary but it is a sanity check
    if working_set.get_span_contents(spans[0]) != b"register" {
        working_set.error(ParseError::UnknownState(
            "internal error: Wrong call name for parse plugin function".into(),
            span(spans),
        ));
        return garbage_pipeline(spans);
    }

    // Parsing the spans and checking that they match the register signature
    // Using a parsed call makes more sense than checking for how many spans are in the call
    // Also, by creating a call, it can be checked if it matches the declaration signature
    let (call, call_span) = match working_set.find_decl(b"register") {
        None => {
            working_set.error(ParseError::UnknownState(
                "internal error: Register declaration not found".into(),
                span(spans),
            ));
            return garbage_pipeline(spans);
        }
        Some(decl_id) => {
            let ParsedInternalCall { call, output } =
                parse_internal_call(working_set, spans[0], &spans[1..], decl_id);
            let decl = working_set.get_decl(decl_id);

            let call_span = span(spans);

            let starting_error_count = working_set.parse_errors.len();
            check_call(working_set, call_span, &decl.signature(), &call);
            if starting_error_count != working_set.parse_errors.len() || call.has_flag("help") {
                return Pipeline::from_vec(vec![Expression {
                    expr: Expr::Call(call),
                    span: call_span,
                    ty: output,
                    custom_completion: None,
                }]);
            }

            (call, call_span)
        }
    };

    // Extracting the required arguments from the call and keeping them together in a tuple
    let arguments = call
        .positional_nth(0)
        .map(|expr| {
            let val =
                eval_constant(working_set, expr).map_err(|err| err.wrap(working_set, call.head))?;
            let filename =
                value_as_string(val, expr.span).map_err(|err| err.wrap(working_set, call.head))?;

            let Some(path) = find_in_dirs(&filename, working_set, &cwd, PLUGIN_DIRS_VAR) else {
                return Err(ParseError::RegisteredFileNotFound(filename, expr.span));
            };

            if path.exists() && path.is_file() {
                Ok((path, expr.span))
            } else {
                Err(ParseError::RegisteredFileNotFound(filename, expr.span))
            }
        })
        .expect("required positional has being checked");

    // Signature is an optional value from the call and will be used to decide if
    // the plugin is called to get the signatures or to use the given signature
    let signature = call.positional_nth(1).map(|expr| {
        let signature = working_set.get_span_contents(expr.span);
        serde_json::from_slice::<PluginSignature>(signature).map_err(|e| {
            ParseError::LabeledError(
                "Signature deserialization error".into(),
                format!("unable to deserialize signature: {e}"),
                spans[0],
            )
        })
    });

    // Shell is another optional value used as base to call shell to plugins
    let shell = call.get_flag_expr("shell").map(|expr| {
        let shell_expr = working_set.get_span_contents(expr.span);

        String::from_utf8(shell_expr.to_vec())
            .map_err(|_| ParseError::NonUtf8(expr.span))
            .and_then(|name| {
                canonicalize_with(&name, cwd)
                    .map_err(|_| ParseError::RegisteredFileNotFound(name, expr.span))
            })
            .and_then(|path| {
                if path.exists() & path.is_file() {
                    Ok(path)
                } else {
                    Err(ParseError::RegisteredFileNotFound(
                        format!("{path:?}"),
                        expr.span,
                    ))
                }
            })
    });

    let shell = match shell {
        None => None,
        Some(path) => match path {
            Ok(path) => Some(path),
            Err(err) => {
                working_set.error(err);
                return Pipeline::from_vec(vec![Expression {
                    expr: Expr::Call(call),
                    span: call_span,
                    ty: Type::Any,
                    custom_completion: None,
                }]);
            }
        },
    };

    // We need the current environment variables for `python` based plugins
    // Or we'll likely have a problem when a plugin is implemented in a virtual Python environment.
    let stack = Stack::new();
    let current_envs =
        nu_engine::env::env_to_strings(working_set.permanent_state, &stack).unwrap_or_default();

    let error = arguments.and_then(|(path, path_span)| {
        let path = path.path_buf();
        // restrict plugin file name starts with `nu_plugin_`
        let valid_plugin_name = path
            .file_name()
            .map(|s| s.to_string_lossy().starts_with("nu_plugin_"));

        let Some(true) = valid_plugin_name else {
            return Err(ParseError::LabeledError(
                "Register plugin failed".into(),
                "plugin name must start with nu_plugin_".into(),
                path_span,
            ));
        };

        let signatures = signature.map_or_else(
            || {
                let signatures =
                    get_signature(&path, shell.as_deref(), &current_envs).map_err(|err| {
                        ParseError::LabeledError(
                            "Error getting signatures".into(),
                            err.to_string(),
                            spans[0],
                        )
                    });

                if signatures.is_ok() {
                    // mark plugins file as dirty only when the user is registering plugins
                    // and not when we evaluate plugin.nu on shell startup
                    working_set.mark_plugins_file_dirty();
                }

                signatures
            },
            |sig| sig.map(|sig| vec![sig]),
        )?;

        for signature in signatures {
            // create plugin command declaration (need struct impl Command)
            // store declaration in working set
            let plugin_decl = PluginDeclaration::new(path.clone(), signature, shell.clone());

            working_set.add_decl(Box::new(plugin_decl));
        }

        Ok(())
    });

    if let Err(err) = error {
        working_set.error(err);
    }

    Pipeline::from_vec(vec![Expression {
        expr: Expr::Call(call),
        span: call_span,
        ty: Type::Nothing,
        custom_completion: None,
    }])
}

pub fn find_dirs_var(working_set: &StateWorkingSet, var_name: &str) -> Option<VarId> {
    working_set
        .find_variable(format!("${}", var_name).as_bytes())
        .filter(|var_id| working_set.get_variable(*var_id).const_val.is_some())
}

/// This helper function is used to find files during parsing
///
/// First, the actual current working directory is selected as
///   a) the directory of a file currently being parsed
///   b) current working directory (PWD)
///
/// Then, if the file is not found in the actual cwd, dirs_var is checked.
/// For now, we first check for a const with the name of `dirs_var_name`,
/// and if that's not found, then we try to look for an environment variable of the same name.
/// If there is a relative path in dirs_var, it is assumed to be relative to the actual cwd
/// determined in the first step.
///
/// Always returns an absolute path
pub fn find_in_dirs(
    filename: &str,
    working_set: &StateWorkingSet,
    cwd: &str,
    dirs_var_name: &str,
) -> Option<ParserPath> {
    pub fn find_in_dirs_with_id(
        filename: &str,
        working_set: &StateWorkingSet,
        cwd: &str,
        dirs_var_name: &str,
    ) -> Option<ParserPath> {
        // Choose whether to use file-relative or PWD-relative path
        let actual_cwd = if let Some(currently_parsed_cwd) = &working_set.currently_parsed_cwd {
            currently_parsed_cwd.as_path()
        } else {
            Path::new(cwd)
        };

        // Try if we have an existing virtual path
        if let Some(virtual_path) = working_set.find_virtual_path(filename) {
            return Some(ParserPath::from_virtual_path(
                working_set,
                filename,
                virtual_path,
            ));
        } else {
            let abs_virtual_filename = actual_cwd.join(filename);
            let abs_virtual_filename = abs_virtual_filename.to_string_lossy();

            if let Some(virtual_path) = working_set.find_virtual_path(&abs_virtual_filename) {
                return Some(ParserPath::from_virtual_path(
                    working_set,
                    &abs_virtual_filename,
                    virtual_path,
                ));
            }
        }

        // Try if we have an existing physical path
        if let Ok(p) = canonicalize_with(filename, actual_cwd) {
            return Some(ParserPath::RealPath(p));
        }

        // Early-exit if path is non-existent absolute path
        let path = Path::new(filename);
        if !path.is_relative() {
            return None;
        }

        // Look up relative path from NU_LIB_DIRS
        working_set
            .get_variable(find_dirs_var(working_set, dirs_var_name)?)
            .const_val
            .as_ref()?
            .as_list()
            .ok()?
            .iter()
            .map(|lib_dir| -> Option<PathBuf> {
                let dir = lib_dir.as_path().ok()?;
                let dir_abs = canonicalize_with(dir, actual_cwd).ok()?;
                canonicalize_with(filename, dir_abs).ok()
            })
            .find(Option::is_some)
            .flatten()
            .map(ParserPath::RealPath)
    }

    // TODO: remove (see #8310)
    // Same as find_in_dirs_with_id but using $env.NU_LIB_DIRS instead of constant
    pub fn find_in_dirs_old(
        filename: &str,
        working_set: &StateWorkingSet,
        cwd: &str,
        dirs_env: &str,
    ) -> Option<PathBuf> {
        // Choose whether to use file-relative or PWD-relative path
        let actual_cwd = if let Some(currently_parsed_cwd) = &working_set.currently_parsed_cwd {
            currently_parsed_cwd.as_path()
        } else {
            Path::new(cwd)
        };

        if let Ok(p) = canonicalize_with(filename, actual_cwd) {
            Some(p)
        } else {
            let path = Path::new(filename);

            if path.is_relative() {
                if let Some(lib_dirs) = working_set.get_env_var(dirs_env) {
                    if let Ok(dirs) = lib_dirs.as_list() {
                        for lib_dir in dirs {
                            if let Ok(dir) = lib_dir.as_path() {
                                // make sure the dir is absolute path
                                if let Ok(dir_abs) = canonicalize_with(dir, actual_cwd) {
                                    if let Ok(path) = canonicalize_with(filename, dir_abs) {
                                        return Some(path);
                                    }
                                }
                            }
                        }

                        None
                    } else {
                        None
                    }
                } else {
                    None
                }
            } else {
                None
            }
        }
    }

    find_in_dirs_with_id(filename, working_set, cwd, dirs_var_name).or_else(|| {
        find_in_dirs_old(filename, working_set, cwd, dirs_var_name).map(ParserPath::RealPath)
    })
}

fn detect_params_in_name(
    working_set: &StateWorkingSet,
    name_span: Span,
    decl_name: &str,
) -> Option<ParseError> {
    let name = working_set.get_span_contents(name_span);

    let extract_span = |delim: u8| {
        // it is okay to unwrap because we know the slice contains the byte
        let (idx, _) = name
            .iter()
            .find_position(|c| **c == delim)
            .unwrap_or((name.len(), &b' '));
        let param_span = Span::new(name_span.start + idx - 1, name_span.start + idx - 1);
        let error = ParseError::LabeledErrorWithHelp{
            error: "no space between name and parameters".into(),
            label: "expected space".into(),
            help: format!("consider adding a space between the `{decl_name}` command's name and its parameters"),
            span: param_span,
            };
        Some(error)
    };

    if name.contains(&b'[') {
        extract_span(b'[')
    } else if name.contains(&b'(') {
        extract_span(b'(')
    } else {
        None
    }
}<|MERGE_RESOLUTION|>--- conflicted
+++ resolved
@@ -149,11 +149,7 @@
         return;
     };
 
-<<<<<<< HEAD
-    if def_type_name != b"def" && def_type_name != b"extern" && def_type_name != b"extern-wrapped" {
-=======
-    if def_type_name != b"def" && def_type_name != b"def-env" && def_type_name != b"extern" {
->>>>>>> 5063e01c
+    if def_type_name != b"def" && def_type_name != b"extern" {
         return;
     }
 
@@ -1053,11 +1049,7 @@
     let full_name = if lite_command.parts.len() > 1 {
         let sub = working_set.get_span_contents(lite_command.parts[1]);
         match sub {
-<<<<<<< HEAD
-            b"alias" | b"def" | b"extern" | b"extern-wrapped" | b"use" | b"module" | b"const" => {
-=======
-            b"alias" | b"def" | b"def-env" | b"extern" | b"use" | b"module" | b"const" => {
->>>>>>> 5063e01c
+            b"alias" | b"def" | b"extern" | b"use" | b"module" | b"const" => {
                 [b"export ", sub].concat()
             }
             _ => b"export".to_vec(),
@@ -1232,71 +1224,7 @@
 
                 result
             }
-<<<<<<< HEAD
-            b"extern" | b"extern-wrapped" => {
-=======
-            b"def-env" => {
-                let lite_command = LiteCommand {
-                    comments: lite_command.comments.clone(),
-                    parts: spans[1..].to_vec(),
-                };
-                let (pipeline, _) = parse_def(working_set, &lite_command, Some(module_name));
-
-                let export_def_decl_id = if let Some(id) = working_set.find_decl(b"export def-env")
-                {
-                    id
-                } else {
-                    working_set.error(ParseError::InternalError(
-                        "missing 'export def-env' command".into(),
-                        export_span,
-                    ));
-                    return (garbage_pipeline(spans), vec![]);
-                };
-
-                // Trying to warp the 'def' call into the 'export def' in a very clumsy way
-                if let Some(PipelineElement::Expression(
-                    _,
-                    Expression {
-                        expr: Expr::Call(ref def_call),
-                        ..
-                    },
-                )) = pipeline.elements.get(0)
-                {
-                    call = def_call.clone();
-
-                    call.head = span(&spans[0..=1]);
-                    call.decl_id = export_def_decl_id;
-                } else {
-                    working_set.error(ParseError::InternalError(
-                        "unexpected output from parsing a definition".into(),
-                        span(&spans[1..]),
-                    ));
-                };
-
-                let mut result = vec![];
-
-                let decl_name = match spans.get(2) {
-                    Some(span) => working_set.get_span_contents(*span),
-                    None => &[],
-                };
-                let decl_name = trim_quotes(decl_name);
-
-                if let Some(decl_id) = working_set.find_decl(decl_name) {
-                    result.push(Exportable::Decl {
-                        name: decl_name.to_vec(),
-                        id: decl_id,
-                    });
-                } else {
-                    working_set.error(ParseError::InternalError(
-                        "failed to find added declaration".into(),
-                        span(&spans[1..]),
-                    ));
-                }
-
-                result
-            }
             b"extern" => {
->>>>>>> 5063e01c
                 let lite_command = LiteCommand {
                     comments: lite_command.comments.clone(),
                     parts: spans[1..].to_vec(),
@@ -1575,11 +1503,7 @@
             }
             _ => {
                 working_set.error(ParseError::Expected(
-<<<<<<< HEAD
-                    "def, alias, use, module, const, extern or extern-wrapped keyword",
-=======
-                    "def, def-env, alias, use, module, const or extern keyword",
->>>>>>> 5063e01c
+                    "def, alias, use, module, const or extern keyword",
                     spans[1],
                 ));
 
@@ -1588,15 +1512,9 @@
         }
     } else {
         working_set.error(ParseError::MissingPositional(
-<<<<<<< HEAD
-            "def, alias, use, module, const, extern or extern-wrapped keyword".to_string(),
+            "def, alias, use, module, const or extern keyword".to_string(),
             Span::new(export_span.end, export_span.end),
-            "def, alias, use, module, const, extern or extern-wrapped keyword".to_string(),
-=======
-            "def, def-env, alias, use, module, const or extern keyword".to_string(),
-            Span::new(export_span.end, export_span.end),
-            "def, def-env, alias, use, module, const or extern keyword".to_string(),
->>>>>>> 5063e01c
+            "def, alias, use, module, const or extern keyword".to_string(),
         ));
 
         vec![]
@@ -1920,11 +1838,7 @@
                         }
                         _ => {
                             working_set.error(ParseError::ExpectedKeyword(
-<<<<<<< HEAD
-                                "def, const, extern, extern-wrapped, alias, use, module, export or export-env keyword".into(),
-=======
-                                "def, const, def-env, extern, alias, use, module, export or export-env keyword".into(),
->>>>>>> 5063e01c
+                                "def, const, extern, alias, use, module, export or export-env keyword".into(),
                                 command.parts[0],
                             ));
 
