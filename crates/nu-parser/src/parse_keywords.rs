use crate::{
    exportable::Exportable,
    parse_block,
    parser::{parse_redirection, redirecting_builtin_error},
    parser_path::ParserPath,
    type_check::{check_block_input_output, type_compatible},
};
use itertools::Itertools;
use log::trace;
use nu_path::canonicalize_with;
use nu_protocol::{
    ast::{
        Argument, Block, Call, Expr, Expression, ImportPattern, ImportPatternHead,
        ImportPatternMember, Pipeline, PipelineElement,
    },
    engine::{StateWorkingSet, DEFAULT_OVERLAY_NAME},
    eval_const::eval_constant,
    Alias, BlockId, DeclId, Module, ModuleId, ParseError, PositionalArg, ResolvedImportPattern,
    Span, Spanned, SyntaxShape, Type, Value, VarId,
};
use std::{
    collections::{HashMap, HashSet},
    path::{Path, PathBuf},
    sync::Arc,
};

pub const LIB_DIRS_VAR: &str = "NU_LIB_DIRS";
#[cfg(feature = "plugin")]
pub const PLUGIN_DIRS_VAR: &str = "NU_PLUGIN_DIRS";

use crate::{
    is_math_expression_like,
    known_external::KnownExternal,
    lex,
    lite_parser::{lite_parse, LiteCommand},
    parser::{
        check_call, garbage, garbage_pipeline, parse, parse_call, parse_expression,
        parse_full_signature, parse_import_pattern, parse_internal_call, parse_multispan_value,
        parse_string, parse_value, parse_var_with_opt_type, trim_quotes, ParsedInternalCall,
    },
    unescape_unquote_string, Token, TokenContents,
};

/// These parser keywords can be aliased
pub const ALIASABLE_PARSER_KEYWORDS: &[&[u8]] = &[b"overlay hide", b"overlay new", b"overlay use"];

pub const RESERVED_VARIABLE_NAMES: [&str; 3] = ["in", "nu", "env"];

/// These parser keywords cannot be aliased (either not possible, or support not yet added)
pub const UNALIASABLE_PARSER_KEYWORDS: &[&[u8]] = &[
    b"export",
    b"def",
    b"export def",
    b"for",
    b"extern",
    b"export extern",
    b"alias",
    b"export alias",
    b"export-env",
    b"module",
    b"use",
    b"export use",
    b"hide",
    // b"overlay",
    // b"overlay hide",
    // b"overlay new",
    // b"overlay use",
    b"let",
    b"const",
    b"mut",
    b"source",
    b"where",
    b"register",
    b"plugin use",
];

/// Check whether spans start with a parser keyword that can be aliased
pub fn is_unaliasable_parser_keyword(working_set: &StateWorkingSet, spans: &[Span]) -> bool {
    // try two words
    if let (Some(&span1), Some(&span2)) = (spans.first(), spans.get(1)) {
        let cmd_name = working_set.get_span_contents(Span::append(span1, span2));
        return UNALIASABLE_PARSER_KEYWORDS.contains(&cmd_name);
    }

    // try one word
    if let Some(&span1) = spans.first() {
        let cmd_name = working_set.get_span_contents(span1);
        UNALIASABLE_PARSER_KEYWORDS.contains(&cmd_name)
    } else {
        false
    }
}

/// This is a new more compact method of calling parse_xxx() functions without repeating the
/// parse_call() in each function. Remaining keywords can be moved here.
pub fn parse_keyword(working_set: &mut StateWorkingSet, lite_command: &LiteCommand) -> Pipeline {
    let orig_parse_errors_len = working_set.parse_errors.len();

    let call_expr = parse_call(working_set, &lite_command.parts, lite_command.parts[0]);

    // If an error occurred, don't invoke the keyword-specific functionality
    if working_set.parse_errors.len() > orig_parse_errors_len {
        return Pipeline::from_vec(vec![call_expr]);
    }

    if let Expression {
        expr: Expr::Call(call),
        ..
    } = call_expr.clone()
    {
        // Apply parse keyword side effects
        let cmd = working_set.get_decl(call.decl_id);
        // check help flag first.
        if call.named_iter().any(|(flag, _, _)| flag.item == "help") {
            let call_span = call.span();
            return Pipeline::from_vec(vec![Expression {
                expr: Expr::Call(call),
                span: call_span,
                ty: Type::Any,
                custom_completion: None,
            }]);
        }

        match cmd.name() {
            "overlay hide" => parse_overlay_hide(working_set, call),
            "overlay new" => parse_overlay_new(working_set, call),
            "overlay use" => parse_overlay_use(working_set, call),
            #[cfg(feature = "plugin")]
            "plugin use" => parse_plugin_use(working_set, call),
            _ => Pipeline::from_vec(vec![call_expr]),
        }
    } else {
        Pipeline::from_vec(vec![call_expr])
    }
}

pub fn parse_def_predecl(working_set: &mut StateWorkingSet, spans: &[Span]) {
    let mut pos = 0;

    let def_type_name = if spans.len() >= 3 {
        // definition can't have only two spans, minimum is 3, e.g., 'extern spam []'
        let first_word = working_set.get_span_contents(spans[0]);

        if first_word == b"export" {
            pos += 2;
        } else {
            pos += 1;
        }

        working_set.get_span_contents(spans[pos - 1]).to_vec()
    } else {
        return;
    };

    if def_type_name != b"def" && def_type_name != b"extern" {
        return;
    }

    // Now, pos should point at the next span after the def-like call.
    // Skip all potential flags, like --env, --wrapped or --help:
    while pos < spans.len()
        && working_set
            .get_span_contents(spans[pos])
            .starts_with(&[b'-'])
    {
        pos += 1;
    }

    if pos >= spans.len() {
        // This can happen if the call ends with a flag, e.g., 'def --help'
        return;
    }

    // Now, pos should point at the command name.
    let name_pos = pos;

    let Some(name) = parse_string(working_set, spans[name_pos]).as_string() else {
        return;
    };

    if name.contains('#')
        || name.contains('^')
        || name.parse::<bytesize::ByteSize>().is_ok()
        || name.parse::<f64>().is_ok()
    {
        working_set.error(ParseError::CommandDefNotValid(spans[name_pos]));
        return;
    }

    // Find signature
    let mut signature_pos = None;

    while pos < spans.len() {
        if working_set
            .get_span_contents(spans[pos])
            .starts_with(&[b'['])
            || working_set
                .get_span_contents(spans[pos])
                .starts_with(&[b'('])
        {
            signature_pos = Some(pos);
            break;
        }

        pos += 1;
    }

    let Some(signature_pos) = signature_pos else {
        return;
    };

    let mut allow_unknown_args = false;

    for span in spans {
        if working_set.get_span_contents(*span) == b"--wrapped" && def_type_name == b"def" {
            allow_unknown_args = true;
        }
    }

    let starting_error_count = working_set.parse_errors.len();

    working_set.enter_scope();
    // FIXME: because parse_signature will update the scope with the variables it sees
    // we end up parsing the signature twice per def. The first time is during the predecl
    // so that we can see the types that are part of the signature, which we need for parsing.
    // The second time is when we actually parse the body itworking_set.
    // We can't reuse the first time because the variables that are created during parse_signature
    // are lost when we exit the scope below.
    let sig = parse_full_signature(working_set, &spans[signature_pos..]);
    working_set.parse_errors.truncate(starting_error_count);
    working_set.exit_scope();

    let Some(mut signature) = sig.as_signature() else {
        return;
    };

    signature.name = name;

    if allow_unknown_args {
        signature.allows_unknown_args = true;
    }

    let decl = signature.predeclare();

    if working_set.add_predecl(decl).is_some() {
        working_set.error(ParseError::DuplicateCommandDef(spans[name_pos]));
    }
}

pub fn parse_for(working_set: &mut StateWorkingSet, lite_command: &LiteCommand) -> Expression {
    let spans = &lite_command.parts;
    // Checking that the function is used with the correct name
    // Maybe this is not necessary but it is a sanity check
    if working_set.get_span_contents(spans[0]) != b"for" {
        working_set.error(ParseError::UnknownState(
            "internal error: Wrong call name for 'for' function".into(),
            Span::concat(spans),
        ));
        return garbage(spans[0]);
    }
    if let Some(redirection) = lite_command.redirection.as_ref() {
        working_set.error(redirecting_builtin_error("for", redirection));
        return garbage(spans[0]);
    }

    // Parsing the spans and checking that they match the register signature
    // Using a parsed call makes more sense than checking for how many spans are in the call
    // Also, by creating a call, it can be checked if it matches the declaration signature
    let (call, call_span) = match working_set.find_decl(b"for") {
        None => {
            working_set.error(ParseError::UnknownState(
                "internal error: for declaration not found".into(),
                Span::concat(spans),
            ));
            return garbage(spans[0]);
        }
        Some(decl_id) => {
            working_set.enter_scope();
            let ParsedInternalCall { call, output } =
                parse_internal_call(working_set, spans[0], &spans[1..], decl_id);

            working_set.exit_scope();

            let call_span = Span::concat(spans);
            let decl = working_set.get_decl(decl_id);
            let sig = decl.signature();

            let starting_error_count = working_set.parse_errors.len();
            check_call(working_set, call_span, &sig, &call);

            let Ok(is_help) = has_flag_const(working_set, &call, "help") else {
                return garbage(spans[0]);
            };

            if starting_error_count != working_set.parse_errors.len() || is_help {
                return Expression {
                    expr: Expr::Call(call),
                    span: call_span,
                    ty: output,
                    custom_completion: None,
                };
            }

            // Let's get our block and make sure it has the right signature
            if let Some(arg) = call.positional_nth(2) {
                match arg {
                    Expression {
                        expr: Expr::Block(block_id),
                        ..
                    }
                    | Expression {
                        expr: Expr::RowCondition(block_id),
                        ..
                    } => {
                        let block = working_set.get_block_mut(*block_id);

                        block.signature = Box::new(sig);
                    }
                    _ => {}
                }
            }

            (call, call_span)
        }
    };

    // All positional arguments must be in the call positional vector by this point
    let var_decl = call.positional_nth(0).expect("for call already checked");
    let iteration_expr = call.positional_nth(1).expect("for call already checked");
    let block = call.positional_nth(2).expect("for call already checked");

    let iteration_expr_ty = iteration_expr.ty.clone();

    // Figure out the type of the variable the `for` uses for iteration
    let var_type = match iteration_expr_ty {
        Type::List(x) => *x,
        Type::Table(x) => Type::Record(x),
        x => x,
    };

    if let (Some(var_id), Some(block_id)) = (&var_decl.as_var(), block.as_block()) {
        working_set.set_variable_type(*var_id, var_type.clone());

        let block = working_set.get_block_mut(block_id);

        block.signature.required_positional.insert(
            0,
            PositionalArg {
                name: String::new(),
                desc: String::new(),
                shape: var_type.to_shape(),
                var_id: Some(*var_id),
                default_value: None,
            },
        );
    }

    Expression {
        expr: Expr::Call(call),
        span: call_span,
        ty: Type::Nothing,
        custom_completion: None,
    }
}

/// If `name` is a keyword, emit an error.
fn verify_not_reserved_variable_name(working_set: &mut StateWorkingSet, name: &str, span: Span) {
    if RESERVED_VARIABLE_NAMES.contains(&name) {
        working_set.error(ParseError::NameIsBuiltinVar(name.to_string(), span))
    }
}

// Returns also the parsed command name and ID
pub fn parse_def(
    working_set: &mut StateWorkingSet,
    lite_command: &LiteCommand,
    module_name: Option<&[u8]>,
) -> (Pipeline, Option<(Vec<u8>, DeclId)>) {
    let spans = &lite_command.parts[..];

    let (usage, extra_usage) = working_set.build_usage(&lite_command.comments);

    // Checking that the function is used with the correct name
    // Maybe this is not necessary but it is a sanity check
    // Note: "export def" is treated the same as "def"

    let (name_span, split_id) =
        if spans.len() > 1 && working_set.get_span_contents(spans[0]) == b"export" {
            (spans[1], 2)
        } else {
            (spans[0], 1)
        };

    let def_call = working_set.get_span_contents(name_span).to_vec();
    if def_call != b"def" {
        working_set.error(ParseError::UnknownState(
            "internal error: Wrong call name for def function".into(),
            Span::concat(spans),
        ));
        return (garbage_pipeline(spans), None);
    }
    if let Some(redirection) = lite_command.redirection.as_ref() {
        working_set.error(redirecting_builtin_error("def", redirection));
        return (garbage_pipeline(spans), None);
    }

    // Parsing the spans and checking that they match the register signature
    // Using a parsed call makes more sense than checking for how many spans are in the call
    // Also, by creating a call, it can be checked if it matches the declaration signature
    let (call, call_span) = match working_set.find_decl(&def_call) {
        None => {
            working_set.error(ParseError::UnknownState(
                "internal error: def declaration not found".into(),
                Span::concat(spans),
            ));
            return (garbage_pipeline(spans), None);
        }
        Some(decl_id) => {
            working_set.enter_scope();
            let (command_spans, rest_spans) = spans.split_at(split_id);

            // Find the first span that is not a flag
            let mut decl_name_span = None;

            for span in rest_spans {
                if !working_set.get_span_contents(*span).starts_with(&[b'-']) {
                    decl_name_span = Some(*span);
                    break;
                }
            }

            if let Some(name_span) = decl_name_span {
                // Check whether name contains [] or () -- possible missing space error
                if let Some(err) = detect_params_in_name(
                    working_set,
                    name_span,
                    String::from_utf8_lossy(&def_call).as_ref(),
                ) {
                    working_set.error(err);
                    return (garbage_pipeline(spans), None);
                }
            }

            let starting_error_count = working_set.parse_errors.len();
            let ParsedInternalCall { call, output } = parse_internal_call(
                working_set,
                Span::concat(command_spans),
                rest_spans,
                decl_id,
            );
            // This is to preserve the order of the errors so that
            // the check errors below come first
            let mut new_errors = working_set.parse_errors[starting_error_count..].to_vec();
            working_set.parse_errors.truncate(starting_error_count);

            working_set.exit_scope();

            let call_span = Span::concat(spans);
            let decl = working_set.get_decl(decl_id);
            let sig = decl.signature();

            // Let's get our block and make sure it has the right signature
            if let Some(arg) = call.positional_nth(2) {
                match arg {
                    Expression {
                        expr: Expr::Closure(block_id),
                        ..
                    } => {
                        let block = working_set.get_block_mut(*block_id);
                        block.signature = Box::new(sig.clone());
                    }
                    _ => working_set.error(ParseError::Expected(
                        "definition body closure { ... }",
                        arg.span,
                    )),
                }
            }

            let starting_error_count = working_set.parse_errors.len();
            check_call(working_set, call_span, &sig, &call);
            working_set.parse_errors.append(&mut new_errors);

            let Ok(is_help) = has_flag_const(working_set, &call, "help") else {
                return (garbage_pipeline(spans), None);
            };

            if starting_error_count != working_set.parse_errors.len() || is_help {
                return (
                    Pipeline::from_vec(vec![Expression {
                        expr: Expr::Call(call),
                        span: call_span,
                        ty: output,
                        custom_completion: None,
                    }]),
                    None,
                );
            }

            (call, call_span)
        }
    };

    let Ok(has_env) = has_flag_const(working_set, &call, "env") else {
        return (garbage_pipeline(spans), None);
    };
    let Ok(has_wrapped) = has_flag_const(working_set, &call, "wrapped") else {
        return (garbage_pipeline(spans), None);
    };

    // All positional arguments must be in the call positional vector by this point
    let name_expr = call.positional_nth(0).expect("def call already checked");
    let sig = call.positional_nth(1).expect("def call already checked");
    let block = call.positional_nth(2).expect("def call already checked");

    let name = if let Some(name) = name_expr.as_string() {
        if let Some(mod_name) = module_name {
            if name.as_bytes() == mod_name {
                let name_expr_span = name_expr.span;

                working_set.error(ParseError::NamedAsModule(
                    "command".to_string(),
                    name,
                    "main".to_string(),
                    name_expr_span,
                ));
                return (
                    Pipeline::from_vec(vec![Expression {
                        expr: Expr::Call(call),
                        span: call_span,
                        ty: Type::Any,
                        custom_completion: None,
                    }]),
                    None,
                );
            }
        }

        name
    } else {
        working_set.error(ParseError::UnknownState(
            "Could not get string from string expression".into(),
            name_expr.span,
        ));
        return (garbage_pipeline(spans), None);
    };

    let mut result = None;

    if let (Some(mut signature), Some(block_id)) = (sig.as_signature(), block.as_block()) {
        for arg_name in &signature.required_positional {
            verify_not_reserved_variable_name(working_set, &arg_name.name, sig.span);
        }
        for arg_name in &signature.optional_positional {
            verify_not_reserved_variable_name(working_set, &arg_name.name, sig.span);
        }
        for arg_name in &signature.rest_positional {
            verify_not_reserved_variable_name(working_set, &arg_name.name, sig.span);
        }
        for flag_name in &signature.get_names() {
            verify_not_reserved_variable_name(working_set, flag_name, sig.span);
        }

        if has_wrapped {
            if let Some(rest) = &signature.rest_positional {
                if let Some(var_id) = rest.var_id {
                    let rest_var = &working_set.get_variable(var_id);

                    if rest_var.ty != Type::Any && rest_var.ty != Type::List(Box::new(Type::String))
                    {
                        working_set.error(ParseError::TypeMismatchHelp(
                            Type::List(Box::new(Type::String)),
                            rest_var.ty.clone(),
                            rest_var.declaration_span,
                            format!("...rest-like positional argument used in 'def --wrapped' supports only strings. Change the type annotation of ...{} to 'string'.", &rest.name)));

                        return (
                            Pipeline::from_vec(vec![Expression {
                                expr: Expr::Call(call),
                                span: call_span,
                                ty: Type::Any,
                                custom_completion: None,
                            }]),
                            result,
                        );
                    }
                }
            } else {
                working_set.error(ParseError::MissingPositional("...rest-like positional argument".to_string(), name_expr.span, "def --wrapped must have a ...rest-like positional argument. Add '...rest: string' to the command's signature.".to_string()));

                return (
                    Pipeline::from_vec(vec![Expression {
                        expr: Expr::Call(call),
                        span: call_span,
                        ty: Type::Any,
                        custom_completion: None,
                    }]),
                    result,
                );
            }
        }

        if let Some(decl_id) = working_set.find_predecl(name.as_bytes()) {
            let declaration = working_set.get_decl_mut(decl_id);

            signature.name.clone_from(&name);
            if !has_wrapped {
                *signature = signature.add_help();
            }
            signature.usage = usage;
            signature.extra_usage = extra_usage;
            signature.allows_unknown_args = has_wrapped;

            *declaration = signature.clone().into_block_command(block_id);

            let block = working_set.get_block_mut(block_id);
            block.signature = signature;
            block.redirect_env = has_env;

            if block.signature.input_output_types.is_empty() {
                block
                    .signature
                    .input_output_types
                    .push((Type::Any, Type::Any));
            }

            let block = working_set.get_block(block_id);

            let typecheck_errors = check_block_input_output(working_set, block);

            working_set
                .parse_errors
                .extend_from_slice(&typecheck_errors);

            result = Some((name.as_bytes().to_vec(), decl_id));
        } else {
            working_set.error(ParseError::InternalError(
                "Predeclaration failed to add declaration".into(),
                name_expr.span,
            ));
        };
    }

    // It's OK if it returns None: The decl was already merged in previous parse pass.
    working_set.merge_predecl(name.as_bytes());

    (
        Pipeline::from_vec(vec![Expression {
            expr: Expr::Call(call),
            span: call_span,
            ty: Type::Any,
            custom_completion: None,
        }]),
        result,
    )
}

pub fn parse_extern(
    working_set: &mut StateWorkingSet,
    lite_command: &LiteCommand,
    module_name: Option<&[u8]>,
) -> Pipeline {
    let spans = &lite_command.parts;

    let (usage, extra_usage) = working_set.build_usage(&lite_command.comments);

    // Checking that the function is used with the correct name
    // Maybe this is not necessary but it is a sanity check

    let (name_span, split_id) =
        if spans.len() > 1 && (working_set.get_span_contents(spans[0]) == b"export") {
            (spans[1], 2)
        } else {
            (spans[0], 1)
        };

    let extern_call = working_set.get_span_contents(name_span).to_vec();
    if extern_call != b"extern" {
        working_set.error(ParseError::UnknownState(
            "internal error: Wrong call name for extern command".into(),
            Span::concat(spans),
        ));
        return garbage_pipeline(spans);
    }
    if let Some(redirection) = lite_command.redirection.as_ref() {
        working_set.error(redirecting_builtin_error("extern", redirection));
        return garbage_pipeline(spans);
    }

    // Parsing the spans and checking that they match the register signature
    // Using a parsed call makes more sense than checking for how many spans are in the call
    // Also, by creating a call, it can be checked if it matches the declaration signature
    let (call, call_span) = match working_set.find_decl(&extern_call) {
        None => {
            working_set.error(ParseError::UnknownState(
                "internal error: def declaration not found".into(),
                Span::concat(spans),
            ));
            return garbage_pipeline(spans);
        }
        Some(decl_id) => {
            working_set.enter_scope();

            let (command_spans, rest_spans) = spans.split_at(split_id);

            if let Some(name_span) = rest_spans.first() {
                if let Some(err) = detect_params_in_name(
                    working_set,
                    *name_span,
                    String::from_utf8_lossy(&extern_call).as_ref(),
                ) {
                    working_set.error(err);
                    return garbage_pipeline(spans);
                }
            }

            let ParsedInternalCall { call, .. } = parse_internal_call(
                working_set,
                Span::concat(command_spans),
                rest_spans,
                decl_id,
            );
            working_set.exit_scope();

            let call_span = Span::concat(spans);
            //let decl = working_set.get_decl(decl_id);
            //let sig = decl.signature();

            (call, call_span)
        }
    };
    let name_expr = call.positional_nth(0);
    let sig = call.positional_nth(1);
    let body = call.positional_nth(2);

    if let (Some(name_expr), Some(sig)) = (name_expr, sig) {
        if let (Some(name), Some(mut signature)) = (&name_expr.as_string(), sig.as_signature()) {
            if let Some(mod_name) = module_name {
                if name.as_bytes() == mod_name {
                    let name_expr_span = name_expr.span;
                    working_set.error(ParseError::NamedAsModule(
                        "known external".to_string(),
                        name.clone(),
                        "main".to_string(),
                        name_expr_span,
                    ));
                    return Pipeline::from_vec(vec![Expression {
                        expr: Expr::Call(call),
                        span: call_span,
                        ty: Type::Any,
                        custom_completion: None,
                    }]);
                }
            }

            if let Some(decl_id) = working_set.find_predecl(name.as_bytes()) {
                let declaration = working_set.get_decl_mut(decl_id);

                let external_name = if let Some(mod_name) = module_name {
                    if name.as_bytes() == b"main" {
                        String::from_utf8_lossy(mod_name).to_string()
                    } else {
                        name.clone()
                    }
                } else {
                    name.clone()
                };

                signature.name.clone_from(&external_name);
                signature.usage.clone_from(&usage);
                signature.extra_usage.clone_from(&extra_usage);
                signature.allows_unknown_args = true;

                if let Some(block_id) = body.and_then(|x| x.as_block()) {
                    if signature.rest_positional.is_none() {
                        working_set.error(ParseError::InternalError(
                            "Extern block must have a rest positional argument".into(),
                            name_expr.span,
                        ));
                    } else {
                        *declaration = signature.clone().into_block_command(block_id);

                        working_set.get_block_mut(block_id).signature = signature;
                    }
                } else {
                    let decl = KnownExternal {
                        name: external_name,
                        usage,
                        extra_usage,
                        signature,
                    };

                    *declaration = Box::new(decl);
                }
            } else {
                working_set.error(ParseError::InternalError(
                    "Predeclaration failed to add declaration".into(),
                    spans[split_id],
                ));
            };
        }
        if let Some(name) = name_expr.as_string() {
            // It's OK if it returns None: The decl was already merged in previous parse pass.
            working_set.merge_predecl(name.as_bytes());
        } else {
            working_set.error(ParseError::UnknownState(
                "Could not get string from string expression".into(),
                name_expr.span,
            ));
        }
    }

    Pipeline::from_vec(vec![Expression {
        expr: Expr::Call(call),
        span: call_span,
        ty: Type::Any,
        custom_completion: None,
    }])
}

fn check_alias_name<'a>(working_set: &mut StateWorkingSet, spans: &'a [Span]) -> Option<&'a Span> {
    let command_len = if !spans.is_empty() {
        if working_set.get_span_contents(spans[0]) == b"export" {
            2
        } else {
            1
        }
    } else {
        return None;
    };

    if spans.len() == 1 {
        None
    } else if spans.len() < command_len + 3 {
        if working_set.get_span_contents(spans[command_len]) == b"=" {
            let name =
                String::from_utf8_lossy(working_set.get_span_contents(span(&spans[..command_len])));
            working_set.error(ParseError::AssignmentMismatch(
                format!("{name} missing name"),
                "missing name".into(),
                spans[command_len],
            ));
            Some(&spans[command_len])
        } else {
            None
        }
    } else if working_set.get_span_contents(spans[command_len + 1]) != b"=" {
        let name =
            String::from_utf8_lossy(working_set.get_span_contents(span(&spans[..command_len])));
        working_set.error(ParseError::AssignmentMismatch(
            format!("{name} missing sign"),
            "missing equal sign".into(),
            spans[command_len + 1],
        ));
        Some(&spans[command_len + 1])
    } else {
        None
    }
}

pub fn parse_alias(
    working_set: &mut StateWorkingSet,
    lite_command: &LiteCommand,
    module_name: Option<&[u8]>,
) -> Pipeline {
    let spans = &lite_command.parts;

    let (name_span, split_id) =
        if spans.len() > 1 && working_set.get_span_contents(spans[0]) == b"export" {
            (spans[1], 2)
        } else {
            (spans[0], 1)
        };

    let name = working_set.get_span_contents(name_span);

    if name != b"alias" {
        working_set.error(ParseError::InternalError(
            "Alias statement unparsable".into(),
            Span::concat(spans),
        ));
        return garbage_pipeline(spans);
    }
    if let Some(redirection) = lite_command.redirection.as_ref() {
        working_set.error(redirecting_builtin_error("alias", redirection));
        return garbage_pipeline(spans);
    }

    if let Some(span) = check_alias_name(working_set, spans) {
        return Pipeline::from_vec(vec![garbage(*span)]);
    }

    if let Some(decl_id) = working_set.find_decl(b"alias") {
        let (command_spans, rest_spans) = spans.split_at(split_id);

        let original_starting_error_count = working_set.parse_errors.len();

        let ParsedInternalCall {
            call: alias_call,
            output,
            ..
        } = parse_internal_call(
            working_set,
            Span::concat(command_spans),
            rest_spans,
            decl_id,
        );

        working_set
            .parse_errors
            .truncate(original_starting_error_count);

        let Ok(has_help_flag) = has_flag_const(working_set, &alias_call, "help") else {
            return garbage_pipeline(spans);
        };

        let alias_pipeline = Pipeline::from_vec(vec![Expression {
            expr: Expr::Call(alias_call.clone()),
            span: Span::concat(spans),
            ty: output,
            custom_completion: None,
        }]);

        if has_help_flag {
            return alias_pipeline;
        }

        let Some(alias_name_expr) = alias_call.positional_nth(0) else {
            working_set.error(ParseError::UnknownState(
                "Missing positional after call check".to_string(),
                Span::concat(spans),
            ));
            return garbage_pipeline(spans);
        };

        let alias_name = if let Some(name) = alias_name_expr.as_string() {
            if name.contains('#')
                || name.contains('^')
                || name.parse::<bytesize::ByteSize>().is_ok()
                || name.parse::<f64>().is_ok()
            {
                working_set.error(ParseError::AliasNotValid(alias_name_expr.span));
                return garbage_pipeline(spans);
            } else {
                name
            }
        } else {
            working_set.error(ParseError::AliasNotValid(alias_name_expr.span));
            return garbage_pipeline(spans);
        };

        if spans.len() >= split_id + 3 {
            if let Some(mod_name) = module_name {
                if alias_name.as_bytes() == mod_name {
                    working_set.error(ParseError::NamedAsModule(
                        "alias".to_string(),
                        alias_name,
                        "main".to_string(),
                        spans[split_id],
                    ));

                    return alias_pipeline;
                }

                if alias_name == "main" {
                    working_set.error(ParseError::ExportMainAliasNotAllowed(spans[split_id]));
                    return alias_pipeline;
                }
            }

            let _equals = working_set.get_span_contents(spans[split_id + 1]);

            let replacement_spans = &spans[(split_id + 2)..];
            let first_bytes = working_set.get_span_contents(replacement_spans[0]);

            if first_bytes != b"if"
                && first_bytes != b"match"
                && is_math_expression_like(working_set, replacement_spans[0])
            {
                // TODO: Maybe we need to implement a Display trait for Expression?
                let starting_error_count = working_set.parse_errors.len();
                let expr = parse_expression(working_set, replacement_spans);
                working_set.parse_errors.truncate(starting_error_count);

                let msg = format!("{:?}", expr.expr);
                let msg_parts: Vec<&str> = msg.split('(').collect();

                working_set.error(ParseError::CantAliasExpression(
                    msg_parts[0].to_string(),
                    replacement_spans[0],
                ));
                return alias_pipeline;
            }

            let starting_error_count = working_set.parse_errors.len();
            working_set.search_predecls = false;

            let expr = parse_call(working_set, replacement_spans, replacement_spans[0]);

            working_set.search_predecls = true;

            if starting_error_count != working_set.parse_errors.len() {
                if let Some(e) = working_set.parse_errors.get(starting_error_count) {
                    if let ParseError::MissingPositional(..) = e {
                        working_set
                            .parse_errors
                            .truncate(original_starting_error_count);
                        // ignore missing required positional
                    } else {
                        return garbage_pipeline(replacement_spans);
                    }
                }
            }

            let (command, wrapped_call) = match expr {
                Expression {
                    expr: Expr::Call(ref rhs_call),
                    ..
                } => {
                    let cmd = working_set.get_decl(rhs_call.decl_id);

                    if cmd.is_parser_keyword()
                        && !ALIASABLE_PARSER_KEYWORDS.contains(&cmd.name().as_bytes())
                    {
                        working_set.error(ParseError::CantAliasKeyword(
                            ALIASABLE_PARSER_KEYWORDS
                                .iter()
                                .map(|bytes| String::from_utf8_lossy(bytes).to_string())
                                .collect::<Vec<String>>()
                                .join(", "),
                            rhs_call.head,
                        ));
                        return alias_pipeline;
                    }

                    (Some(cmd.clone_box()), expr)
                }
                Expression {
                    expr: Expr::ExternalCall(..),
                    ..
                } => (None, expr),
                _ => {
                    working_set.error(ParseError::InternalError(
                        "Parsed call not a call".into(),
                        expr.span,
                    ));
                    return alias_pipeline;
                }
            };

            // Tries to build a useful usage string
            let (usage, extra_usage) = match lite_command.comments.is_empty() {
                // First from comments, if any are present
                false => working_set.build_usage(&lite_command.comments),
                // Then from the command itself
                true => match alias_call.arguments.get(1) {
                    Some(Argument::Positional(Expression {
                        expr: Expr::Keyword(kw),
                        ..
                    })) => {
                        let aliased = working_set.get_span_contents(kw.expr.span);
                        (
                            format!("Alias for `{}`", String::from_utf8_lossy(aliased)),
                            String::new(),
                        )
                    }
                    // Then with a default.
                    _ => ("User declared alias".into(), String::new()),
                },
            };

            let decl = Alias {
                name: alias_name,
                command,
                wrapped_call,
                usage,
                extra_usage,
            };

            working_set.add_decl(Box::new(decl));
        }

        // special case for `alias foo=bar`
        if spans.len() == 2 && working_set.get_span_contents(spans[1]).contains(&b'=') {
            let arg = String::from_utf8_lossy(working_set.get_span_contents(spans[1]));

            // split at '='.  Note that the output must never be None, the
            // `unwrap` is just to avoid the possibility of panic, if the
            // invariant is broken.
            let (name, initial_value) = arg.split_once('=').unwrap_or((&arg, ""));

            let name = if name.is_empty() { "{name}" } else { name };
            let initial_value = if initial_value.is_empty() {
                "{initial_value}"
            } else {
                initial_value
            };

            working_set.error(ParseError::IncorrectValue(
                "alias argument".into(),
                spans[1],
                format!("Make sure to put spaces around '=': alias {name} = {initial_value}"),
            ))
        } else if spans.len() < 4 {
            working_set.error(ParseError::IncorrectValue(
                "Incomplete alias".into(),
                Span::concat(&spans[..split_id]),
                "incomplete alias".into(),
            ));
        }

        return alias_pipeline;
    }

    working_set.error(ParseError::InternalError(
        "Alias statement unparsable".into(),
        Span::concat(spans),
    ));

    garbage_pipeline(spans)
}

// This one will trigger if `export` appears during eval, e.g., in a script
pub fn parse_export_in_block(
    working_set: &mut StateWorkingSet,
    lite_command: &LiteCommand,
) -> Pipeline {
    let call_span = Span::concat(&lite_command.parts);

    let full_name = if lite_command.parts.len() > 1 {
        let sub = working_set.get_span_contents(lite_command.parts[1]);
        match sub {
            b"alias" => "export alias",
            b"def" => "export def",
            b"extern" => "export extern",
            b"use" => "export use",
            b"module" => "export module",
            b"const" => "export const",
            _ => "export",
        }
    } else {
        "export"
    };

    if let Some(redirection) = lite_command.redirection.as_ref() {
        working_set.error(redirecting_builtin_error(full_name, redirection));
        return garbage_pipeline(&lite_command.parts);
    }

    if let Some(decl_id) = working_set.find_decl(full_name.as_bytes()) {
        let ParsedInternalCall { call, output, .. } = parse_internal_call(
            working_set,
            if full_name == "export" {
                lite_command.parts[0]
            } else {
                Span::concat(&lite_command.parts[0..2])
            },
            if full_name == "export" {
                &lite_command.parts[1..]
            } else {
                &lite_command.parts[2..]
            },
            decl_id,
        );

        let decl = working_set.get_decl(decl_id);

        let starting_error_count = working_set.parse_errors.len();
        check_call(working_set, call_span, &decl.signature(), &call);

        let Ok(is_help) = has_flag_const(working_set, &call, "help") else {
            return garbage_pipeline(&lite_command.parts);
        };

        if starting_error_count != working_set.parse_errors.len() || is_help {
            return Pipeline::from_vec(vec![Expression {
                expr: Expr::Call(call),
                span: call_span,
                ty: output,
                custom_completion: None,
            }]);
        }
    } else {
        working_set.error(ParseError::UnknownState(
            format!("internal error: '{full_name}' declaration not found",),
            Span::concat(&lite_command.parts),
        ));
        return garbage_pipeline(&lite_command.parts);
    };

    if full_name == "export" {
        // export by itself is meaningless
        working_set.error(ParseError::UnexpectedKeyword(
            "export".into(),
            lite_command.parts[0],
        ));
        return garbage_pipeline(&lite_command.parts);
    }

    match full_name {
        "export alias" => parse_alias(working_set, lite_command, None),
        "export def" => parse_def(working_set, lite_command, None).0,
        "export const" => parse_const(working_set, &lite_command.parts[1..]),
        "export use" => parse_use(working_set, lite_command).0,
        "export module" => parse_module(working_set, lite_command, None).0,
        "export extern" => parse_extern(working_set, lite_command, None),
        _ => {
            working_set.error(ParseError::UnexpectedKeyword(
                full_name.into(),
                lite_command.parts[0],
            ));

            garbage_pipeline(&lite_command.parts)
        }
    }
}

// This one will trigger only in a module
pub fn parse_export_in_module(
    working_set: &mut StateWorkingSet,
    lite_command: &LiteCommand,
    module_name: &[u8],
) -> (Pipeline, Vec<Exportable>) {
    let spans = &lite_command.parts[..];

    let export_span = if let Some(sp) = spans.first() {
        if working_set.get_span_contents(*sp) != b"export" {
            working_set.error(ParseError::UnknownState(
                "expected export statement".into(),
                Span::concat(spans),
            ));
            return (garbage_pipeline(spans), vec![]);
        }

        *sp
    } else {
        working_set.error(ParseError::UnknownState(
            "got empty input for parsing export statement".into(),
            Span::concat(spans),
        ));
        return (garbage_pipeline(spans), vec![]);
    };

    let export_decl_id = if let Some(id) = working_set.find_decl(b"export") {
        id
    } else {
        working_set.error(ParseError::InternalError(
            "missing export command".into(),
            export_span,
        ));
        return (garbage_pipeline(spans), vec![]);
    };

    let mut call = Box::new(Call {
        head: spans[0],
        decl_id: export_decl_id,
        arguments: vec![],
        parser_info: HashMap::new(),
    });

    let exportables = if let Some(kw_span) = spans.get(1) {
        let kw_name = working_set.get_span_contents(*kw_span);
        match kw_name {
            b"def" => {
                let lite_command = LiteCommand {
                    comments: lite_command.comments.clone(),
                    parts: spans[1..].to_vec(),
                    pipe: lite_command.pipe,
                    redirection: lite_command.redirection.clone(),
                };
                let (pipeline, cmd_result) =
                    parse_def(working_set, &lite_command, Some(module_name));

                let mut result = vec![];

                if let Some((decl_name, decl_id)) = cmd_result {
                    result.push(Exportable::Decl {
                        name: decl_name.to_vec(),
                        id: decl_id,
                    });
                }

                let export_def_decl_id = if let Some(id) = working_set.find_decl(b"export def") {
                    id
                } else {
                    working_set.error(ParseError::InternalError(
                        "missing 'export def' command".into(),
                        export_span,
                    ));
                    return (garbage_pipeline(spans), vec![]);
                };

                // Trying to warp the 'def' call into the 'export def' in a very clumsy way
                if let Some(Expr::Call(def_call)) = pipeline.elements.first().map(|e| &e.expr.expr)
                {
                    call.clone_from(def_call);
                    call.head = Span::concat(&spans[0..=1]);
                    call.decl_id = export_def_decl_id;
                } else {
                    working_set.error(ParseError::InternalError(
                        "unexpected output from parsing a definition".into(),
                        Span::concat(&spans[1..]),
                    ));
                };

                result
            }
            b"extern" => {
                let lite_command = LiteCommand {
                    comments: lite_command.comments.clone(),
                    parts: spans[1..].to_vec(),
                    pipe: lite_command.pipe,
                    redirection: lite_command.redirection.clone(),
                };
                let extern_name = [b"export ", kw_name].concat();

                let pipeline = parse_extern(working_set, &lite_command, Some(module_name));

                let export_def_decl_id = if let Some(id) = working_set.find_decl(&extern_name) {
                    id
                } else {
                    working_set.error(ParseError::InternalError(
                        "missing 'export extern' command".into(),
                        export_span,
                    ));
                    return (garbage_pipeline(spans), vec![]);
                };

                // Trying to warp the 'def' call into the 'export def' in a very clumsy way
                if let Some(Expr::Call(def_call)) = pipeline.elements.first().map(|e| &e.expr.expr)
                {
                    call.clone_from(def_call);
                    call.head = Span::concat(&spans[0..=1]);
                    call.decl_id = export_def_decl_id;
                } else {
                    working_set.error(ParseError::InternalError(
                        "unexpected output from parsing a definition".into(),
                        Span::concat(&spans[1..]),
                    ));
                };

                let mut result = vec![];

                let decl_name = match spans.get(2) {
                    Some(span) => working_set.get_span_contents(*span),
                    None => &[],
                };
                let decl_name = trim_quotes(decl_name);

                if let Some(decl_id) = working_set.find_decl(decl_name) {
                    result.push(Exportable::Decl {
                        name: decl_name.to_vec(),
                        id: decl_id,
                    });
                } else {
                    working_set.error(ParseError::InternalError(
                        "failed to find added declaration".into(),
                        Span::concat(&spans[1..]),
                    ));
                }

                result
            }
            b"alias" => {
                let lite_command = LiteCommand {
                    comments: lite_command.comments.clone(),
                    parts: spans[1..].to_vec(),
                    pipe: lite_command.pipe,
                    redirection: lite_command.redirection.clone(),
                };
                let pipeline = parse_alias(working_set, &lite_command, Some(module_name));

                let export_alias_decl_id = if let Some(id) = working_set.find_decl(b"export alias")
                {
                    id
                } else {
                    working_set.error(ParseError::InternalError(
                        "missing 'export alias' command".into(),
                        export_span,
                    ));
                    return (garbage_pipeline(spans), vec![]);
                };

                // Trying to warp the 'alias' call into the 'export alias' in a very clumsy way
                if let Some(Expr::Call(alias_call)) =
                    pipeline.elements.first().map(|e| &e.expr.expr)
                {
                    call.clone_from(alias_call);

                    call.head = Span::concat(&spans[0..=1]);
                    call.decl_id = export_alias_decl_id;
                } else {
                    working_set.error(ParseError::InternalError(
                        "unexpected output from parsing a definition".into(),
                        Span::concat(&spans[1..]),
                    ));
                };

                let mut result = vec![];

                let alias_name = match spans.get(2) {
                    Some(span) => working_set.get_span_contents(*span),
                    None => &[],
                };
                let alias_name = trim_quotes(alias_name);

                if let Some(alias_id) = working_set.find_decl(alias_name) {
                    result.push(Exportable::Decl {
                        name: alias_name.to_vec(),
                        id: alias_id,
                    });
                } else {
                    working_set.error(ParseError::InternalError(
                        "failed to find added alias".into(),
                        Span::concat(&spans[1..]),
                    ));
                }

                result
            }
            b"use" => {
                let lite_command = LiteCommand {
                    comments: lite_command.comments.clone(),
                    parts: spans[1..].to_vec(),
                    pipe: lite_command.pipe,
                    redirection: lite_command.redirection.clone(),
                };
                let (pipeline, exportables) = parse_use(working_set, &lite_command);

                let export_use_decl_id = if let Some(id) = working_set.find_decl(b"export use") {
                    id
                } else {
                    working_set.error(ParseError::InternalError(
                        "missing 'export use' command".into(),
                        export_span,
                    ));
                    return (garbage_pipeline(spans), vec![]);
                };

                // Trying to warp the 'use' call into the 'export use' in a very clumsy way
                if let Some(Expr::Call(use_call)) = pipeline.elements.first().map(|e| &e.expr.expr)
                {
                    call.clone_from(use_call);

                    call.head = Span::concat(&spans[0..=1]);
                    call.decl_id = export_use_decl_id;
                } else {
                    working_set.error(ParseError::InternalError(
                        "unexpected output from parsing a definition".into(),
                        Span::concat(&spans[1..]),
                    ));
                };

                exportables
            }
            b"module" => {
                let (pipeline, maybe_module_id) =
                    parse_module(working_set, lite_command, Some(module_name));

                let export_module_decl_id =
                    if let Some(id) = working_set.find_decl(b"export module") {
                        id
                    } else {
                        working_set.error(ParseError::InternalError(
                            "missing 'export module' command".into(),
                            export_span,
                        ));
                        return (garbage_pipeline(spans), vec![]);
                    };

                // Trying to warp the 'module' call into the 'export module' in a very clumsy way
                if let Some(Expr::Call(module_call)) =
                    pipeline.elements.first().map(|e| &e.expr.expr)
                {
                    call.clone_from(module_call);

                    call.head = Span::concat(&spans[0..=1]);
                    call.decl_id = export_module_decl_id;
                } else {
                    working_set.error(ParseError::InternalError(
                        "unexpected output from parsing a definition".into(),
                        Span::concat(&spans[1..]),
                    ));
                };

                let mut result = vec![];

                if let Some(module_name_span) = spans.get(2) {
                    let module_name = working_set.get_span_contents(*module_name_span);
                    let module_name = trim_quotes(module_name);

                    if let Some(module_id) = maybe_module_id {
                        result.push(Exportable::Module {
                            name: working_set.get_module(module_id).name(),
                            id: module_id,
                        });
                    } else {
                        working_set.error(ParseError::InternalError(
                            format!(
                                "failed to find added module '{}'",
                                String::from_utf8_lossy(module_name)
                            ),
                            Span::concat(&spans[1..]),
                        ));
                    }
                }

                result
            }
            b"const" => {
                let pipeline = parse_const(working_set, &spans[1..]);
                let export_const_decl_id = if let Some(id) = working_set.find_decl(b"export const")
                {
                    id
                } else {
                    working_set.error(ParseError::InternalError(
                        "missing 'export const' command".into(),
                        export_span,
                    ));
                    return (garbage_pipeline(spans), vec![]);
                };

                // Trying to warp the 'const' call into the 'export const' in a very clumsy way
                if let Some(Expr::Call(def_call)) = pipeline.elements.first().map(|e| &e.expr.expr)
                {
                    call.clone_from(def_call);

                    call.head = Span::concat(&spans[0..=1]);
                    call.decl_id = export_const_decl_id;
                } else {
                    working_set.error(ParseError::InternalError(
                        "unexpected output from parsing a definition".into(),
                        Span::concat(&spans[1..]),
                    ));
                };

                let mut result = vec![];

                if let Some(var_name_span) = spans.get(2) {
                    let var_name = working_set.get_span_contents(*var_name_span);
                    let var_name = trim_quotes(var_name);

                    if let Some(var_id) = working_set.find_variable(var_name) {
                        if let Err(err) = working_set.get_constant(var_id) {
                            working_set.error(err);
                        } else {
                            result.push(Exportable::VarDecl {
                                name: var_name.to_vec(),
                                id: var_id,
                            });
                        }
                    } else {
                        working_set.error(ParseError::InternalError(
                            "failed to find added variable".into(),
                            Span::concat(&spans[1..]),
                        ));
                    }
                }

                result
            }
            _ => {
                working_set.error(ParseError::Expected(
                    "def, alias, use, module, const or extern keyword",
                    spans[1],
                ));

                vec![]
            }
        }
    } else {
        working_set.error(ParseError::MissingPositional(
            "def, alias, use, module, const or extern keyword".to_string(),
            Span::new(export_span.end, export_span.end),
            "def, alias, use, module, const or extern keyword".to_string(),
        ));

        vec![]
    };

    (
        Pipeline::from_vec(vec![Expression {
            expr: Expr::Call(call),
            span: Span::concat(spans),
            ty: Type::Any,
            custom_completion: None,
        }]),
        exportables,
    )
}

pub fn parse_export_env(
    working_set: &mut StateWorkingSet,
    spans: &[Span],
) -> (Pipeline, Option<BlockId>) {
    if !spans.is_empty() && working_set.get_span_contents(spans[0]) != b"export-env" {
        working_set.error(ParseError::UnknownState(
            "internal error: Wrong call name for 'export-env' command".into(),
            Span::concat(spans),
        ));
        return (garbage_pipeline(spans), None);
    }

    if spans.len() < 2 {
        working_set.error(ParseError::MissingPositional(
            "block".into(),
            Span::concat(spans),
            "export-env <block>".into(),
        ));
        return (garbage_pipeline(spans), None);
    }

    let call = match working_set.find_decl(b"export-env") {
        Some(decl_id) => {
            let ParsedInternalCall { call, output } =
                parse_internal_call(working_set, spans[0], &[spans[1]], decl_id);
            let decl = working_set.get_decl(decl_id);

            let call_span = Span::concat(spans);

            let starting_error_count = working_set.parse_errors.len();
            check_call(working_set, call_span, &decl.signature(), &call);

            let Ok(is_help) = has_flag_const(working_set, &call, "help") else {
                return (garbage_pipeline(spans), None);
            };

            if starting_error_count != working_set.parse_errors.len() || is_help {
                return (
                    Pipeline::from_vec(vec![Expression {
                        expr: Expr::Call(call),
                        span: call_span,
                        ty: output,
                        custom_completion: None,
                    }]),
                    None,
                );
            }

            call
        }
        None => {
            working_set.error(ParseError::UnknownState(
                "internal error: 'export-env' declaration not found".into(),
                Span::concat(spans),
            ));
            return (garbage_pipeline(spans), None);
        }
    };

    let block_id = if let Some(block) = call.positional_nth(0) {
        if let Some(block_id) = block.as_block() {
            block_id
        } else {
            working_set.error(ParseError::UnknownState(
                "internal error: 'export-env' block is not a block".into(),
                block.span,
            ));
            return (garbage_pipeline(spans), None);
        }
    } else {
        working_set.error(ParseError::UnknownState(
            "internal error: 'export-env' block is missing".into(),
            Span::concat(spans),
        ));
        return (garbage_pipeline(spans), None);
    };

    let pipeline = Pipeline::from_vec(vec![Expression {
        expr: Expr::Call(call),
        span: Span::concat(spans),
        ty: Type::Any,
        custom_completion: None,
    }]);

    (pipeline, Some(block_id))
}

fn collect_first_comments(tokens: &[Token]) -> Vec<Span> {
    let mut comments = vec![];

    let mut tokens_iter = tokens.iter().peekable();
    while let Some(token) = tokens_iter.next() {
        match token.contents {
            TokenContents::Comment => {
                comments.push(token.span);
            }
            TokenContents::Eol => {
                if let Some(Token {
                    contents: TokenContents::Eol,
                    ..
                }) = tokens_iter.peek()
                {
                    if !comments.is_empty() {
                        break;
                    }
                }
            }
            _ => {
                comments.clear();
                break;
            }
        }
    }

    comments
}

pub fn parse_module_block(
    working_set: &mut StateWorkingSet,
    span: Span,
    module_name: &[u8],
) -> (Block, Module, Vec<Span>) {
    working_set.enter_scope();

    let source = working_set.get_span_contents(span);

    let (output, err) = lex(source, span.start, &[], &[], false);
    if let Some(err) = err {
        working_set.error(err)
    }

    let module_comments = collect_first_comments(&output);

    let (output, err) = lite_parse(&output);
    if let Some(err) = err {
        working_set.error(err)
    }

    for pipeline in &output.block {
        if pipeline.commands.len() == 1 {
            parse_def_predecl(working_set, &pipeline.commands[0].parts);
        }
    }

    let mut module = Module::from_span(module_name.to_vec(), span);

    let mut block = Block::new_with_capacity(output.block.len());

    for pipeline in output.block.iter() {
        if pipeline.commands.len() == 1 {
            let command = &pipeline.commands[0];

            let name = working_set.get_span_contents(command.parts[0]);

            match name {
                b"def" => {
                    block.pipelines.push(
                        parse_def(
                            working_set,
                            command,
                            None, // using commands named as the module locally is OK
                        )
                        .0,
                    )
                }
                b"const" => block
                    .pipelines
                    .push(parse_const(working_set, &command.parts)),
                b"extern" => block
                    .pipelines
                    .push(parse_extern(working_set, command, None)),
                b"alias" => {
                    block.pipelines.push(parse_alias(
                        working_set,
                        command,
                        None, // using aliases named as the module locally is OK
                    ))
                }
                b"use" => {
                    let (pipeline, _) = parse_use(working_set, command);

                    block.pipelines.push(pipeline)
                }
                b"module" => {
                    let (pipeline, _) = parse_module(
                        working_set,
                        command,
                        None, // using modules named as the module locally is OK
                    );

                    block.pipelines.push(pipeline)
                }
                b"export" => {
                    let (pipe, exportables) =
                        parse_export_in_module(working_set, command, module_name);

                    for exportable in exportables {
                        match exportable {
                            Exportable::Decl { name, id } => {
                                if &name == b"main" {
                                    if module.main.is_some() {
                                        let err_span = if !pipe.elements.is_empty() {
                                            if let Expr::Call(call) = &pipe.elements[0].expr.expr {
                                                call.head
                                            } else {
                                                pipe.elements[0].expr.span
                                            }
                                        } else {
                                            span
                                        };
                                        working_set.error(ParseError::ModuleDoubleMain(
                                            String::from_utf8_lossy(module_name).to_string(),
                                            err_span,
                                        ));
                                    } else {
                                        module.main = Some(id);
                                    }
                                } else {
                                    module.add_decl(name, id);
                                }
                            }
                            Exportable::Module { name, id } => {
                                if &name == b"mod" {
                                    let (submodule_main, submodule_decls, submodule_submodules) = {
                                        let submodule = working_set.get_module(id);
                                        (submodule.main, submodule.decls(), submodule.submodules())
                                    };

                                    // Add submodule's decls to the parent module
                                    for (decl_name, decl_id) in submodule_decls {
                                        module.add_decl(decl_name, decl_id);
                                    }

                                    // Add submodule's main command to the parent module
                                    if let Some(main_decl_id) = submodule_main {
                                        if module.main.is_some() {
                                            let err_span = if !pipe.elements.is_empty() {
                                                if let Expr::Call(call) =
                                                    &pipe.elements[0].expr.expr
                                                {
                                                    call.head
                                                } else {
                                                    pipe.elements[0].expr.span
                                                }
                                            } else {
                                                span
                                            };
                                            working_set.error(ParseError::ModuleDoubleMain(
                                                String::from_utf8_lossy(module_name).to_string(),
                                                err_span,
                                            ));
                                        } else {
                                            module.main = Some(main_decl_id);
                                        }
                                    }

                                    // Add submodule's submodules to the parent module
                                    for (submodule_name, submodule_id) in submodule_submodules {
                                        module.add_submodule(submodule_name, submodule_id);
                                    }
                                } else {
                                    module.add_submodule(name, id);
                                }
                            }
                            Exportable::VarDecl { name, id } => {
                                module.add_variable(name, id);
                            }
                        }
                    }

                    block.pipelines.push(pipe)
                }
                b"export-env" => {
                    let (pipe, maybe_env_block) = parse_export_env(working_set, &command.parts);

                    if let Some(block_id) = maybe_env_block {
                        module.add_env_block(block_id);
                    }

                    block.pipelines.push(pipe)
                }
                _ => {
                    working_set.error(ParseError::ExpectedKeyword(
                        "def, const, extern, alias, use, module, export or export-env keyword"
                            .into(),
                        command.parts[0],
                    ));

                    block.pipelines.push(garbage_pipeline(&command.parts))
                }
            }
        } else {
            working_set.error(ParseError::Expected("not a pipeline", span));
            block.pipelines.push(garbage_pipeline(&[span]))
        }
    }

    working_set.exit_scope();

    (block, module, module_comments)
}

/// Parse a module from a file.
///
/// The module name is inferred from the stem of the file, unless specified in `name_override`.
fn parse_module_file(
    working_set: &mut StateWorkingSet,
    path: ParserPath,
    path_span: Span,
    name_override: Option<String>,
) -> Option<ModuleId> {
    // Infer the module name from the stem of the file, unless overridden.
    let module_name = if let Some(name) = name_override {
        name
    } else if let Some(stem) = path.file_stem() {
        stem.to_string_lossy().to_string()
    } else {
        working_set.error(ParseError::ModuleNotFound(
            path_span,
            path.path().to_string_lossy().to_string(),
        ));
        return None;
    };

    // Read the content of the module.
    let contents = if let Some(contents) = path.read(working_set) {
        contents
    } else {
        working_set.error(ParseError::ModuleNotFound(
            path_span,
            path.path().to_string_lossy().to_string(),
        ));
        return None;
    };

    let file_id = working_set.add_file(path.path().to_string_lossy().to_string(), &contents);
    let new_span = working_set.get_span_for_file(file_id);

    // Check if we've parsed the module before.
    if let Some(module_id) = working_set.find_module_by_span(new_span) {
        return Some(module_id);
    }

    // Add the file to the stack of files being processed.
    if let Err(e) = working_set.files.push(path.path_buf(), path_span) {
        working_set.error(e);
        return None;
    }

    // Parse the module
    let (block, module, module_comments) =
        parse_module_block(working_set, new_span, module_name.as_bytes());

    // Remove the file from the stack of files being processed.
    working_set.files.pop();

    let _ = working_set.add_block(Arc::new(block));
    let module_id = working_set.add_module(&module_name, module, module_comments);

    Some(module_id)
}

pub fn parse_module_file_or_dir(
    working_set: &mut StateWorkingSet,
    path: &[u8],
    path_span: Span,
    name_override: Option<String>,
) -> Option<ModuleId> {
    let (module_path_str, err) = unescape_unquote_string(path, path_span);
    if let Some(err) = err {
        working_set.error(err);
        return None;
    }

    #[allow(deprecated)]
    let cwd = working_set.get_cwd();

    let module_path =
        if let Some(path) = find_in_dirs(&module_path_str, working_set, &cwd, Some(LIB_DIRS_VAR)) {
            path
        } else {
            working_set.error(ParseError::ModuleNotFound(path_span, module_path_str));
            return None;
        };

    if module_path.is_dir() {
        if module_path.read_dir().is_none() {
            working_set.error(ParseError::ModuleNotFound(
                path_span,
                module_path.path().to_string_lossy().to_string(),
            ));
            return None;
        };

        let module_name = if let Some(stem) = module_path.file_stem() {
            stem.to_string_lossy().to_string()
        } else {
            working_set.error(ParseError::ModuleNotFound(
                path_span,
                module_path.path().to_string_lossy().to_string(),
            ));
            return None;
        };

        let mod_nu_path = module_path.clone().join("mod.nu");

        if !(mod_nu_path.exists() && mod_nu_path.is_file()) {
            working_set.error(ParseError::ModuleMissingModNuFile(
                module_path.path().to_string_lossy().to_string(),
                path_span,
            ));
            return None;
        }

        if let Some(module_id) = parse_module_file(
            working_set,
            mod_nu_path,
            path_span,
            name_override.or(Some(module_name)),
        ) {
            let module = working_set.get_module(module_id).clone();

            let module_name = String::from_utf8_lossy(&module.name).to_string();

            let module_comments = if let Some(comments) = working_set.get_module_comments(module_id)
            {
                comments.to_vec()
            } else {
                vec![]
            };

            let new_module_id = working_set.add_module(&module_name, module, module_comments);

            Some(new_module_id)
        } else {
            None
        }
    } else if module_path.is_file() {
        parse_module_file(working_set, module_path, path_span, name_override)
    } else {
        working_set.error(ParseError::ModuleNotFound(
            path_span,
            module_path.path().to_string_lossy().to_string(),
        ));
        None
    }
}

pub fn parse_module(
    working_set: &mut StateWorkingSet,
    lite_command: &LiteCommand,
    module_name: Option<&[u8]>,
) -> (Pipeline, Option<ModuleId>) {
    // TODO: Currently, module is closing over its parent scope (i.e., defs in the parent scope are
    // visible and usable in this module's scope). We want to disable that for files.

    let spans = &lite_command.parts;

    if let Some(redirection) = lite_command.redirection.as_ref() {
        working_set.error(redirecting_builtin_error("module", redirection));
        return (garbage_pipeline(spans), None);
    }

    let mut module_comments = lite_command.comments.clone();

    let split_id = if spans.len() > 1 && working_set.get_span_contents(spans[0]) == b"export" {
        2
    } else {
        1
    };

    let (call, call_span) = match working_set.find_decl(b"module") {
        Some(decl_id) => {
            let (command_spans, rest_spans) = spans.split_at(split_id);

            let ParsedInternalCall { call, output } = parse_internal_call(
                working_set,
                Span::concat(command_spans),
                rest_spans,
                decl_id,
            );
            let decl = working_set.get_decl(decl_id);

            let call_span = Span::concat(spans);

            let starting_error_count = working_set.parse_errors.len();
            check_call(working_set, call_span, &decl.signature(), &call);

            let Ok(is_help) = has_flag_const(working_set, &call, "help") else {
                return (garbage_pipeline(spans), None);
            };

            if starting_error_count != working_set.parse_errors.len() || is_help {
                return (
                    Pipeline::from_vec(vec![Expression {
                        expr: Expr::Call(call),
                        span: call_span,
                        ty: output,
                        custom_completion: None,
                    }]),
                    None,
                );
            }

            (call, call_span)
        }
        None => {
            working_set.error(ParseError::UnknownState(
                "internal error: 'module' or 'export module' declaration not found".into(),
                Span::concat(spans),
            ));
            return (garbage_pipeline(spans), None);
        }
    };

    let (module_name_or_path, module_name_or_path_span, module_name_or_path_expr) =
        if let Some(name) = call.positional_nth(0) {
            if let Some(s) = name.as_string() {
                if let Some(mod_name) = module_name {
                    if s.as_bytes() == mod_name {
                        working_set.error(ParseError::NamedAsModule(
                            "module".to_string(),
                            s,
                            "mod".to_string(),
                            name.span,
                        ));
                        return (
                            Pipeline::from_vec(vec![Expression {
                                expr: Expr::Call(call),
                                span: call_span,
                                ty: Type::Any,
                                custom_completion: None,
                            }]),
                            None,
                        );
                    }
                }
                (s, name.span, name.clone())
            } else {
                working_set.error(ParseError::UnknownState(
                    "internal error: name not a string".into(),
                    Span::concat(spans),
                ));
                return (garbage_pipeline(spans), None);
            }
        } else {
            working_set.error(ParseError::UnknownState(
                "internal error: missing positional".into(),
                Span::concat(spans),
            ));
            return (garbage_pipeline(spans), None);
        };

    let pipeline = Pipeline::from_vec(vec![Expression {
        expr: Expr::Call(call),
        span: call_span,
        ty: Type::Any,
        custom_completion: None,
    }]);

    if spans.len() == split_id + 1 {
        if let Some(module_id) = parse_module_file_or_dir(
            working_set,
            module_name_or_path.as_bytes(),
            module_name_or_path_span,
            None,
        ) {
            return (pipeline, Some(module_id));
        } else {
            working_set.error(ParseError::ModuleNotFound(
                module_name_or_path_span,
                module_name_or_path,
            ));
            return (pipeline, None);
        }
    }

    if spans.len() < split_id + 2 {
        working_set.error(ParseError::UnknownState(
            "Expected structure: module <name> or module <name> <block>".into(),
            Span::concat(spans),
        ));

        return (garbage_pipeline(spans), None);
    }

    let module_name = module_name_or_path;

    let block_span = spans[split_id + 1];
    let block_bytes = working_set.get_span_contents(block_span);
    let mut start = block_span.start;
    let mut end = block_span.end;

    if block_bytes.starts_with(b"{") {
        start += 1;
    } else {
        working_set.error(ParseError::Expected("block", block_span));
        return (garbage_pipeline(spans), None);
    }

    if block_bytes.ends_with(b"}") {
        end -= 1;
    } else {
        working_set.error(ParseError::Unclosed("}".into(), Span::new(end, end)));
    }

    let block_span = Span::new(start, end);

    let (block, module, inner_comments) =
        parse_module_block(working_set, block_span, module_name.as_bytes());

    let block_id = working_set.add_block(Arc::new(block));

    module_comments.extend(inner_comments);
    let module_id = working_set.add_module(&module_name, module, module_comments);

    let block_expr = Expression {
        expr: Expr::Block(block_id),
        span: block_span,
        ty: Type::Block,
        custom_completion: None,
    };

    let module_decl_id = working_set
        .find_decl(b"module")
        .expect("internal error: missing module command");

    let call = Box::new(Call {
        head: Span::concat(&spans[..split_id]),
        decl_id: module_decl_id,
        arguments: vec![
            Argument::Positional(module_name_or_path_expr),
            Argument::Positional(block_expr),
        ],
        parser_info: HashMap::new(),
    });

    (
        Pipeline::from_vec(vec![Expression {
            expr: Expr::Call(call),
            span: Span::concat(spans),
            ty: Type::Any,
            custom_completion: None,
        }]),
        Some(module_id),
    )
}

pub fn parse_use(
    working_set: &mut StateWorkingSet,
    lite_command: &LiteCommand,
) -> (Pipeline, Vec<Exportable>) {
    let spans = &lite_command.parts;

    let (name_span, split_id) =
        if spans.len() > 1 && working_set.get_span_contents(spans[0]) == b"export" {
            (spans[1], 2)
        } else {
            (spans[0], 1)
        };

    let use_call = working_set.get_span_contents(name_span).to_vec();
    if use_call != b"use" {
        working_set.error(ParseError::UnknownState(
            "internal error: Wrong call name for 'use' command".into(),
            Span::concat(spans),
        ));
        return (garbage_pipeline(spans), vec![]);
    }

    if working_set.get_span_contents(name_span) != b"use" {
        working_set.error(ParseError::UnknownState(
            "internal error: Wrong call name for 'use' command".into(),
            Span::concat(spans),
        ));
        return (garbage_pipeline(spans), vec![]);
    }

    if let Some(redirection) = lite_command.redirection.as_ref() {
        working_set.error(redirecting_builtin_error("use", redirection));
        return (garbage_pipeline(spans), vec![]);
    }

    let (call, call_span, args_spans) = match working_set.find_decl(b"use") {
        Some(decl_id) => {
            let (command_spans, rest_spans) = spans.split_at(split_id);

            let ParsedInternalCall { call, output } = parse_internal_call(
                working_set,
                Span::concat(command_spans),
                rest_spans,
                decl_id,
            );
            let decl = working_set.get_decl(decl_id);

            let call_span = Span::concat(spans);

            let starting_error_count = working_set.parse_errors.len();
            check_call(working_set, call_span, &decl.signature(), &call);

            let Ok(is_help) = has_flag_const(working_set, &call, "help") else {
                return (garbage_pipeline(spans), vec![]);
            };

            if starting_error_count != working_set.parse_errors.len() || is_help {
                return (
                    Pipeline::from_vec(vec![Expression {
                        expr: Expr::Call(call),
                        span: call_span,
                        ty: output,
                        custom_completion: None,
                    }]),
                    vec![],
                );
            }

            (call, call_span, rest_spans)
        }
        None => {
            working_set.error(ParseError::UnknownState(
                "internal error: 'use' declaration not found".into(),
                Span::concat(spans),
            ));
            return (garbage_pipeline(spans), vec![]);
        }
    };

    let import_pattern_expr = parse_import_pattern(working_set, args_spans);

    let import_pattern = if let Expression {
        expr: Expr::ImportPattern(import_pattern),
        ..
    } = &import_pattern_expr
    {
        import_pattern.clone()
    } else {
        working_set.error(ParseError::UnknownState(
            "internal error: Import pattern positional is not import pattern".into(),
            import_pattern_expr.span,
        ));
        return (garbage_pipeline(spans), vec![]);
    };

    let (mut import_pattern, module, module_id) = if let Some(module_id) = import_pattern.head.id {
        let module = working_set.get_module(module_id).clone();
        (
            ImportPattern {
                head: ImportPatternHead {
                    name: module.name.clone(),
                    id: Some(module_id),
                    span: import_pattern.head.span,
                },
                members: import_pattern.members,
                hidden: HashSet::new(),
                constants: vec![],
            },
            module,
            module_id,
        )
    } else if let Some(module_id) = parse_module_file_or_dir(
        working_set,
        &import_pattern.head.name,
        import_pattern.head.span,
        None,
    ) {
        let module = working_set.get_module(module_id).clone();
        (
            ImportPattern {
                head: ImportPatternHead {
                    name: module.name.clone(),
                    id: Some(module_id),
                    span: import_pattern.head.span,
                },
                members: import_pattern.members,
                hidden: HashSet::new(),
                constants: vec![],
            },
            module,
            module_id,
        )
    } else {
        working_set.error(ParseError::ModuleNotFound(
            import_pattern.head.span,
            String::from_utf8_lossy(&import_pattern.head.name).to_string(),
        ));
        return (
            Pipeline::from_vec(vec![Expression {
                expr: Expr::Call(call),
                span: call_span,
                ty: Type::Any,
                custom_completion: None,
            }]),
            vec![],
        );
    };

    let (definitions, errors) = module.resolve_import_pattern(
        working_set,
        module_id,
        &import_pattern.members,
        None,
        name_span,
    );

    working_set.parse_errors.extend(errors);

    let mut constants = vec![];

    for (name, const_val) in definitions.constants {
        let const_var_id =
            working_set.add_variable(name.clone(), name_span, const_val.get_type(), false);
        working_set.set_variable_const_val(const_var_id, const_val);
        constants.push((name, const_var_id));
    }

    let exportables = definitions
        .decls
        .iter()
        .map(|(name, decl_id)| Exportable::Decl {
            name: name.clone(),
            id: *decl_id,
        })
        .chain(
            definitions
                .modules
                .iter()
                .map(|(name, module_id)| Exportable::Module {
                    name: name.clone(),
                    id: *module_id,
                }),
        )
        .chain(
            constants
                .iter()
                .map(|(name, variable_id)| Exportable::VarDecl {
                    name: name.clone(),
                    id: *variable_id,
                }),
        )
        .collect();

    import_pattern.constants = constants.iter().map(|(_, id)| *id).collect();

    // Extend the current scope with the module's exportables
    working_set.use_decls(definitions.decls);
    working_set.use_modules(definitions.modules);
    working_set.use_variables(constants);

    // Create a new Use command call to pass the import pattern as parser info
    let import_pattern_expr = Expression {
<<<<<<< HEAD
        expr: Expr::ImportPattern(import_pattern),
        span: Span::concat(args_spans),
=======
        expr: Expr::ImportPattern(Box::new(import_pattern)),
        span: span(args_spans),
>>>>>>> b9a7faad
        ty: Type::Any,
        custom_completion: None,
    };

    let mut call = call;
    call.set_parser_info("import_pattern".to_string(), import_pattern_expr);

    (
        Pipeline::from_vec(vec![Expression {
            expr: Expr::Call(call),
            span: Span::concat(spans),
            ty: Type::Any,
            custom_completion: None,
        }]),
        exportables,
    )
}

pub fn parse_hide(working_set: &mut StateWorkingSet, lite_command: &LiteCommand) -> Pipeline {
    let spans = &lite_command.parts;

    if working_set.get_span_contents(spans[0]) != b"hide" {
        working_set.error(ParseError::UnknownState(
            "internal error: Wrong call name for 'hide' command".into(),
            Span::concat(spans),
        ));
        return garbage_pipeline(spans);
    }
    if let Some(redirection) = lite_command.redirection.as_ref() {
        working_set.error(redirecting_builtin_error("hide", redirection));
        return garbage_pipeline(spans);
    }

    let (call, args_spans) = match working_set.find_decl(b"hide") {
        Some(decl_id) => {
            let ParsedInternalCall { call, output } =
                parse_internal_call(working_set, spans[0], &spans[1..], decl_id);
            let decl = working_set.get_decl(decl_id);

            let call_span = Span::concat(spans);

            let starting_error_count = working_set.parse_errors.len();
            check_call(working_set, call_span, &decl.signature(), &call);

            let Ok(is_help) = has_flag_const(working_set, &call, "help") else {
                return garbage_pipeline(spans);
            };

            if starting_error_count != working_set.parse_errors.len() || is_help {
                return Pipeline::from_vec(vec![Expression {
                    expr: Expr::Call(call),
                    span: call_span,
                    ty: output,
                    custom_completion: None,
                }]);
            }

            (call, &spans[1..])
        }
        None => {
            working_set.error(ParseError::UnknownState(
                "internal error: 'hide' declaration not found".into(),
                Span::concat(spans),
            ));
            return garbage_pipeline(spans);
        }
    };

    let import_pattern_expr = parse_import_pattern(working_set, args_spans);

    let import_pattern = if let Expression {
        expr: Expr::ImportPattern(import_pattern),
        ..
    } = &import_pattern_expr
    {
        import_pattern.clone()
    } else {
        working_set.error(ParseError::UnknownState(
            "internal error: Import pattern positional is not import pattern".into(),
            import_pattern_expr.span,
        ));
        return garbage_pipeline(spans);
    };

    let bytes = working_set.get_span_contents(spans[0]);

    if bytes == b"hide" && spans.len() >= 2 {
        for span in spans[1..].iter() {
            parse_string(working_set, *span);
        }

        // module used only internally, not saved anywhere
        let (is_module, module) =
            if let Some(module_id) = working_set.find_module(&import_pattern.head.name) {
                (true, working_set.get_module(module_id).clone())
            } else if import_pattern.members.is_empty() {
                // The pattern head can be:
                if let Some(id) = working_set.find_decl(&import_pattern.head.name) {
                    // a custom command,
                    let mut module = Module::new(b"tmp".to_vec());
                    module.add_decl(import_pattern.head.name.clone(), id);

                    (false, module)
                } else {
                    // , or it could be an env var (handled by the engine)
                    (false, Module::new(b"tmp".to_vec()))
                }
            } else {
                working_set.error(ParseError::ModuleNotFound(
                    spans[1],
                    String::from_utf8_lossy(&import_pattern.head.name).to_string(),
                ));
                return garbage_pipeline(spans);
            };

        // This kind of inverts the import pattern matching found in parse_use()
        let decls_to_hide = if import_pattern.members.is_empty() {
            if is_module {
                module.decl_names_with_head(&import_pattern.head.name)
            } else {
                module.decl_names()
            }
        } else {
            match &import_pattern.members[0] {
                ImportPatternMember::Glob { .. } => module.decl_names(),
                ImportPatternMember::Name { name, span } => {
                    let mut decls = vec![];

                    if name == b"main" {
                        if module.main.is_some() {
                            decls.push(import_pattern.head.name.clone());
                        } else {
                            working_set.error(ParseError::ExportNotFound(*span));
                        }
                    } else if let Some(item) =
                        module.decl_name_with_head(name, &import_pattern.head.name)
                    {
                        decls.push(item);
                    } else {
                        working_set.error(ParseError::ExportNotFound(*span));
                    }

                    decls
                }
                ImportPatternMember::List { names } => {
                    let mut decls = vec![];

                    for (name, span) in names {
                        if name == b"main" {
                            if module.main.is_some() {
                                decls.push(import_pattern.head.name.clone());
                            } else {
                                working_set.error(ParseError::ExportNotFound(*span));
                                break;
                            }
                        } else if let Some(item) =
                            module.decl_name_with_head(name, &import_pattern.head.name)
                        {
                            decls.push(item);
                        } else {
                            working_set.error(ParseError::ExportNotFound(*span));
                            break;
                        }
                    }

                    decls
                }
            }
        };

        let import_pattern = {
            let decls: HashSet<Vec<u8>> = decls_to_hide.iter().cloned().collect();

            import_pattern.with_hidden(decls)
        };

        // TODO: `use spam; use spam foo; hide foo` will hide both `foo` and `spam foo` since
        // they point to the same DeclId. Do we want to keep it that way?
        working_set.hide_decls(&decls_to_hide);

        // Create a new Use command call to pass the new import pattern
        let import_pattern_expr = Expression {
<<<<<<< HEAD
            expr: Expr::ImportPattern(import_pattern),
            span: Span::concat(args_spans),
=======
            expr: Expr::ImportPattern(Box::new(import_pattern)),
            span: span(args_spans),
>>>>>>> b9a7faad
            ty: Type::Any,
            custom_completion: None,
        };

        let mut call = call;
        call.set_parser_info("import_pattern".to_string(), import_pattern_expr);

        Pipeline::from_vec(vec![Expression {
            expr: Expr::Call(call),
            span: Span::concat(spans),
            ty: Type::Any,
            custom_completion: None,
        }])
    } else {
        working_set.error(ParseError::UnknownState(
            "Expected structure: hide <name>".into(),
            Span::concat(spans),
        ));
        garbage_pipeline(spans)
    }
}

pub fn parse_overlay_new(working_set: &mut StateWorkingSet, call: Box<Call>) -> Pipeline {
    let call_span = call.span();

    let (overlay_name, _) = if let Some(expr) = call.positional_nth(0) {
        match eval_constant(working_set, expr) {
            Ok(val) => match val.coerce_into_string() {
                Ok(s) => (s, expr.span),
                Err(err) => {
                    working_set.error(err.wrap(working_set, call_span));
                    return garbage_pipeline(&[call_span]);
                }
            },
            Err(err) => {
                working_set.error(err.wrap(working_set, call_span));
                return garbage_pipeline(&[call_span]);
            }
        }
    } else {
        working_set.error(ParseError::UnknownState(
            "internal error: Missing required positional after call parsing".into(),
            call_span,
        ));
        return garbage_pipeline(&[call_span]);
    };

    let pipeline = Pipeline::from_vec(vec![Expression {
        expr: Expr::Call(call),
        span: call_span,
        ty: Type::Any,
        custom_completion: None,
    }]);

    let module_id = working_set.add_module(
        &overlay_name,
        Module::new(overlay_name.as_bytes().to_vec()),
        vec![],
    );

    working_set.add_overlay(
        overlay_name.as_bytes().to_vec(),
        module_id,
        vec![],
        vec![],
        false,
    );

    pipeline
}

pub fn parse_overlay_use(working_set: &mut StateWorkingSet, call: Box<Call>) -> Pipeline {
    let call_span = call.span();

    let (overlay_name, overlay_name_span) = if let Some(expr) = call.positional_nth(0) {
        match eval_constant(working_set, expr) {
            Ok(val) => match val.coerce_into_string() {
                Ok(s) => (s, expr.span),
                Err(err) => {
                    working_set.error(err.wrap(working_set, call_span));
                    return garbage_pipeline(&[call_span]);
                }
            },
            Err(err) => {
                working_set.error(err.wrap(working_set, call_span));
                return garbage_pipeline(&[call_span]);
            }
        }
    } else {
        working_set.error(ParseError::UnknownState(
            "internal error: Missing required positional after call parsing".into(),
            call_span,
        ));
        return garbage_pipeline(&[call_span]);
    };

    let new_name = if let Some(kw_expression) = call.positional_nth(1) {
        if let Some(new_name_expression) = kw_expression.as_keyword() {
            match eval_constant(working_set, new_name_expression) {
                Ok(val) => match val.coerce_into_string() {
                    Ok(s) => Some(Spanned {
                        item: s,
                        span: new_name_expression.span,
                    }),
                    Err(err) => {
                        working_set.error(err.wrap(working_set, call_span));
                        return garbage_pipeline(&[call_span]);
                    }
                },
                Err(err) => {
                    working_set.error(err.wrap(working_set, call_span));
                    return garbage_pipeline(&[call_span]);
                }
            }
        } else {
            working_set.error(ParseError::ExpectedKeyword(
                "as keyword".to_string(),
                kw_expression.span,
            ));
            return garbage_pipeline(&[call_span]);
        }
    } else {
        None
    };

    let Ok(has_prefix) = has_flag_const(working_set, &call, "prefix") else {
        return garbage_pipeline(&[call_span]);
    };
    let Ok(do_reload) = has_flag_const(working_set, &call, "reload") else {
        return garbage_pipeline(&[call_span]);
    };

    let pipeline = Pipeline::from_vec(vec![Expression {
        expr: Expr::Call(call.clone()),
        span: call_span,
        ty: Type::Any,
        custom_completion: None,
    }]);

    let (final_overlay_name, origin_module, origin_module_id, is_module_updated) =
        if let Some(overlay_frame) = working_set.find_overlay(overlay_name.as_bytes()) {
            // Activate existing overlay

            // First, check for errors
            if has_prefix && !overlay_frame.prefixed {
                working_set.error(ParseError::OverlayPrefixMismatch(
                    overlay_name,
                    "without".to_string(),
                    overlay_name_span,
                ));
                return pipeline;
            }

            if !has_prefix && overlay_frame.prefixed {
                working_set.error(ParseError::OverlayPrefixMismatch(
                    overlay_name,
                    "with".to_string(),
                    overlay_name_span,
                ));
                return pipeline;
            }

            if let Some(new_name) = new_name {
                if new_name.item != overlay_name {
                    working_set.error(ParseError::CantAddOverlayHelp(
                        format!(
                        "Cannot add overlay as '{}' because it already exists under the name '{}'",
                        new_name.item, overlay_name
                    ),
                        new_name.span,
                    ));
                    return pipeline;
                }
            }

            let module_id = overlay_frame.origin;

            if let Some(new_module_id) = working_set.find_module(overlay_name.as_bytes()) {
                if !do_reload && (module_id == new_module_id) {
                    (
                        overlay_name,
                        Module::new(working_set.get_module(module_id).name.clone()),
                        module_id,
                        false,
                    )
                } else {
                    // The origin module of an overlay changed => update it
                    (
                        overlay_name,
                        working_set.get_module(new_module_id).clone(),
                        new_module_id,
                        true,
                    )
                }
            } else {
                let module_name = overlay_name.as_bytes().to_vec();
                (overlay_name, Module::new(module_name), module_id, true)
            }
        } else {
            // Create a new overlay
            if let Some(module_id) =
                // the name is a module
                working_set.find_module(overlay_name.as_bytes())
            {
                (
                    new_name.map(|spanned| spanned.item).unwrap_or(overlay_name),
                    working_set.get_module(module_id).clone(),
                    module_id,
                    true,
                )
            } else if let Some(module_id) = parse_module_file_or_dir(
                working_set,
                overlay_name.as_bytes(),
                overlay_name_span,
                new_name.as_ref().map(|spanned| spanned.item.clone()),
            ) {
                // try file or directory
                let new_module = working_set.get_module(module_id).clone();
                (
                    new_name
                        .map(|spanned| spanned.item)
                        .unwrap_or_else(|| String::from_utf8_lossy(&new_module.name).to_string()),
                    new_module,
                    module_id,
                    true,
                )
            } else {
                working_set.error(ParseError::ModuleOrOverlayNotFound(overlay_name_span));
                return pipeline;
            }
        };

    let (definitions, errors) = if is_module_updated {
        if has_prefix {
            origin_module.resolve_import_pattern(
                working_set,
                origin_module_id,
                &[],
                Some(final_overlay_name.as_bytes()),
                call.head,
            )
        } else {
            origin_module.resolve_import_pattern(
                working_set,
                origin_module_id,
                &[ImportPatternMember::Glob {
                    span: overlay_name_span,
                }],
                Some(final_overlay_name.as_bytes()),
                call.head,
            )
        }
    } else {
        (ResolvedImportPattern::new(vec![], vec![], vec![]), vec![])
    };

    if errors.is_empty() {
        working_set.add_overlay(
            final_overlay_name.as_bytes().to_vec(),
            origin_module_id,
            definitions.decls,
            definitions.modules,
            has_prefix,
        );
    } else {
        working_set.parse_errors.extend(errors);
    }

    // Change the call argument to include the Overlay expression with the module ID
    let mut call = call;
    call.set_parser_info(
        "overlay_expr".to_string(),
        Expression {
            expr: Expr::Overlay(if is_module_updated {
                Some(origin_module_id)
            } else {
                None
            }),
            span: overlay_name_span,
            ty: Type::Any,
            custom_completion: None,
        },
    );

    Pipeline::from_vec(vec![Expression {
        expr: Expr::Call(call),
        span: call_span,
        ty: Type::Any,
        custom_completion: None,
    }])
}

pub fn parse_overlay_hide(working_set: &mut StateWorkingSet, call: Box<Call>) -> Pipeline {
    let call_span = call.span();

    let (overlay_name, overlay_name_span) = if let Some(expr) = call.positional_nth(0) {
        match eval_constant(working_set, expr) {
            Ok(val) => match val.coerce_into_string() {
                Ok(s) => (s, expr.span),
                Err(err) => {
                    working_set.error(err.wrap(working_set, call_span));
                    return garbage_pipeline(&[call_span]);
                }
            },
            Err(err) => {
                working_set.error(err.wrap(working_set, call_span));
                return garbage_pipeline(&[call_span]);
            }
        }
    } else {
        (
            String::from_utf8_lossy(working_set.last_overlay_name()).to_string(),
            call_span,
        )
    };

    let Ok(keep_custom) = has_flag_const(working_set, &call, "keep-custom") else {
        return garbage_pipeline(&[call_span]);
    };

    let pipeline = Pipeline::from_vec(vec![Expression {
        expr: Expr::Call(call),
        span: call_span,
        ty: Type::Any,
        custom_completion: None,
    }]);

    if overlay_name == DEFAULT_OVERLAY_NAME {
        working_set.error(ParseError::CantHideDefaultOverlay(
            overlay_name,
            overlay_name_span,
        ));

        return pipeline;
    }

    if !working_set
        .unique_overlay_names()
        .contains(&overlay_name.as_bytes())
    {
        working_set.error(ParseError::ActiveOverlayNotFound(overlay_name_span));
        return pipeline;
    }

    if working_set.num_overlays() < 2 {
        working_set.error(ParseError::CantRemoveLastOverlay(overlay_name_span));
        return pipeline;
    }

    working_set.remove_overlay(overlay_name.as_bytes(), keep_custom);

    pipeline
}

pub fn parse_let(working_set: &mut StateWorkingSet, spans: &[Span]) -> Pipeline {
    trace!("parsing: let");

    // JT: Disabling check_name because it doesn't work with optional types in the declaration
    // if let Some(span) = check_name(working_set, spans) {
    //     return Pipeline::from_vec(vec![garbage(*span)]);
    // }

    if let Some(decl_id) = working_set.find_decl(b"let") {
        if spans.len() >= 4 {
            // This is a bit of by-hand parsing to get around the issue where we want to parse in the reverse order
            // so that the var-id created by the variable isn't visible in the expression that init it
            for span in spans.iter().enumerate() {
                let item = working_set.get_span_contents(*span.1);
                // https://github.com/nushell/nushell/issues/9596, let = if $
                // let x = 'f', = at least start from index 2
                if item == b"=" && spans.len() > (span.0 + 1) && span.0 > 1 {
                    let (tokens, parse_error) = lex(
                        working_set.get_span_contents(Span::concat(&spans[(span.0 + 1)..])),
                        spans[span.0 + 1].start,
                        &[],
                        &[],
                        true,
                    );

                    if let Some(parse_error) = parse_error {
                        working_set.error(parse_error)
                    }

                    let rvalue_span = Span::concat(&spans[(span.0 + 1)..]);
                    let rvalue_block = parse_block(working_set, &tokens, rvalue_span, false, true);

                    let output_type = rvalue_block.output_type();

                    let block_id = working_set.add_block(Arc::new(rvalue_block));

                    let rvalue = Expression {
                        expr: Expr::Block(block_id),
                        span: rvalue_span,
                        ty: output_type,
                        custom_completion: None,
                    };

                    let mut idx = 0;
                    let (lvalue, explicit_type) =
                        parse_var_with_opt_type(working_set, &spans[1..(span.0)], &mut idx, false);
                    // check for extra tokens after the identifier
                    if idx + 1 < span.0 - 1 {
                        working_set.error(ParseError::ExtraTokens(spans[idx + 2]));
                    }

                    let var_name =
                        String::from_utf8_lossy(working_set.get_span_contents(lvalue.span))
                            .trim_start_matches('$')
                            .to_string();

                    if RESERVED_VARIABLE_NAMES.contains(&var_name.as_str()) {
                        working_set.error(ParseError::NameIsBuiltinVar(var_name, lvalue.span))
                    }

                    let var_id = lvalue.as_var();
                    let rhs_type = rvalue.ty.clone();

                    if let Some(explicit_type) = &explicit_type {
                        if !type_compatible(explicit_type, &rhs_type) {
                            working_set.error(ParseError::TypeMismatch(
                                explicit_type.clone(),
                                rhs_type.clone(),
                                Span::concat(&spans[(span.0 + 1)..]),
                            ));
                        }
                    }

                    if let Some(var_id) = var_id {
                        if explicit_type.is_none() {
                            working_set.set_variable_type(var_id, rhs_type);
                        }
                    }

                    let call = Box::new(Call {
                        decl_id,
                        head: spans[0],
                        arguments: vec![Argument::Positional(lvalue), Argument::Positional(rvalue)],
                        parser_info: HashMap::new(),
                    });

                    return Pipeline::from_vec(vec![Expression {
                        expr: Expr::Call(call),
                        span: Span::concat(spans),
                        ty: Type::Any,
                        custom_completion: None,
                    }]);
                }
            }
        }
        let ParsedInternalCall { call, output } =
            parse_internal_call(working_set, spans[0], &spans[1..], decl_id);

        return Pipeline::from_vec(vec![Expression {
            expr: Expr::Call(call),
            span: Span::concat(spans),
            ty: output,
            custom_completion: None,
        }]);
    } else {
        working_set.error(ParseError::UnknownState(
            "internal error: let or const statements not found in core language".into(),
            Span::concat(spans),
        ))
    }

    working_set.error(ParseError::UnknownState(
        "internal error: let or const statement unparsable".into(),
        Span::concat(spans),
    ));

    garbage_pipeline(spans)
}

pub fn parse_const(working_set: &mut StateWorkingSet, spans: &[Span]) -> Pipeline {
    trace!("parsing: const");

    // JT: Disabling check_name because it doesn't work with optional types in the declaration
    // if let Some(span) = check_name(working_set, spans) {
    //     return Pipeline::from_vec(vec![garbage(*span)]);
    // }

    if let Some(decl_id) = working_set.find_decl(b"const") {
        let cmd = working_set.get_decl(decl_id);
        let call_signature = cmd.signature().call_signature();

        if spans.len() >= 4 {
            // This is a bit of by-hand parsing to get around the issue where we want to parse in the reverse order
            // so that the var-id created by the variable isn't visible in the expression that init it
            for span in spans.iter().enumerate() {
                let item = working_set.get_span_contents(*span.1);
                // const x = 'f', = at least start from index 2
                if item == b"=" && spans.len() > (span.0 + 1) && span.0 > 1 {
                    let mut idx = span.0;

                    let rvalue = parse_multispan_value(
                        working_set,
                        spans,
                        &mut idx,
                        &SyntaxShape::Keyword(b"=".to_vec(), Box::new(SyntaxShape::MathExpression)),
                    );
                    if idx < (spans.len() - 1) {
                        working_set
                            .error(ParseError::ExtraPositional(call_signature, spans[idx + 1]));
                    }

                    let mut idx = 0;

                    let (lvalue, explicit_type) =
                        parse_var_with_opt_type(working_set, &spans[1..(span.0)], &mut idx, false);
                    // check for extra tokens after the identifier
                    if idx + 1 < span.0 - 1 {
                        working_set.error(ParseError::ExtraTokens(spans[idx + 2]));
                    }

                    let var_name =
                        String::from_utf8_lossy(working_set.get_span_contents(lvalue.span))
                            .trim_start_matches('$')
                            .to_string();

                    if RESERVED_VARIABLE_NAMES.contains(&var_name.as_str()) {
                        working_set.error(ParseError::NameIsBuiltinVar(var_name, lvalue.span))
                    }

                    let var_id = lvalue.as_var();
                    let rhs_type = rvalue.ty.clone();

                    if let Some(explicit_type) = &explicit_type {
                        if !type_compatible(explicit_type, &rhs_type) {
                            working_set.error(ParseError::TypeMismatch(
                                explicit_type.clone(),
                                rhs_type.clone(),
                                Span::concat(&spans[(span.0 + 1)..]),
                            ));
                        }
                    }

                    if let Some(var_id) = var_id {
                        if explicit_type.is_none() {
                            working_set.set_variable_type(var_id, rhs_type);
                        }

                        match eval_constant(working_set, &rvalue) {
                            Ok(mut value) => {
                                // In case rhs is parsed as 'any' but is evaluated to a concrete
                                // type:
                                let mut const_type = value.get_type();

                                if let Some(explicit_type) = &explicit_type {
                                    if !type_compatible(explicit_type, &const_type) {
                                        working_set.error(ParseError::TypeMismatch(
                                            explicit_type.clone(),
                                            const_type.clone(),
                                            Span::concat(&spans[(span.0 + 1)..]),
                                        ));
                                    }
                                    let val_span = value.span();

                                    // need to convert to Value::glob if rhs is string, and
                                    // the const variable is annotated with glob type.
                                    match value {
                                        Value::String { val, .. }
                                            if explicit_type == &Type::Glob =>
                                        {
                                            value = Value::glob(val, false, val_span);
                                            const_type = value.get_type();
                                        }
                                        _ => {}
                                    }
                                }

                                working_set.set_variable_type(var_id, const_type);

                                // Assign the constant value to the variable
                                working_set.set_variable_const_val(var_id, value);
                            }
                            Err(err) => working_set.error(err.wrap(working_set, rvalue.span)),
                        }
                    }

                    let call = Box::new(Call {
                        decl_id,
                        head: spans[0],
                        arguments: vec![Argument::Positional(lvalue), Argument::Positional(rvalue)],
                        parser_info: HashMap::new(),
                    });

                    return Pipeline::from_vec(vec![Expression {
                        expr: Expr::Call(call),
                        span: Span::concat(spans),
                        ty: Type::Any,
                        custom_completion: None,
                    }]);
                }
            }
        }
        let ParsedInternalCall { call, output } =
            parse_internal_call(working_set, spans[0], &spans[1..], decl_id);

        return Pipeline::from_vec(vec![Expression {
            expr: Expr::Call(call),
            span: Span::concat(spans),
            ty: output,
            custom_completion: None,
        }]);
    } else {
        working_set.error(ParseError::UnknownState(
            "internal error: let or const statements not found in core language".into(),
            Span::concat(spans),
        ))
    }

    working_set.error(ParseError::UnknownState(
        "internal error: let or const statement unparsable".into(),
        Span::concat(spans),
    ));

    garbage_pipeline(spans)
}

pub fn parse_mut(working_set: &mut StateWorkingSet, spans: &[Span]) -> Pipeline {
    trace!("parsing: mut");

    // JT: Disabling check_name because it doesn't work with optional types in the declaration
    // if let Some(span) = check_name(working_set, spans) {
    //     return Pipeline::from_vec(vec![garbage(*span)]);
    // }

    if let Some(decl_id) = working_set.find_decl(b"mut") {
        if spans.len() >= 4 {
            // This is a bit of by-hand parsing to get around the issue where we want to parse in the reverse order
            // so that the var-id created by the variable isn't visible in the expression that init it
            for span in spans.iter().enumerate() {
                let item = working_set.get_span_contents(*span.1);
                // mut x = 'f', = at least start from index 2
                if item == b"=" && spans.len() > (span.0 + 1) && span.0 > 1 {
                    let (tokens, parse_error) = lex(
                        working_set.get_span_contents(Span::concat(&spans[(span.0 + 1)..])),
                        spans[span.0 + 1].start,
                        &[],
                        &[],
                        true,
                    );

                    if let Some(parse_error) = parse_error {
                        working_set.error(parse_error);
                    }

                    let rvalue_span = Span::concat(&spans[(span.0 + 1)..]);
                    let rvalue_block = parse_block(working_set, &tokens, rvalue_span, false, true);

                    let output_type = rvalue_block.output_type();

                    let block_id = working_set.add_block(Arc::new(rvalue_block));

                    let rvalue = Expression {
                        expr: Expr::Block(block_id),
                        span: rvalue_span,
                        ty: output_type,
                        custom_completion: None,
                    };

                    let mut idx = 0;

                    let (lvalue, explicit_type) =
                        parse_var_with_opt_type(working_set, &spans[1..(span.0)], &mut idx, true);
                    // check for extra tokens after the identifier
                    if idx + 1 < span.0 - 1 {
                        working_set.error(ParseError::ExtraTokens(spans[idx + 2]));
                    }

                    let var_name =
                        String::from_utf8_lossy(working_set.get_span_contents(lvalue.span))
                            .trim_start_matches('$')
                            .to_string();

                    if RESERVED_VARIABLE_NAMES.contains(&var_name.as_str()) {
                        working_set.error(ParseError::NameIsBuiltinVar(var_name, lvalue.span))
                    }

                    let var_id = lvalue.as_var();
                    let rhs_type = rvalue.ty.clone();

                    if let Some(explicit_type) = &explicit_type {
                        if !type_compatible(explicit_type, &rhs_type) {
                            working_set.error(ParseError::TypeMismatch(
                                explicit_type.clone(),
                                rhs_type.clone(),
                                Span::concat(&spans[(span.0 + 1)..]),
                            ));
                        }
                    }

                    if let Some(var_id) = var_id {
                        if explicit_type.is_none() {
                            working_set.set_variable_type(var_id, rhs_type);
                        }
                    }

                    let call = Box::new(Call {
                        decl_id,
                        head: spans[0],
                        arguments: vec![Argument::Positional(lvalue), Argument::Positional(rvalue)],
                        parser_info: HashMap::new(),
                    });

                    return Pipeline::from_vec(vec![Expression {
                        expr: Expr::Call(call),
                        span: Span::concat(spans),
                        ty: Type::Any,
                        custom_completion: None,
                    }]);
                }
            }
        }
        let ParsedInternalCall { call, output } =
            parse_internal_call(working_set, spans[0], &spans[1..], decl_id);

        return Pipeline::from_vec(vec![Expression {
            expr: Expr::Call(call),
            span: Span::concat(spans),
            ty: output,
            custom_completion: None,
        }]);
    } else {
        working_set.error(ParseError::UnknownState(
            "internal error: let or const statements not found in core language".into(),
            Span::concat(spans),
        ))
    }

    working_set.error(ParseError::UnknownState(
        "internal error: let or const statement unparsable".into(),
        Span::concat(spans),
    ));

    garbage_pipeline(spans)
}

pub fn parse_source(working_set: &mut StateWorkingSet, lite_command: &LiteCommand) -> Pipeline {
    trace!("parsing source");
    let spans = &lite_command.parts;
    let name = working_set.get_span_contents(spans[0]);

    if name == b"source" || name == b"source-env" {
        if let Some(redirection) = lite_command.redirection.as_ref() {
            let name = if name == b"source" {
                "source"
            } else {
                "source-env"
            };
            working_set.error(redirecting_builtin_error(name, redirection));
            return garbage_pipeline(spans);
        }

        let scoped = name == b"source-env";

        if let Some(decl_id) = working_set.find_decl(name) {
            #[allow(deprecated)]
            let cwd = working_set.get_cwd();

            // Is this the right call to be using here?
            // Some of the others (`parse_let`) use it, some of them (`parse_hide`) don't.
            let ParsedInternalCall { call, output } =
                parse_internal_call(working_set, spans[0], &spans[1..], decl_id);

            let Ok(is_help) = has_flag_const(working_set, &call, "help") else {
                return garbage_pipeline(spans);
            };

            if is_help {
                return Pipeline::from_vec(vec![Expression {
                    expr: Expr::Call(call),
                    span: Span::concat(spans),
                    ty: output,
                    custom_completion: None,
                }]);
            }

            // Command and one file name
            if spans.len() >= 2 {
                let expr = parse_value(working_set, spans[1], &SyntaxShape::Any);

                let val = match eval_constant(working_set, &expr) {
                    Ok(val) => val,
                    Err(err) => {
                        working_set.error(err.wrap(working_set, Span::concat(&spans[1..])));
                        return Pipeline::from_vec(vec![Expression {
                            expr: Expr::Call(call),
                            span: Span::concat(&spans[1..]),
                            ty: Type::Any,
                            custom_completion: None,
                        }]);
                    }
                };

                let filename = match val.coerce_into_string() {
                    Ok(s) => s,
                    Err(err) => {
                        working_set.error(err.wrap(working_set, Span::concat(&spans[1..])));
                        return Pipeline::from_vec(vec![Expression {
                            expr: Expr::Call(call),
                            span: Span::concat(&spans[1..]),
                            ty: Type::Any,
                            custom_completion: None,
                        }]);
                    }
                };

                if let Some(path) = find_in_dirs(&filename, working_set, &cwd, Some(LIB_DIRS_VAR)) {
                    if let Some(contents) = path.read(working_set) {
                        // Add the file to the stack of files being processed.
                        if let Err(e) = working_set.files.push(path.clone().path_buf(), spans[1]) {
                            working_set.error(e);
                            return garbage_pipeline(spans);
                        }

                        // This will load the defs from the file into the
                        // working set, if it was a successful parse.
                        let block = parse(
                            working_set,
                            Some(&path.path().to_string_lossy()),
                            &contents,
                            scoped,
                        );

                        // Remove the file from the stack of files being processed.
                        working_set.files.pop();

                        // Save the block into the working set
                        let block_id = working_set.add_block(block);

                        let mut call_with_block = call;

                        // FIXME: Adding this expression to the positional creates a syntax highlighting error
                        // after writing `source example.nu`
                        call_with_block.set_parser_info(
                            "block_id".to_string(),
                            Expression {
                                expr: Expr::Int(block_id as i64),
                                span: spans[1],
                                ty: Type::Any,
                                custom_completion: None,
                            },
                        );

                        return Pipeline::from_vec(vec![Expression {
                            expr: Expr::Call(call_with_block),
                            span: Span::concat(spans),
                            ty: Type::Any,
                            custom_completion: None,
                        }]);
                    }
                } else {
                    working_set.error(ParseError::SourcedFileNotFound(filename, spans[1]));
                }
            }
            return Pipeline::from_vec(vec![Expression {
                expr: Expr::Call(call),
                span: Span::concat(spans),
                ty: Type::Any,
                custom_completion: None,
            }]);
        }
    }
    working_set.error(ParseError::UnknownState(
        "internal error: source statement unparsable".into(),
        Span::concat(spans),
    ));
    garbage_pipeline(spans)
}

pub fn parse_where_expr(working_set: &mut StateWorkingSet, spans: &[Span]) -> Expression {
    trace!("parsing: where");

    if !spans.is_empty() && working_set.get_span_contents(spans[0]) != b"where" {
        working_set.error(ParseError::UnknownState(
            "internal error: Wrong call name for 'where' command".into(),
            Span::concat(spans),
        ));
        return garbage(Span::concat(spans));
    }

    if spans.len() < 2 {
        working_set.error(ParseError::MissingPositional(
            "row condition".into(),
            Span::concat(spans),
            "where <row_condition>".into(),
        ));
        return garbage(Span::concat(spans));
    }

    let call = match working_set.find_decl(b"where") {
        Some(decl_id) => {
            let ParsedInternalCall { call, output } =
                parse_internal_call(working_set, spans[0], &spans[1..], decl_id);
            let decl = working_set.get_decl(decl_id);

            let call_span = Span::concat(spans);

            let starting_error_count = working_set.parse_errors.len();
            check_call(working_set, call_span, &decl.signature(), &call);

            let Ok(is_help) = has_flag_const(working_set, &call, "help") else {
                return garbage(Span::concat(spans));
            };

            if starting_error_count != working_set.parse_errors.len() || is_help {
                return Expression {
                    expr: Expr::Call(call),
                    span: call_span,
                    ty: output,
                    custom_completion: None,
                };
            }

            call
        }
        None => {
            working_set.error(ParseError::UnknownState(
                "internal error: 'where' declaration not found".into(),
                Span::concat(spans),
            ));
            return garbage(Span::concat(spans));
        }
    };

    Expression {
        expr: Expr::Call(call),
        span: Span::concat(spans),
        ty: Type::Any,
        custom_completion: None,
    }
}

pub fn parse_where(working_set: &mut StateWorkingSet, lite_command: &LiteCommand) -> Pipeline {
    let expr = parse_where_expr(working_set, &lite_command.parts);
    let redirection = lite_command
        .redirection
        .as_ref()
        .map(|r| parse_redirection(working_set, r));

    let element = PipelineElement {
        pipe: None,
        expr,
        redirection,
    };

    Pipeline {
        elements: vec![element],
    }
}

/// `register` is deprecated and will be removed in 0.94. Use `plugin add` and `plugin use` instead.
#[cfg(feature = "plugin")]
pub fn parse_register(working_set: &mut StateWorkingSet, lite_command: &LiteCommand) -> Pipeline {
    use nu_plugin_engine::PluginDeclaration;
    use nu_protocol::{
        engine::Stack, ErrSpan, ParseWarning, PluginIdentity, PluginRegistryItem, PluginSignature,
        RegisteredPlugin,
    };

    let spans = &lite_command.parts;

    #[allow(deprecated)]
    let cwd = working_set.get_cwd();

    // Checking that the function is used with the correct name
    // Maybe this is not necessary but it is a sanity check
    if working_set.get_span_contents(spans[0]) != b"register" {
        working_set.error(ParseError::UnknownState(
<<<<<<< HEAD
            "internal error: Wrong call name for parse plugin function".into(),
            Span::concat(spans),
=======
            "internal error: Wrong call name for 'register' function".into(),
            span(spans),
>>>>>>> b9a7faad
        ));
        return garbage_pipeline(spans);
    }
    if let Some(redirection) = lite_command.redirection.as_ref() {
        working_set.error(redirecting_builtin_error("register", redirection));
        return garbage_pipeline(spans);
    }

    // Parsing the spans and checking that they match the register signature
    // Using a parsed call makes more sense than checking for how many spans are in the call
    // Also, by creating a call, it can be checked if it matches the declaration signature
    let (call, call_span) = match working_set.find_decl(b"register") {
        None => {
            working_set.error(ParseError::UnknownState(
                "internal error: Register declaration not found".into(),
                Span::concat(spans),
            ));
            return garbage_pipeline(spans);
        }
        Some(decl_id) => {
            let ParsedInternalCall { call, output } =
                parse_internal_call(working_set, spans[0], &spans[1..], decl_id);
            let decl = working_set.get_decl(decl_id);

            let call_span = Span::concat(spans);

            let starting_error_count = working_set.parse_errors.len();
            check_call(working_set, call_span, &decl.signature(), &call);

            let Ok(is_help) = has_flag_const(working_set, &call, "help") else {
                return garbage_pipeline(spans);
            };

            if starting_error_count != working_set.parse_errors.len() || is_help {
                return Pipeline::from_vec(vec![Expression {
                    expr: Expr::Call(call),
                    span: call_span,
                    ty: output,
                    custom_completion: None,
                }]);
            }

            (call, call_span)
        }
    };

    // Now that the call is parsed, add the deprecation warning
    working_set
        .parse_warnings
        .push(ParseWarning::DeprecatedWarning {
            old_command: "register".into(),
            new_suggestion: "use `plugin add` and `plugin use`".into(),
            span: call.head,
            url: "https://www.nushell.sh/book/plugins.html".into(),
        });

    // Extracting the required arguments from the call and keeping them together in a tuple
    let arguments = call
        .positional_nth(0)
        .map(|expr| {
            let val =
                eval_constant(working_set, expr).map_err(|err| err.wrap(working_set, call.head))?;
            let filename = val
                .coerce_into_string()
                .map_err(|err| err.wrap(working_set, call.head))?;

            let Some(path) = find_in_dirs(&filename, working_set, &cwd, Some(PLUGIN_DIRS_VAR))
            else {
                return Err(ParseError::RegisteredFileNotFound(filename, expr.span));
            };

            if path.exists() && path.is_file() {
                Ok((path, expr.span))
            } else {
                Err(ParseError::RegisteredFileNotFound(filename, expr.span))
            }
        })
        .expect("required positional has being checked");

    // Signature is an optional value from the call and will be used to decide if
    // the plugin is called to get the signatures or to use the given signature
    let signature = call.positional_nth(1).map(|expr| {
        let signature = working_set.get_span_contents(expr.span);
        serde_json::from_slice::<PluginSignature>(signature).map_err(|e| {
            ParseError::LabeledError(
                "Signature deserialization error".into(),
                format!("unable to deserialize signature: {e}"),
                spans[0],
            )
        })
    });

    // Shell is another optional value used as base to call shell to plugins
    let shell = call.get_flag_expr("shell").map(|expr| {
        let shell_expr = working_set.get_span_contents(expr.span);

        String::from_utf8(shell_expr.to_vec())
            .map_err(|_| ParseError::NonUtf8(expr.span))
            .and_then(|name| {
                canonicalize_with(&name, cwd)
                    .map_err(|_| ParseError::RegisteredFileNotFound(name, expr.span))
            })
            .and_then(|path| {
                if path.exists() & path.is_file() {
                    Ok(path)
                } else {
                    Err(ParseError::RegisteredFileNotFound(
                        format!("{path:?}"),
                        expr.span,
                    ))
                }
            })
    });

    let shell = match shell {
        None => None,
        Some(path) => match path {
            Ok(path) => Some(path),
            Err(err) => {
                working_set.error(err);
                return Pipeline::from_vec(vec![Expression {
                    expr: Expr::Call(call),
                    span: call_span,
                    ty: Type::Any,
                    custom_completion: None,
                }]);
            }
        },
    };

    // We need the current environment variables for `python` based plugins
    // Or we'll likely have a problem when a plugin is implemented in a virtual Python environment.
    let get_envs = || {
        let stack = Stack::new().capture();
        nu_engine::env::env_to_strings(working_set.permanent_state, &stack)
    };

    let error = arguments.and_then(|(path, path_span)| {
        let path = path.path_buf();

        // Create the plugin identity. This validates that the plugin name starts with `nu_plugin_`
        let identity = PluginIdentity::new(path, shell).err_span(path_span)?;

        let plugin = nu_plugin_engine::add_plugin_to_working_set(working_set, &identity)
            .map_err(|err| err.wrap(working_set, call.head))?;

        let signatures = signature.map_or_else(
            || {
                // It's important that the plugin is restarted if we're going to get signatures
                //
                // The user would expect that `register` would always run the binary to get new
                // signatures, in case it was replaced with an updated binary
                plugin.reset().map_err(|err| {
                    ParseError::LabeledError(
                        "Failed to restart plugin to get new signatures".into(),
                        err.to_string(),
                        spans[0],
                    )
                })?;

                let signatures = plugin
                    .clone()
                    .get(get_envs)
                    .and_then(|p| p.get_signature())
                    .map_err(|err| {
                        log::warn!("Error getting signatures: {err:?}");
                        ParseError::LabeledError(
                            "Error getting signatures".into(),
                            err.to_string(),
                            spans[0],
                        )
                    });

                if let Ok(ref signatures) = signatures {
                    // Add the loaded plugin to the delta
                    working_set.update_plugin_registry(PluginRegistryItem::new(
                        &identity,
                        signatures.clone(),
                    ));
                }

                signatures
            },
            |sig| sig.map(|sig| vec![sig]),
        )?;

        for signature in signatures {
            // create plugin command declaration (need struct impl Command)
            // store declaration in working set
            let plugin_decl = PluginDeclaration::new(plugin.clone(), signature);

            working_set.add_decl(Box::new(plugin_decl));
        }

        Ok(())
    });

    if let Err(err) = error {
        working_set.error(err);
    }

    Pipeline::from_vec(vec![Expression {
        expr: Expr::Call(call),
        span: call_span,
        ty: Type::Nothing,
        custom_completion: None,
    }])
}

#[cfg(feature = "plugin")]
pub fn parse_plugin_use(working_set: &mut StateWorkingSet, call: Box<Call>) -> Pipeline {
    use nu_protocol::{FromValue, PluginRegistryFile};

    #[allow(deprecated)]
    let cwd = working_set.get_cwd();

    if let Err(err) = (|| {
        let name = call
            .positional_nth(0)
            .map(|expr| {
                eval_constant(working_set, expr)
                    .and_then(Spanned::<String>::from_value)
                    .map_err(|err| err.wrap(working_set, call.head))
            })
            .expect("required positional should have been checked")?;

        let plugin_config = call
            .named_iter()
            .find(|(arg_name, _, _)| arg_name.item == "plugin-config")
            .map(|(_, _, expr)| {
                let expr = expr
                    .as_ref()
                    .expect("--plugin-config arg should have been checked already");
                eval_constant(working_set, expr)
                    .and_then(Spanned::<String>::from_value)
                    .map_err(|err| err.wrap(working_set, call.head))
            })
            .transpose()?;

        // The name could also be a filename, so try our best to expand it for that match.
        let filename_query = {
            let path = nu_path::expand_path_with(&name.item, &cwd, true);
            path.to_str()
                .and_then(|path_str| {
                    find_in_dirs(path_str, working_set, &cwd, Some("NU_PLUGIN_DIRS"))
                })
                .map(|parser_path| parser_path.path_buf())
                .unwrap_or(path)
        };

        // Find the actual plugin config path location. We don't have a const/env variable for this,
        // it either lives in the current working directory or in the script's directory
        let plugin_config_path = if let Some(custom_path) = &plugin_config {
            find_in_dirs(&custom_path.item, working_set, &cwd, None).ok_or_else(|| {
                ParseError::FileNotFound(custom_path.item.clone(), custom_path.span)
            })?
        } else {
            ParserPath::RealPath(
                working_set
                    .permanent_state
                    .plugin_path
                    .as_ref()
                    .ok_or_else(|| ParseError::LabeledErrorWithHelp {
                        error: "Plugin registry file not set".into(),
                        label: "can't load plugin without registry file".into(),
                        span: call.head,
                        help:
                            "pass --plugin-config to `plugin use` when $nu.plugin-path is not set"
                                .into(),
                    })?
                    .to_owned(),
            )
        };

        let file = plugin_config_path.open(working_set).map_err(|err| {
            ParseError::LabeledError(
                "Plugin registry file can't be opened".into(),
                err.to_string(),
                plugin_config.as_ref().map(|p| p.span).unwrap_or(call.head),
            )
        })?;

        // The file is now open, so we just have to parse the contents and find the plugin
        let contents = PluginRegistryFile::read_from(file, Some(call.head))
            .map_err(|err| err.wrap(working_set, call.head))?;

        let plugin_item = contents
            .plugins
            .iter()
            .find(|plugin| plugin.name == name.item || plugin.filename == filename_query)
            .ok_or_else(|| ParseError::PluginNotFound {
                name: name.item.clone(),
                name_span: name.span,
                plugin_config_span: plugin_config.as_ref().map(|p| p.span),
            })?;

        // Now add the signatures to the working set
        nu_plugin_engine::load_plugin_registry_item(working_set, plugin_item, Some(call.head))
            .map_err(|err| err.wrap(working_set, call.head))?;

        Ok(())
    })() {
        working_set.error(err);
    }

    let call_span = call.span();

    Pipeline::from_vec(vec![Expression {
        expr: Expr::Call(call),
        span: call_span,
        ty: Type::Nothing,
        custom_completion: None,
    }])
}

pub fn find_dirs_var(working_set: &StateWorkingSet, var_name: &str) -> Option<VarId> {
    working_set
        .find_variable(format!("${}", var_name).as_bytes())
        .filter(|var_id| working_set.get_variable(*var_id).const_val.is_some())
}

/// This helper function is used to find files during parsing
///
/// First, the actual current working directory is selected as
///   a) the directory of a file currently being parsed
///   b) current working directory (PWD)
///
/// Then, if the file is not found in the actual cwd, dirs_var is checked.
/// For now, we first check for a const with the name of `dirs_var_name`,
/// and if that's not found, then we try to look for an environment variable of the same name.
/// If there is a relative path in dirs_var, it is assumed to be relative to the actual cwd
/// determined in the first step.
///
/// Always returns an absolute path
pub fn find_in_dirs(
    filename: &str,
    working_set: &StateWorkingSet,
    cwd: &str,
    dirs_var_name: Option<&str>,
) -> Option<ParserPath> {
    pub fn find_in_dirs_with_id(
        filename: &str,
        working_set: &StateWorkingSet,
        cwd: &str,
        dirs_var_name: Option<&str>,
    ) -> Option<ParserPath> {
        // Choose whether to use file-relative or PWD-relative path
        let actual_cwd = working_set
            .files
            .current_working_directory()
            .unwrap_or(Path::new(cwd));

        // Try if we have an existing virtual path
        if let Some(virtual_path) = working_set.find_virtual_path(filename) {
            return Some(ParserPath::from_virtual_path(
                working_set,
                filename,
                virtual_path,
            ));
        } else {
            let abs_virtual_filename = actual_cwd.join(filename);
            let abs_virtual_filename = abs_virtual_filename.to_string_lossy();

            if let Some(virtual_path) = working_set.find_virtual_path(&abs_virtual_filename) {
                return Some(ParserPath::from_virtual_path(
                    working_set,
                    &abs_virtual_filename,
                    virtual_path,
                ));
            }
        }

        // Try if we have an existing physical path
        if let Ok(p) = canonicalize_with(filename, actual_cwd) {
            return Some(ParserPath::RealPath(p));
        }

        // Early-exit if path is non-existent absolute path
        let path = Path::new(filename);
        if !path.is_relative() {
            return None;
        }

        // Look up relative path from NU_LIB_DIRS
        dirs_var_name
            .as_ref()
            .and_then(|dirs_var_name| find_dirs_var(working_set, dirs_var_name))
            .map(|var_id| working_set.get_variable(var_id))?
            .const_val
            .as_ref()?
            .as_list()
            .ok()?
            .iter()
            .map(|lib_dir| -> Option<PathBuf> {
                let dir = lib_dir.to_path().ok()?;
                let dir_abs = canonicalize_with(dir, actual_cwd).ok()?;
                canonicalize_with(filename, dir_abs).ok()
            })
            .find(Option::is_some)
            .flatten()
            .map(ParserPath::RealPath)
    }

    // TODO: remove (see #8310)
    // Same as find_in_dirs_with_id but using $env.NU_LIB_DIRS instead of constant
    pub fn find_in_dirs_old(
        filename: &str,
        working_set: &StateWorkingSet,
        cwd: &str,
        dirs_env: Option<&str>,
    ) -> Option<PathBuf> {
        // Choose whether to use file-relative or PWD-relative path
        let actual_cwd = working_set
            .files
            .current_working_directory()
            .unwrap_or(Path::new(cwd));

        if let Ok(p) = canonicalize_with(filename, actual_cwd) {
            Some(p)
        } else {
            let path = Path::new(filename);

            if path.is_relative() {
                if let Some(lib_dirs) =
                    dirs_env.and_then(|dirs_env| working_set.get_env_var(dirs_env))
                {
                    if let Ok(dirs) = lib_dirs.as_list() {
                        for lib_dir in dirs {
                            if let Ok(dir) = lib_dir.to_path() {
                                // make sure the dir is absolute path
                                if let Ok(dir_abs) = canonicalize_with(dir, actual_cwd) {
                                    if let Ok(path) = canonicalize_with(filename, dir_abs) {
                                        return Some(path);
                                    }
                                }
                            }
                        }

                        None
                    } else {
                        None
                    }
                } else {
                    None
                }
            } else {
                None
            }
        }
    }

    find_in_dirs_with_id(filename, working_set, cwd, dirs_var_name).or_else(|| {
        find_in_dirs_old(filename, working_set, cwd, dirs_var_name).map(ParserPath::RealPath)
    })
}

fn detect_params_in_name(
    working_set: &StateWorkingSet,
    name_span: Span,
    decl_name: &str,
) -> Option<ParseError> {
    let name = working_set.get_span_contents(name_span);

    let extract_span = |delim: u8| {
        // it is okay to unwrap because we know the slice contains the byte
        let (idx, _) = name
            .iter()
            .find_position(|c| **c == delim)
            .unwrap_or((name.len(), &b' '));
        let param_span = Span::new(name_span.start + idx - 1, name_span.start + idx - 1);
        let error = ParseError::LabeledErrorWithHelp{
            error: "no space between name and parameters".into(),
            label: "expected space".into(),
            help: format!("consider adding a space between the `{decl_name}` command's name and its parameters"),
            span: param_span,
            };
        Some(error)
    };

    if name.contains(&b'[') {
        extract_span(b'[')
    } else if name.contains(&b'(') {
        extract_span(b'(')
    } else {
        None
    }
}

/// Run has_flag_const and push possible error to working_set
fn has_flag_const(working_set: &mut StateWorkingSet, call: &Call, name: &str) -> Result<bool, ()> {
    call.has_flag_const(working_set, name).map_err(|err| {
        working_set.error(err.wrap(working_set, call.span()));
    })
}<|MERGE_RESOLUTION|>--- conflicted
+++ resolved
@@ -832,8 +832,9 @@
         None
     } else if spans.len() < command_len + 3 {
         if working_set.get_span_contents(spans[command_len]) == b"=" {
-            let name =
-                String::from_utf8_lossy(working_set.get_span_contents(span(&spans[..command_len])));
+            let name = String::from_utf8_lossy(
+                working_set.get_span_contents(Span::concat(&spans[..command_len])),
+            );
             working_set.error(ParseError::AssignmentMismatch(
                 format!("{name} missing name"),
                 "missing name".into(),
@@ -844,8 +845,9 @@
             None
         }
     } else if working_set.get_span_contents(spans[command_len + 1]) != b"=" {
-        let name =
-            String::from_utf8_lossy(working_set.get_span_contents(span(&spans[..command_len])));
+        let name = String::from_utf8_lossy(
+            working_set.get_span_contents(Span::concat(&spans[..command_len])),
+        );
         working_set.error(ParseError::AssignmentMismatch(
             format!("{name} missing sign"),
             "missing equal sign".into(),
@@ -2438,13 +2440,8 @@
 
     // Create a new Use command call to pass the import pattern as parser info
     let import_pattern_expr = Expression {
-<<<<<<< HEAD
-        expr: Expr::ImportPattern(import_pattern),
+        expr: Expr::ImportPattern(Box::new(import_pattern)),
         span: Span::concat(args_spans),
-=======
-        expr: Expr::ImportPattern(Box::new(import_pattern)),
-        span: span(args_spans),
->>>>>>> b9a7faad
         ty: Type::Any,
         custom_completion: None,
     };
@@ -2627,13 +2624,8 @@
 
         // Create a new Use command call to pass the new import pattern
         let import_pattern_expr = Expression {
-<<<<<<< HEAD
-            expr: Expr::ImportPattern(import_pattern),
+            expr: Expr::ImportPattern(Box::new(import_pattern)),
             span: Span::concat(args_spans),
-=======
-            expr: Expr::ImportPattern(Box::new(import_pattern)),
-            span: span(args_spans),
->>>>>>> b9a7faad
             ty: Type::Any,
             custom_completion: None,
         };
@@ -3604,13 +3596,8 @@
     // Maybe this is not necessary but it is a sanity check
     if working_set.get_span_contents(spans[0]) != b"register" {
         working_set.error(ParseError::UnknownState(
-<<<<<<< HEAD
-            "internal error: Wrong call name for parse plugin function".into(),
+            "internal error: Wrong call name for 'register' function".into(),
             Span::concat(spans),
-=======
-            "internal error: Wrong call name for 'register' function".into(),
-            span(spans),
->>>>>>> b9a7faad
         ));
         return garbage_pipeline(spans);
     }
