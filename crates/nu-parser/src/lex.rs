use nu_protocol::{ParseError, Span};

#[derive(Debug, PartialEq, Eq, Clone, Copy)]
pub enum TokenContents {
    Item,
    Comment,
    Pipe,
    PipePipe,
    ErrGreaterPipe,
    OutErrGreaterPipe,
    Semicolon,
    OutGreaterThan,
    OutGreaterGreaterThan,
    ErrGreaterThan,
    ErrGreaterGreaterThan,
    OutErrGreaterThan,
    OutErrGreaterGreaterThan,
    Eol,
}

#[derive(Debug, PartialEq, Eq)]
pub struct Token {
    pub contents: TokenContents,
    pub span: Span,
}

impl Token {
    pub fn new(contents: TokenContents, span: Span) -> Token {
        Token { contents, span }
    }
}

#[derive(Clone, Copy, Debug, PartialEq)]
pub enum BlockKind {
    Paren,
    CurlyBracket,
    SquareBracket,
    AngleBracket,
}

impl BlockKind {
    fn closing(self) -> u8 {
        match self {
            BlockKind::Paren => b')',
            BlockKind::SquareBracket => b']',
            BlockKind::CurlyBracket => b'}',
            BlockKind::AngleBracket => b'>',
        }
    }
}

// A baseline token is terminated if it's not nested inside of a paired
// delimiter and the next character is one of: `|`, `;`, `#` or any
// whitespace.
fn is_item_terminator(
    block_level: &[BlockKind],
    c: u8,
    additional_whitespace: &[u8],
    special_tokens: &[u8],
) -> bool {
    block_level.is_empty()
        && (c == b' '
            || c == b'\t'
            || c == b'\n'
            || c == b'\r'
            || c == b'|'
            || c == b';'
            || additional_whitespace.contains(&c)
            || special_tokens.contains(&c))
}

// A special token is one that is a byte that stands alone as its own token. For example
// when parsing a signature you may want to have `:` be able to separate tokens and also
// to be handled as its own token to notify you you're about to parse a type in the example
// `foo:bar`
fn is_special_item(block_level: &[BlockKind], c: u8, special_tokens: &[u8]) -> bool {
    block_level.is_empty() && special_tokens.contains(&c)
}

pub fn lex_item(
    input: &[u8],
    curr_offset: &mut usize,
    span_offset: usize,
    additional_whitespace: &[u8],
    special_tokens: &[u8],
    in_signature: bool,
) -> (Token, Option<ParseError>) {
    // This variable tracks the starting character of a string literal, so that
    // we remain inside the string literal lexer mode until we encounter the
    // closing quote.
    let mut quote_start: Option<u8> = None;

    let mut in_comment = false;

    let token_start = *curr_offset;

    let mut string_interpolation = false;
    let mut inter_bracket = false;

    // This Vec tracks paired delimiters
    let mut block_level: Vec<BlockKind> = vec![];

    // The process of slurping up a baseline token repeats:
    //
    // - String literal, which begins with `'` or `"`, and continues until
    //   the same character is encountered again.
    // - Delimiter pair, which begins with `[`, `(`, or `{`, and continues until
    //   the matching closing delimiter is found, skipping comments and string
    //   literals.
    // - When not nested inside of a delimiter pair, when a terminating
    //   character (whitespace, `|`, `;` or `#`) is encountered, the baseline
    //   token is done.
    // - Otherwise, accumulate the character into the current baseline token.
    while let Some(c) = input.get(*curr_offset) {
        let c = *c;

        if let Some(start) = quote_start {
            // Check if we're in an escape sequence
            if c == b'\\' && start == b'"' {
                // Go ahead and consume the escape character if possible
                if input.get(*curr_offset + 1).is_some() {
                    // Successfully escaped the character
                    *curr_offset += 2;
                    continue;
                } else {
                    let span = Span::new(span_offset + token_start, span_offset + *curr_offset);

                    return (
                        Token {
                            contents: TokenContents::Item,
                            span,
                        },
                        Some(ParseError::UnexpectedEof(
                            (start as char).to_string(),
                            Span::new(span.end - 1, span.end),
                        )),
                    );
                }
            } else if c == b'(' && string_interpolation {
                inter_bracket = true;
            } else if c == b')' && string_interpolation {
                inter_bracket = false;
            }

            // If we encountered the closing quote character for the current
            // string, we're done with the current string.
            if c == start && (!string_interpolation || !inter_bracket) {
                // Also need to check to make sure we aren't escaped
                quote_start = None;
                string_interpolation = false;
            }
        } else if c == b'#' {
            if is_item_terminator(&block_level, c, additional_whitespace, special_tokens) {
                break;
            }
            in_comment = true;
        } else if c == b'\n' || c == b'\r' {
            in_comment = false;
            if is_item_terminator(&block_level, c, additional_whitespace, special_tokens) {
                break;
            }
        } else if in_comment {
            if is_item_terminator(&block_level, c, additional_whitespace, special_tokens) {
                break;
            }
        } else if is_special_item(&block_level, c, special_tokens) && token_start == *curr_offset {
            *curr_offset += 1;
            break;
        } else if (c == b'\'' || c == b'"' || c == b'`') && quote_start.is_none() {
            if *curr_offset > 0
                && input.get(*curr_offset - 1) == Some(&b'$')
                && (c == b'\'' || c == b'"')
            {
                string_interpolation = true;
            }
            // We encountered the opening quote of a string literal.
            quote_start = Some(c);
        } else if c == b'[' {
            // We encountered an opening `[` delimiter.
            block_level.push(BlockKind::SquareBracket);
        } else if c == b'<' && in_signature {
            block_level.push(BlockKind::AngleBracket);
        } else if c == b'>' && in_signature {
            if let Some(BlockKind::AngleBracket) = block_level.last() {
                let _ = block_level.pop();
            }
        } else if c == b']' {
            // We encountered a closing `]` delimiter. Pop off the opening `[`
            // delimiter.
            if let Some(BlockKind::SquareBracket) = block_level.last() {
                let _ = block_level.pop();
            }
        } else if c == b'{' {
            // We encountered an opening `{` delimiter.
            block_level.push(BlockKind::CurlyBracket);
        } else if c == b'}' {
            // We encountered a closing `}` delimiter. Pop off the opening `{`.
            if let Some(BlockKind::CurlyBracket) = block_level.last() {
                let _ = block_level.pop();
            } else {
                // We encountered a closing `}` delimiter, but the last opening
                // delimiter was not a `{`. This is an error.
                let span = Span::new(span_offset + token_start, span_offset + *curr_offset);

                *curr_offset += 1;
                return (
                    Token {
                        contents: TokenContents::Item,
                        span,
                    },
                    Some(ParseError::Unbalanced(
                        "{".to_string(),
                        "}".to_string(),
                        Span::new(span.end, span.end + 1),
                    )),
                );
            }
        } else if c == b'(' {
            // We encountered an opening `(` delimiter.
            block_level.push(BlockKind::Paren);
        } else if c == b')' {
            // We encountered a closing `)` delimiter. Pop off the opening `(`.
            if let Some(BlockKind::Paren) = block_level.last() {
                let _ = block_level.pop();
            } else {
                // We encountered a closing `)` delimiter, but the last opening
                // delimiter was not a `(`. This is an error.
                let span = Span::new(span_offset + token_start, span_offset + *curr_offset);

                *curr_offset += 1;
                return (
                    Token {
                        contents: TokenContents::Item,
                        span,
                    },
                    Some(ParseError::Unbalanced(
                        "(".to_string(),
                        ")".to_string(),
                        Span::new(span.end, span.end + 1),
                    )),
                );
            }
        } else if c == b'r' && input.get(*curr_offset + 1) == Some(b'#').as_ref() {
            // already checked `r#` pattern, so it's a raw string.
            let lex_result = lex_raw_string(input, curr_offset, span_offset);
            let span = Span::new(span_offset + token_start, span_offset + *curr_offset);
            if let Err(e) = lex_result {
                return (
                    Token {
                        contents: TokenContents::Item,
                        span,
                    },
                    Some(e),
                );
            }
        } else if is_item_terminator(&block_level, c, additional_whitespace, special_tokens) {
            break;
        }

        *curr_offset += 1;
    }

    let span = Span::new(span_offset + token_start, span_offset + *curr_offset);

    if let Some(delim) = quote_start {
        // The non-lite parse trims quotes on both sides, so we add the expected quote so that
        // anyone wanting to consume this partial parse (e.g., completions) will be able to get
        // correct information from the non-lite parse.
        return (
            Token {
                contents: TokenContents::Item,
                span,
            },
            Some(ParseError::UnexpectedEof(
                (delim as char).to_string(),
                Span::new(span.end - 1, span.end),
            )),
        );
    }

<<<<<<< HEAD
    if let Some(delim) = quote_start {
        // The non-lite parse trims quotes on both sides, so we add the expected quote so that
        // anyone wanting to consume this partial parse (e.g., completions) will be able to get
        // correct information from the non-lite parse.
=======
    // If there is still unclosed opening delimiters, remember they were missing
    if let Some(block) = block_level.last() {
        let delim = block.closing();
        let cause = ParseError::UnexpectedEof(
            (delim as char).to_string(),
            Span::new(span.end - 1, span.end),
        );
>>>>>>> e20113a0

        return (
            Token {
                contents: TokenContents::Item,
                span,
            },
<<<<<<< HEAD
            Some(ParseError::UnexpectedEof(
                (delim as char).to_string(),
                Span::new(span.start, span.end),
            )),
=======
            Some(cause),
>>>>>>> e20113a0
        );
    }

    // If we didn't accumulate any characters, it's an unexpected error.
    if *curr_offset - token_start == 0 {
        return (
            Token {
                contents: TokenContents::Item,
                span,
            },
            Some(ParseError::UnexpectedEof("command".to_string(), span)),
        );
    }

    let mut err = None;
    let output = match &input[(span.start - span_offset)..(span.end - span_offset)] {
        b"out>" | b"o>" => Token {
            contents: TokenContents::OutGreaterThan,
            span,
        },
        b"out>>" | b"o>>" => Token {
            contents: TokenContents::OutGreaterGreaterThan,
            span,
        },
        b"err>" | b"e>" => Token {
            contents: TokenContents::ErrGreaterThan,
            span,
        },
        b"err>>" | b"e>>" => Token {
            contents: TokenContents::ErrGreaterGreaterThan,
            span,
        },
        b"out+err>" | b"err+out>" | b"o+e>" | b"e+o>" => Token {
            contents: TokenContents::OutErrGreaterThan,
            span,
        },
        b"out+err>>" | b"err+out>>" | b"o+e>>" | b"e+o>>" => Token {
            contents: TokenContents::OutErrGreaterGreaterThan,
            span,
        },
        b"&&" => {
            err = Some(ParseError::ShellAndAnd(span));
            Token {
                contents: TokenContents::Item,
                span,
            }
        }
        b"2>" => {
            err = Some(ParseError::ShellErrRedirect(span));
            Token {
                contents: TokenContents::Item,
                span,
            }
        }
        b"2>&1" => {
            err = Some(ParseError::ShellOutErrRedirect(span));
            Token {
                contents: TokenContents::Item,
                span,
            }
        }
        _ => Token {
            contents: TokenContents::Item,
            span,
        },
    };
    (output, err)
}

fn lex_raw_string(
    input: &[u8],
    curr_offset: &mut usize,
    span_offset: usize,
) -> Result<(), ParseError> {
    // A raw string literal looks like `echo r#'Look, I can use 'single quotes'!'#`
    // If the next character is `#` we're probably looking at a raw string literal
    // so we need to read all the text until we find a closing `#`. This raw string
    // can contain any character, including newlines and double quotes without needing
    // to escape them.
    //
    // A raw string can contain many `#` as prefix,
    // incase if there is a `'#` or `#'` in the string itself.
    // E.g: r##'I can use '#' in a raw string'##
    let mut prefix_sharp_cnt = 0;
    let start = *curr_offset;
    while let Some(b'#') = input.get(start + prefix_sharp_cnt + 1) {
        prefix_sharp_cnt += 1;
    }

    // curr_offset is the character `r`, we need to move forward and skip all `#`
    // characters.
    //
    // e.g: r###'<body>
    //      ^
    //      ^
    //   curr_offset
    *curr_offset += prefix_sharp_cnt + 1;
    // the next one should be a single quote.
    if input.get(*curr_offset) != Some(&b'\'') {
        return Err(ParseError::Expected(
            "'",
            Span::new(span_offset + *curr_offset, span_offset + *curr_offset + 1),
        ));
    }

    *curr_offset += 1;
    let mut matches = false;
    while let Some(ch) = input.get(*curr_offset) {
        // check for postfix '###
        if *ch == b'#' {
            let start_ch = input[*curr_offset - prefix_sharp_cnt];
            let postfix = &input[*curr_offset - prefix_sharp_cnt + 1..=*curr_offset];
            if start_ch == b'\'' && postfix.iter().all(|x| *x == b'#') {
                matches = true;
                break;
            }
        }
        *curr_offset += 1
    }
    if !matches {
        let mut expected = '\''.to_string();
        expected.push_str(&"#".repeat(prefix_sharp_cnt));
        return Err(ParseError::UnexpectedEof(
            expected,
            Span::new(span_offset + *curr_offset - 1, span_offset + *curr_offset),
        ));
    }
    Ok(())
}

pub fn lex_signature(
    input: &[u8],
    span_offset: usize,
    additional_whitespace: &[u8],
    special_tokens: &[u8],
    skip_comment: bool,
) -> (Vec<Token>, Option<ParseError>) {
    lex_internal(
        input,
        span_offset,
        additional_whitespace,
        special_tokens,
        skip_comment,
        true,
    )
}

pub fn lex(
    input: &[u8],
    span_offset: usize,
    additional_whitespace: &[u8],
    special_tokens: &[u8],
    skip_comment: bool,
) -> (Vec<Token>, Option<ParseError>) {
    lex_internal(
        input,
        span_offset,
        additional_whitespace,
        special_tokens,
        skip_comment,
        false,
    )
}

fn lex_internal(
    input: &[u8],
    span_offset: usize,
    additional_whitespace: &[u8],
    special_tokens: &[u8],
    skip_comment: bool,
    // within signatures we want to treat `<` and `>` specially
    in_signature: bool,
) -> (Vec<Token>, Option<ParseError>) {
    let mut error = None;

    let mut curr_offset = 0;

    let mut output = vec![];
    let mut is_complete = true;

    while let Some(c) = input.get(curr_offset) {
        let c = *c;
        if c == b'|' {
            // If the next character is `|`, it's either `|` or `||`.
            let idx = curr_offset;
            let prev_idx = idx;
            curr_offset += 1;

            // If the next character is `|`, we're looking at a `||`.
            if let Some(c) = input.get(curr_offset) {
                if *c == b'|' {
                    let idx = curr_offset;
                    curr_offset += 1;
                    output.push(Token::new(
                        TokenContents::PipePipe,
                        Span::new(span_offset + prev_idx, span_offset + idx + 1),
                    ));
                    continue;
                }
            }

            // Otherwise, it's just a regular `|` token.

            // Before we push, check to see if the previous character was a newline.
            // If so, then this is a continuation of the previous line
            if let Some(prev) = output.last_mut() {
                match prev.contents {
                    TokenContents::Eol => {
                        *prev = Token::new(
                            TokenContents::Pipe,
                            Span::new(span_offset + idx, span_offset + idx + 1),
                        );
                        // And this is a continuation of the previous line if previous line is a
                        // comment line (combined with EOL + Comment)
                        //
                        // Initially, the last one token is TokenContents::Pipe, we don't need to
                        // check it, so the beginning offset is 2.
                        let mut offset = 2;
                        while output.len() > offset {
                            let index = output.len() - offset;
                            if output[index].contents == TokenContents::Comment
                                && output[index - 1].contents == TokenContents::Eol
                            {
                                output.remove(index - 1);
                                offset += 1;
                            } else {
                                break;
                            }
                        }
                    }
                    _ => {
                        output.push(Token::new(
                            TokenContents::Pipe,
                            Span::new(span_offset + idx, span_offset + idx + 1),
                        ));
                    }
                }
            } else {
                output.push(Token::new(
                    TokenContents::Pipe,
                    Span::new(span_offset + idx, span_offset + idx + 1),
                ));
            }

            is_complete = false;
        } else if c == b';' {
            // If the next character is a `;`, we're looking at a semicolon token.

            if !is_complete && error.is_none() {
                error = Some(ParseError::ExtraTokens(Span::new(
                    curr_offset,
                    curr_offset + 1,
                )));
            }
            let idx = curr_offset;
            curr_offset += 1;
            output.push(Token::new(
                TokenContents::Semicolon,
                Span::new(span_offset + idx, span_offset + idx + 1),
            ));
        } else if c == b'\r' {
            // Ignore a stand-alone carriage return
            curr_offset += 1;
        } else if c == b'\n' {
            // If the next character is a newline, we're looking at an EOL (end of line) token.
            let idx = curr_offset;
            curr_offset += 1;
            if !additional_whitespace.contains(&c) {
                output.push(Token::new(
                    TokenContents::Eol,
                    Span::new(span_offset + idx, span_offset + idx + 1),
                ));
            }
        } else if c == b'#' {
            // If the next character is `#`, we're at the beginning of a line
            // comment. The comment continues until the next newline.
            let mut start = curr_offset;

            while let Some(input) = input.get(curr_offset) {
                if *input == b'\n' {
                    if !skip_comment {
                        output.push(Token::new(
                            TokenContents::Comment,
                            Span::new(span_offset + start, span_offset + curr_offset),
                        ));
                    }
                    start = curr_offset;

                    break;
                } else {
                    curr_offset += 1;
                }
            }
            if start != curr_offset && !skip_comment {
                output.push(Token::new(
                    TokenContents::Comment,
                    Span::new(span_offset + start, span_offset + curr_offset),
                ));
            }
        } else if c == b' ' || c == b'\t' || additional_whitespace.contains(&c) {
            // If the next character is non-newline whitespace, skip it.
            curr_offset += 1;
        } else {
            let token = try_lex_special_piped_item(input, &mut curr_offset, span_offset);
            if let Some(token) = token {
                output.push(token);
                is_complete = false;
                continue;
            }

            // Otherwise, try to consume an unclassified token.
            let (token, err) = lex_item(
                input,
                &mut curr_offset,
                span_offset,
                additional_whitespace,
                special_tokens,
                in_signature,
            );
            if error.is_none() {
                error = err;
            }
            is_complete = true;
            output.push(token);
        }
    }
    (output, error)
}

/// trying to lex for the following item:
/// e>|, e+o>|, o+e>|
///
/// It returns Some(token) if we find the item, or else return None.
fn try_lex_special_piped_item(
    input: &[u8],
    curr_offset: &mut usize,
    span_offset: usize,
) -> Option<Token> {
    let c = input[*curr_offset];
    let e_pipe_len = 3;
    let eo_pipe_len = 5;
    let offset = *curr_offset;
    if c == b'e' {
        // expect `e>|`
        if (offset + e_pipe_len <= input.len()) && (&input[offset..offset + e_pipe_len] == b"e>|") {
            *curr_offset += e_pipe_len;
            return Some(Token::new(
                TokenContents::ErrGreaterPipe,
                Span::new(span_offset + offset, span_offset + offset + e_pipe_len),
            ));
        }
        if (offset + eo_pipe_len <= input.len())
            && (&input[offset..offset + eo_pipe_len] == b"e+o>|")
        {
            *curr_offset += eo_pipe_len;
            return Some(Token::new(
                TokenContents::OutErrGreaterPipe,
                Span::new(span_offset + offset, span_offset + offset + eo_pipe_len),
            ));
        }
    } else if c == b'o' {
        // it can be the following case: `o+e>|`
        if (offset + eo_pipe_len <= input.len())
            && (&input[offset..offset + eo_pipe_len] == b"o+e>|")
        {
            *curr_offset += eo_pipe_len;
            return Some(Token::new(
                TokenContents::OutErrGreaterPipe,
                Span::new(span_offset + offset, span_offset + offset + eo_pipe_len),
            ));
        }
    }
    None
}<|MERGE_RESOLUTION|>--- conflicted
+++ resolved
@@ -278,12 +278,6 @@
         );
     }
 
-<<<<<<< HEAD
-    if let Some(delim) = quote_start {
-        // The non-lite parse trims quotes on both sides, so we add the expected quote so that
-        // anyone wanting to consume this partial parse (e.g., completions) will be able to get
-        // correct information from the non-lite parse.
-=======
     // If there is still unclosed opening delimiters, remember they were missing
     if let Some(block) = block_level.last() {
         let delim = block.closing();
@@ -291,21 +285,13 @@
             (delim as char).to_string(),
             Span::new(span.end - 1, span.end),
         );
->>>>>>> e20113a0
 
         return (
             Token {
                 contents: TokenContents::Item,
                 span,
             },
-<<<<<<< HEAD
-            Some(ParseError::UnexpectedEof(
-                (delim as char).to_string(),
-                Span::new(span.start, span.end),
-            )),
-=======
             Some(cause),
->>>>>>> e20113a0
         );
     }
 
