use std::path::Path;

use crate::lite_parse::{lite_parse, LiteBlock, LiteCommand, LitePipeline};
use crate::path::expand_path;
use crate::signature::SignatureRegistry;
use log::trace;
use nu_errors::{ArgumentError, ParseError};
use nu_protocol::hir::{
<<<<<<< HEAD
    self, Binary, Block, ClassifiedBlock, ClassifiedCommand, ClassifiedPipeline, Commands,
    Expression, ExternalArg, ExternalArgs, ExternalCommand, Flag, FlagKind, InternalCommand,
    Member, NamedArguments, Operator, SpannedExpression, Unit,
=======
    self, Binary, ClassifiedCommand, ClassifiedPipeline, Commands, Expression, Flag, FlagKind,
    InternalCommand, Member, NamedArguments, Operator, SpannedExpression, Unit,
>>>>>>> 522a8286
};
use nu_protocol::{NamedType, PositionalType, Signature, SyntaxShape, UnspannedPathMember};
use nu_source::{Span, Spanned, SpannedItem};
use num_bigint::BigInt;

/// Parses a simple column path, one without a variable (implied or explicit) at the head
fn parse_simple_column_path(lite_arg: &Spanned<String>) -> (SpannedExpression, Option<ParseError>) {
    let mut delimiter = '.';
    let mut inside_delimiter = false;
    let mut output = vec![];
    let mut current_part = String::new();
    let mut start_index = 0;
    let mut last_index = 0;

    for (idx, c) in lite_arg.item.char_indices() {
        last_index = idx;
        if inside_delimiter {
            if c == delimiter {
                inside_delimiter = false;
            }
        } else if c == '\'' || c == '"' {
            inside_delimiter = true;
            delimiter = c;
        } else if c == '.' {
            let part_span = Span::new(
                lite_arg.span.start() + start_index,
                lite_arg.span.start() + idx,
            );

            if let Ok(row_number) = current_part.parse::<u64>() {
                output.push(Member::Int(BigInt::from(row_number), part_span));
            } else {
                let trimmed = trim_quotes(&current_part);
                output.push(Member::Bare(trimmed.clone().spanned(part_span)));
            }
            current_part.clear();
            // Note: I believe this is safe because of the delimiter we're using, but if we get fancy with
            // unicode we'll need to change this
            start_index = idx + '.'.len_utf8();
            continue;
        }
        current_part.push(c);
    }

    if !current_part.is_empty() {
        let part_span = Span::new(
            lite_arg.span.start() + start_index,
            lite_arg.span.start() + last_index + 1,
        );
        if let Ok(row_number) = current_part.parse::<u64>() {
            output.push(Member::Int(BigInt::from(row_number), part_span));
        } else {
            let current_part = trim_quotes(&current_part);
            output.push(Member::Bare(current_part.spanned(part_span)));
        }
    }

    (
        SpannedExpression::new(Expression::simple_column_path(output), lite_arg.span),
        None,
    )
}

/// Parses a column path, adding in the preceding reference to $it if it's elided
fn parse_full_column_path(lite_arg: &Spanned<String>) -> (SpannedExpression, Option<ParseError>) {
    let mut delimiter = '.';
    let mut inside_delimiter = false;
    let mut output = vec![];
    let mut current_part = String::new();
    let mut start_index = 0;
    let mut last_index = 0;

    let mut head = None;

    for (idx, c) in lite_arg.item.char_indices() {
        last_index = idx;
        if inside_delimiter {
            if c == delimiter {
                inside_delimiter = false;
            }
        } else if c == '\'' || c == '"' {
            inside_delimiter = true;
            delimiter = c;
        } else if c == '.' {
            let part_span = Span::new(
                lite_arg.span.start() + start_index,
                lite_arg.span.start() + idx,
            );

            if head.is_none() && current_part.clone().starts_with('$') {
                // We have the variable head
                head = Some(Expression::variable(current_part.clone(), part_span))
            } else if let Ok(row_number) = current_part.parse::<u64>() {
                output.push(
                    UnspannedPathMember::Int(BigInt::from(row_number)).into_path_member(part_span),
                );
            } else {
                let current_part = trim_quotes(&current_part);
                output.push(
                    UnspannedPathMember::String(current_part.clone()).into_path_member(part_span),
                );
            }
            current_part.clear();
            // Note: I believe this is safe because of the delimiter we're using, but if we get fancy with
            // unicode we'll need to change this
            start_index = idx + '.'.len_utf8();
            continue;
        }
        current_part.push(c);
    }

    if !current_part.is_empty() {
        let part_span = Span::new(
            lite_arg.span.start() + start_index,
            lite_arg.span.start() + last_index + 1,
        );

        if head.is_none() {
            if current_part.starts_with('$') {
                // We have the variable head
                head = Some(Expression::variable(current_part, lite_arg.span));
            } else if let Ok(row_number) = current_part.parse::<u64>() {
                output.push(
                    UnspannedPathMember::Int(BigInt::from(row_number)).into_path_member(part_span),
                );
            } else {
                let current_part = trim_quotes(&current_part);
                output.push(UnspannedPathMember::String(current_part).into_path_member(part_span));
            }
        } else if let Ok(row_number) = current_part.parse::<u64>() {
            output.push(
                UnspannedPathMember::Int(BigInt::from(row_number)).into_path_member(part_span),
            );
        } else {
            let current_part = trim_quotes(&current_part);
            output.push(UnspannedPathMember::String(current_part).into_path_member(part_span));
        }
    }

    if let Some(head) = head {
        (
            SpannedExpression::new(
                Expression::path(SpannedExpression::new(head, lite_arg.span), output),
                lite_arg.span,
            ),
            None,
        )
    } else {
        (
            SpannedExpression::new(
                Expression::path(
                    SpannedExpression::new(
                        Expression::variable("$it".into(), lite_arg.span),
                        lite_arg.span,
                    ),
                    output,
                ),
                lite_arg.span,
            ),
            None,
        )
    }
}

fn trim_quotes(input: &str) -> String {
    let mut chars = input.chars();

    match (chars.next(), chars.next_back()) {
        (Some('\''), Some('\'')) => chars.collect(),
        (Some('"'), Some('"')) => chars.collect(),
        _ => input.to_string(),
    }
}

/// Parse a numeric range
fn parse_range(lite_arg: &Spanned<String>) -> (SpannedExpression, Option<ParseError>) {
    let numbers: Vec<_> = lite_arg.item.split("..").collect();

    if numbers.len() != 2 {
        (
            garbage(lite_arg.span),
            Some(ParseError::mismatch("range", lite_arg.clone())),
        )
    } else if let Ok(lhs) = numbers[0].parse::<i64>() {
        if let Ok(rhs) = numbers[1].parse::<i64>() {
            (
                SpannedExpression::new(
                    Expression::range(
                        SpannedExpression::new(Expression::integer(lhs), lite_arg.span),
                        lite_arg.span,
                        SpannedExpression::new(Expression::integer(rhs), lite_arg.span),
                    ),
                    lite_arg.span,
                ),
                None,
            )
        } else {
            (
                garbage(lite_arg.span),
                Some(ParseError::mismatch("range", lite_arg.clone())),
            )
        }
    } else {
        (
            garbage(lite_arg.span),
            Some(ParseError::mismatch("range", lite_arg.clone())),
        )
    }
}

/// Parse any allowed operator, including word-based operators
fn parse_operator(lite_arg: &Spanned<String>) -> (SpannedExpression, Option<ParseError>) {
    let operator = if lite_arg.item == "==" {
        Operator::Equal
    } else if lite_arg.item == "!=" {
        Operator::NotEqual
    } else if lite_arg.item == "<" {
        Operator::LessThan
    } else if lite_arg.item == "<=" {
        Operator::LessThanOrEqual
    } else if lite_arg.item == ">" {
        Operator::GreaterThan
    } else if lite_arg.item == ">=" {
        Operator::GreaterThanOrEqual
    } else if lite_arg.item == "=~" {
        Operator::Contains
    } else if lite_arg.item == "!~" {
        Operator::NotContains
    } else if lite_arg.item == "+" {
        Operator::Plus
    } else if lite_arg.item == "-" {
        Operator::Minus
    } else if lite_arg.item == "*" {
        Operator::Multiply
    } else if lite_arg.item == "/" {
        Operator::Divide
    } else if lite_arg.item == "in:" {
        Operator::In
    } else if lite_arg.item == "&&" {
        Operator::And
    } else if lite_arg.item == "||" {
        Operator::Or
    } else {
        return (
            garbage(lite_arg.span),
            Some(ParseError::mismatch("operator", lite_arg.clone())),
        );
    };

    (
        SpannedExpression::new(Expression::operator(operator), lite_arg.span),
        None,
    )
}

/// Parse a unit type, eg '10kb'
fn parse_unit(lite_arg: &Spanned<String>) -> (SpannedExpression, Option<ParseError>) {
    let unit_groups = [
        (Unit::Byte, vec!["b", "B"]),
        (Unit::Kilobyte, vec!["kb", "KB", "Kb"]),
        (Unit::Megabyte, vec!["mb", "MB", "Mb"]),
        (Unit::Gigabyte, vec!["gb", "GB", "Gb"]),
        (Unit::Terabyte, vec!["tb", "TB", "Tb"]),
        (Unit::Petabyte, vec!["pb", "PB", "Pb"]),
        (Unit::Second, vec!["s"]),
        (Unit::Minute, vec!["m"]),
        (Unit::Hour, vec!["h"]),
        (Unit::Day, vec!["d"]),
        (Unit::Week, vec!["w"]),
        (Unit::Month, vec!["M"]),
        (Unit::Year, vec!["y"]),
    ];

    for unit_group in unit_groups.iter() {
        for unit in unit_group.1.iter() {
            if lite_arg.item.ends_with(unit) {
                let mut lhs = lite_arg.item.clone();

                for _ in 0..unit.len() {
                    lhs.pop();
                }

                // these units are allowed to signed
                if let Ok(x) = lhs.parse::<i64>() {
                    let lhs_span =
                        Span::new(lite_arg.span.start(), lite_arg.span.start() + lhs.len());
                    let unit_span =
                        Span::new(lite_arg.span.start() + lhs.len(), lite_arg.span.end());
                    return (
                        SpannedExpression::new(
                            Expression::unit(x.spanned(lhs_span), unit_group.0.spanned(unit_span)),
                            lite_arg.span,
                        ),
                        None,
                    );
                }
            }
        }
    }

    (
        garbage(lite_arg.span),
        Some(ParseError::mismatch("unit", lite_arg.clone())),
    )
}

/// Parses the given argument using the shape as a guide for how to correctly parse the argument
fn parse_arg(
    expected_type: SyntaxShape,
    registry: &dyn SignatureRegistry,
    lite_arg: &Spanned<String>,
) -> (SpannedExpression, Option<ParseError>) {
    if lite_arg.item.starts_with('$') {
        return parse_full_column_path(&lite_arg);
    }

    match expected_type {
        SyntaxShape::Number => {
            if let Ok(x) = lite_arg.item.parse::<i64>() {
                (
                    SpannedExpression::new(Expression::integer(x), lite_arg.span),
                    None,
                )
            } else if let Ok(x) = lite_arg.item.parse::<f64>() {
                (
                    SpannedExpression::new(Expression::decimal(x), lite_arg.span),
                    None,
                )
            } else {
                (
                    garbage(lite_arg.span),
                    Some(ParseError::mismatch("number", lite_arg.clone())),
                )
            }
        }
        SyntaxShape::Int => {
            if let Ok(x) = lite_arg.item.parse::<i64>() {
                (
                    SpannedExpression::new(Expression::integer(x), lite_arg.span),
                    None,
                )
            } else {
                (
                    garbage(lite_arg.span),
                    Some(ParseError::mismatch("number", lite_arg.clone())),
                )
            }
        }
        SyntaxShape::String => {
            let trimmed = trim_quotes(&lite_arg.item);
            (
                SpannedExpression::new(Expression::string(trimmed), lite_arg.span),
                None,
            )
        }
        SyntaxShape::Pattern => {
            let trimmed = trim_quotes(&lite_arg.item);
            let expanded = expand_path(&trimmed);
            (
                SpannedExpression::new(Expression::pattern(expanded), lite_arg.span),
                None,
            )
        }

        SyntaxShape::Range => parse_range(&lite_arg),
        SyntaxShape::Operator => parse_operator(&lite_arg),
        SyntaxShape::Unit => parse_unit(&lite_arg),
        SyntaxShape::Path => {
            let trimmed = trim_quotes(&lite_arg.item);
            let expanded = expand_path(&trimmed);
            let path = Path::new(&expanded);
            (
                SpannedExpression::new(Expression::FilePath(path.to_path_buf()), lite_arg.span),
                None,
            )
        }
        SyntaxShape::ColumnPath => parse_simple_column_path(lite_arg),
        SyntaxShape::FullColumnPath => parse_full_column_path(lite_arg),
        SyntaxShape::Any => {
            let shapes = vec![
                SyntaxShape::Int,
                SyntaxShape::Number,
                SyntaxShape::Range,
                SyntaxShape::Unit,
                SyntaxShape::Block,
                SyntaxShape::Table,
                SyntaxShape::String,
            ];
            for shape in shapes.iter() {
                if let (s, None) = parse_arg(*shape, registry, lite_arg) {
                    return (s, None);
                }
            }
            (
                garbage(lite_arg.span),
                Some(ParseError::mismatch("any shape", lite_arg.clone())),
            )
        }
        SyntaxShape::Table => {
            let mut chars = lite_arg.item.chars();

            match (chars.next(), chars.next_back()) {
                (Some('['), Some(']')) => {
                    // We have a literal row
                    let string: String = chars.collect();
                    let mut error = None;

                    // We haven't done much with the inner string, so let's go ahead and work with it
                    let lite_block = match lite_parse(&string, lite_arg.span.start() + 1) {
                        Ok(lb) => lb,
                        Err(e) => return (garbage(lite_arg.span), Some(e)),
                    };

                    if lite_block.block.len() != 1 {
                        return (
                            garbage(lite_arg.span),
                            Some(ParseError::mismatch("table", lite_arg.clone())),
                        );
                    }

                    let lite_pipeline = lite_block.block[0].clone();
                    let mut output = vec![];
                    for lite_inner in &lite_pipeline.commands {
                        let (arg, err) = parse_arg(SyntaxShape::Any, registry, &lite_inner.name);

                        output.push(arg);
                        if error.is_none() {
                            error = err;
                        }

                        for arg in &lite_inner.args {
                            let (arg, err) = parse_arg(SyntaxShape::Any, registry, &arg);
                            output.push(arg);

                            if error.is_none() {
                                error = err;
                            }
                        }
                    }

                    (
                        SpannedExpression::new(Expression::List(output), lite_arg.span),
                        error,
                    )
                }
                _ => (
                    garbage(lite_arg.span),
                    Some(ParseError::mismatch("table", lite_arg.clone())),
                ),
            }
        }
        SyntaxShape::Block | SyntaxShape::Math => {
            // Blocks have one of two forms: the literal block and the implied block
            // To parse a literal block, we need to detect that what we have is itself a block
            let mut chars = lite_arg.item.chars();

            match (chars.next(), chars.next_back()) {
                (Some('{'), Some('}')) => {
                    // We have a literal block
                    let string: String = chars.collect();

                    // We haven't done much with the inner string, so let's go ahead and work with it
                    let lite_block = match lite_parse(&string, lite_arg.span.start() + 1) {
                        Ok(lp) => lp,
                        Err(e) => return (garbage(lite_arg.span), Some(e)),
                    };

                    let classified_block = classify_block(&lite_block, registry);
                    let error = classified_block.failed;

                    (
                        SpannedExpression::new(
                            Expression::Block(classified_block.block),
                            lite_arg.span,
                        ),
                        error,
                    )
                }
                _ => {
                    // We have an implied block, but we can't parse this here
                    // it needed to have been parsed up higher where we have control over more than one arg
                    (
                        garbage(lite_arg.span),
                        Some(ParseError::mismatch("block", lite_arg.clone())),
                    )
                }
            }
        }
    }
}

/// Match the available flags in a signature with what the user provided. This will check both long-form flags (--full) and shorthand flags (-f)
/// This also allows users to provide a group of shorthand flags (-af) that correspond to multiple shorthand flags at once.
fn get_flags_from_flag(
    signature: &nu_protocol::Signature,
    cmd: &Spanned<String>,
    arg: &Spanned<String>,
) -> (Vec<(String, NamedType)>, Option<ParseError>) {
    if arg.item.starts_with('-') {
        // It's a flag (or set of flags)
        let mut output = vec![];
        let mut error = None;

        let remainder: String = arg.item.chars().skip(1).collect();

        if remainder.starts_with('-') {
            // Long flag expected
            let remainder: String = remainder.chars().skip(1).collect();
            if let Some((named_type, _)) = signature.named.get(&remainder) {
                output.push((remainder.clone(), named_type.clone()));
            } else {
                error = Some(ParseError::argument_error(
                    cmd.clone(),
                    ArgumentError::UnexpectedFlag(arg.clone()),
                ));
            }
        } else {
            // Short flag(s) expected
            let mut starting_pos = arg.span.start() + 1;
            for c in remainder.chars() {
                let mut found = false;
                for (full_name, named_arg) in signature.named.iter() {
                    if Some(c) == named_arg.0.get_short() {
                        found = true;
                        output.push((full_name.clone(), named_arg.0.clone()));
                        break;
                    }
                }

                if !found {
                    error = Some(ParseError::argument_error(
                        cmd.clone(),
                        ArgumentError::UnexpectedFlag(
                            arg.item
                                .clone()
                                .spanned(Span::new(starting_pos, starting_pos + c.len_utf8())),
                        ),
                    ));
                }

                starting_pos += c.len_utf8();
            }
        }

        (output, error)
    } else {
        // It's not a flag, so don't bother with it
        (vec![], None)
    }
}

/// This is a bit of a "fix-up" of previously parsed areas. In cases where we're in shorthand mode (eg in the `where` command), we need
/// to use the original source to parse a column path. Without it, we'll lose a little too much information to parse it correctly. As we'll
/// only know we were on the left-hand side of an expression after we do the full math parse, we need to do this step after rather than during
/// the initial parse.
fn shorthand_reparse(
    left: SpannedExpression,
    orig_left: Option<Spanned<String>>,
    registry: &dyn SignatureRegistry,
    shorthand_mode: bool,
) -> (SpannedExpression, Option<ParseError>) {
    // If we're in shorthand mode, we need to reparse the left-hand side if possible
    if shorthand_mode {
        if let Some(orig_left) = orig_left {
            parse_arg(SyntaxShape::FullColumnPath, registry, &orig_left)
        } else {
            (left, None)
        }
    } else {
        (left, None)
    }
}

fn parse_parenthesized_expression(
    lite_arg: &Spanned<String>,
    registry: &dyn SignatureRegistry,
    shorthand_mode: bool,
) -> (SpannedExpression, Option<ParseError>) {
    let mut chars = lite_arg.item.chars();

    match (chars.next(), chars.next_back()) {
        (Some('('), Some(')')) => {
            // We have a literal row
            let string: String = chars.collect();

            // We haven't done much with the inner string, so let's go ahead and work with it
            let lite_block = match lite_parse(&string, lite_arg.span.start() + 1) {
                Ok(lb) => lb,
                Err(e) => return (garbage(lite_arg.span), Some(e)),
            };

            if lite_block.block.len() != 1 {
                return (
                    garbage(lite_arg.span),
                    Some(ParseError::mismatch("math expression", lite_arg.clone())),
                );
            }

            let mut lite_pipeline = lite_block.block[0].clone();

            let mut collection = vec![];
            for lite_cmd in lite_pipeline.commands.iter_mut() {
                collection.push(lite_cmd.name.clone());
                collection.append(&mut lite_cmd.args);
            }
            let (_, expr, err) =
                parse_math_expression(0, &collection[..], registry, shorthand_mode);
            (expr, err)
        }
        _ => (
            garbage(lite_arg.span),
            Some(ParseError::mismatch("table", lite_arg.clone())),
        ),
    }
}

fn parse_possibly_parenthesized(
    lite_arg: &Spanned<String>,
    registry: &dyn SignatureRegistry,
    shorthand_mode: bool,
) -> (
    (Option<Spanned<String>>, SpannedExpression),
    Option<ParseError>,
) {
    if lite_arg.item.starts_with('(') {
        let (lhs, err) = parse_parenthesized_expression(lite_arg, registry, shorthand_mode);
        ((None, lhs), err)
    } else {
        let (lhs, err) = parse_arg(SyntaxShape::Any, registry, lite_arg);
        ((Some(lite_arg.clone()), lhs), err)
    }
}

/// Handle parsing math expressions, complete with working with the precedence of the operators
fn parse_math_expression(
    incoming_idx: usize,
    lite_args: &[Spanned<String>],
    registry: &dyn SignatureRegistry,
    shorthand_mode: bool,
) -> (usize, SpannedExpression, Option<ParseError>) {
    // Precedence parsing is included
    // Some notes:
    //   * short_hand mode means that the left-hand side of an expression can point to a column-path. To make this possible,
    //     we parse as normal, but then go back and when we detect a left-hand side, reparse that value if it's a string
    //   * parens are handled earlier, so they're not handled explicitly here

    let mut idx = 0;
    let mut error = None;

    let mut working_exprs = vec![];
    let mut prec = vec![];

    let (lhs_working_expr, err) =
        parse_possibly_parenthesized(&lite_args[idx], registry, shorthand_mode);

    if error.is_none() {
        error = err;
    }
    working_exprs.push(lhs_working_expr);

    idx += 1;

    prec.push(0);

    while idx < lite_args.len() {
        let (op, err) = parse_arg(SyntaxShape::Operator, registry, &lite_args[idx]);
        if error.is_none() {
            error = err;
        }
        idx += 1;

        if idx < lite_args.len() {
            trace!(
                "idx: {} working_exprs: {:#?} prec: {:?}",
                idx,
                working_exprs,
                prec
            );

            let (rhs_working_expr, err) =
                parse_possibly_parenthesized(&lite_args[idx], registry, shorthand_mode);

            if error.is_none() {
                error = err;
            }

            let next_prec = op.precedence();

            if !prec.is_empty() && next_prec > *prec.last().expect("this shouldn't happen") {
                prec.push(next_prec);
                working_exprs.push((None, op));
                working_exprs.push(rhs_working_expr);
            } else {
                while !prec.is_empty()
                    && *prec.last().expect("This shouldn't happen") >= next_prec
                    && next_prec > 0 // Not garbage
                    && working_exprs.len() >= 3
                {
                    // Pop 3 and create and expression, push and repeat
                    trace!(
                        "idx: {} working_exprs: {:#?} prec: {:?}",
                        idx,
                        working_exprs,
                        prec
                    );
                    let (_, right) = working_exprs.pop().expect("This shouldn't be possible");
                    let (_, op) = working_exprs.pop().expect("This shouldn't be possible");
                    let (orig_left, left) =
                        working_exprs.pop().expect("This shouldn't be possible");

                    // If we're in shorthand mode, we need to reparse the left-hand side if possibe
                    let (left, err) = shorthand_reparse(left, orig_left, registry, shorthand_mode);
                    if error.is_none() {
                        error = err;
                    }

                    let span = Span::new(left.span.start(), right.span.end());
                    working_exprs.push((
                        None,
                        SpannedExpression {
                            expr: Expression::Binary(Box::new(Binary { left, op, right })),
                            span,
                        },
                    ));
                    prec.pop();
                }
                working_exprs.push((None, op));
                working_exprs.push(rhs_working_expr);
            }

            idx += 1;
        } else {
            if error.is_none() {
                error = Some(ParseError::argument_error(
                    lite_args[idx - 1].clone(),
                    ArgumentError::MissingMandatoryPositional("right hand side".into()),
                ));
            }
            working_exprs.push((None, garbage(op.span)));
            working_exprs.push((None, garbage(op.span)));
            prec.push(0);
        }
    }

    while working_exprs.len() >= 3 {
        // Pop 3 and create and expression, push and repeat
        let (_, right) = working_exprs.pop().expect("This shouldn't be possible");
        let (_, op) = working_exprs.pop().expect("This shouldn't be possible");
        let (orig_left, left) = working_exprs.pop().expect("This shouldn't be possible");

        let (left, err) = shorthand_reparse(left, orig_left, registry, shorthand_mode);
        if error.is_none() {
            error = err;
        }

        let span = Span::new(left.span.start(), right.span.end());
        working_exprs.push((
            None,
            SpannedExpression {
                expr: Expression::Binary(Box::new(Binary { left, op, right })),
                span,
            },
        ));
    }

    let (orig_left, left) = working_exprs.pop().expect("This shouldn't be possible");
    let (left, err) = shorthand_reparse(left, orig_left, registry, shorthand_mode);
    if error.is_none() {
        error = err;
    }

    (incoming_idx + idx, left, error)
}

/// Handles parsing the positional arguments as a batch
/// This allows us to check for times where multiple arguments are treated as one shape, as is the case with SyntaxShape::Math
fn parse_positional_argument(
    idx: usize,
    lite_cmd: &LiteCommand,
    positional_type: &PositionalType,
    registry: &dyn SignatureRegistry,
) -> (usize, SpannedExpression, Option<ParseError>) {
    let mut idx = idx;
    let mut error = None;
    let arg = match positional_type {
        PositionalType::Mandatory(_, SyntaxShape::Math)
        | PositionalType::Optional(_, SyntaxShape::Math) => {
            // A condition can take up multiple arguments, as we build the operation as <arg> <operator> <arg>
            // We need to do this here because in parse_arg, we have access to only one arg at a time

            if idx < lite_cmd.args.len() {
                if lite_cmd.args[idx].item.starts_with('{') {
                    // It's an explicit math expression, so parse it deeper in
                    let (arg, err) = parse_arg(SyntaxShape::Math, registry, &lite_cmd.args[idx]);
                    if error.is_none() {
                        error = err;
                    }
                    arg
                } else {
                    let (new_idx, arg, err) =
                        parse_math_expression(idx, &lite_cmd.args[idx..], registry, true);

                    let span = arg.span;
                    let mut commands = hir::Commands::new(span);
                    commands.push(ClassifiedCommand::Expr(Box::new(arg)));
                    let mut block = hir::Block::new(span);
                    block.push(commands);

                    let arg = SpannedExpression::new(Expression::Block(block), span);

                    idx = new_idx;
                    if error.is_none() {
                        error = err;
                    }
                    arg
                }
            } else {
                if error.is_none() {
                    error = Some(ParseError::argument_error(
                        lite_cmd.name.clone(),
                        ArgumentError::MissingMandatoryPositional("condition".into()),
                    ))
                }
                garbage(lite_cmd.span())
            }
        }
        PositionalType::Mandatory(_, shape) | PositionalType::Optional(_, shape) => {
            let (arg, err) = parse_arg(*shape, registry, &lite_cmd.args[idx]);
            if error.is_none() {
                error = err;
            }
            arg
        }
    };

    (idx, arg, error)
}

/// Does a full parse of an internal command using the lite-ly parse command as a starting point
/// This main focus at this level is to understand what flags were passed in, what positional arguments were passed in, what rest arguments were passed in
/// and to ensure that the basic requirements in terms of number of each were met.
fn parse_internal_command(
    lite_cmd: &LiteCommand,
    registry: &dyn SignatureRegistry,
    signature: &Signature,
) -> (InternalCommand, Option<ParseError>) {
    // This is a known internal command, so we need to work with the arguments and parse them according to the expected types
    let mut internal_command = InternalCommand::new(
        lite_cmd.name.item.clone(),
        lite_cmd.name.span,
        lite_cmd.span(),
    );
    internal_command.args.set_initial_flags(&signature);

    let mut idx = 0;
    let mut current_positional = 0;
    let mut named = NamedArguments::new();
    let mut positional = vec![];
    let mut error = None;

    while idx < lite_cmd.args.len() {
        if lite_cmd.args[idx].item.starts_with('-') && lite_cmd.args[idx].item.len() > 1 {
            let (named_types, err) =
                get_flags_from_flag(&signature, &lite_cmd.name, &lite_cmd.args[idx]);

            if err.is_none() {
                for (full_name, named_type) in &named_types {
                    match named_type {
                        NamedType::Mandatory(_, shape) | NamedType::Optional(_, shape) => {
                            if idx == lite_cmd.args.len() {
                                // Oops, we're missing the argument to our named argument
                                if error.is_none() {
                                    error = Some(ParseError::argument_error(
                                        lite_cmd.name.clone(),
                                        ArgumentError::MissingValueForName(format!("{:?}", shape)),
                                    ));
                                }
                            } else {
                                idx += 1;
                                if lite_cmd.args.len() > idx {
                                    let (arg, err) =
                                        parse_arg(*shape, registry, &lite_cmd.args[idx]);
                                    named.insert_mandatory(
                                        full_name.clone(),
                                        lite_cmd.args[idx - 1].span,
                                        arg,
                                    );

                                    if error.is_none() {
                                        error = err;
                                    }
                                } else if error.is_none() {
                                    error = Some(ParseError::argument_error(
                                        lite_cmd.name.clone(),
                                        ArgumentError::MissingValueForName(full_name.to_owned()),
                                    ));
                                }
                            }
                        }
                        NamedType::Switch(_) => {
                            named.insert_switch(
                                full_name.clone(),
                                Some(Flag::new(FlagKind::Longhand, lite_cmd.args[idx].span)),
                            );
                        }
                    }
                }
            } else {
                positional.push(garbage(lite_cmd.args[idx].span));

                if error.is_none() {
                    error = err;
                }
            }
        } else if signature.positional.len() > current_positional {
            let arg = {
                let (new_idx, expr, err) = parse_positional_argument(
                    idx,
                    &lite_cmd,
                    &signature.positional[current_positional].0,
                    registry,
                );
                idx = new_idx;
                if error.is_none() {
                    error = err;
                }
                expr
            };

            positional.push(arg);
            current_positional += 1;
        } else if let Some((rest_type, _)) = &signature.rest_positional {
            let (arg, err) = parse_arg(*rest_type, registry, &lite_cmd.args[idx]);
            if error.is_none() {
                error = err;
            }

            positional.push(arg);
            current_positional += 1;
        } else {
            positional.push(garbage(lite_cmd.args[idx].span));

            if error.is_none() {
                error = Some(ParseError::argument_error(
                    lite_cmd.name.clone(),
                    ArgumentError::UnexpectedArgument(lite_cmd.args[idx].clone()),
                ));
            }
        }

        idx += 1;
    }

    // Count the required positional arguments and ensure these have been met
    let mut required_arg_count = 0;
    for positional_arg in &signature.positional {
        if let PositionalType::Mandatory(_, _) = positional_arg.0 {
            required_arg_count += 1;
        }
    }
    if positional.len() < required_arg_count && error.is_none() {
        let (_, name) = &signature.positional[positional.len()];
        error = Some(ParseError::argument_error(
            lite_cmd.name.clone(),
            ArgumentError::MissingMandatoryPositional(name.to_owned()),
        ));
    }

    if !named.is_empty() {
        internal_command.args.named = Some(named);
    }

    if !positional.is_empty() {
        internal_command.args.positional = Some(positional);
    }

    (internal_command, error)
}

/// Convert a lite-ly parsed pipeline into a fully classified pipeline, ready to be evaluated.
/// This conversion does error-recovery, so the result is allowed to be lossy. A lossy unit is designated as garbage.
/// Errors are returned as part of a side-car error rather than a Result to allow both error and lossy result simultaneously.
fn classify_pipeline(
    lite_pipeline: &LitePipeline,
    registry: &dyn SignatureRegistry,
) -> (ClassifiedPipeline, Option<ParseError>) {
    // FIXME: fake span
    let mut commands = Commands::new(Span::new(0, 0));
    let mut error = None;

    let mut iter = lite_pipeline.commands.iter().peekable();
    while let Some(lite_cmd) = iter.next() {
        if lite_cmd.name.item.starts_with('^') {
            let name = lite_cmd
                .name
                .clone()
                .map(|v| v.chars().skip(1).collect::<String>());

            // TODO this is the same as the `else` branch below, only the name differs. Find a way
            //      to share this functionality.
            let name_iter = std::iter::once(name);
            let args = name_iter.chain(lite_cmd.args.clone().into_iter());
            let args = arguments_from_string_iter(args);

            commands.push(ClassifiedCommand::Internal(InternalCommand {
                name: "run_external".to_string(),
                name_span: Span::unknown(),
                args: hir::Call {
                    head: Box::new(SpannedExpression {
                        expr: Expression::string("run_external".to_string()),
                        span: Span::unknown(),
                    }),
                    positional: Some(args),
                    named: None,
                    span: Span::unknown(),
                    is_last: iter.peek().is_none(),
                },
            }))
        } else if lite_cmd.name.item == "=" {
            let expr = if !lite_cmd.args.is_empty() {
                let (_, expr, err) = parse_math_expression(0, &lite_cmd.args[0..], registry, false);
                error = error.or(err);
                expr
            } else {
                error = error.or_else(|| {
                    Some(ParseError::argument_error(
                        lite_cmd.name.clone(),
                        ArgumentError::MissingMandatoryPositional("an expression".into()),
                    ))
                });
                garbage(lite_cmd.span())
            };
            commands.push(ClassifiedCommand::Expr(Box::new(expr)))
        } else if let Some(signature) = registry.get(&lite_cmd.name.item) {
            let (internal_command, err) = parse_internal_command(&lite_cmd, registry, &signature);

            error = error.or(err);
            commands.push(ClassifiedCommand::Internal(internal_command))
        } else {
            let name = lite_cmd.name.clone().map(|v| {
                let trimmed = trim_quotes(&v);
                expand_path(&trimmed)
            });

            let name_iter = std::iter::once(name);
            let args = name_iter.chain(lite_cmd.args.clone().into_iter());
            let args = arguments_from_string_iter(args);

            commands.push(ClassifiedCommand::Internal(InternalCommand {
                name: "run_external".to_string(),
                name_span: Span::unknown(),
                args: hir::Call {
                    head: Box::new(SpannedExpression {
                        expr: Expression::string("run_external".to_string()),
                        span: Span::unknown(),
                    }),
                    positional: Some(args),
                    named: None,
                    span: Span::unknown(),
                    is_last: iter.peek().is_none(),
                },
            }))
        }
    }

    (ClassifiedPipeline::new(commands), error)
}

pub fn classify_block(lite_block: &LiteBlock, registry: &dyn SignatureRegistry) -> ClassifiedBlock {
    // FIXME: fake span
    let mut block = Block::new(Span::new(0, 0));

    let mut error = None;
    for lite_pipeline in &lite_block.block {
        let (pipeline, err) = classify_pipeline(lite_pipeline, registry);
        block.push(pipeline.commands);
        if error.is_none() {
            error = err;
        }
    }

    ClassifiedBlock::new(block, error)
}

/// Parse out arguments from spanned expressions
pub fn arguments_from_string_iter(
    iter: impl Iterator<Item = Spanned<String>>,
) -> Vec<SpannedExpression> {
    iter.map(|v| {
        // TODO parse_full_column_path
        SpannedExpression {
            expr: Expression::string(v.to_string()),
            span: v.span,
        }
    })
    .collect::<Vec<_>>()
}

/// Easy shorthand function to create a garbage expression at the given span
pub fn garbage(span: Span) -> SpannedExpression {
    SpannedExpression::new(Expression::Garbage, span)
}<|MERGE_RESOLUTION|>--- conflicted
+++ resolved
@@ -6,14 +6,9 @@
 use log::trace;
 use nu_errors::{ArgumentError, ParseError};
 use nu_protocol::hir::{
-<<<<<<< HEAD
     self, Binary, Block, ClassifiedBlock, ClassifiedCommand, ClassifiedPipeline, Commands,
-    Expression, ExternalArg, ExternalArgs, ExternalCommand, Flag, FlagKind, InternalCommand,
-    Member, NamedArguments, Operator, SpannedExpression, Unit,
-=======
-    self, Binary, ClassifiedCommand, ClassifiedPipeline, Commands, Expression, Flag, FlagKind,
-    InternalCommand, Member, NamedArguments, Operator, SpannedExpression, Unit,
->>>>>>> 522a8286
+    Expression, Flag, FlagKind, InternalCommand, Member, NamedArguments, Operator,
+    SpannedExpression, Unit,
 };
 use nu_protocol::{NamedType, PositionalType, Signature, SyntaxShape, UnspannedPathMember};
 use nu_source::{Span, Spanned, SpannedItem};
