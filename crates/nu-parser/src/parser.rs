use crate::{
    lex, parse_mut,
    type_check::{math_result_type, type_compatible},
    ParseError, Token, TokenContents,
};

use nu_protocol::{
    ast::{
        Argument, Assignment, Bits, Block, Boolean, Call, CellPath, Comparison, Expr, Expression,
        FullCellPath, ImportPattern, ImportPatternHead, ImportPatternMember, Math, Operator,
        PathMember, Pipeline, PipelineElement, RangeInclusion, RangeOperator, Redirection,
    },
    engine::StateWorkingSet,
    span, BlockId, Flag, PositionalArg, Signature, Span, Spanned, SyntaxShape, Type, Unit, VarId,
    ENV_VARIABLE_ID, IN_VARIABLE_ID,
};

use crate::parse_keywords::{
    parse_alias, parse_def, parse_def_predecl, parse_export_in_block, parse_extern, parse_for,
    parse_hide, parse_let, parse_module, parse_overlay, parse_source, parse_use,
};

use itertools::Itertools;
use log::trace;
use std::{
    collections::{HashMap, HashSet},
    num::ParseIntError,
};

#[cfg(feature = "plugin")]
use crate::parse_keywords::parse_register;

#[derive(Debug, Clone)]
pub enum Import {}

pub fn garbage(span: Span) -> Expression {
    Expression::garbage(span)
}

pub fn garbage_pipeline(spans: &[Span]) -> Pipeline {
    Pipeline::from_vec(vec![garbage(span(spans))])
}

fn is_identifier_byte(b: u8) -> bool {
    b != b'.'
        && b != b'['
        && b != b'('
        && b != b'{'
        && b != b'+'
        && b != b'-'
        && b != b'*'
        && b != b'^'
        && b != b'/'
        && b != b'='
        && b != b'!'
        && b != b'<'
        && b != b'>'
        && b != b'&'
        && b != b'|'
}

pub fn is_math_expression_like(
    working_set: &mut StateWorkingSet,
    span: Span,
    expand_aliases_denylist: &[usize],
) -> bool {
    let bytes = working_set.get_span_contents(span);
    if bytes.is_empty() {
        return false;
    }

    if bytes == b"true" || bytes == b"false" || bytes == b"null" || bytes == b"not" {
        return true;
    }

    let b = bytes[0];

    if b == b'('
        || b == b'{'
        || b == b'['
        || b == b'$'
        || b == b'"'
        || b == b'\''
        || b == b'`'
        || b == b'-'
    {
        return true;
    }

    if parse_number(bytes, span).1.is_none() {
        return true;
    }

    if parse_filesize(working_set, span).1.is_none() {
        return true;
    }

    if parse_duration(working_set, span).1.is_none() {
        return true;
    }

    if parse_datetime(working_set, span).1.is_none() {
        return true;
    }

    if parse_binary(working_set, span).1.is_none() {
        return true;
    }

    if parse_range(working_set, span, expand_aliases_denylist)
        .1
        .is_none()
    {
        return true;
    }

    false
}

fn is_identifier(bytes: &[u8]) -> bool {
    bytes.iter().all(|x| is_identifier_byte(*x))
}

fn is_variable(bytes: &[u8]) -> bool {
    if bytes.len() > 1 && bytes[0] == b'$' {
        is_identifier(&bytes[1..])
    } else {
        is_identifier(bytes)
    }
}

pub fn trim_quotes(bytes: &[u8]) -> &[u8] {
    if (bytes.starts_with(b"\"") && bytes.ends_with(b"\"") && bytes.len() > 1)
        || (bytes.starts_with(b"\'") && bytes.ends_with(b"\'") && bytes.len() > 1)
        || (bytes.starts_with(b"`") && bytes.ends_with(b"`") && bytes.len() > 1)
    {
        &bytes[1..(bytes.len() - 1)]
    } else {
        bytes
    }
}

pub fn trim_quotes_str(s: &str) -> &str {
    if (s.starts_with('"') && s.ends_with('"') && s.len() > 1)
        || (s.starts_with('\'') && s.ends_with('\'') && s.len() > 1)
        || (s.starts_with('`') && s.ends_with('`') && s.len() > 1)
    {
        &s[1..(s.len() - 1)]
    } else {
        s
    }
}

pub fn check_call(command: Span, sig: &Signature, call: &Call) -> Option<ParseError> {
    // Allow the call to pass if they pass in the help flag
    if call.named_iter().any(|(n, _, _)| n.item == "help") {
        return None;
    }

    if call.positional_len() < sig.required_positional.len() {
        // Comparing the types of all signature positional arguments against the parsed
        // expressions found in the call. If one type is not found then it could be assumed
        // that that positional argument is missing from the parsed call
        for argument in &sig.required_positional {
            let found = call.positional_iter().fold(false, |ac, expr| {
                if argument.shape.to_type() == expr.ty || argument.shape == SyntaxShape::Any {
                    true
                } else {
                    ac
                }
            });
            if !found {
                if let Some(last) = call.positional_iter().last() {
                    return Some(ParseError::MissingPositional(
                        argument.name.clone(),
                        Span {
                            start: last.span.end,
                            end: last.span.end,
                        },
                        sig.call_signature(),
                    ));
                } else {
                    return Some(ParseError::MissingPositional(
                        argument.name.clone(),
                        Span {
                            start: command.end,
                            end: command.end,
                        },
                        sig.call_signature(),
                    ));
                }
            }
        }

        let missing = &sig.required_positional[call.positional_len()];
        if let Some(last) = call.positional_iter().last() {
            Some(ParseError::MissingPositional(
                missing.name.clone(),
                Span {
                    start: last.span.end,
                    end: last.span.end,
                },
                sig.call_signature(),
            ))
        } else {
            Some(ParseError::MissingPositional(
                missing.name.clone(),
                Span {
                    start: command.end,
                    end: command.end,
                },
                sig.call_signature(),
            ))
        }
    } else {
        for req_flag in sig.named.iter().filter(|x| x.required) {
            if call.named_iter().all(|(n, _, _)| n.item != req_flag.long) {
                return Some(ParseError::MissingRequiredFlag(
                    req_flag.long.clone(),
                    command,
                ));
            }
        }
        None
    }
}

pub fn check_name<'a>(
    working_set: &mut StateWorkingSet,
    spans: &'a [Span],
) -> Option<(&'a Span, ParseError)> {
    let command_len = if !spans.is_empty() {
        if working_set.get_span_contents(spans[0]) == b"export" {
            2
        } else {
            1
        }
    } else {
        return None;
    };

    if spans.len() == 1 {
        None
    } else if spans.len() < command_len + 3 {
        if working_set.get_span_contents(spans[command_len]) == b"=" {
            let name =
                String::from_utf8_lossy(working_set.get_span_contents(span(&spans[..command_len])));
            Some((
                &spans[command_len],
                ParseError::AssignmentMismatch(
                    format!("{} missing name", name),
                    "missing name".into(),
                    spans[command_len],
                ),
            ))
        } else {
            None
        }
    } else if working_set.get_span_contents(spans[command_len + 1]) != b"=" {
        let name =
            String::from_utf8_lossy(working_set.get_span_contents(span(&spans[..command_len])));
        Some((
            &spans[command_len + 1],
            ParseError::AssignmentMismatch(
                format!("{} missing sign", name),
                "missing equal sign".into(),
                spans[command_len + 1],
            ),
        ))
    } else {
        None
    }
}

pub fn parse_external_call(
    working_set: &mut StateWorkingSet,
    spans: &[Span],
    expand_aliases_denylist: &[usize],
    is_subexpression: bool,
) -> (Expression, Option<ParseError>) {
    trace!("parse external");

    let mut args = vec![];

    let head_contents = working_set.get_span_contents(spans[0]);

    let head_span = if head_contents.starts_with(b"^") {
        Span {
            start: spans[0].start + 1,
            end: spans[0].end,
        }
    } else {
        spans[0]
    };

    let head_contents = working_set.get_span_contents(head_span).to_vec();

    let mut error = None;

    let head = if head_contents.starts_with(b"$") || head_contents.starts_with(b"(") {
        // the expression is inside external_call, so it's a subexpression
        let (arg, err) = parse_expression(working_set, &[head_span], expand_aliases_denylist, true);
        error = error.or(err);
        Box::new(arg)
    } else {
        let (contents, err) = unescape_unquote_string(&head_contents, head_span);
        error = error.or(err);

        Box::new(Expression {
            expr: Expr::String(contents),
            span: head_span,
            ty: Type::String,
            custom_completion: None,
        })
    };

    for span in &spans[1..] {
        let contents = working_set.get_span_contents(*span);

        if contents.starts_with(b"$") || contents.starts_with(b"(") {
            let (arg, err) = parse_dollar_expr(working_set, *span, expand_aliases_denylist);
            error = error.or(err);
            args.push(arg);
        } else if contents.starts_with(b"[") {
            let (arg, err) = parse_list_expression(
                working_set,
                *span,
                &SyntaxShape::Any,
                expand_aliases_denylist,
            );
            error = error.or(err);
            args.push(arg);
        } else {
            // Eval stage trims the quotes, so we don't have to do the same thing when parsing.
            let contents = if contents.starts_with(b"\"") {
                let (contents, err) = unescape_string(contents, *span);
                error = error.or(err);
                String::from_utf8_lossy(&contents).to_string()
            } else {
                String::from_utf8_lossy(contents).to_string()
            };

            args.push(Expression {
                expr: Expr::String(contents),
                span: *span,
                ty: Type::String,
                custom_completion: None,
            })
        }
    }
    (
        Expression {
            expr: Expr::ExternalCall(head, args, is_subexpression),
            span: span(spans),
            ty: Type::Any,
            custom_completion: None,
        },
        error,
    )
}

fn parse_long_flag(
    working_set: &mut StateWorkingSet,
    spans: &[Span],
    spans_idx: &mut usize,
    sig: &Signature,
    expand_aliases_denylist: &[usize],
) -> (
    Option<Spanned<String>>,
    Option<Expression>,
    Option<ParseError>,
) {
    let arg_span = spans[*spans_idx];
    let arg_contents = working_set.get_span_contents(arg_span);

    if arg_contents.starts_with(b"--") {
        // FIXME: only use the first flag you find?
        let split: Vec<_> = arg_contents.split(|x| *x == b'=').collect();
        let long_name = String::from_utf8(split[0].into());
        if let Ok(long_name) = long_name {
            let long_name = long_name[2..].to_string();
            if let Some(flag) = sig.get_long_flag(&long_name) {
                if let Some(arg_shape) = &flag.arg {
                    if split.len() > 1 {
                        // and we also have the argument
                        let long_name_len = long_name.len();
                        let mut span = arg_span;
                        span.start += long_name_len + 3; //offset by long flag and '='

                        let (arg, err) =
                            parse_value(working_set, span, arg_shape, expand_aliases_denylist);

                        (
                            Some(Spanned {
                                item: long_name,
                                span: Span {
                                    start: arg_span.start,
                                    end: arg_span.start + long_name_len + 2,
                                },
                            }),
                            Some(arg),
                            err,
                        )
                    } else if let Some(arg) = spans.get(*spans_idx + 1) {
                        let (arg, err) =
                            parse_value(working_set, *arg, arg_shape, expand_aliases_denylist);

                        *spans_idx += 1;
                        (
                            Some(Spanned {
                                item: long_name,
                                span: arg_span,
                            }),
                            Some(arg),
                            err,
                        )
                    } else {
                        (
                            Some(Spanned {
                                item: long_name,
                                span: arg_span,
                            }),
                            None,
                            Some(ParseError::MissingFlagParam(
                                arg_shape.to_string(),
                                arg_span,
                            )),
                        )
                    }
                } else {
                    // A flag with no argument
                    (
                        Some(Spanned {
                            item: long_name,
                            span: arg_span,
                        }),
                        None,
                        None,
                    )
                }
            } else {
                (
                    Some(Spanned {
                        item: long_name.clone(),
                        span: arg_span,
                    }),
                    None,
                    Some(ParseError::UnknownFlag(
                        sig.name.clone(),
                        long_name.clone(),
                        arg_span,
                    )),
                )
            }
        } else {
            (
                Some(Spanned {
                    item: "--".into(),
                    span: arg_span,
                }),
                None,
                Some(ParseError::NonUtf8(arg_span)),
            )
        }
    } else {
        (None, None, None)
    }
}

fn parse_short_flags(
    working_set: &mut StateWorkingSet,
    spans: &[Span],
    spans_idx: &mut usize,
    positional_idx: usize,
    sig: &Signature,
) -> (Option<Vec<Flag>>, Option<ParseError>) {
    let mut error = None;
    let arg_span = spans[*spans_idx];

    let arg_contents = working_set.get_span_contents(arg_span);

    if arg_contents.starts_with(b"-") && arg_contents.len() > 1 {
        let short_flags = &arg_contents[1..];
        let mut found_short_flags = vec![];
        let mut unmatched_short_flags = vec![];
        for short_flag in short_flags.iter().enumerate() {
            let short_flag_char = char::from(*short_flag.1);
            let orig = arg_span;
            let short_flag_span = Span {
                start: orig.start + 1 + short_flag.0,
                end: orig.start + 1 + short_flag.0 + 1,
            };
            if let Some(flag) = sig.get_short_flag(short_flag_char) {
                // If we require an arg and are in a batch of short flags, error
                if !found_short_flags.is_empty() && flag.arg.is_some() {
                    error = error.or(Some(ParseError::ShortFlagBatchCantTakeArg(short_flag_span)))
                }
                found_short_flags.push(flag);
            } else {
                unmatched_short_flags.push(short_flag_span);
            }
        }

        if found_short_flags.is_empty() {
            // check to see if we have a negative number
            if let Some(positional) = sig.get_positional(positional_idx) {
                if positional.shape == SyntaxShape::Int || positional.shape == SyntaxShape::Number {
                    if String::from_utf8_lossy(arg_contents).parse::<f64>().is_ok() {
                        return (None, None);
                    } else if let Some(first) = unmatched_short_flags.first() {
                        let contents = working_set.get_span_contents(*first);
                        error = error.or_else(|| {
                            Some(ParseError::UnknownFlag(
                                sig.name.clone(),
                                format!("-{}", String::from_utf8_lossy(contents)),
                                *first,
                            ))
                        });
                    }
                } else if let Some(first) = unmatched_short_flags.first() {
                    let contents = working_set.get_span_contents(*first);
                    error = error.or_else(|| {
                        Some(ParseError::UnknownFlag(
                            sig.name.clone(),
                            format!("-{}", String::from_utf8_lossy(contents)),
                            *first,
                        ))
                    });
                }
            } else if let Some(first) = unmatched_short_flags.first() {
                let contents = working_set.get_span_contents(*first);
                error = error.or_else(|| {
                    Some(ParseError::UnknownFlag(
                        sig.name.clone(),
                        format!("-{}", String::from_utf8_lossy(contents)),
                        *first,
                    ))
                });
            }
        } else if !unmatched_short_flags.is_empty() {
            if let Some(first) = unmatched_short_flags.first() {
                let contents = working_set.get_span_contents(*first);
                error = error.or_else(|| {
                    Some(ParseError::UnknownFlag(
                        sig.name.clone(),
                        format!("-{}", String::from_utf8_lossy(contents)),
                        *first,
                    ))
                });
            }
        }

        (Some(found_short_flags), error)
    } else {
        (None, None)
    }
}

fn first_kw_idx(
    working_set: &StateWorkingSet,
    signature: &Signature,
    spans: &[Span],
    spans_idx: usize,
    positional_idx: usize,
) -> (Option<usize>, usize) {
    for idx in (positional_idx + 1)..signature.num_positionals() {
        if let Some(PositionalArg {
            shape: SyntaxShape::Keyword(kw, ..),
            ..
        }) = signature.get_positional(idx)
        {
            #[allow(clippy::needless_range_loop)]
            for span_idx in spans_idx..spans.len() {
                let contents = working_set.get_span_contents(spans[span_idx]);

                if contents == kw {
                    return (Some(idx), span_idx);
                }
            }
        }
    }
    (None, spans.len())
}

fn calculate_end_span(
    working_set: &StateWorkingSet,
    signature: &Signature,
    spans: &[Span],
    spans_idx: usize,
    positional_idx: usize,
) -> usize {
    if signature.rest_positional.is_some() {
        spans.len()
    } else {
        let (kw_pos, kw_idx) =
            first_kw_idx(working_set, signature, spans, spans_idx, positional_idx);

        if let Some(kw_pos) = kw_pos {
            // We found a keyword. Keywords, once found, create a guidepost to
            // show us where the positionals will lay into the arguments. Because they're
            // keywords, they get to set this by being present

            let positionals_between = kw_pos - positional_idx - 1;
            if positionals_between > (kw_idx - spans_idx) {
                kw_idx
            } else {
                kw_idx - positionals_between
            }
        } else {
            // Make space for the remaining require positionals, if we can
            if signature.num_positionals_after(positional_idx) == 0 {
                spans.len()
            } else if positional_idx < signature.required_positional.len()
                && spans.len() > (signature.required_positional.len() - positional_idx)
            {
                spans.len() - (signature.required_positional.len() - positional_idx - 1)
            } else {
                spans_idx + 1
            }
        }
    }
}

pub fn parse_multispan_value(
    working_set: &mut StateWorkingSet,
    spans: &[Span],
    spans_idx: &mut usize,
    shape: &SyntaxShape,
    expand_aliases_denylist: &[usize],
) -> (Expression, Option<ParseError>) {
    let mut error = None;

    match shape {
        SyntaxShape::VarWithOptType => {
            trace!("parsing: var with opt type");

            let (arg, err) = parse_var_with_opt_type(working_set, spans, spans_idx, false);
            error = error.or(err);

            (arg, error)
        }
        SyntaxShape::RowCondition => {
            trace!("parsing: row condition");
            let (arg, err) =
                parse_row_condition(working_set, &spans[*spans_idx..], expand_aliases_denylist);
            error = error.or(err);
            *spans_idx = spans.len() - 1;

            (arg, error)
        }
        SyntaxShape::MathExpression => {
            trace!("parsing: math expression");

            let (arg, err) = parse_math_expression(
                working_set,
                &spans[*spans_idx..],
                None,
                expand_aliases_denylist,
            );
            error = error.or(err);
            *spans_idx = spans.len() - 1;

            (arg, error)
        }
        SyntaxShape::Expression => {
            trace!("parsing: expression");

            // is it subexpression?
            // Not sure, but let's make it not, so the behavior is the same as previous version of nushell.
            let (arg, err) = parse_expression(
                working_set,
                &spans[*spans_idx..],
                expand_aliases_denylist,
                false,
            );
            error = error.or(err);
            *spans_idx = spans.len() - 1;

            (arg, error)
        }
        SyntaxShape::ImportPattern => {
            trace!("parsing: import pattern");

            let (arg, err) =
                parse_import_pattern(working_set, &spans[*spans_idx..], expand_aliases_denylist);
            error = error.or(err);
            *spans_idx = spans.len() - 1;

            (arg, error)
        }
        SyntaxShape::Keyword(keyword, arg) => {
            trace!(
                "parsing: keyword({}) {:?}",
                String::from_utf8_lossy(keyword),
                arg
            );
            let arg_span = spans[*spans_idx];

            let arg_contents = working_set.get_span_contents(arg_span);

            if arg_contents != keyword {
                // When keywords mismatch, this is a strong indicator of something going wrong.
                // We won't often override the current error, but as this is a strong indicator
                // go ahead and override the current error and tell the user about the missing
                // keyword/literal.
                error = Some(ParseError::ExpectedKeyword(
                    String::from_utf8_lossy(keyword).into(),
                    arg_span,
                ))
            }

            *spans_idx += 1;
            if *spans_idx >= spans.len() {
                error = error.or_else(|| {
                    Some(ParseError::KeywordMissingArgument(
                        arg.to_string(),
                        String::from_utf8_lossy(keyword).into(),
                        Span {
                            start: spans[*spans_idx - 1].end,
                            end: spans[*spans_idx - 1].end,
                        },
                    ))
                });
                return (
                    Expression {
                        expr: Expr::Keyword(
                            keyword.clone(),
                            spans[*spans_idx - 1],
                            Box::new(Expression::garbage(arg_span)),
                        ),
                        span: arg_span,
                        ty: Type::Any,
                        custom_completion: None,
                    },
                    error,
                );
            }
            let keyword_span = spans[*spans_idx - 1];
            let (expr, err) =
                parse_multispan_value(working_set, spans, spans_idx, arg, expand_aliases_denylist);
            error = error.or(err);
            let ty = expr.ty.clone();

            (
                Expression {
                    expr: Expr::Keyword(keyword.clone(), keyword_span, Box::new(expr)),
                    span: arg_span,
                    ty,
                    custom_completion: None,
                },
                error,
            )
        }
        _ => {
            // All other cases are single-span values
            let arg_span = spans[*spans_idx];

            let (arg, err) = parse_value(working_set, arg_span, shape, expand_aliases_denylist);
            error = error.or(err);

            (arg, error)
        }
    }
}

pub struct ParsedInternalCall {
    pub call: Box<Call>,
    pub output: Type,
    pub error: Option<ParseError>,
}

pub fn parse_internal_call(
    working_set: &mut StateWorkingSet,
    command_span: Span,
    spans: &[Span],
    decl_id: usize,
    expand_aliases_denylist: &[usize],
) -> ParsedInternalCall {
    trace!("parsing: internal call (decl id: {})", decl_id);

    let mut error = None;

    let mut call = Call::new(command_span);
    call.decl_id = decl_id;
    call.head = command_span;

    let decl = working_set.get_decl(decl_id);
    let signature = decl.signature();
    let output = signature.output_type.clone();

    working_set.type_scope.add_type(output.clone());

    if signature.creates_scope {
        working_set.enter_scope();
    }

    // The index into the positional parameter in the definition
    let mut positional_idx = 0;

    // The index into the spans of argument data given to parse
    // Starting at the first argument
    let mut spans_idx = 0;

    while spans_idx < spans.len() {
        let arg_span = spans[spans_idx];

        // Check if we're on a long flag, if so, parse
        let (long_name, arg, err) = parse_long_flag(
            working_set,
            spans,
            &mut spans_idx,
            &signature,
            expand_aliases_denylist,
        );
        if let Some(long_name) = long_name {
            // We found a long flag, like --bar
            error = error.or(err);
            call.add_named((long_name, None, arg));
            spans_idx += 1;
            continue;
        }

        // Check if we're on a short flag or group of short flags, if so, parse
        let (short_flags, err) = parse_short_flags(
            working_set,
            spans,
            &mut spans_idx,
            positional_idx,
            &signature,
        );

        if let Some(mut short_flags) = short_flags {
            if short_flags.is_empty() {
                short_flags.push(Flag {
                    long: "".to_string(),
                    short: Some('a'),
                    arg: None,
                    required: false,
                    desc: "".to_string(),
                    var_id: None,
                    default_value: None,
                })
            }
            error = error.or(err);
            for flag in short_flags {
                if let Some(arg_shape) = flag.arg {
                    if let Some(arg) = spans.get(spans_idx + 1) {
                        let (arg, err) =
                            parse_value(working_set, *arg, &arg_shape, expand_aliases_denylist);
                        error = error.or(err);

                        if flag.long.is_empty() {
                            if let Some(short) = flag.short {
                                call.add_named((
                                    Spanned {
                                        item: String::new(),
                                        span: spans[spans_idx],
                                    },
                                    Some(Spanned {
                                        item: short.to_string(),
                                        span: spans[spans_idx],
                                    }),
                                    Some(arg),
                                ));
                            }
                        } else {
                            call.add_named((
                                Spanned {
                                    item: flag.long.clone(),
                                    span: spans[spans_idx],
                                },
                                None,
                                Some(arg),
                            ));
                        }
                        spans_idx += 1;
                    } else {
                        error = error.or_else(|| {
                            Some(ParseError::MissingFlagParam(
                                arg_shape.to_string(),
                                arg_span,
                            ))
                        })
                    }
                } else if flag.long.is_empty() {
                    if let Some(short) = flag.short {
                        call.add_named((
                            Spanned {
                                item: String::new(),
                                span: spans[spans_idx],
                            },
                            Some(Spanned {
                                item: short.to_string(),
                                span: spans[spans_idx],
                            }),
                            None,
                        ));
                    }
                } else {
                    call.add_named((
                        Spanned {
                            item: flag.long.clone(),
                            span: spans[spans_idx],
                        },
                        None,
                        None,
                    ));
                }
            }
            spans_idx += 1;
            continue;
        }

        // Parse a positional arg if there is one
        if let Some(positional) = signature.get_positional(positional_idx) {
            let end = calculate_end_span(working_set, &signature, spans, spans_idx, positional_idx);

            let end = if spans.len() > spans_idx && end == spans_idx {
                end + 1
            } else {
                end
            };

            if spans[..end].is_empty() || spans_idx == end {
                error = error.or_else(|| {
                    Some(ParseError::MissingPositional(
                        positional.name.clone(),
                        Span {
                            start: spans[spans_idx].end,
                            end: spans[spans_idx].end,
                        },
                        signature.call_signature(),
                    ))
                });
                positional_idx += 1;
                continue;
            }

            let orig_idx = spans_idx;
            let (arg, err) = parse_multispan_value(
                working_set,
                &spans[..end],
                &mut spans_idx,
                &positional.shape,
                expand_aliases_denylist,
            );
            error = error.or(err);

            let arg = if !type_compatible(&positional.shape.to_type(), &arg.ty) {
                let span = span(&spans[orig_idx..spans_idx]);
                error = error.or_else(|| {
                    Some(ParseError::TypeMismatch(
                        positional.shape.to_type(),
                        arg.ty,
                        arg.span,
                    ))
                });
                Expression::garbage(span)
            } else {
                arg
            };
            call.add_positional(arg);
            positional_idx += 1;
        } else {
            call.add_positional(Expression::garbage(arg_span));
            error = error.or_else(|| {
                Some(ParseError::ExtraPositional(
                    signature.call_signature(),
                    arg_span,
                ))
            })
        }

        error = error.or(err);
        spans_idx += 1;
    }

    let err = check_call(command_span, &signature, &call);
    error = error.or(err);

    if signature.creates_scope {
        working_set.exit_scope();
    }

    ParsedInternalCall {
        call: Box::new(call),
        output,
        error,
    }
}

pub fn parse_call(
    working_set: &mut StateWorkingSet,
    spans: &[Span],
    head: Span,
    expand_aliases_denylist: &[usize],
    is_subexpression: bool,
) -> (Expression, Option<ParseError>) {
    trace!("parsing: call");

    if spans.is_empty() {
        return (
            garbage(head),
            Some(ParseError::UnknownState(
                "Encountered command with zero spans".into(),
                span(spans),
            )),
        );
    }

    let mut pos = 0;
    let cmd_start = pos;
    let mut name_spans = vec![];
    let mut name = vec![];

    for word_span in spans[cmd_start..].iter() {
        // Find the longest group of words that could form a command

        if is_math_expression_like(working_set, *word_span, expand_aliases_denylist) {
            let bytes = working_set.get_span_contents(*word_span);
            if bytes != b"true" && bytes != b"false" && bytes != b"null" && bytes != b"not" {
                break;
            }
        }

        name_spans.push(*word_span);

        let name_part = working_set.get_span_contents(*word_span);
        if name.is_empty() {
            name.extend(name_part);
        } else {
            name.push(b' ');
            name.extend(name_part);
        }

        // If the word is an alias, expand it and re-parse the expression
        if let Some(alias_id) = working_set.find_alias(&name) {
            if !expand_aliases_denylist.contains(&alias_id) {
                trace!("expanding alias");

                let expansion = working_set.get_alias(alias_id);

                let expansion_span = span(expansion);

                let orig_span = span(&[spans[cmd_start], spans[pos]]);
                let mut new_spans: Vec<Span> = vec![];
                new_spans.extend(&spans[0..cmd_start]);
                new_spans.extend(expansion);
                // TODO: This seems like it should be `pos + 1`. `pos` starts as 0
                if spans.len() > pos {
                    new_spans.extend(&spans[(pos + 1)..]);
                }

                let mut expand_aliases_denylist = expand_aliases_denylist.to_vec();
                expand_aliases_denylist.push(alias_id);

                let lite_command = LiteCommand {
                    comments: vec![],
                    parts: new_spans.clone(),
                };

                let (mut result, err) = parse_builtin_commands(
                    working_set,
                    &lite_command,
                    &expand_aliases_denylist,
                    is_subexpression,
                );

                let result = result.elements.remove(0);

                // If this is the first element in a pipeline, we know it has to be an expression
                if let PipelineElement::Expression(_, mut result) = result {
                    result.replace_span(working_set, expansion_span, orig_span);

                    return (result, err);
                } else {
                    panic!("Internal error: first element of pipeline not an expression")
                }
            }
        }

        pos += 1;
    }

    let input = working_set.type_scope.get_previous();
    let mut maybe_decl_id = working_set.find_decl(&name, input);

    while maybe_decl_id.is_none() {
        // Find the longest command match
        if name_spans.len() <= 1 {
            // Keep the first word even if it does not match -- could be external command
            break;
        }

        name_spans.pop();
        pos -= 1;

        let mut name = vec![];
        for name_span in &name_spans {
            let name_part = working_set.get_span_contents(*name_span);
            if name.is_empty() {
                name.extend(name_part);
            } else {
                name.push(b' ');
                name.extend(name_part);
            }
        }
        maybe_decl_id = working_set.find_decl(&name, input);
    }

    if let Some(decl_id) = maybe_decl_id {
        // Before the internal parsing we check if there is no let or alias declarations
        // that are missing their name, e.g.: let = 1 or alias = 2
        if spans.len() > 1 {
            let test_equal = working_set.get_span_contents(spans[1]);

            if test_equal == [b'='] {
                trace!("incomplete statement");

                return (
                    garbage(span(spans)),
                    Some(ParseError::UnknownState(
                        "Incomplete statement".into(),
                        span(spans),
                    )),
                );
            }
        }

        trace!("parsing: internal call");

        // parse internal command
        let parsed_call = parse_internal_call(
            working_set,
            span(&spans[cmd_start..pos]),
            &spans[pos..],
            decl_id,
            expand_aliases_denylist,
        );

        (
            Expression {
                expr: Expr::Call(parsed_call.call),
                span: span(spans),
                ty: parsed_call.output,
                custom_completion: None,
            },
            parsed_call.error,
        )
    } else {
        // We might be parsing left-unbounded range ("..10")
        let bytes = working_set.get_span_contents(spans[0]);
        trace!("parsing: range {:?} ", bytes);
        if let (Some(b'.'), Some(b'.')) = (bytes.first(), bytes.get(1)) {
            trace!("-- found leading range indicator");
            let (range_expr, range_err) =
                parse_range(working_set, spans[0], expand_aliases_denylist);
            if range_err.is_none() {
                trace!("-- successfully parsed range");
                return (range_expr, range_err);
            }
        }
        trace!("parsing: external call");

        // Otherwise, try external command
        parse_external_call(
            working_set,
            spans,
            expand_aliases_denylist,
            is_subexpression,
        )
    }
}

pub fn parse_binary(
    working_set: &mut StateWorkingSet,
    span: Span,
) -> (Expression, Option<ParseError>) {
    let (hex_value, err) = parse_binary_with_base(working_set, span, 16, 2, b"0x[", b"]");
    if err.is_some() {
        let (octal_value, err) = parse_binary_with_base(working_set, span, 8, 3, b"0o[", b"]");
        if err.is_some() {
            return parse_binary_with_base(working_set, span, 2, 8, b"0b[", b"]");
        }
        return (octal_value, err);
    }
    (hex_value, err)
}

fn parse_binary_with_base(
    working_set: &mut StateWorkingSet,
    span: Span,
    base: u32,
    min_digits_per_byte: usize,
    prefix: &[u8],
    suffix: &[u8],
) -> (Expression, Option<ParseError>) {
    let token = working_set.get_span_contents(span);

    if let Some(token) = token.strip_prefix(prefix) {
        if let Some(token) = token.strip_suffix(suffix) {
            let (lexed, err) = lex(
                token,
                span.start + prefix.len(),
                &[b',', b'\r', b'\n'],
                &[],
                true,
            );

            let mut binary_value = vec![];
            for token in lexed {
                match token.contents {
                    TokenContents::Item => {
                        let contents = working_set.get_span_contents(token.span);

                        binary_value.extend_from_slice(contents);
                    }
                    TokenContents::Pipe => {
                        return (
                            garbage(span),
                            Some(ParseError::Expected("binary".into(), span)),
                        );
                    }
                    TokenContents::Comment
                    | TokenContents::Semicolon
                    | TokenContents::Eol
                    | TokenContents::OutGreaterThan
                    | TokenContents::ErrGreaterThan
                    | TokenContents::OutErrGreaterThan => {}
                }
            }

            let required_padding = (min_digits_per_byte - binary_value.len() % min_digits_per_byte)
                % min_digits_per_byte;

            if required_padding != 0 {
                binary_value = {
                    let mut tail = binary_value;
                    let mut binary_value: Vec<u8> = vec![b'0'; required_padding];
                    binary_value.append(&mut tail);
                    binary_value
                };
            }

            let str = String::from_utf8_lossy(&binary_value).to_string();

            match decode_with_base(&str, base, min_digits_per_byte) {
                Ok(v) => {
                    return (
                        Expression {
                            expr: Expr::Binary(v),
                            span,
                            ty: Type::Binary,
                            custom_completion: None,
                        },
                        err,
                    )
                }
                Err(x) => {
                    return (
                        garbage(span),
                        Some(ParseError::IncorrectValue(
                            "not a binary value".into(),
                            span,
                            x.to_string(),
                        )),
                    )
                }
            }
        }
    }
    (
        garbage(span),
        Some(ParseError::Expected("binary".into(), span)),
    )
}

fn decode_with_base(s: &str, base: u32, digits_per_byte: usize) -> Result<Vec<u8>, ParseIntError> {
    s.chars()
        .chunks(digits_per_byte)
        .into_iter()
        .map(|chunk| {
            let str: String = chunk.collect();
            u8::from_str_radix(&str, base)
        })
        .collect()
}

pub fn parse_int(token: &[u8], span: Span) -> (Expression, Option<ParseError>) {
    if let Some(token) = token.strip_prefix(b"0x") {
        if let Ok(v) = i64::from_str_radix(&String::from_utf8_lossy(token), 16) {
            (
                Expression {
                    expr: Expr::Int(v),
                    span,
                    ty: Type::Int,
                    custom_completion: None,
                },
                None,
            )
        } else {
            (
                garbage(span),
                Some(ParseError::Mismatch(
                    "int".into(),
                    "incompatible int".into(),
                    span,
                )),
            )
        }
    } else if let Some(token) = token.strip_prefix(b"0b") {
        if let Ok(v) = i64::from_str_radix(&String::from_utf8_lossy(token), 2) {
            (
                Expression {
                    expr: Expr::Int(v),
                    span,
                    ty: Type::Int,
                    custom_completion: None,
                },
                None,
            )
        } else {
            (
                garbage(span),
                Some(ParseError::Mismatch(
                    "int".into(),
                    "incompatible int".into(),
                    span,
                )),
            )
        }
    } else if let Some(token) = token.strip_prefix(b"0o") {
        if let Ok(v) = i64::from_str_radix(&String::from_utf8_lossy(token), 8) {
            (
                Expression {
                    expr: Expr::Int(v),
                    span,
                    ty: Type::Int,
                    custom_completion: None,
                },
                None,
            )
        } else {
            (
                garbage(span),
                Some(ParseError::Mismatch(
                    "int".into(),
                    "incompatible int".into(),
                    span,
                )),
            )
        }
    } else if let Ok(x) = String::from_utf8_lossy(token).parse::<i64>() {
        (
            Expression {
                expr: Expr::Int(x),
                span,
                ty: Type::Int,
                custom_completion: None,
            },
            None,
        )
    } else {
        (
            garbage(span),
            Some(ParseError::Expected("int".into(), span)),
        )
    }
}

pub fn parse_float(token: &[u8], span: Span) -> (Expression, Option<ParseError>) {
    if let Ok(x) = String::from_utf8_lossy(token).parse::<f64>() {
        (
            Expression {
                expr: Expr::Float(x),
                span,
                ty: Type::Float,
                custom_completion: None,
            },
            None,
        )
    } else {
        (
            garbage(span),
            Some(ParseError::Expected("float".into(), span)),
        )
    }
}

pub fn parse_number(token: &[u8], span: Span) -> (Expression, Option<ParseError>) {
    if let (x, None) = parse_int(token, span) {
        (x, None)
    } else if let (x, None) = parse_float(token, span) {
        (x, None)
    } else {
        (
            garbage(span),
            Some(ParseError::Expected("number".into(), span)),
        )
    }
}

pub fn parse_range(
    working_set: &mut StateWorkingSet,
    span: Span,
    expand_aliases_denylist: &[usize],
) -> (Expression, Option<ParseError>) {
    trace!("parsing: range");

    // Range follows the following syntax: [<from>][<next_operator><next>]<range_operator>[<to>]
    //   where <next_operator> is ".."
    //   and  <range_operator> is ".." or "..<"
    //   and one of the <from> or <to> bounds must be present (just '..' is not allowed since it
    //     looks like parent directory)

    let contents = working_set.get_span_contents(span);

    let token = if let Ok(s) = String::from_utf8(contents.into()) {
        s
    } else {
        return (garbage(span), Some(ParseError::NonUtf8(span)));
    };

    if !token.contains("..") {
        return (
            garbage(span),
            Some(ParseError::Expected(
                "at least one range bound set".into(),
                span,
            )),
        );
    }

    // First, figure out what exact operators are used and determine their positions
    let dotdot_pos: Vec<_> = token.match_indices("..").map(|(pos, _)| pos).collect();

    let (next_op_pos, range_op_pos) =
        match dotdot_pos.len() {
            1 => (None, dotdot_pos[0]),
            2 => (Some(dotdot_pos[0]), dotdot_pos[1]),
            _ => return (
                garbage(span),
                Some(ParseError::Expected(
                    "one range operator ('..' or '..<') and optionally one next operator ('..')"
                        .into(),
                    span,
                )),
            ),
        };

    let (inclusion, range_op_str, range_op_span) = if let Some(pos) = token.find("..<") {
        if pos == range_op_pos {
            let op_str = "..<";
            let op_span = Span::new(
                span.start + range_op_pos,
                span.start + range_op_pos + op_str.len(),
            );
            (RangeInclusion::RightExclusive, "..<", op_span)
        } else {
            return (
                garbage(span),
                Some(ParseError::Expected(
                    "inclusive operator preceding second range bound".into(),
                    span,
                )),
            );
        }
    } else {
        let op_str = "..";
        let op_span = Span::new(
            span.start + range_op_pos,
            span.start + range_op_pos + op_str.len(),
        );
        (RangeInclusion::Inclusive, "..", op_span)
    };

    // Now, based on the operator positions, figure out where the bounds & next are located and
    // parse them
    // TODO: Actually parse the next number in the range
    let from = if token.starts_with("..") {
        // token starts with either next operator, or range operator -- we don't care which one
        None
    } else {
        let from_span = Span::new(span.start, span.start + dotdot_pos[0]);
        match parse_value(
            working_set,
            from_span,
            &SyntaxShape::Number,
            expand_aliases_denylist,
        ) {
            (expression, None) => Some(Box::new(expression)),
            _ => {
                return (
                    garbage(span),
                    Some(ParseError::Expected("number".into(), span)),
                )
            }
        }
    };

    let to = if token.ends_with(range_op_str) {
        None
    } else {
        let to_span = Span::new(range_op_span.end, span.end);
        match parse_value(
            working_set,
            to_span,
            &SyntaxShape::Number,
            expand_aliases_denylist,
        ) {
            (expression, None) => Some(Box::new(expression)),
            _ => {
                return (
                    garbage(span),
                    Some(ParseError::Expected("number".into(), span)),
                )
            }
        }
    };

    trace!("-- from: {:?} to: {:?}", from, to);

    if let (None, None) = (&from, &to) {
        return (
            garbage(span),
            Some(ParseError::Expected(
                "at least one range bound set".into(),
                span,
            )),
        );
    }

    let (next, next_op_span) = if let Some(pos) = next_op_pos {
        let next_op_span = Span::new(span.start + pos, span.start + pos + "..".len());
        let next_span = Span::new(next_op_span.end, range_op_span.start);

        match parse_value(
            working_set,
            next_span,
            &SyntaxShape::Number,
            expand_aliases_denylist,
        ) {
            (expression, None) => (Some(Box::new(expression)), next_op_span),
            _ => {
                return (
                    garbage(span),
                    Some(ParseError::Expected("number".into(), span)),
                )
            }
        }
    } else {
        (None, span)
    };

    let range_op = RangeOperator {
        inclusion,
        span: range_op_span,
        next_op_span,
    };

    (
        Expression {
            expr: Expr::Range(from, next, to, range_op),
            span,
            ty: Type::Range,
            custom_completion: None,
        },
        None,
    )
}

pub(crate) fn parse_dollar_expr(
    working_set: &mut StateWorkingSet,
    span: Span,
    expand_aliases_denylist: &[usize],
) -> (Expression, Option<ParseError>) {
    trace!("parsing: dollar expression");
    let contents = working_set.get_span_contents(span);

    if contents.starts_with(b"$\"") || contents.starts_with(b"$'") {
        parse_string_interpolation(working_set, span, expand_aliases_denylist)
    } else if let (expr, None) = parse_range(working_set, span, expand_aliases_denylist) {
        (expr, None)
    } else {
        parse_full_cell_path(working_set, None, span, expand_aliases_denylist)
    }
}

pub fn parse_string_interpolation(
    working_set: &mut StateWorkingSet,
    span: Span,
    expand_aliases_denylist: &[usize],
) -> (Expression, Option<ParseError>) {
    #[derive(PartialEq, Eq, Debug)]
    enum InterpolationMode {
        String,
        Expression,
    }
    let mut error = None;

    let contents = working_set.get_span_contents(span);

    let mut double_quote = false;

    let (start, end) = if contents.starts_with(b"$\"") {
        double_quote = true;
        let end = if contents.ends_with(b"\"") && contents.len() > 2 {
            span.end - 1
        } else {
            span.end
        };
        (span.start + 2, end)
    } else if contents.starts_with(b"$'") {
        let end = if contents.ends_with(b"'") && contents.len() > 2 {
            span.end - 1
        } else {
            span.end
        };
        (span.start + 2, end)
    } else {
        (span.start, span.end)
    };

    let inner_span = Span { start, end };
    let contents = working_set.get_span_contents(inner_span).to_vec();

    let mut output = vec![];
    let mut mode = InterpolationMode::String;
    let mut token_start = start;
    let mut delimiter_stack = vec![];

    let mut b = start;

    while b != end {
        if contents[b - start] == b'('
            && (if double_quote && (b - start) > 0 {
                contents[b - start - 1] != b'\\'
            } else {
                true
            })
            && mode == InterpolationMode::String
        {
            mode = InterpolationMode::Expression;
            if token_start < b {
                let span = Span {
                    start: token_start,
                    end: b,
                };
                let str_contents = working_set.get_span_contents(span);

                let str_contents = if double_quote {
                    let (str_contents, err) = unescape_string(str_contents, span);
                    error = error.or(err);

                    str_contents
                } else {
                    str_contents.to_vec()
                };

                output.push(Expression {
                    expr: Expr::String(String::from_utf8_lossy(&str_contents).to_string()),
                    span,
                    ty: Type::String,
                    custom_completion: None,
                });
                token_start = b;
            }
        }
        if mode == InterpolationMode::Expression {
            let byte = contents[b - start];
            if let Some(b'\'') = delimiter_stack.last() {
                if byte == b'\'' {
                    delimiter_stack.pop();
                }
            } else if let Some(b'"') = delimiter_stack.last() {
                if byte == b'"' {
                    delimiter_stack.pop();
                }
            } else if let Some(b'`') = delimiter_stack.last() {
                if byte == b'`' {
                    delimiter_stack.pop();
                }
            } else if byte == b'\'' {
                delimiter_stack.push(b'\'')
            } else if byte == b'"' {
                delimiter_stack.push(b'"');
            } else if byte == b'`' {
                delimiter_stack.push(b'`')
            } else if byte == b'(' {
                delimiter_stack.push(b')');
            } else if byte == b')' {
                if let Some(b')') = delimiter_stack.last() {
                    delimiter_stack.pop();
                }
                if delimiter_stack.is_empty() {
                    mode = InterpolationMode::String;

                    if token_start < b {
                        let span = Span {
                            start: token_start,
                            end: b + 1,
                        };

                        let (expr, err) =
                            parse_full_cell_path(working_set, None, span, expand_aliases_denylist);
                        error = error.or(err);
                        output.push(expr);
                    }

                    token_start = b + 1;
                    continue;
                }
            }
        }
        b += 1;
    }

    match mode {
        InterpolationMode::String => {
            if token_start < end {
                let span = Span {
                    start: token_start,
                    end,
                };
                let str_contents = working_set.get_span_contents(span);

                let str_contents = if double_quote {
                    let (str_contents, err) = unescape_string(str_contents, span);
                    error = error.or(err);

                    str_contents
                } else {
                    str_contents.to_vec()
                };

                output.push(Expression {
                    expr: Expr::String(String::from_utf8_lossy(&str_contents).to_string()),
                    span,
                    ty: Type::String,
                    custom_completion: None,
                });
            }
        }
        InterpolationMode::Expression => {
            if token_start < end {
                let span = Span {
                    start: token_start,
                    end,
                };

                let (expr, err) =
                    parse_full_cell_path(working_set, None, span, expand_aliases_denylist);
                error = error.or(err);
                output.push(expr);
            }
        }
    }

    (
        Expression {
            expr: Expr::StringInterpolation(output),
            span,
            ty: Type::String,
            custom_completion: None,
        },
        error,
    )
}

pub fn parse_variable_expr(
    working_set: &mut StateWorkingSet,
    span: Span,
) -> (Expression, Option<ParseError>) {
    let contents = working_set.get_span_contents(span);

    if contents == b"$nothing" {
        return (
            Expression {
                expr: Expr::Nothing,
                span,
                ty: Type::Nothing,
                custom_completion: None,
            },
            None,
        );
    } else if contents == b"$nu" {
        return (
            Expression {
                expr: Expr::Var(nu_protocol::NU_VARIABLE_ID),
                span,
                ty: Type::Any,
                custom_completion: None,
            },
            None,
        );
    } else if contents == b"$in" {
        return (
            Expression {
                expr: Expr::Var(nu_protocol::IN_VARIABLE_ID),
                span,
                ty: Type::Any,
                custom_completion: None,
            },
            None,
        );
    } else if contents == b"$env" {
        return (
            Expression {
                expr: Expr::Var(nu_protocol::ENV_VARIABLE_ID),
                span,
                ty: Type::Any,
                custom_completion: None,
            },
            None,
        );
    }

    let (id, err) = parse_variable(working_set, span);

    if err.is_none() {
        if let Some(id) = id {
            (
                Expression {
                    expr: Expr::Var(id),
                    span,
                    ty: working_set.get_variable(id).ty.clone(),
                    custom_completion: None,
                },
                None,
            )
        } else {
            (garbage(span), Some(ParseError::VariableNotFound(span)))
        }
    } else {
        (garbage(span), err)
    }
}

pub fn parse_cell_path(
    working_set: &mut StateWorkingSet,
    tokens: impl Iterator<Item = Token>,
    mut expect_dot: bool,
    expand_aliases_denylist: &[usize],
    span: Span,
) -> (Vec<PathMember>, Option<ParseError>) {
    let mut error = None;
    let mut tail = vec![];

    for path_element in tokens {
        let bytes = working_set.get_span_contents(path_element.span);

        if expect_dot {
            expect_dot = false;
            if bytes.len() != 1 || bytes[0] != b'.' {
                error = error.or_else(|| Some(ParseError::Expected('.'.into(), path_element.span)));
            }
        } else {
            expect_dot = true;

            match parse_int(bytes, path_element.span) {
                (
                    Expression {
                        expr: Expr::Int(val),
                        span,
                        ..
                    },
                    None,
                ) => tail.push(PathMember::Int {
                    val: val as usize,
                    span,
                }),
                _ => {
                    let (result, err) =
                        parse_string(working_set, path_element.span, expand_aliases_denylist);
                    error = error.or(err);
                    match result {
                        Expression {
                            expr: Expr::String(string),
                            span,
                            ..
                        } => {
                            tail.push(PathMember::String { val: string, span });
                        }
                        _ => {
                            error =
                                error.or_else(|| Some(ParseError::Expected("string".into(), span)));
                        }
                    }
                }
            }
        }
    }

    (tail, error)
}

pub fn parse_full_cell_path(
    working_set: &mut StateWorkingSet,
    implicit_head: Option<VarId>,
    span: Span,
    expand_aliases_denylist: &[usize],
) -> (Expression, Option<ParseError>) {
    let full_cell_span = span;
    let source = working_set.get_span_contents(span);
    let mut error = None;

    let (tokens, err) = lex(source, span.start, &[b'\n', b'\r'], &[b'.'], true);
    error = error.or(err);

    let mut tokens = tokens.into_iter().peekable();
    if let Some(head) = tokens.peek() {
        let bytes = working_set.get_span_contents(head.span);
        let (head, expect_dot) = if bytes.starts_with(b"(") {
            trace!("parsing: paren-head of full cell path");

            let head_span = head.span;
            let mut start = head.span.start;
            let mut end = head.span.end;

            if bytes.starts_with(b"(") {
                start += 1;
            }
            if bytes.ends_with(b")") {
                end -= 1;
            } else {
                error = error
                    .or_else(|| Some(ParseError::Unclosed(")".into(), Span { start: end, end })));
            }

            let span = Span { start, end };

            let source = working_set.get_span_contents(span);

            let (output, err) = lex(source, span.start, &[b'\n', b'\r'], &[], true);
            error = error.or(err);

            // Creating a Type scope to parse the new block. This will keep track of
            // the previous input type found in that block
            let (output, err) =
                parse_block(working_set, &output, true, expand_aliases_denylist, true);
            working_set
                .type_scope
                .add_type(working_set.type_scope.get_last_output());

            let ty = output
                .pipelines
                .last()
                .and_then(|Pipeline { elements, .. }| elements.last())
                .map(|element| match element {
                    PipelineElement::Expression(_, expr)
                        if matches!(
                            expr,
                            Expression {
                                expr: Expr::BinaryOp(..),
                                ..
                            }
                        ) =>
                    {
                        expr.ty.clone()
                    }
                    _ => working_set.type_scope.get_last_output(),
                })
                .unwrap_or_else(|| working_set.type_scope.get_last_output());

            error = error.or(err);

            let block_id = working_set.add_block(output);
            tokens.next();

            (
                Expression {
                    expr: Expr::Subexpression(block_id),
                    span: head_span,
                    ty,
                    custom_completion: None,
                },
                true,
            )
        } else if bytes.starts_with(b"[") {
            trace!("parsing: table head of full cell path");

            let (output, err) =
                parse_table_expression(working_set, head.span, expand_aliases_denylist);
            error = error.or(err);

            tokens.next();

            (output, true)
        } else if bytes.starts_with(b"{") {
            trace!("parsing: record head of full cell path");
            let (output, err) = parse_record(working_set, head.span, expand_aliases_denylist);
            error = error.or(err);

            tokens.next();

            (output, true)
        } else if bytes.starts_with(b"$") {
            trace!("parsing: $variable head of full cell path");

            let (out, err) = parse_variable_expr(working_set, head.span);
            error = error.or(err);

            tokens.next();

            (out, true)
        } else if let Some(var_id) = implicit_head {
            (
                Expression {
                    expr: Expr::Var(var_id),
                    span: Span::new(0, 0),
                    ty: Type::Any,
                    custom_completion: None,
                },
                false,
            )
        } else {
            return (
                garbage(span),
                Some(ParseError::Mismatch(
                    "variable or subexpression".into(),
                    String::from_utf8_lossy(bytes).to_string(),
                    span,
                )),
            );
        };

        let (tail, err) = parse_cell_path(
            working_set,
            tokens,
            expect_dot,
            expand_aliases_denylist,
            span,
        );
        error = error.or(err);

        if !tail.is_empty() {
            (
                Expression {
                    ty: head.ty.clone(), // FIXME. How to access the last type of tail?
                    expr: Expr::FullCellPath(Box::new(FullCellPath { head, tail })),
                    span: full_cell_span,
                    custom_completion: None,
                },
                error,
            )
        } else {
            let ty = head.ty.clone();
            (
                Expression {
                    expr: Expr::FullCellPath(Box::new(FullCellPath { head, tail })),
                    ty,
                    span: full_cell_span,
                    custom_completion: None,
                },
                error,
            )
        }
    } else {
        (garbage(span), error)
    }
}

pub fn parse_directory(
    working_set: &mut StateWorkingSet,
    span: Span,
) -> (Expression, Option<ParseError>) {
    let bytes = working_set.get_span_contents(span);
    let (token, err) = unescape_unquote_string(bytes, span);
    trace!("parsing: directory");

    if err.is_none() {
        trace!("-- found {}", token);
        (
            Expression {
                expr: Expr::Directory(token),
                span,
                ty: Type::String,
                custom_completion: None,
            },
            None,
        )
    } else {
        (
            garbage(span),
            Some(ParseError::Expected("directory".into(), span)),
        )
    }
}

pub fn parse_filepath(
    working_set: &mut StateWorkingSet,
    span: Span,
) -> (Expression, Option<ParseError>) {
    let bytes = working_set.get_span_contents(span);
    let (token, err) = unescape_unquote_string(bytes, span);
    trace!("parsing: filepath");

    if err.is_none() {
        trace!("-- found {}", token);
        (
            Expression {
                expr: Expr::Filepath(token),
                span,
                ty: Type::String,
                custom_completion: None,
            },
            None,
        )
    } else {
        (
            garbage(span),
            Some(ParseError::Expected("filepath".into(), span)),
        )
    }
}

/// Parse a datetime type, eg '2022-02-02'
pub fn parse_datetime(
    working_set: &mut StateWorkingSet,
    span: Span,
) -> (Expression, Option<ParseError>) {
    trace!("parsing: datetime");

    let bytes = working_set.get_span_contents(span);

    if bytes.is_empty() || !bytes[0].is_ascii_digit() {
        return (
            garbage(span),
            Some(ParseError::Mismatch(
                "datetime".into(),
                "non-datetime".into(),
                span,
            )),
        );
    }

    let token = String::from_utf8_lossy(bytes).to_string();

    if let Ok(datetime) = chrono::DateTime::parse_from_rfc3339(&token) {
        return (
            Expression {
                expr: Expr::DateTime(datetime),
                span,
                ty: Type::Date,
                custom_completion: None,
            },
            None,
        );
    }

    // Just the date
    let just_date = token.clone() + "T00:00:00+00:00";
    if let Ok(datetime) = chrono::DateTime::parse_from_rfc3339(&just_date) {
        return (
            Expression {
                expr: Expr::DateTime(datetime),
                span,
                ty: Type::Date,
                custom_completion: None,
            },
            None,
        );
    }

    // Date and time, assume UTC
    let datetime = token + "+00:00";
    if let Ok(datetime) = chrono::DateTime::parse_from_rfc3339(&datetime) {
        return (
            Expression {
                expr: Expr::DateTime(datetime),
                span,
                ty: Type::Date,
                custom_completion: None,
            },
            None,
        );
    }

    (
        garbage(span),
        Some(ParseError::Mismatch(
            "datetime".into(),
            "non-datetime".into(),
            span,
        )),
    )
}

/// Parse a duration type, eg '10day'
pub fn parse_duration(
    working_set: &StateWorkingSet,
    span: Span,
) -> (Expression, Option<ParseError>) {
    trace!("parsing: duration");

    let bytes = working_set.get_span_contents(span);

    match parse_duration_bytes(bytes, span) {
        Some(expression) => (expression, None),
        None => (
            garbage(span),
            Some(ParseError::Mismatch(
                "duration".into(),
                "non-duration unit".into(),
                span,
            )),
        ),
    }
}

// Borrowed from libm at https://github.com/rust-lang/libm/blob/master/src/math/modf.rs
pub fn modf(x: f64) -> (f64, f64) {
    let rv2: f64;
    let mut u = x.to_bits();
    let e = ((u >> 52 & 0x7ff) as i32) - 0x3ff;

    /* no fractional part */
    if e >= 52 {
        rv2 = x;
        if e == 0x400 && (u << 12) != 0 {
            /* nan */
            return (x, rv2);
        }
        u &= 1 << 63;
        return (f64::from_bits(u), rv2);
    }

    /* no integral part*/
    if e < 0 {
        u &= 1 << 63;
        rv2 = f64::from_bits(u);
        return (x, rv2);
    }

    let mask = ((!0) >> 12) >> e;
    if (u & mask) == 0 {
        rv2 = x;
        u &= 1 << 63;
        return (f64::from_bits(u), rv2);
    }
    u &= !mask;
    rv2 = f64::from_bits(u);
    (x - rv2, rv2)
}

pub fn parse_duration_bytes(num_with_unit_bytes: &[u8], span: Span) -> Option<Expression> {
    if num_with_unit_bytes.is_empty()
        || (!num_with_unit_bytes[0].is_ascii_digit() && num_with_unit_bytes[0] != b'-')
    {
        return None;
    }

    let num_with_unit = String::from_utf8_lossy(num_with_unit_bytes).to_string();
    let uppercase_num_with_unit = num_with_unit.to_uppercase();
    let unit_groups = [
        (Unit::Nanosecond, "NS", None),
        (Unit::Microsecond, "US", Some((Unit::Nanosecond, 1000))),
        (Unit::Millisecond, "MS", Some((Unit::Microsecond, 1000))),
        (Unit::Second, "SEC", Some((Unit::Millisecond, 1000))),
        (Unit::Minute, "MIN", Some((Unit::Second, 60))),
        (Unit::Hour, "HR", Some((Unit::Minute, 60))),
        (Unit::Day, "DAY", Some((Unit::Minute, 1440))),
        (Unit::Week, "WK", Some((Unit::Day, 7))),
    ];

    if let Some(unit) = unit_groups
        .iter()
        .find(|&x| uppercase_num_with_unit.ends_with(x.1))
    {
        let mut lhs = num_with_unit;
        for _ in 0..unit.1.len() {
            lhs.pop();
        }

        let (decimal_part, number_part) = modf(match lhs.parse::<f64>() {
            Ok(x) => x,
            Err(_) => return None,
        });

        let (num, unit_to_use) = match unit.2 {
            Some(unit_to_convert_to) => (
                Some(
                    ((number_part * unit_to_convert_to.1 as f64)
                        + (decimal_part * unit_to_convert_to.1 as f64)) as i64,
                ),
                unit_to_convert_to.0,
            ),
            None => (Some(number_part as i64), unit.0),
        };

        if let Some(x) = num {
            trace!("-- found {} {:?}", x, unit_to_use);

            let lhs_span = Span::new(span.start, span.start + lhs.len());
            let unit_span = Span::new(span.start + lhs.len(), span.end);
            return Some(Expression {
                expr: Expr::ValueWithUnit(
                    Box::new(Expression {
                        expr: Expr::Int(x),
                        span: lhs_span,
                        ty: Type::Number,
                        custom_completion: None,
                    }),
                    Spanned {
                        item: unit_to_use,
                        span: unit_span,
                    },
                ),
                span,
                ty: Type::Duration,
                custom_completion: None,
            });
        }
    }

    None
}

/// Parse a unit type, eg '10kb'
pub fn parse_filesize(
    working_set: &StateWorkingSet,
    span: Span,
) -> (Expression, Option<ParseError>) {
    trace!("parsing: filesize");

    let bytes = working_set.get_span_contents(span);

    match parse_filesize_bytes(bytes, span) {
        Some(expression) => (expression, None),
        None => (
            garbage(span),
            Some(ParseError::Mismatch(
                "filesize".into(),
                "non-filesize unit".into(),
                span,
            )),
        ),
    }
}

pub fn parse_filesize_bytes(num_with_unit_bytes: &[u8], span: Span) -> Option<Expression> {
    if num_with_unit_bytes.is_empty()
        || (!num_with_unit_bytes[0].is_ascii_digit() && num_with_unit_bytes[0] != b'-')
    {
        return None;
    }

    let num_with_unit = String::from_utf8_lossy(num_with_unit_bytes).to_string();
    let uppercase_num_with_unit = num_with_unit.to_uppercase();
    let unit_groups = [
        (Unit::Kilobyte, "KB", Some((Unit::Byte, 1000))),
        (Unit::Megabyte, "MB", Some((Unit::Kilobyte, 1000))),
        (Unit::Gigabyte, "GB", Some((Unit::Megabyte, 1000))),
        (Unit::Terabyte, "TB", Some((Unit::Gigabyte, 1000))),
        (Unit::Petabyte, "PB", Some((Unit::Terabyte, 1000))),
        (Unit::Exabyte, "EB", Some((Unit::Petabyte, 1000))),
        (Unit::Zettabyte, "ZB", Some((Unit::Exabyte, 1000))),
        (Unit::Kibibyte, "KIB", Some((Unit::Byte, 1024))),
        (Unit::Mebibyte, "MIB", Some((Unit::Kibibyte, 1024))),
        (Unit::Gibibyte, "GIB", Some((Unit::Mebibyte, 1024))),
        (Unit::Tebibyte, "TIB", Some((Unit::Gibibyte, 1024))),
        (Unit::Pebibyte, "PIB", Some((Unit::Tebibyte, 1024))),
        (Unit::Exbibyte, "EIB", Some((Unit::Pebibyte, 1024))),
        (Unit::Zebibyte, "ZIB", Some((Unit::Exbibyte, 1024))),
        (Unit::Byte, "B", None),
    ];

    if let Some(unit) = unit_groups
        .iter()
        .find(|&x| uppercase_num_with_unit.ends_with(x.1))
    {
        let mut lhs = num_with_unit;
        for _ in 0..unit.1.len() {
            lhs.pop();
        }

        let (decimal_part, number_part) = modf(match lhs.parse::<f64>() {
            Ok(x) => x,
            Err(_) => return None,
        });

        let (num, unit_to_use) = match unit.2 {
            Some(unit_to_convert_to) => (
                Some(
                    ((number_part * unit_to_convert_to.1 as f64)
                        + (decimal_part * unit_to_convert_to.1 as f64)) as i64,
                ),
                unit_to_convert_to.0,
            ),
            None => (Some(number_part as i64), unit.0),
        };

        if let Some(x) = num {
            trace!("-- found {} {:?}", x, unit_to_use);

            let lhs_span = Span::new(span.start, span.start + lhs.len());
            let unit_span = Span::new(span.start + lhs.len(), span.end);
            return Some(Expression {
                expr: Expr::ValueWithUnit(
                    Box::new(Expression {
                        expr: Expr::Int(x),
                        span: lhs_span,
                        ty: Type::Number,
                        custom_completion: None,
                    }),
                    Spanned {
                        item: unit_to_use,
                        span: unit_span,
                    },
                ),
                span,
                ty: Type::Filesize,
                custom_completion: None,
            });
        }
    }

    None
}

pub fn parse_glob_pattern(
    working_set: &mut StateWorkingSet,
    span: Span,
) -> (Expression, Option<ParseError>) {
    let bytes = working_set.get_span_contents(span);
    let (token, err) = unescape_unquote_string(bytes, span);
    trace!("parsing: glob pattern");

    if err.is_none() {
        trace!("-- found {}", token);
        (
            Expression {
                expr: Expr::GlobPattern(token),
                span,
                ty: Type::String,
                custom_completion: None,
            },
            None,
        )
    } else {
        (
            garbage(span),
            Some(ParseError::Expected("string".into(), span)),
        )
    }
}

pub fn unescape_string(bytes: &[u8], span: Span) -> (Vec<u8>, Option<ParseError>) {
    let mut output = Vec::new();

    let mut idx = 0;
    let mut err = None;

    while idx < bytes.len() {
        if bytes[idx] == b'\\' {
            // We're in an escape
            idx += 1;

            match bytes.get(idx) {
                Some(b'"') => {
                    output.push(b'"');
                    idx += 1;
                }
                Some(b'\'') => {
                    output.push(b'\'');
                    idx += 1;
                }
                Some(b'\\') => {
                    output.push(b'\\');
                    idx += 1;
                }
                Some(b'/') => {
                    output.push(b'/');
                    idx += 1;
                }
                Some(b'(') => {
                    output.push(b'(');
                    idx += 1;
                }
                Some(b')') => {
                    output.push(b')');
                    idx += 1;
                }
                Some(b'{') => {
                    output.push(b'{');
                    idx += 1;
                }
                Some(b'}') => {
                    output.push(b'}');
                    idx += 1;
                }
                Some(b'$') => {
                    output.push(b'$');
                    idx += 1;
                }
                Some(b'^') => {
                    output.push(b'^');
                    idx += 1;
                }
                Some(b'#') => {
                    output.push(b'#');
                    idx += 1;
                }
                Some(b'|') => {
                    output.push(b'|');
                    idx += 1;
                }
                Some(b'~') => {
                    output.push(b'~');
                    idx += 1;
                }
                Some(b'a') => {
                    output.push(0x7);
                    idx += 1;
                }
                Some(b'b') => {
                    output.push(0x8);
                    idx += 1;
                }
                Some(b'e') => {
                    output.push(0x1b);
                    idx += 1;
                }
                Some(b'f') => {
                    output.push(0xc);
                    idx += 1;
                }
                Some(b'n') => {
                    output.push(b'\n');
                    idx += 1;
                }
                Some(b'r') => {
                    output.push(b'\r');
                    idx += 1;
                }
                Some(b't') => {
                    output.push(b'\t');
                    idx += 1;
                }
                Some(b'u') => {
                    match (
                        bytes.get(idx + 1),
                        bytes.get(idx + 2),
                        bytes.get(idx + 3),
                        bytes.get(idx + 4),
                    ) {
                        (Some(h1), Some(h2), Some(h3), Some(h4)) => {
                            let s = String::from_utf8(vec![*h1, *h2, *h3, *h4]);

                            if let Ok(s) = s {
                                let int = u32::from_str_radix(&s, 16);

                                if let Ok(int) = int {
                                    let result = char::from_u32(int);

                                    if let Some(result) = result {
                                        let mut buffer = vec![0; 4];
                                        let result = result.encode_utf8(&mut buffer);

                                        for elem in result.bytes() {
                                            output.push(elem);
                                        }

                                        idx += 5;
                                        continue;
                                    }
                                }
                            }
                            err = Some(ParseError::Expected(
                                "unicode hex value".into(),
                                Span {
                                    start: (span.start + idx),
                                    end: span.end,
                                },
                            ));
                        }
                        _ => {
                            err = Some(ParseError::Expected(
                                "unicode hex value".into(),
                                Span {
                                    start: (span.start + idx),
                                    end: span.end,
                                },
                            ));
                        }
                    }
                    idx += 5;
                }
                _ => {
                    err = Some(ParseError::Expected(
                        "supported escape character".into(),
                        Span {
                            start: (span.start + idx),
                            end: span.end,
                        },
                    ));
                }
            }
        } else {
            output.push(bytes[idx]);
            idx += 1;
        }
    }

    (output, err)
}

pub fn unescape_unquote_string(bytes: &[u8], span: Span) -> (String, Option<ParseError>) {
    if bytes.starts_with(b"\"") {
        // Needs unescaping
        let bytes = trim_quotes(bytes);

        let (bytes, err) = unescape_string(bytes, span);

        if let Ok(token) = String::from_utf8(bytes) {
            (token, err)
        } else {
            (
                String::new(),
                Some(ParseError::Expected("string".into(), span)),
            )
        }
    } else {
        let bytes = trim_quotes(bytes);

        if let Ok(token) = String::from_utf8(bytes.into()) {
            (token, None)
        } else {
            (
                String::new(),
                Some(ParseError::Expected("string".into(), span)),
            )
        }
    }
}

pub fn parse_string(
    working_set: &mut StateWorkingSet,
    span: Span,
    expand_aliases_denylist: &[usize],
) -> (Expression, Option<ParseError>) {
    trace!("parsing: string");

    let bytes = working_set.get_span_contents(span);

    // Check for bare word interpolation
    if bytes[0] != b'\'' && bytes[0] != b'"' && bytes[0] != b'`' && bytes.contains(&b'(') {
        return parse_string_interpolation(working_set, span, expand_aliases_denylist);
    }

    let (s, err) = unescape_unquote_string(bytes, span);

    (
        Expression {
            expr: Expr::String(s),
            span,
            ty: Type::String,
            custom_completion: None,
        },
        err,
    )
}

pub fn parse_string_strict(
    working_set: &mut StateWorkingSet,
    span: Span,
) -> (Expression, Option<ParseError>) {
    trace!("parsing: string, with required delimiters");

    let bytes = working_set.get_span_contents(span);

    // Check for unbalanced quotes:
    {
        let bytes = if bytes.starts_with(b"$") {
            &bytes[1..]
        } else {
            bytes
        };
        if bytes.starts_with(b"\"") && (bytes.len() == 1 || !bytes.ends_with(b"\"")) {
            return (garbage(span), Some(ParseError::Unclosed("\"".into(), span)));
        }
        if bytes.starts_with(b"\'") && (bytes.len() == 1 || !bytes.ends_with(b"\'")) {
            return (garbage(span), Some(ParseError::Unclosed("\'".into(), span)));
        }
    }

    let (bytes, quoted) = if (bytes.starts_with(b"\"") && bytes.ends_with(b"\"") && bytes.len() > 1)
        || (bytes.starts_with(b"\'") && bytes.ends_with(b"\'") && bytes.len() > 1)
    {
        (&bytes[1..(bytes.len() - 1)], true)
    } else if (bytes.starts_with(b"$\"") && bytes.ends_with(b"\"") && bytes.len() > 2)
        || (bytes.starts_with(b"$\'") && bytes.ends_with(b"\'") && bytes.len() > 2)
    {
        (&bytes[2..(bytes.len() - 1)], true)
    } else {
        (bytes, false)
    };

    if let Ok(token) = String::from_utf8(bytes.into()) {
        trace!("-- found {}", token);

        if quoted {
            (
                Expression {
                    expr: Expr::String(token),
                    span,
                    ty: Type::String,
                    custom_completion: None,
                },
                None,
            )
        } else if token.contains(' ') {
            (
                garbage(span),
                Some(ParseError::Expected("string".into(), span)),
            )
        } else {
            (
                Expression {
                    expr: Expr::String(token),
                    span,
                    ty: Type::String,
                    custom_completion: None,
                },
                None,
            )
        }
    } else {
        (
            garbage(span),
            Some(ParseError::Expected("string".into(), span)),
        )
    }
}

//TODO: Handle error case for unknown shapes
pub fn parse_shape_name(
    working_set: &StateWorkingSet,
    bytes: &[u8],
    span: Span,
) -> (SyntaxShape, Option<ParseError>) {
    let result = match bytes {
        b"any" => SyntaxShape::Any,
        b"binary" => SyntaxShape::Binary,
        b"block" => SyntaxShape::Block, //FIXME: Blocks should have known output types
        b"closure" => SyntaxShape::Closure(None), //FIXME: Blocks should have known output types
        b"cell-path" => SyntaxShape::CellPath,
        b"duration" => SyntaxShape::Duration,
        b"path" => SyntaxShape::Filepath,
        b"directory" => SyntaxShape::Directory,
        b"expr" => SyntaxShape::Expression,
        b"filesize" => SyntaxShape::Filesize,
        b"glob" => SyntaxShape::GlobPattern,
        b"int" => SyntaxShape::Int,
        b"math" => SyntaxShape::MathExpression,
        b"number" => SyntaxShape::Number,
        b"operator" => SyntaxShape::Operator,
        b"range" => SyntaxShape::Range,
        b"cond" => SyntaxShape::RowCondition,
        b"bool" => SyntaxShape::Boolean,
        b"signature" => SyntaxShape::Signature,
        b"string" => SyntaxShape::String,
        b"variable" => SyntaxShape::Variable,
        b"record" => SyntaxShape::Record,
        b"list" => SyntaxShape::List(Box::new(SyntaxShape::Any)),
        b"table" => SyntaxShape::Table,
        b"error" => SyntaxShape::Error,
        _ => {
            if bytes.contains(&b'@') {
                let str = String::from_utf8_lossy(bytes);
                let split: Vec<_> = str.split('@').collect();
                let (shape, err) = parse_shape_name(
                    working_set,
                    split[0].as_bytes(),
                    Span {
                        start: span.start,
                        end: span.start + split[0].len(),
                    },
                );
                let command_name = trim_quotes(split[1].as_bytes());

                let decl_id = working_set.find_decl(command_name, &Type::Any);

                if let Some(decl_id) = decl_id {
                    return (SyntaxShape::Custom(Box::new(shape), decl_id), err);
                } else {
                    return (
                        shape,
                        Some(ParseError::UnknownCommand(Span {
                            start: span.start + split[0].len() + 1,
                            end: span.end,
                        })),
                    );
                }
            } else {
                return (SyntaxShape::Any, Some(ParseError::UnknownType(span)));
            }
        }
    };

    (result, None)
}

pub fn parse_type(_working_set: &StateWorkingSet, bytes: &[u8]) -> Type {
    match bytes {
        b"int" => Type::Int,
        b"float" => Type::Float,
        b"range" => Type::Range,
        b"bool" => Type::Bool,
        b"string" => Type::String,
        b"block" => Type::Block,
        b"duration" => Type::Duration,
        b"date" => Type::Date,
        b"filesize" => Type::Filesize,
        b"number" => Type::Number,
        b"table" => Type::Table(vec![]), //FIXME
        b"error" => Type::Error,
        b"binary" => Type::Binary,

        _ => Type::Any,
    }
}

pub fn parse_import_pattern(
    working_set: &mut StateWorkingSet,
    spans: &[Span],
    expand_aliases_denylist: &[usize],
) -> (Expression, Option<ParseError>) {
    let mut error = None;

    let (head, head_span) = if let Some(head_span) = spans.get(0) {
        (
            working_set.get_span_contents(*head_span).to_vec(),
            head_span,
        )
    } else {
        return (
            garbage(span(spans)),
            Some(ParseError::WrongImportPattern(span(spans))),
        );
    };

    let maybe_module_id = working_set.find_module(&head);

    let (import_pattern, err) = if let Some(tail_span) = spans.get(1) {
        // FIXME: expand this to handle deeper imports once we support module imports
        let tail = working_set.get_span_contents(*tail_span);
        if tail == b"*" {
            (
                ImportPattern {
                    head: ImportPatternHead {
                        name: head,
                        id: maybe_module_id,
                        span: *head_span,
                    },
                    members: vec![ImportPatternMember::Glob { span: *tail_span }],
                    hidden: HashSet::new(),
                },
                None,
            )
        } else if tail.starts_with(b"[") {
            let (result, err) = parse_list_expression(
                working_set,
                *tail_span,
                &SyntaxShape::String,
                expand_aliases_denylist,
            );
            error = error.or(err);

            let mut output = vec![];

            match result {
                Expression {
                    expr: Expr::List(list),
                    ..
                } => {
                    for expr in list {
                        let contents = working_set.get_span_contents(expr.span);
                        output.push((trim_quotes(contents).to_vec(), expr.span));
                    }

                    (
                        ImportPattern {
                            head: ImportPatternHead {
                                name: head,
                                id: maybe_module_id,
                                span: *head_span,
                            },
                            members: vec![ImportPatternMember::List { names: output }],
                            hidden: HashSet::new(),
                        },
                        None,
                    )
                }
                _ => (
                    ImportPattern {
                        head: ImportPatternHead {
                            name: head,
                            id: maybe_module_id,
                            span: *head_span,
                        },
                        members: vec![],
                        hidden: HashSet::new(),
                    },
                    Some(ParseError::ExportNotFound(result.span)),
                ),
            }
        } else {
            let tail = trim_quotes(tail);
            (
                ImportPattern {
                    head: ImportPatternHead {
                        name: head,
                        id: maybe_module_id,
                        span: *head_span,
                    },
                    members: vec![ImportPatternMember::Name {
                        name: tail.to_vec(),
                        span: *tail_span,
                    }],
                    hidden: HashSet::new(),
                },
                None,
            )
        }
    } else {
        (
            ImportPattern {
                head: ImportPatternHead {
                    name: head,
                    id: maybe_module_id,
                    span: *head_span,
                },
                members: vec![],
                hidden: HashSet::new(),
            },
            None,
        )
    };

    (
        Expression {
            expr: Expr::ImportPattern(import_pattern),
            span: span(&spans[1..]),
            ty: Type::List(Box::new(Type::String)),
            custom_completion: None,
        },
        error.or(err),
    )
}

pub fn parse_var_with_opt_type(
    working_set: &mut StateWorkingSet,
    spans: &[Span],
    spans_idx: &mut usize,
    mutable: bool,
) -> (Expression, Option<ParseError>) {
    let bytes = working_set.get_span_contents(spans[*spans_idx]).to_vec();

    if bytes.contains(&b' ')
        || bytes.contains(&b'"')
        || bytes.contains(&b'\'')
        || bytes.contains(&b'`')
    {
        return (
            garbage(spans[*spans_idx]),
            Some(ParseError::VariableNotValid(spans[*spans_idx])),
        );
    }

    if bytes.ends_with(b":") {
        // We end with colon, so the next span should be the type
        if *spans_idx + 1 < spans.len() {
            *spans_idx += 1;
            let type_bytes = working_set.get_span_contents(spans[*spans_idx]);

            let ty = parse_type(working_set, type_bytes);

            let var_name = bytes[0..(bytes.len() - 1)].to_vec();

            if !is_variable(&var_name) {
                return (
                    garbage(spans[*spans_idx]),
                    Some(ParseError::Expected(
                        "valid variable name".into(),
                        spans[*spans_idx],
                    )),
                );
            }

            let id = working_set.add_variable(var_name, spans[*spans_idx - 1], ty.clone(), mutable);

            (
                Expression {
                    expr: Expr::VarDecl(id),
                    span: span(&spans[*spans_idx - 1..*spans_idx + 1]),
                    ty,
                    custom_completion: None,
                },
                None,
            )
        } else {
            let var_name = bytes[0..(bytes.len() - 1)].to_vec();

            if !is_variable(&var_name) {
                return (
                    garbage(spans[*spans_idx]),
                    Some(ParseError::Expected(
                        "valid variable name".into(),
                        spans[*spans_idx],
                    )),
                );
            }

            let id = working_set.add_variable(var_name, spans[*spans_idx], Type::Any, mutable);
            (
                Expression {
                    expr: Expr::VarDecl(id),
                    span: spans[*spans_idx],
                    ty: Type::Any,
                    custom_completion: None,
                },
                Some(ParseError::MissingType(spans[*spans_idx])),
            )
        }
    } else {
        let var_name = bytes;

        if !is_variable(&var_name) {
            return (
                garbage(spans[*spans_idx]),
                Some(ParseError::Expected(
                    "valid variable name".into(),
                    spans[*spans_idx],
                )),
            );
        }

        let id = working_set.add_variable(
            var_name,
            span(&spans[*spans_idx..*spans_idx + 1]),
            Type::Any,
            mutable,
        );

        (
            Expression {
                expr: Expr::VarDecl(id),
                span: span(&spans[*spans_idx..*spans_idx + 1]),
                ty: Type::Any,
                custom_completion: None,
            },
            None,
        )
    }
}

pub fn expand_to_cell_path(
    working_set: &mut StateWorkingSet,
    expression: &mut Expression,
    var_id: VarId,
    expand_aliases_denylist: &[usize],
) {
    if let Expression {
        expr: Expr::String(_),
        span,
        ..
    } = expression
    {
        // Re-parse the string as if it were a cell-path
        let (new_expression, _err) =
            parse_full_cell_path(working_set, Some(var_id), *span, expand_aliases_denylist);

        *expression = new_expression;
    }
}

pub fn parse_row_condition(
    working_set: &mut StateWorkingSet,
    spans: &[Span],
    expand_aliases_denylist: &[usize],
) -> (Expression, Option<ParseError>) {
    let var_id = working_set.add_variable(b"$it".to_vec(), span(spans), Type::Any, false);
    let (expression, err) =
        parse_math_expression(working_set, spans, Some(var_id), expand_aliases_denylist);
    let span = span(spans);

    let block_id = match expression.expr {
        Expr::Block(block_id) => block_id,
        Expr::Closure(block_id) => block_id,
        _ => {
            // We have an expression, so let's convert this into a block.
            let mut block = Block::new();
            let mut pipeline = Pipeline::new();
            pipeline
                .elements
                .push(PipelineElement::Expression(None, expression));

            block.pipelines.push(pipeline);

            block.signature.required_positional.push(PositionalArg {
                name: "$it".into(),
                desc: "row condition".into(),
                shape: SyntaxShape::Any,
                var_id: Some(var_id),
                default_value: None,
            });

            working_set.add_block(block)
        }
    };

    (
        Expression {
            ty: Type::Bool,
            span,
            expr: Expr::RowCondition(block_id),
            custom_completion: None,
        },
        err,
    )
}

pub fn parse_signature(
    working_set: &mut StateWorkingSet,
    span: Span,
    expand_aliases_denylist: &[usize],
) -> (Expression, Option<ParseError>) {
    let bytes = working_set.get_span_contents(span);

    let mut error = None;
    let mut start = span.start;
    let mut end = span.end;

    let mut has_paren = false;

    if bytes.starts_with(b"[") {
        start += 1;
    } else if bytes.starts_with(b"(") {
        has_paren = true;
        start += 1;
    } else {
        error = error.or_else(|| {
            Some(ParseError::Expected(
                "[ or (".into(),
                Span {
                    start,
                    end: start + 1,
                },
            ))
        });
    }

    if (has_paren && bytes.ends_with(b")")) || (!has_paren && bytes.ends_with(b"]")) {
        end -= 1;
    } else {
        error = error.or_else(|| {
            Some(ParseError::Unclosed(
                "] or )".into(),
                Span { start: end, end },
            ))
        });
    }

    let (sig, err) =
        parse_signature_helper(working_set, Span { start, end }, expand_aliases_denylist);
    error = error.or(err);

    (
        Expression {
            expr: Expr::Signature(sig),
            span,
            ty: Type::Signature,
            custom_completion: None,
        },
        error,
    )
}

pub fn parse_signature_helper(
    working_set: &mut StateWorkingSet,
    span: Span,
    expand_aliases_denylist: &[usize],
) -> (Box<Signature>, Option<ParseError>) {
    #[allow(clippy::enum_variant_names)]
    enum ParseMode {
        ArgMode,
        TypeMode,
        DefaultValueMode,
    }

    #[derive(Debug)]
    enum Arg {
        Positional(PositionalArg, bool), // bool - required
        RestPositional(PositionalArg),
        Flag(Flag),
    }

    let mut error = None;
    let source = working_set.get_span_contents(span);

    let (output, err) = lex(
        source,
        span.start,
        &[b'\n', b'\r', b','],
        &[b':', b'='],
        false,
    );
    error = error.or(err);

    let mut args: Vec<Arg> = vec![];
    let mut parse_mode = ParseMode::ArgMode;

    for token in &output {
        match token {
            Token {
                contents: crate::TokenContents::Item,
                span,
            } => {
                let span = *span;
                let contents = working_set.get_span_contents(span);

                if contents == b":" {
                    match parse_mode {
                        ParseMode::ArgMode => {
                            parse_mode = ParseMode::TypeMode;
                        }
                        ParseMode::TypeMode | ParseMode::DefaultValueMode => {
                            // We're seeing two types for the same thing for some reason, error
                            error =
                                error.or_else(|| Some(ParseError::Expected("type".into(), span)));
                        }
                    }
                } else if contents == b"=" {
                    match parse_mode {
                        ParseMode::ArgMode | ParseMode::TypeMode => {
                            parse_mode = ParseMode::DefaultValueMode;
                        }
                        ParseMode::DefaultValueMode => {
                            // We're seeing two default values for some reason, error
                            error = error.or_else(|| {
                                Some(ParseError::Expected("default value".into(), span))
                            });
                        }
                    }
                } else {
                    match parse_mode {
                        ParseMode::ArgMode => {
                            if contents.starts_with(b"--") && contents.len() > 2 {
                                // Long flag
                                let flags: Vec<_> =
                                    contents.split(|x| x == &b'(').map(|x| x.to_vec()).collect();

                                let long = String::from_utf8_lossy(&flags[0][2..]).to_string();
                                let mut variable_name = flags[0][2..].to_vec();
                                // Replace the '-' in a variable name with '_'
                                (0..variable_name.len()).for_each(|idx| {
                                    if variable_name[idx] == b'-' {
                                        variable_name[idx] = b'_';
                                    }
                                });

                                if !is_variable(&variable_name) {
                                    error = error.or_else(|| {
                                        Some(ParseError::Expected(
                                            "valid variable name".into(),
                                            span,
                                        ))
                                    })
                                }

                                let var_id =
                                    working_set.add_variable(variable_name, span, Type::Any, false);

                                if flags.len() == 1 {
                                    args.push(Arg::Flag(Flag {
                                        arg: None,
                                        desc: String::new(),
                                        long,
                                        short: None,
                                        required: false,
                                        var_id: Some(var_id),
                                        default_value: None,
                                    }));
                                } else if flags.len() >= 3 {
                                    error = error.or_else(|| {
                                        Some(ParseError::Expected("one short flag".into(), span))
                                    });
                                } else {
                                    let short_flag = &flags[1];
                                    let short_flag = if !short_flag.starts_with(b"-")
                                        || !short_flag.ends_with(b")")
                                    {
                                        error = error.or_else(|| {
                                            Some(ParseError::Expected("short flag".into(), span))
                                        });
                                        short_flag
                                    } else {
                                        &short_flag[1..(short_flag.len() - 1)]
                                    };

                                    let short_flag =
                                        String::from_utf8_lossy(short_flag).to_string();
                                    let chars: Vec<char> = short_flag.chars().collect();
                                    let long = String::from_utf8_lossy(&flags[0][2..]).to_string();
                                    let mut variable_name = flags[0][2..].to_vec();

                                    (0..variable_name.len()).for_each(|idx| {
                                        if variable_name[idx] == b'-' {
                                            variable_name[idx] = b'_';
                                        }
                                    });

                                    if !is_variable(&variable_name) {
                                        error = error.or_else(|| {
                                            Some(ParseError::Expected(
                                                "valid variable name".into(),
                                                span,
                                            ))
                                        })
                                    }

                                    let var_id = working_set.add_variable(
                                        variable_name,
                                        span,
                                        Type::Any,
                                        false,
                                    );

                                    if chars.len() == 1 {
                                        args.push(Arg::Flag(Flag {
                                            arg: None,
                                            desc: String::new(),
                                            long,
                                            short: Some(chars[0]),
                                            required: false,
                                            var_id: Some(var_id),
                                            default_value: None,
                                        }));
                                    } else {
                                        error = error.or_else(|| {
                                            Some(ParseError::Expected("short flag".into(), span))
                                        });
                                    }
                                }
                            } else if contents.starts_with(b"-") && contents.len() > 1 {
                                // Short flag

                                let short_flag = &contents[1..];
                                let short_flag = String::from_utf8_lossy(short_flag).to_string();
                                let chars: Vec<char> = short_flag.chars().collect();

                                if chars.len() > 1 {
                                    error = error.or_else(|| {
                                        Some(ParseError::Expected("short flag".into(), span))
                                    });
                                }

                                let mut encoded_var_name = vec![0u8; 4];
                                let len = chars[0].encode_utf8(&mut encoded_var_name).len();
                                let variable_name = encoded_var_name[0..len].to_vec();
                                if !is_variable(&variable_name) {
                                    error = error.or_else(|| {
                                        Some(ParseError::Expected(
                                            "valid variable name".into(),
                                            span,
                                        ))
                                    })
                                }

                                let var_id =
                                    working_set.add_variable(variable_name, span, Type::Any, false);

                                args.push(Arg::Flag(Flag {
                                    arg: None,
                                    desc: String::new(),
                                    long: String::new(),
                                    short: Some(chars[0]),
                                    required: false,
                                    var_id: Some(var_id),
                                    default_value: None,
                                }));
                            } else if contents.starts_with(b"(-") {
                                let short_flag = &contents[2..];

                                let short_flag = if !short_flag.ends_with(b")") {
                                    error = error.or_else(|| {
                                        Some(ParseError::Expected("short flag".into(), span))
                                    });
                                    short_flag
                                } else {
                                    &short_flag[..(short_flag.len() - 1)]
                                };

                                let short_flag = String::from_utf8_lossy(short_flag).to_string();
                                let chars: Vec<char> = short_flag.chars().collect();

                                if chars.len() == 1 {
                                    match args.last_mut() {
                                        Some(Arg::Flag(flag)) => {
                                            if flag.short.is_some() {
                                                error = error.or_else(|| {
                                                    Some(ParseError::Expected(
                                                        "one short flag".into(),
                                                        span,
                                                    ))
                                                });
                                            } else {
                                                flag.short = Some(chars[0]);
                                            }
                                        }
                                        _ => {
                                            error = error.or_else(|| {
                                                Some(ParseError::Expected(
                                                    "unknown flag".into(),
                                                    span,
                                                ))
                                            });
                                        }
                                    }
                                } else {
                                    error = error.or_else(|| {
                                        Some(ParseError::Expected("short flag".into(), span))
                                    });
                                }
                            } else if contents.ends_with(b"?") {
                                let contents: Vec<_> = contents[..(contents.len() - 1)].into();
                                let name = String::from_utf8_lossy(&contents).to_string();

                                if !is_variable(&contents) {
                                    error = error.or_else(|| {
                                        Some(ParseError::Expected(
                                            "valid variable name".into(),
                                            span,
                                        ))
                                    })
                                }

                                let var_id =
                                    working_set.add_variable(contents, span, Type::Any, false);

                                // Positional arg, optional
                                args.push(Arg::Positional(
                                    PositionalArg {
                                        desc: String::new(),
                                        name,
                                        shape: SyntaxShape::Any,
                                        var_id: Some(var_id),
                                        default_value: None,
                                    },
                                    false,
                                ))
                            } else if let Some(contents) = contents.strip_prefix(b"...") {
                                let name = String::from_utf8_lossy(contents).to_string();
                                let contents_vec: Vec<u8> = contents.to_vec();
                                if !is_variable(&contents_vec) {
                                    error = error.or_else(|| {
                                        Some(ParseError::Expected(
                                            "valid variable name".into(),
                                            span,
                                        ))
                                    })
                                }

                                let var_id =
                                    working_set.add_variable(contents_vec, span, Type::Any, false);

                                args.push(Arg::RestPositional(PositionalArg {
                                    desc: String::new(),
                                    name,
                                    shape: SyntaxShape::Any,
                                    var_id: Some(var_id),
                                    default_value: None,
                                }));
                            } else {
                                let name = String::from_utf8_lossy(contents).to_string();
                                let contents_vec = contents.to_vec();

                                if !is_variable(&contents_vec) {
                                    error = error.or_else(|| {
                                        Some(ParseError::Expected(
                                            "valid variable name".into(),
                                            span,
                                        ))
                                    })
                                }

                                let var_id =
                                    working_set.add_variable(contents_vec, span, Type::Any, false);

                                // Positional arg, required
                                args.push(Arg::Positional(
                                    PositionalArg {
                                        desc: String::new(),
                                        name,
                                        shape: SyntaxShape::Any,
                                        var_id: Some(var_id),
                                        default_value: None,
                                    },
                                    true,
                                ))
                            }
                        }
                        ParseMode::TypeMode => {
                            if let Some(last) = args.last_mut() {
                                let (syntax_shape, err) =
                                    parse_shape_name(working_set, contents, span);
                                error = error.or(err);
                                //TODO check if we're replacing a custom parameter already
                                match last {
                                    Arg::Positional(PositionalArg { shape, var_id, .. }, ..) => {
                                        working_set.set_variable_type(var_id.expect("internal error: all custom parameters must have var_ids"), syntax_shape.to_type());
                                        *shape = syntax_shape;
                                    }
                                    Arg::RestPositional(PositionalArg {
                                        shape, var_id, ..
                                    }) => {
                                        working_set.set_variable_type(var_id.expect("internal error: all custom parameters must have var_ids"), syntax_shape.to_type());
                                        *shape = syntax_shape;
                                    }
                                    Arg::Flag(Flag { arg, var_id, .. }) => {
                                        // Flags with a boolean type are just present/not-present switches
                                        if syntax_shape != SyntaxShape::Boolean {
                                            working_set.set_variable_type(var_id.expect("internal error: all custom parameters must have var_ids"), syntax_shape.to_type());
                                            *arg = Some(syntax_shape)
                                        }
                                    }
                                }
                            }
                            parse_mode = ParseMode::ArgMode;
                        }
                        ParseMode::DefaultValueMode => {
                            if let Some(last) = args.last_mut() {
                                let (expression, err) = parse_value(
                                    working_set,
                                    span,
                                    &SyntaxShape::Any,
                                    expand_aliases_denylist,
                                );
                                error = error.or(err);

                                //TODO check if we're replacing a custom parameter already
                                match last {
                                    Arg::Positional(
                                        PositionalArg {
                                            shape,
                                            var_id,
                                            default_value,
                                            ..
                                        },
                                        required,
                                    ) => {
                                        let var_id = var_id.expect("internal error: all custom parameters must have var_ids");
                                        let var_type = &working_set.get_variable(var_id).ty;
                                        match var_type {
                                            Type::Any => {
                                                working_set.set_variable_type(
                                                    var_id,
                                                    expression.ty.clone(),
                                                );
                                            }
                                            t => {
                                                if t != &expression.ty {
                                                    error = error.or_else(|| {
                                                        Some(ParseError::AssignmentMismatch(
                                                            "Default value wrong type".into(),
                                                            format!("default value not {}", t),
                                                            expression.span,
                                                        ))
                                                    })
                                                }
                                            }
                                        }
                                        *shape = expression.ty.to_shape();
                                        *default_value = Some(expression);
                                        *required = false;
                                    }
                                    Arg::RestPositional(..) => {
                                        error = error.or_else(|| {
                                            Some(ParseError::AssignmentMismatch(
                                                "Rest parameter given default value".into(),
                                                "can't have default value".into(),
                                                expression.span,
                                            ))
                                        })
                                    }
                                    Arg::Flag(Flag {
                                        arg,
                                        var_id,
                                        default_value,
                                        ..
                                    }) => {
                                        let var_id = var_id.expect("internal error: all custom parameters must have var_ids");
                                        let var_type = &working_set.get_variable(var_id).ty;

                                        let expression_ty = expression.ty.clone();
                                        let expression_span = expression.span;

                                        *default_value = Some(expression);

                                        // Flags with a boolean type are just present/not-present switches
                                        if var_type != &Type::Bool {
                                            match var_type {
                                                Type::Any => {
                                                    *arg = Some(expression_ty.to_shape());
                                                    working_set
                                                        .set_variable_type(var_id, expression_ty);
                                                }
                                                t => {
                                                    if t != &expression_ty {
                                                        error = error.or_else(|| {
                                                            Some(ParseError::AssignmentMismatch(
                                                                "Default value wrong type".into(),
                                                                format!("default value not {}", t),
                                                                expression_span,
                                                            ))
                                                        })
                                                    }
                                                }
                                            }
                                        }
                                    }
                                }
                            }
                            parse_mode = ParseMode::ArgMode;
                        }
                    }
                }
            }
            Token {
                contents: crate::TokenContents::Comment,
                span,
            } => {
                let contents = working_set.get_span_contents(Span {
                    start: span.start + 1,
                    end: span.end,
                });

                let mut contents = String::from_utf8_lossy(contents).to_string();
                contents = contents.trim().into();

                if let Some(last) = args.last_mut() {
                    match last {
                        Arg::Flag(flag) => {
                            if !flag.desc.is_empty() {
                                flag.desc.push('\n');
                            }
                            flag.desc.push_str(&contents);
                        }
                        Arg::Positional(positional, ..) => {
                            if !positional.desc.is_empty() {
                                positional.desc.push('\n');
                            }
                            positional.desc.push_str(&contents);
                        }
                        Arg::RestPositional(positional) => {
                            if !positional.desc.is_empty() {
                                positional.desc.push('\n');
                            }
                            positional.desc.push_str(&contents);
                        }
                    }
                }
            }
            _ => {}
        }
    }

    let mut sig = Signature::new(String::new());

    for arg in args {
        match arg {
            Arg::Positional(positional, required) => {
                if required {
                    if !sig.optional_positional.is_empty() {
                        error = error.or_else(|| {
                            Some(ParseError::RequiredAfterOptional(
                                positional.name.clone(),
                                span,
                            ))
                        })
                    }
                    sig.required_positional.push(positional)
                } else {
                    sig.optional_positional.push(positional)
                }
            }
            Arg::Flag(flag) => sig.named.push(flag),
            Arg::RestPositional(positional) => {
                if positional.name.is_empty() {
                    error = error.or(Some(ParseError::RestNeedsName(span)))
                } else if sig.rest_positional.is_none() {
                    sig.rest_positional = Some(PositionalArg {
                        name: positional.name,
                        ..positional
                    })
                } else {
                    // Too many rest params
                    error = error.or(Some(ParseError::MultipleRestParams(span)))
                }
            }
        }
    }

    (Box::new(sig), error)
}

pub fn parse_list_expression(
    working_set: &mut StateWorkingSet,
    span: Span,
    element_shape: &SyntaxShape,
    expand_aliases_denylist: &[usize],
) -> (Expression, Option<ParseError>) {
    let bytes = working_set.get_span_contents(span);

    let mut error = None;

    let mut start = span.start;
    let mut end = span.end;

    if bytes.starts_with(b"[") {
        start += 1;
    }
    if bytes.ends_with(b"]") {
        end -= 1;
    } else {
        error = error.or_else(|| Some(ParseError::Unclosed("]".into(), Span { start: end, end })));
    }

    let inner_span = Span { start, end };
    let source = working_set.get_span_contents(inner_span);

    let (output, err) = lex(source, inner_span.start, &[b'\n', b'\r', b','], &[], true);
    error = error.or(err);

    let (output, err) = lite_parse(&output);
    error = error.or(err);

    let mut args = vec![];

    let mut contained_type: Option<Type> = None;

    if !output.block.is_empty() {
        for arg in &output.block[0].commands {
            let mut spans_idx = 0;

            if let LiteElement::Command(_, command) = arg {
                while spans_idx < command.parts.len() {
                    let (arg, err) = parse_multispan_value(
                        working_set,
                        &command.parts,
                        &mut spans_idx,
                        element_shape,
                        expand_aliases_denylist,
                    );
                    error = error.or(err);

                    if let Some(ref ctype) = contained_type {
                        if *ctype != arg.ty {
                            contained_type = Some(Type::Any);
                        }
                    } else {
                        contained_type = Some(arg.ty.clone());
                    }

                    args.push(arg);

                    spans_idx += 1;
                }
            }
        }
    }

    (
        Expression {
            expr: Expr::List(args),
            span,
            ty: Type::List(Box::new(if let Some(ty) = contained_type {
                ty
            } else {
                Type::Any
            })),
            custom_completion: None,
        },
        error,
    )
}

pub fn parse_table_expression(
    working_set: &mut StateWorkingSet,
    original_span: Span,
    expand_aliases_denylist: &[usize],
) -> (Expression, Option<ParseError>) {
    let bytes = working_set.get_span_contents(original_span);
    let mut error = None;

    let mut start = original_span.start;
    let mut end = original_span.end;

    if bytes.starts_with(b"[") {
        start += 1;
    }
    if bytes.ends_with(b"]") {
        end -= 1;
    } else {
        error = error.or_else(|| Some(ParseError::Unclosed("]".into(), Span { start: end, end })));
    }

    let inner_span = Span { start, end };

    let source = working_set.get_span_contents(inner_span);

    let (output, err) = lex(source, start, &[b'\n', b'\r', b','], &[], true);
    error = error.or(err);

    let (output, err) = lite_parse(&output);
    error = error.or(err);

    match output.block.len() {
        0 => (
            Expression {
                expr: Expr::List(vec![]),
                span: original_span,
                ty: Type::List(Box::new(Type::Any)),
                custom_completion: None,
            },
            None,
        ),
        1 => {
            // List
            parse_list_expression(
                working_set,
                original_span,
                &SyntaxShape::Any,
                expand_aliases_denylist,
            )
        }
        _ => {
            match &output.block[0].commands[0] {
                LiteElement::Command(_, command)
                | LiteElement::Redirection(_, _, command)
                | LiteElement::And(_, command)
                | LiteElement::Or(_, command) => {
                    let mut table_headers = vec![];

                    let (headers, err) = parse_value(
                        working_set,
                        command.parts[0],
                        &SyntaxShape::List(Box::new(SyntaxShape::Any)),
                        expand_aliases_denylist,
                    );
                    error = error.or(err);

                    if let Expression {
                        expr: Expr::List(headers),
                        ..
                    } = headers
                    {
                        table_headers = headers;
                    }

                    match &output.block[1].commands[0] {
                        LiteElement::Command(_, command)
                        | LiteElement::Redirection(_, _, command)
                        | LiteElement::And(_, command)
                        | LiteElement::Or(_, command) => {
                            let mut rows = vec![];
                            for part in &command.parts {
                                let (values, err) = parse_value(
                                    working_set,
                                    *part,
                                    &SyntaxShape::List(Box::new(SyntaxShape::Any)),
                                    expand_aliases_denylist,
                                );
                                error = error.or(err);
                                if let Expression {
                                    expr: Expr::List(values),
                                    span,
                                    ..
                                } = values
                                {
                                    match values.len().cmp(&table_headers.len()) {
                                        std::cmp::Ordering::Less => {
                                            error = error.or(Some(ParseError::MissingColumns(
                                                table_headers.len(),
                                                span,
                                            )))
                                        }
                                        std::cmp::Ordering::Equal => {}
                                        std::cmp::Ordering::Greater => {
                                            error = error.or_else(|| {
                                                Some(ParseError::ExtraColumns(
                                                    table_headers.len(),
                                                    values[table_headers.len()].span,
                                                ))
                                            })
                                        }
                                    }

                                    rows.push(values);
                                }
                            }

                            (
                                Expression {
                                    expr: Expr::Table(table_headers, rows),
                                    span: original_span,
                                    ty: Type::Table(vec![]), //FIXME
                                    custom_completion: None,
                                },
                                error,
                            )
                        }
                    }
                }
            }
        }
    }
}

pub fn parse_block_expression(
    working_set: &mut StateWorkingSet,
    shape: &SyntaxShape,
    span: Span,
    expand_aliases_denylist: &[usize],
) -> (Expression, Option<ParseError>) {
    trace!("parsing: block expression");

    let bytes = working_set.get_span_contents(span);
    let mut error = None;

    let mut start = span.start;
    let mut end = span.end;

    if bytes.starts_with(b"{") {
        start += 1;
    } else {
        return (
            garbage(span),
            Some(ParseError::Expected("block".into(), span)),
        );
    }
    if bytes.ends_with(b"}") {
        end -= 1;
    } else {
        error = error.or_else(|| Some(ParseError::Unclosed("}".into(), Span { start: end, end })));
    }

    let inner_span = Span { start, end };

    let source = working_set.get_span_contents(inner_span);

    let (output, err) = lex(source, start, &[], &[], false);
    error = error.or(err);

    working_set.enter_scope();

    // Check to see if we have parameters
    let (signature, amt_to_skip): (Option<(Box<Signature>, Span)>, usize) = match output.first() {
        Some(Token {
            contents: TokenContents::Pipe,
            span,
        }) => {
            error = error.or_else(|| {
                Some(ParseError::Expected(
                    "block but found closure".into(),
                    *span,
                ))
            });
            (None, 0)
        }
        _ => (None, 0),
    };

    // TODO: Finish this
    if let SyntaxShape::Closure(Some(v)) = shape {
        if let Some((sig, sig_span)) = &signature {
            if sig.num_positionals() > v.len() {
                error = error.or_else(|| {
                    Some(ParseError::Expected(
                        format!(
                            "{} block parameter{}",
                            v.len(),
                            if v.len() > 1 { "s" } else { "" }
                        ),
                        *sig_span,
                    ))
                });
            }

            for (expected, PositionalArg { name, shape, .. }) in
                v.iter().zip(sig.required_positional.iter())
            {
                if expected != shape && *shape != SyntaxShape::Any {
                    error = error.or_else(|| {
                        Some(ParseError::ParameterMismatchType(
                            name.to_owned(),
                            expected.to_string(),
                            shape.to_string(),
                            *sig_span,
                        ))
                    });
                }
            }
        }
    }

    let (mut output, err) = parse_block(
        working_set,
        &output[amt_to_skip..],
        false,
        expand_aliases_denylist,
        false,
    );
    error = error.or(err);

    if let Some(signature) = signature {
        output.signature = signature.0;
    } else if let Some(last) = working_set.delta.scope.last() {
        // FIXME: this only supports the top $it. Is this sufficient?

        if let Some(var_id) = last.get_var(b"$it") {
            let mut signature = Signature::new("");
            signature.required_positional.push(PositionalArg {
                var_id: Some(*var_id),
                name: "$it".into(),
                desc: String::new(),
                shape: SyntaxShape::Any,
                default_value: None,
            });
            output.signature = Box::new(signature);
        }
    }

    output.span = Some(span);

    working_set.exit_scope();

    let block_id = working_set.add_block(output);

    (
        Expression {
            expr: Expr::Block(block_id),
            span,
            ty: Type::Block,
            custom_completion: None,
        },
        error,
    )
}

pub fn parse_closure_expression(
    working_set: &mut StateWorkingSet,
    shape: &SyntaxShape,
    span: Span,
    expand_aliases_denylist: &[usize],
) -> (Expression, Option<ParseError>) {
    trace!("parsing: closure expression");

    let bytes = working_set.get_span_contents(span);
    let mut error = None;

    let mut start = span.start;
    let mut end = span.end;

    if bytes.starts_with(b"{") {
        start += 1;
    } else {
        return (
            garbage(span),
            Some(ParseError::Expected("block".into(), span)),
        );
    }
    if bytes.ends_with(b"}") {
        end -= 1;
    } else {
        error = error.or_else(|| Some(ParseError::Unclosed("}".into(), Span { start: end, end })));
    }

    let inner_span = Span { start, end };

    let source = working_set.get_span_contents(inner_span);

    let (output, err) = lex(source, start, &[], &[], false);
    error = error.or(err);

    working_set.enter_scope();

    // Check to see if we have parameters
    let (signature, amt_to_skip): (Option<(Box<Signature>, Span)>, usize) = match output.first() {
        Some(Token {
            contents: TokenContents::Pipe,
            span,
        }) => {
            // We've found a parameter list
            let start_point = span.start;
            let mut token_iter = output.iter().enumerate().skip(1);
            let mut end_span = None;
            let mut amt_to_skip = 1;

            for token in &mut token_iter {
                if let Token {
                    contents: TokenContents::Pipe,
                    span,
                } = token.1
                {
                    end_span = Some(span);
                    amt_to_skip = token.0;
                    break;
                }
            }

            let end_point = if let Some(span) = end_span {
                span.end
            } else {
                end
            };

            let signature_span = Span {
                start: start_point,
                end: end_point,
            };
            let (signature, err) =
                parse_signature_helper(working_set, signature_span, expand_aliases_denylist);
            error = error.or(err);

            (Some((signature, signature_span)), amt_to_skip)
        }
        Some(Token {
            contents: TokenContents::Item,
            span,
        }) => {
            let contents = working_set.get_span_contents(*span);
            if contents == b"||" {
                (
                    Some((Box::new(Signature::new("closure".to_string())), *span)),
                    1,
                )
            } else {
                (None, 0)
            }
        }
        _ => (None, 0),
    };

    // TODO: Finish this
    if let SyntaxShape::Closure(Some(v)) = shape {
        if let Some((sig, sig_span)) = &signature {
            if sig.num_positionals() > v.len() {
                error = error.or_else(|| {
                    Some(ParseError::Expected(
                        format!(
                            "{} block parameter{}",
                            v.len(),
                            if v.len() > 1 { "s" } else { "" }
                        ),
                        *sig_span,
                    ))
                });
            }

            for (expected, PositionalArg { name, shape, .. }) in
                v.iter().zip(sig.required_positional.iter())
            {
                if expected != shape && *shape != SyntaxShape::Any {
                    error = error.or_else(|| {
                        Some(ParseError::ParameterMismatchType(
                            name.to_owned(),
                            expected.to_string(),
                            shape.to_string(),
                            *sig_span,
                        ))
                    });
                }
            }
        }
    }

    let (mut output, err) = parse_block(
        working_set,
        &output[amt_to_skip..],
        false,
        expand_aliases_denylist,
        false,
    );
    error = error.or(err);

    if let Some(signature) = signature {
        output.signature = signature.0;
    } else if let Some(last) = working_set.delta.scope.last() {
        // FIXME: this only supports the top $it. Is this sufficient?

        if let Some(var_id) = last.get_var(b"$it") {
            let mut signature = Signature::new("");
            signature.required_positional.push(PositionalArg {
                var_id: Some(*var_id),
                name: "$it".into(),
                desc: String::new(),
                shape: SyntaxShape::Any,
                default_value: None,
            });
            output.signature = Box::new(signature);
        }
    }

    output.span = Some(span);

    working_set.exit_scope();

    let block_id = working_set.add_block(output);

    (
        Expression {
            expr: Expr::Closure(block_id),
            span,
            ty: Type::Closure,
            custom_completion: None,
        },
        error,
    )
}

pub fn parse_value(
    working_set: &mut StateWorkingSet,
    span: Span,
    shape: &SyntaxShape,
    expand_aliases_denylist: &[usize],
) -> (Expression, Option<ParseError>) {
    let bytes = working_set.get_span_contents(span);

    if bytes.is_empty() {
        return (garbage(span), Some(ParseError::IncompleteParser(span)));
    }

    // First, check the special-cases. These will likely represent specific values as expressions
    // and may fit a variety of shapes.
    //
    // We check variable first because immediately following we check for variables with cell paths
    // which might result in a value that fits other shapes (and require the variable to already be
    // declared)
    if shape == &SyntaxShape::Variable {
        trace!("parsing: variable");

        return parse_variable_expr(working_set, span);
    }

    // Check for reserved keyword values
    match bytes {
        b"true" => {
            if matches!(shape, SyntaxShape::Boolean) || matches!(shape, SyntaxShape::Any) {
                return (
                    Expression {
                        expr: Expr::Bool(true),
                        span,
                        ty: Type::Bool,
                        custom_completion: None,
                    },
                    None,
                );
            } else {
                return (
                    Expression::garbage(span),
                    Some(ParseError::Expected("non-boolean value".into(), span)),
                );
            }
        }
        b"false" => {
            if matches!(shape, SyntaxShape::Boolean) || matches!(shape, SyntaxShape::Any) {
                return (
                    Expression {
                        expr: Expr::Bool(false),
                        span,
                        ty: Type::Bool,
                        custom_completion: None,
                    },
                    None,
                );
            } else {
                return (
                    Expression::garbage(span),
                    Some(ParseError::Expected("non-boolean value".into(), span)),
                );
            }
        }
        b"null" => {
            return (
                Expression {
                    expr: Expr::Nothing,
                    span,
                    ty: Type::Nothing,
                    custom_completion: None,
                },
                None,
            );
        }

        _ => {}
    }

    match bytes[0] {
        b'$' => return parse_dollar_expr(working_set, span, expand_aliases_denylist),
        b'(' => {
            if let (expr, None) = parse_range(working_set, span, expand_aliases_denylist) {
                return (expr, None);
            } else if matches!(shape, SyntaxShape::Signature) {
                return parse_signature(working_set, span, expand_aliases_denylist);
            } else {
                return parse_full_cell_path(working_set, None, span, expand_aliases_denylist);
            }
        }
        b'{' => {
            if !matches!(shape, SyntaxShape::Closure(..)) && !matches!(shape, SyntaxShape::Block) {
                if let (expr, None) =
                    parse_full_cell_path(working_set, None, span, expand_aliases_denylist)
                {
                    return (expr, None);
                }
            }
            if matches!(shape, SyntaxShape::Closure(_)) || matches!(shape, SyntaxShape::Any) {
                return parse_closure_expression(working_set, shape, span, expand_aliases_denylist);
            } else if matches!(shape, SyntaxShape::Block) {
                return parse_block_expression(working_set, shape, span, expand_aliases_denylist);
            } else if matches!(shape, SyntaxShape::Record) {
                return parse_record(working_set, span, expand_aliases_denylist);
            } else {
                return (
                    Expression::garbage(span),
                    Some(ParseError::Expected("non-block value".into(), span)),
                );
            }
        }
        b'[' => match shape {
            SyntaxShape::Any
            | SyntaxShape::List(_)
            | SyntaxShape::Table
            | SyntaxShape::Signature => {}
            _ => {
                return (
                    Expression::garbage(span),
                    Some(ParseError::Expected("non-[] value".into(), span)),
                );
            }
        },
        _ => {}
    }

    match shape {
        SyntaxShape::Custom(shape, custom_completion) => {
            let (mut expression, err) =
                parse_value(working_set, span, shape, expand_aliases_denylist);
            expression.custom_completion = Some(*custom_completion);
            (expression, err)
        }
        SyntaxShape::Number => parse_number(bytes, span),
        SyntaxShape::Int => parse_int(bytes, span),
        SyntaxShape::Duration => parse_duration(working_set, span),
        SyntaxShape::DateTime => parse_datetime(working_set, span),
        SyntaxShape::Filesize => parse_filesize(working_set, span),
        SyntaxShape::Range => parse_range(working_set, span, expand_aliases_denylist),
        SyntaxShape::Filepath => parse_filepath(working_set, span),
        SyntaxShape::Directory => parse_directory(working_set, span),
        SyntaxShape::GlobPattern => parse_glob_pattern(working_set, span),
        SyntaxShape::String => parse_string(working_set, span, expand_aliases_denylist),
        SyntaxShape::Binary => parse_binary(working_set, span),
        SyntaxShape::Signature => {
            if bytes.starts_with(b"[") {
                parse_signature(working_set, span, expand_aliases_denylist)
            } else {
                (
                    Expression::garbage(span),
                    Some(ParseError::Expected("signature".into(), span)),
                )
            }
        }
        SyntaxShape::List(elem) => {
            if bytes.starts_with(b"[") {
                parse_list_expression(working_set, span, elem, expand_aliases_denylist)
            } else {
                (
                    Expression::garbage(span),
                    Some(ParseError::Expected("list".into(), span)),
                )
            }
        }
        SyntaxShape::Table => {
            if bytes.starts_with(b"[") {
                parse_table_expression(working_set, span, expand_aliases_denylist)
            } else {
                (
                    Expression::garbage(span),
                    Some(ParseError::Expected("table".into(), span)),
                )
            }
        }
        SyntaxShape::CellPath => {
            let source = working_set.get_span_contents(span);
            let mut error = None;

            let (tokens, err) = lex(source, span.start, &[b'\n', b'\r'], &[b'.'], true);
            error = error.or(err);

            let tokens = tokens.into_iter().peekable();

            let (cell_path, err) =
                parse_cell_path(working_set, tokens, false, expand_aliases_denylist, span);
            error = error.or(err);

            (
                Expression {
                    expr: Expr::CellPath(CellPath { members: cell_path }),
                    span,
                    ty: Type::CellPath,
                    custom_completion: None,
                },
                error,
            )
        }
        SyntaxShape::Boolean => {
            // Redundant, though we catch bad boolean parses here
            if bytes == b"true" || bytes == b"false" {
                (
                    Expression {
                        expr: Expr::Bool(true),
                        span,
                        ty: Type::Bool,
                        custom_completion: None,
                    },
                    None,
                )
            } else {
                (
                    garbage(span),
                    Some(ParseError::Expected("bool".into(), span)),
                )
            }
        }
        SyntaxShape::Any => {
            if bytes.starts_with(b"[") {
                //parse_value(working_set, span, &SyntaxShape::Table)
                parse_full_cell_path(working_set, None, span, expand_aliases_denylist)
            } else {
                let shapes = [
                    SyntaxShape::Binary,
                    SyntaxShape::Int,
                    SyntaxShape::Number,
                    SyntaxShape::Range,
                    SyntaxShape::DateTime,
                    SyntaxShape::Filesize,
                    SyntaxShape::Duration,
                    SyntaxShape::Record,
                    SyntaxShape::Closure(None),
                    SyntaxShape::Block,
                    SyntaxShape::String,
                ];
                for shape in shapes.iter() {
                    if let (s, None) =
                        parse_value(working_set, span, shape, expand_aliases_denylist)
                    {
                        return (s, None);
                    }
                }
                (
                    garbage(span),
                    Some(ParseError::Expected("any shape".into(), span)),
                )
            }
        }
        _ => (garbage(span), Some(ParseError::IncompleteParser(span))),
    }
}

pub fn parse_operator(
    working_set: &mut StateWorkingSet,
    span: Span,
) -> (Expression, Option<ParseError>) {
    let contents = working_set.get_span_contents(span);

    let operator = match contents {
        b"=" => Operator::Assignment(Assignment::Assign),
        b"+=" => Operator::Assignment(Assignment::PlusAssign),
        b"-=" => Operator::Assignment(Assignment::MinusAssign),
        b"*=" => Operator::Assignment(Assignment::MultiplyAssign),
        b"/=" => Operator::Assignment(Assignment::DivideAssign),
        b"==" => Operator::Comparison(Comparison::Equal),
        b"!=" => Operator::Comparison(Comparison::NotEqual),
        b"<" => Operator::Comparison(Comparison::LessThan),
        b"<=" => Operator::Comparison(Comparison::LessThanOrEqual),
        b">" => Operator::Comparison(Comparison::GreaterThan),
        b">=" => Operator::Comparison(Comparison::GreaterThanOrEqual),
        b"=~" => Operator::Comparison(Comparison::RegexMatch),
        b"!~" => Operator::Comparison(Comparison::NotRegexMatch),
        b"+" => Operator::Math(Math::Plus),
        b"++" => Operator::Math(Math::Append),
        b"-" => Operator::Math(Math::Minus),
        b"*" => Operator::Math(Math::Multiply),
        b"/" => Operator::Math(Math::Divide),
        b"//" => Operator::Math(Math::FloorDivision),
        b"in" => Operator::Comparison(Comparison::In),
        b"not-in" => Operator::Comparison(Comparison::NotIn),
        b"mod" => Operator::Math(Math::Modulo),
        b"bit-or" => Operator::Bits(Bits::BitOr),
        b"bit-xor" => Operator::Bits(Bits::BitXor),
        b"bit-and" => Operator::Bits(Bits::BitAnd),
        b"bit-shl" => Operator::Bits(Bits::ShiftLeft),
        b"bit-shr" => Operator::Bits(Bits::ShiftRight),
        b"starts-with" => Operator::Comparison(Comparison::StartsWith),
        b"ends-with" => Operator::Comparison(Comparison::EndsWith),
        b"&&" | b"and" => Operator::Boolean(Boolean::And),
        b"||" | b"or" => Operator::Boolean(Boolean::Or),
        b"**" => Operator::Math(Math::Pow),
        _ => {
            return (
                garbage(span),
                Some(ParseError::Expected("operator".into(), span)),
            );
        }
    };

    (
        Expression {
            expr: Expr::Operator(operator),
            span,
            ty: Type::Any,
            custom_completion: None,
        },
        None,
    )
}

pub fn parse_math_expression(
    working_set: &mut StateWorkingSet,
    spans: &[Span],
    lhs_row_var_id: Option<VarId>,
    expand_aliases_denylist: &[usize],
) -> (Expression, Option<ParseError>) {
    // As the expr_stack grows, we increase the required precedence to grow larger
    // If, at any time, the operator we're looking at is the same or lower precedence
    // of what is in the expression stack, we collapse the expression stack.
    //
    // This leads to an expression stack that grows under increasing precedence and collapses
    // under decreasing/sustained precedence
    //
    // The end result is a stack that we can fold into binary operations as right associations
    // safely.

    let mut expr_stack: Vec<Expression> = vec![];

    let mut idx = 0;
    let mut last_prec = 1000000;

    let mut error = None;

    let first_span = working_set.get_span_contents(spans[0]);

    if first_span == b"not" {
        if spans.len() > 1 {
            let (remainder, err) = parse_math_expression(
                working_set,
                &spans[1..],
                lhs_row_var_id,
                expand_aliases_denylist,
            );
            return (
                Expression {
                    expr: Expr::UnaryNot(Box::new(remainder)),
                    span: span(spans),
                    ty: Type::Bool,
                    custom_completion: None,
                },
                err,
            );
        } else {
            return (
                garbage(spans[0]),
                Some(ParseError::Expected(
                    "expression".into(),
                    Span {
                        start: spans[0].end,
                        end: spans[0].end,
                    },
                )),
            );
        }
    }

    let (mut lhs, err) = parse_value(
        working_set,
        spans[0],
        &SyntaxShape::Any,
        expand_aliases_denylist,
    );
    error = error.or(err);
    idx += 1;

    if idx >= spans.len() {
        // We already found the one part of our expression, so let's expand
        if let Some(row_var_id) = lhs_row_var_id {
            expand_to_cell_path(working_set, &mut lhs, row_var_id, expand_aliases_denylist);
        }
    }

    expr_stack.push(lhs);

    while idx < spans.len() {
        let (op, err) = parse_operator(working_set, spans[idx]);
        error = error.or(err);

        let op_prec = op.precedence();

        idx += 1;

        if idx == spans.len() {
            // Handle broken math expr `1 +` etc
            error = error.or(Some(ParseError::IncompleteMathExpression(spans[idx - 1])));

            expr_stack.push(Expression::garbage(spans[idx - 1]));
            expr_stack.push(Expression::garbage(spans[idx - 1]));

            break;
        }

        let (rhs, err) = parse_value(
            working_set,
            spans[idx],
            &SyntaxShape::Any,
            expand_aliases_denylist,
        );
        error = error.or(err);

        while op_prec <= last_prec && expr_stack.len() > 1 {
            // Collapse the right associated operations first
            // so that we can get back to a stack with a lower precedence
            let mut rhs = expr_stack
                .pop()
                .expect("internal error: expression stack empty");
            let mut op = expr_stack
                .pop()
                .expect("internal error: expression stack empty");

            last_prec = op.precedence();

            if last_prec < op_prec {
                expr_stack.push(op);
                expr_stack.push(rhs);
                break;
            }

            let mut lhs = expr_stack
                .pop()
                .expect("internal error: expression stack empty");

            if let Some(row_var_id) = lhs_row_var_id {
                expand_to_cell_path(working_set, &mut lhs, row_var_id, expand_aliases_denylist);
            }

            let (result_ty, err) = math_result_type(working_set, &mut lhs, &mut op, &mut rhs);
            error = error.or(err);

            let op_span = span(&[lhs.span, rhs.span]);
            expr_stack.push(Expression {
                expr: Expr::BinaryOp(Box::new(lhs), Box::new(op), Box::new(rhs)),
                span: op_span,
                ty: result_ty,
                custom_completion: None,
            });
        }
        expr_stack.push(op);
        expr_stack.push(rhs);

        last_prec = op_prec;

        idx += 1;
    }

    while expr_stack.len() != 1 {
        let mut rhs = expr_stack
            .pop()
            .expect("internal error: expression stack empty");
        let mut op = expr_stack
            .pop()
            .expect("internal error: expression stack empty");
        let mut lhs = expr_stack
            .pop()
            .expect("internal error: expression stack empty");

        if let Some(row_var_id) = lhs_row_var_id {
            expand_to_cell_path(working_set, &mut lhs, row_var_id, expand_aliases_denylist);
        }

        let (result_ty, err) = math_result_type(working_set, &mut lhs, &mut op, &mut rhs);
        error = error.or(err);

        let binary_op_span = span(&[lhs.span, rhs.span]);
        expr_stack.push(Expression {
            expr: Expr::BinaryOp(Box::new(lhs), Box::new(op), Box::new(rhs)),
            span: binary_op_span,
            ty: result_ty,
            custom_completion: None,
        });
    }

    let output = expr_stack
        .pop()
        .expect("internal error: expression stack empty");

    (output, error)
}

pub fn parse_expression(
    working_set: &mut StateWorkingSet,
    spans: &[Span],
    expand_aliases_denylist: &[usize],
    is_subexpression: bool,
) -> (Expression, Option<ParseError>) {
    let mut pos = 0;
    let mut shorthand = vec![];

    while pos < spans.len() {
        // Check if there is any environment shorthand
        let name = working_set.get_span_contents(spans[pos]);

        let split = name.splitn(2, |x| *x == b'=');
        let split: Vec<_> = split.collect();
        if split.len() == 2 && !split[0].is_empty() {
            let point = split[0].len() + 1;

            let lhs = parse_string_strict(
                working_set,
                Span {
                    start: spans[pos].start,
                    end: spans[pos].start + point - 1,
                },
            );
            let rhs = if spans[pos].start + point < spans[pos].end {
                let rhs_span = Span {
                    start: spans[pos].start + point,
                    end: spans[pos].end,
                };

                if working_set.get_span_contents(rhs_span).starts_with(b"$") {
                    parse_dollar_expr(working_set, rhs_span, expand_aliases_denylist)
                } else {
                    parse_string_strict(working_set, rhs_span)
                }
            } else {
                (
                    Expression {
                        expr: Expr::String(String::new()),
                        span: Span { start: 0, end: 0 },
                        ty: Type::Nothing,
                        custom_completion: None,
                    },
                    None,
                )
            };

            if lhs.1.is_none() && rhs.1.is_none() {
                shorthand.push((lhs.0, rhs.0));
                pos += 1;
            } else {
                break;
            }
        } else {
            break;
        }
    }

    if pos == spans.len() {
        return (
            garbage(span(spans)),
            Some(ParseError::UnknownCommand(spans[0])),
        );
    }

    let (output, err) = if is_math_expression_like(working_set, spans[pos], expand_aliases_denylist)
    {
        parse_math_expression(working_set, &spans[pos..], None, expand_aliases_denylist)
    } else {
        let bytes = working_set.get_span_contents(spans[pos]);

        // For now, check for special parses of certain keywords
        match bytes {
            b"def" => (
                parse_call(
                    working_set,
                    &spans[pos..],
                    spans[0],
                    expand_aliases_denylist,
                    is_subexpression,
                )
                .0,
                Some(ParseError::BuiltinCommandInPipeline("def".into(), spans[0])),
            ),
            b"extern" => (
                parse_call(
                    working_set,
                    &spans[pos..],
                    spans[0],
                    expand_aliases_denylist,
                    is_subexpression,
                )
                .0,
                Some(ParseError::BuiltinCommandInPipeline(
                    "extern".into(),
                    spans[0],
                )),
            ),
            b"for" => (
                parse_call(
                    working_set,
                    &spans[pos..],
                    spans[0],
                    expand_aliases_denylist,
                    is_subexpression,
                )
                .0,
                Some(ParseError::BuiltinCommandInPipeline("for".into(), spans[0])),
            ),
            b"let" => (
                parse_call(
                    working_set,
                    &spans[pos..],
                    spans[0],
                    expand_aliases_denylist,
                    is_subexpression,
                )
                .0,
                Some(ParseError::LetInPipeline(
                    String::from_utf8_lossy(match spans.len() {
                        1 | 2 | 3 => b"value",
                        _ => working_set.get_span_contents(spans[3]),
                    })
                    .to_string(),
                    String::from_utf8_lossy(match spans.len() {
                        1 => b"variable",
                        _ => working_set.get_span_contents(spans[1]),
                    })
                    .to_string(),
                    spans[0],
                )),
            ),
            b"mut" => (
                parse_call(
                    working_set,
                    &spans[pos..],
                    spans[0],
                    expand_aliases_denylist,
                    is_subexpression,
                )
                .0,
                Some(ParseError::MutInPipeline(
                    String::from_utf8_lossy(match spans.len() {
                        1 | 2 | 3 => b"value",
                        _ => working_set.get_span_contents(spans[3]),
                    })
                    .to_string(),
                    String::from_utf8_lossy(match spans.len() {
                        1 => b"variable",
                        _ => working_set.get_span_contents(spans[1]),
                    })
                    .to_string(),
                    spans[0],
                )),
            ),
            b"alias" => (
                parse_call(
                    working_set,
                    &spans[pos..],
                    spans[0],
                    expand_aliases_denylist,
                    is_subexpression,
                )
                .0,
                Some(ParseError::BuiltinCommandInPipeline(
                    "alias".into(),
                    spans[0],
                )),
            ),
            b"module" => (
                parse_call(
                    working_set,
                    &spans[pos..],
                    spans[0],
                    expand_aliases_denylist,
                    is_subexpression,
                )
                .0,
                Some(ParseError::BuiltinCommandInPipeline(
                    "module".into(),
                    spans[0],
                )),
            ),
            b"use" => (
                parse_call(
                    working_set,
                    &spans[pos..],
                    spans[0],
                    expand_aliases_denylist,
                    is_subexpression,
                )
                .0,
                Some(ParseError::BuiltinCommandInPipeline("use".into(), spans[0])),
            ),
            b"overlay" => {
                if spans.len() > 1 && working_set.get_span_contents(spans[1]) == b"list" {
                    // whitelist 'overlay list'
                    parse_call(
                        working_set,
                        &spans[pos..],
                        spans[0],
                        expand_aliases_denylist,
                        is_subexpression,
                    )
                } else {
                    (
                        parse_call(
                            working_set,
                            &spans[pos..],
                            spans[0],
                            expand_aliases_denylist,
                            is_subexpression,
                        )
                        .0,
                        Some(ParseError::BuiltinCommandInPipeline(
                            "overlay".into(),
                            spans[0],
                        )),
                    )
                }
            }
            b"source" => (
                parse_call(
                    working_set,
                    &spans[pos..],
                    spans[0],
                    expand_aliases_denylist,
                    is_subexpression,
                )
                .0,
                Some(ParseError::BuiltinCommandInPipeline(
                    "source".into(),
                    spans[0],
                )),
            ),
            b"export" => (
                parse_call(
                    working_set,
                    &spans[pos..],
                    spans[0],
                    expand_aliases_denylist,
                    is_subexpression,
                )
                .0,
                Some(ParseError::UnexpectedKeyword("export".into(), spans[0])),
            ),
            b"hide" => (
                parse_call(
                    working_set,
                    &spans[pos..],
                    spans[0],
                    expand_aliases_denylist,
                    is_subexpression,
                )
                .0,
                Some(ParseError::BuiltinCommandInPipeline(
                    "hide".into(),
                    spans[0],
                )),
            ),
            #[cfg(feature = "plugin")]
            b"register" => (
                parse_call(
                    working_set,
                    &spans[pos..],
                    spans[0],
                    expand_aliases_denylist,
                    is_subexpression,
                )
                .0,
                Some(ParseError::BuiltinCommandInPipeline(
                    "plugin".into(),
                    spans[0],
                )),
            ),

            _ => parse_call(
                working_set,
                &spans[pos..],
                spans[0],
                expand_aliases_denylist,
                is_subexpression,
            ),
        }
    };

    let with_env = working_set.find_decl(b"with-env", &Type::Any);

    if !shorthand.is_empty() {
        if let Some(decl_id) = with_env {
            let mut block = Block::default();
            let ty = output.ty.clone();
            block.pipelines = vec![Pipeline::from_vec(vec![output])];

            let block_id = working_set.add_block(block);

            let mut env_vars = vec![];
            for sh in shorthand {
                env_vars.push(sh.0);
                env_vars.push(sh.1);
            }

            let arguments = vec![
                Argument::Positional(Expression {
                    expr: Expr::List(env_vars),
                    span: span(&spans[..pos]),
                    ty: Type::Any,
                    custom_completion: None,
                }),
                Argument::Positional(Expression {
                    expr: Expr::Closure(block_id),
                    span: span(&spans[pos..]),
                    ty: Type::Closure,
                    custom_completion: None,
                }),
            ];

            let expr = Expr::Call(Box::new(Call {
                head: Span { start: 0, end: 0 },
                decl_id,
                arguments,
                redirect_stdout: true,
                redirect_stderr: false,
            }));

            (
                Expression {
                    expr,
                    custom_completion: None,
                    span: span(spans),
                    ty,
                },
                err,
            )
        } else {
            (output, err)
        }
    } else {
        (output, err)
    }
}

pub fn parse_variable(
    working_set: &mut StateWorkingSet,
    span: Span,
) -> (Option<VarId>, Option<ParseError>) {
    let bytes = working_set.get_span_contents(span);

    if is_variable(bytes) {
        if let Some(var_id) = working_set.find_variable(bytes) {
            let input = working_set.get_variable(var_id).ty.clone();
            working_set.type_scope.add_type(input);

            (Some(var_id), None)
        } else {
            (None, None)
        }
    } else {
        (
            None,
            Some(ParseError::Expected("valid variable name".into(), span)),
        )
    }
}

pub fn parse_builtin_commands(
    working_set: &mut StateWorkingSet,
    lite_command: &LiteCommand,
    expand_aliases_denylist: &[usize],
    is_subexpression: bool,
) -> (Pipeline, Option<ParseError>) {
    let name = working_set.get_span_contents(lite_command.parts[0]);

    match name {
        b"def" | b"def-env" => parse_def(working_set, lite_command, expand_aliases_denylist),
        b"extern" => parse_extern(working_set, lite_command, expand_aliases_denylist),
        b"let" => parse_let(working_set, &lite_command.parts, expand_aliases_denylist),
        b"mut" => parse_mut(working_set, &lite_command.parts, expand_aliases_denylist),
        b"for" => {
            let (expr, err) = parse_for(working_set, &lite_command.parts, expand_aliases_denylist);
            (Pipeline::from_vec(vec![expr]), err)
        }
        b"alias" => parse_alias(working_set, &lite_command.parts, expand_aliases_denylist),
        b"module" => parse_module(working_set, &lite_command.parts, expand_aliases_denylist),
        b"use" => {
            let (pipeline, _, err) =
                parse_use(working_set, &lite_command.parts, expand_aliases_denylist);
            (pipeline, err)
        }
        b"overlay" => parse_overlay(working_set, &lite_command.parts, expand_aliases_denylist),
        b"source" | b"source-env" => {
            parse_source(working_set, &lite_command.parts, expand_aliases_denylist)
        }
        b"export" => parse_export_in_block(working_set, lite_command, expand_aliases_denylist),
        b"hide" => parse_hide(working_set, &lite_command.parts, expand_aliases_denylist),
        #[cfg(feature = "plugin")]
        b"register" => parse_register(working_set, &lite_command.parts, expand_aliases_denylist),
        _ => {
            let (expr, err) = parse_expression(
                working_set,
                &lite_command.parts,
                expand_aliases_denylist,
                is_subexpression,
            );
            (Pipeline::from_vec(vec![expr]), err)
        }
    }
}

pub fn parse_record(
    working_set: &mut StateWorkingSet,
    span: Span,
    expand_aliases_denylist: &[usize],
) -> (Expression, Option<ParseError>) {
    let bytes = working_set.get_span_contents(span);

    let mut error = None;
    let mut start = span.start;
    let mut end = span.end;

    if bytes.starts_with(b"{") {
        start += 1;
    } else {
        error = error.or_else(|| {
            Some(ParseError::Expected(
                "{".into(),
                Span {
                    start,
                    end: start + 1,
                },
            ))
        });
    }

    if bytes.ends_with(b"}") {
        end -= 1;
    } else {
        error = error.or_else(|| Some(ParseError::Unclosed("}".into(), Span { start: end, end })));
    }

    let inner_span = Span { start, end };
    let source = working_set.get_span_contents(inner_span);

    let (tokens, err) = lex(source, start, &[b'\n', b'\r', b','], &[b':'], true);
    error = error.or(err);

    let mut output = vec![];
    let mut idx = 0;

    while idx < tokens.len() {
        let (field, err) = parse_value(
            working_set,
            tokens[idx].span,
            &SyntaxShape::Any,
            expand_aliases_denylist,
        );
        error = error.or(err);

        idx += 1;
        if idx == tokens.len() {
            return (
                garbage(span),
                Some(ParseError::Expected("record".into(), span)),
            );
        }
        let colon = working_set.get_span_contents(tokens[idx].span);
        idx += 1;
        if idx == tokens.len() || colon != b":" {
            //FIXME: need better error
            return (
                garbage(span),
                Some(ParseError::Expected("record".into(), span)),
            );
        }
        let (value, err) = parse_value(
            working_set,
            tokens[idx].span,
            &SyntaxShape::Any,
            expand_aliases_denylist,
        );
        error = error.or(err);
        idx += 1;

        output.push((field, value));
    }

    (
        Expression {
            expr: Expr::Record(output),
            span,
            ty: Type::Any, //FIXME: but we don't know the contents of the fields, do we?
            custom_completion: None,
        },
        error,
    )
}

pub fn parse_block(
    working_set: &mut StateWorkingSet,
    tokens: &[Token],
    scoped: bool,
    expand_aliases_denylist: &[usize],
    is_subexpression: bool,
) -> (Block, Option<ParseError>) {
    let mut error = None;

    let (lite_block, err) = lite_parse(tokens);
    error = error.or(err);

    trace!("parsing block: {:?}", lite_block);

    if scoped {
        working_set.enter_scope();
    }
    working_set.type_scope.enter_scope();

    // Pre-declare any definition so that definitions
    // that share the same block can see each other
    for pipeline in &lite_block.block {
        if pipeline.commands.len() == 1 {
            match &pipeline.commands[0] {
                LiteElement::Command(_, command)
                | LiteElement::Redirection(_, _, command)
                | LiteElement::And(_, command)
                | LiteElement::Or(_, command) => {
                    if let Some(err) =
                        parse_def_predecl(working_set, &command.parts, expand_aliases_denylist)
                    {
                        error = error.or(Some(err));
                    }
                }
            }
        }
    }

    let block: Block = lite_block
        .block
        .iter()
        .enumerate()
        .map(|(idx, pipeline)| {
            if pipeline.commands.len() > 1 {
                let mut output = pipeline
                    .commands
                    .iter()
                    .map(|command| match command {
                        LiteElement::Command(span, command) => {
                            let (expr, err) = parse_expression(
                                working_set,
                                &command.parts,
                                expand_aliases_denylist,
                                is_subexpression,
                            );
                            working_set.type_scope.add_type(expr.ty.clone());

                            if error.is_none() {
                                error = err;
                            }

                            PipelineElement::Expression(*span, expr)
                        }
                        LiteElement::Redirection(span, redirection, command) => {
                            let (expr, err) = parse_string(
                                working_set,
                                command.parts[0],
                                expand_aliases_denylist,
                                is_subexpression,
                            );

                            working_set.type_scope.add_type(expr.ty.clone());

                            if error.is_none() {
                                error = err;
                            }

                            PipelineElement::Redirection(*span, redirection.clone(), expr)
                        }
                        LiteElement::And(span, command) => {
                            let (expr, err) = parse_expression(
                                working_set,
                                &command.parts,
                                expand_aliases_denylist,
                                is_subexpression,
                            );

                            working_set.type_scope.add_type(expr.ty.clone());

                            if error.is_none() {
                                error = err;
                            }

                            PipelineElement::And(*span, expr)
                        }
                        LiteElement::Or(span, command) => {
                            let (expr, err) = parse_expression(
                                working_set,
                                &command.parts,
                                expand_aliases_denylist,
                                is_subexpression,
                            );

                            working_set.type_scope.add_type(expr.ty.clone());

                            if error.is_none() {
                                error = err;
                            }

                            PipelineElement::Or(*span, expr)
                        }
                    })
                    .collect::<Vec<PipelineElement>>();

                if is_subexpression {
                    for element in output.iter_mut().skip(1) {
                        if element.has_in_variable(working_set) {
                            *element = wrap_element_with_collect(working_set, element);
                        }
                    }
                } else {
                    for element in output.iter_mut() {
                        if element.has_in_variable(working_set) {
                            *element = wrap_element_with_collect(working_set, element);
                        }
                    }
                }

                Pipeline { elements: output }
            } else {
                match &pipeline.commands[0] {
<<<<<<< HEAD
                    LiteElement::Command(command)
                    | LiteElement::Redirection(command)
                    | LiteElement::And(command)
                    | LiteElement::Or(command) => {
                        let (mut pipeline, err) = parse_builtin_commands(
                            working_set,
                            command,
                            expand_aliases_denylist,
                            is_subexpression,
                        );
=======
                    LiteElement::Command(_, command)
                    | LiteElement::Redirection(_, _, command)
                    | LiteElement::And(_, command)
                    | LiteElement::Or(_, command) => {
                        let (mut pipeline, err) =
                            parse_builtin_commands(working_set, command, expand_aliases_denylist);
>>>>>>> efdfeac5

                        if idx == 0 {
                            if let Some(let_decl_id) = working_set.find_decl(b"let", &Type::Any) {
                                if let Some(let_env_decl_id) =
                                    working_set.find_decl(b"let-env", &Type::Any)
                                {
                                    for element in pipeline.elements.iter_mut() {
                                        if let PipelineElement::Expression(
                                            _,
                                            Expression {
                                                expr: Expr::Call(call),
                                                ..
                                            },
                                        ) = element
                                        {
                                            if call.decl_id == let_decl_id
                                                || call.decl_id == let_env_decl_id
                                            {
                                                // Do an expansion
                                                if let Some(Expression {
                                                    expr: Expr::Keyword(_, _, expr),
                                                    ..
                                                }) = call.positional_iter_mut().nth(1)
                                                {
                                                    if expr.has_in_variable(working_set) {
                                                        *expr = Box::new(wrap_expr_with_collect(
                                                            working_set,
                                                            expr,
                                                        ));
                                                    }
                                                }
                                                continue;
                                            } else if element.has_in_variable(working_set)
                                                && !is_subexpression
                                            {
                                                *element =
                                                    wrap_element_with_collect(working_set, element);
                                            }
                                        } else if element.has_in_variable(working_set)
                                            && !is_subexpression
                                        {
                                            *element =
                                                wrap_element_with_collect(working_set, element);
                                        }
                                    }
                                }
                            }
                        }

                        if error.is_none() {
                            error = err;
                        }

                        pipeline
                    }
                }
            }
        })
        .into();

    if scoped {
        working_set.exit_scope();
    }
    working_set.type_scope.exit_scope();

    (block, error)
}

pub fn discover_captures_in_closure(
    working_set: &StateWorkingSet,
    block: &Block,
    seen: &mut Vec<VarId>,
    seen_blocks: &mut HashMap<BlockId, Vec<(VarId, Span)>>,
) -> Result<Vec<(VarId, Span)>, ParseError> {
    let mut output = vec![];

    for flag in &block.signature.named {
        if let Some(var_id) = flag.var_id {
            seen.push(var_id);
        }
    }

    for positional in &block.signature.required_positional {
        if let Some(var_id) = positional.var_id {
            seen.push(var_id);
        }
    }
    for positional in &block.signature.optional_positional {
        if let Some(var_id) = positional.var_id {
            seen.push(var_id);
        }
    }
    for positional in &block.signature.rest_positional {
        if let Some(var_id) = positional.var_id {
            seen.push(var_id);
        }
    }

    for pipeline in &block.pipelines {
        let result = discover_captures_in_pipeline(working_set, pipeline, seen, seen_blocks)?;
        output.extend(&result);
    }

    Ok(output)
}

fn discover_captures_in_pipeline(
    working_set: &StateWorkingSet,
    pipeline: &Pipeline,
    seen: &mut Vec<VarId>,
    seen_blocks: &mut HashMap<BlockId, Vec<(VarId, Span)>>,
) -> Result<Vec<(VarId, Span)>, ParseError> {
    let mut output = vec![];
    for element in &pipeline.elements {
        let result =
            discover_captures_in_pipeline_element(working_set, element, seen, seen_blocks)?;
        output.extend(&result);
    }

    Ok(output)
}

// Closes over captured variables
pub fn discover_captures_in_pipeline_element(
    working_set: &StateWorkingSet,
    element: &PipelineElement,
    seen: &mut Vec<VarId>,
    seen_blocks: &mut HashMap<BlockId, Vec<(VarId, Span)>>,
) -> Result<Vec<(VarId, Span)>, ParseError> {
    match element {
        PipelineElement::Expression(_, expression)
        | PipelineElement::Redirection(_, _, expression)
        | PipelineElement::And(_, expression)
        | PipelineElement::Or(_, expression) => {
            discover_captures_in_expr(working_set, expression, seen, seen_blocks)
        }
    }
}

// Closes over captured variables
pub fn discover_captures_in_expr(
    working_set: &StateWorkingSet,
    expr: &Expression,
    seen: &mut Vec<VarId>,
    seen_blocks: &mut HashMap<BlockId, Vec<(VarId, Span)>>,
) -> Result<Vec<(VarId, Span)>, ParseError> {
    let mut output: Vec<(VarId, Span)> = vec![];
    match &expr.expr {
        Expr::BinaryOp(lhs, _, rhs) => {
            let lhs_result = discover_captures_in_expr(working_set, lhs, seen, seen_blocks)?;
            let rhs_result = discover_captures_in_expr(working_set, rhs, seen, seen_blocks)?;

            output.extend(&lhs_result);
            output.extend(&rhs_result);
        }
        Expr::UnaryNot(expr) => {
            let result = discover_captures_in_expr(working_set, expr, seen, seen_blocks)?;
            output.extend(&result);
        }
        Expr::Closure(block_id) => {
            let block = working_set.get_block(*block_id);
            let results = {
                let mut seen = vec![];
                let results =
                    discover_captures_in_closure(working_set, block, &mut seen, seen_blocks)?;

                for (var_id, span) in results.iter() {
                    if !seen.contains(var_id) {
                        if let Some(variable) = working_set.get_variable_if_possible(*var_id) {
                            if variable.mutable {
                                return Err(ParseError::CaptureOfMutableVar(*span));
                            }
                        }
                    }
                }

                results
            };
            seen_blocks.insert(*block_id, results.clone());
            for (var_id, span) in results.into_iter() {
                if !seen.contains(&var_id) {
                    output.push((var_id, span))
                }
            }
        }
        Expr::Block(block_id) => {
            let block = working_set.get_block(*block_id);
            // FIXME: is this correct?
            let results = {
                let mut seen = vec![];
                discover_captures_in_closure(working_set, block, &mut seen, seen_blocks)?
            };
            seen_blocks.insert(*block_id, results.clone());
            for (var_id, span) in results.into_iter() {
                if !seen.contains(&var_id) {
                    output.push((var_id, span))
                }
            }
        }
        Expr::Binary(_) => {}
        Expr::Bool(_) => {}
        Expr::Call(call) => {
            let decl = working_set.get_decl(call.decl_id);
            if let Some(block_id) = decl.get_block_id() {
                match seen_blocks.get(&block_id) {
                    Some(capture_list) => {
                        output.extend(capture_list);
                    }
                    None => {
                        let block = working_set.get_block(block_id);
                        if !block.captures.is_empty() {
                            output.extend(block.captures.iter().map(|var_id| (*var_id, call.head)));
                        } else {
                            let mut seen = vec![];
                            seen_blocks.insert(block_id, output.clone());

                            let result = discover_captures_in_closure(
                                working_set,
                                block,
                                &mut seen,
                                seen_blocks,
                            )?;
                            output.extend(&result);
                            seen_blocks.insert(block_id, result);
                        }
                    }
                }
            }

            for named in call.named_iter() {
                if let Some(arg) = &named.2 {
                    let result = discover_captures_in_expr(working_set, arg, seen, seen_blocks)?;
                    output.extend(&result);
                }
            }

            for positional in call.positional_iter() {
                let result = discover_captures_in_expr(working_set, positional, seen, seen_blocks)?;
                output.extend(&result);
            }
        }
        Expr::CellPath(_) => {}
        Expr::DateTime(_) => {}
        Expr::ExternalCall(head, exprs, _) => {
            let result = discover_captures_in_expr(working_set, head, seen, seen_blocks)?;
            output.extend(&result);

            for expr in exprs {
                let result = discover_captures_in_expr(working_set, expr, seen, seen_blocks)?;
                output.extend(&result);
            }
        }
        Expr::Filepath(_) => {}
        Expr::Directory(_) => {}
        Expr::Float(_) => {}
        Expr::FullCellPath(cell_path) => {
            let result =
                discover_captures_in_expr(working_set, &cell_path.head, seen, seen_blocks)?;
            output.extend(&result);
        }
        Expr::ImportPattern(_) => {}
        Expr::Overlay(_) => {}
        Expr::Garbage => {}
        Expr::Nothing => {}
        Expr::GlobPattern(_) => {}
        Expr::Int(_) => {}
        Expr::Keyword(_, _, expr) => {
            let result = discover_captures_in_expr(working_set, expr, seen, seen_blocks)?;
            output.extend(&result);
        }
        Expr::List(exprs) => {
            for expr in exprs {
                let result = discover_captures_in_expr(working_set, expr, seen, seen_blocks)?;
                output.extend(&result);
            }
        }
        Expr::Operator(_) => {}
        Expr::Range(expr1, expr2, expr3, _) => {
            if let Some(expr) = expr1 {
                let result = discover_captures_in_expr(working_set, expr, seen, seen_blocks)?;
                output.extend(&result);
            }
            if let Some(expr) = expr2 {
                let result = discover_captures_in_expr(working_set, expr, seen, seen_blocks)?;
                output.extend(&result);
            }
            if let Some(expr) = expr3 {
                let result = discover_captures_in_expr(working_set, expr, seen, seen_blocks)?;
                output.extend(&result);
            }
        }
        Expr::Record(fields) => {
            for (field_name, field_value) in fields {
                output.extend(&discover_captures_in_expr(
                    working_set,
                    field_name,
                    seen,
                    seen_blocks,
                )?);
                output.extend(&discover_captures_in_expr(
                    working_set,
                    field_value,
                    seen,
                    seen_blocks,
                )?);
            }
        }
        Expr::Signature(sig) => {
            // Something with a declaration, similar to a var decl, will introduce more VarIds into the stack at eval
            for pos in &sig.required_positional {
                if let Some(var_id) = pos.var_id {
                    seen.push(var_id);
                }
            }
            for pos in &sig.optional_positional {
                if let Some(var_id) = pos.var_id {
                    seen.push(var_id);
                }
            }
            if let Some(rest) = &sig.rest_positional {
                if let Some(var_id) = rest.var_id {
                    seen.push(var_id);
                }
            }
            for named in &sig.named {
                if let Some(var_id) = named.var_id {
                    seen.push(var_id);
                }
            }
        }
        Expr::String(_) => {}
        Expr::StringInterpolation(exprs) => {
            for expr in exprs {
                let result = discover_captures_in_expr(working_set, expr, seen, seen_blocks)?;
                output.extend(&result);
            }
        }
        Expr::RowCondition(block_id) | Expr::Subexpression(block_id) => {
            let block = working_set.get_block(*block_id);
            let results = {
                let mut seen = vec![];
                discover_captures_in_closure(working_set, block, &mut seen, seen_blocks)?
            };
            seen_blocks.insert(*block_id, results.clone());
            for (var_id, span) in results.into_iter() {
                if !seen.contains(&var_id) {
                    output.push((var_id, span))
                }
            }
        }
        Expr::Table(headers, values) => {
            for header in headers {
                let result = discover_captures_in_expr(working_set, header, seen, seen_blocks)?;
                output.extend(&result);
            }
            for row in values {
                for cell in row {
                    let result = discover_captures_in_expr(working_set, cell, seen, seen_blocks)?;
                    output.extend(&result);
                }
            }
        }
        Expr::ValueWithUnit(expr, _) => {
            let result = discover_captures_in_expr(working_set, expr, seen, seen_blocks)?;
            output.extend(&result);
        }
        Expr::Var(var_id) => {
            if (*var_id > ENV_VARIABLE_ID || *var_id == IN_VARIABLE_ID) && !seen.contains(var_id) {
                output.push((*var_id, expr.span));
            }
        }
        Expr::VarDecl(var_id) => {
            seen.push(*var_id);
        }
    }
    Ok(output)
}

fn wrap_element_with_collect(
    working_set: &mut StateWorkingSet,
    element: &PipelineElement,
) -> PipelineElement {
    match element {
        PipelineElement::Expression(span, expression) => {
            PipelineElement::Expression(*span, wrap_expr_with_collect(working_set, expression))
        }
        PipelineElement::Redirection(span, redirection, expression) => {
            PipelineElement::Redirection(
                *span,
                redirection.clone(),
                wrap_expr_with_collect(working_set, expression),
            )
        }
        PipelineElement::And(span, expression) => {
            PipelineElement::And(*span, wrap_expr_with_collect(working_set, expression))
        }
        PipelineElement::Or(span, expression) => {
            PipelineElement::Or(*span, wrap_expr_with_collect(working_set, expression))
        }
    }
}

fn wrap_expr_with_collect(working_set: &mut StateWorkingSet, expr: &Expression) -> Expression {
    let span = expr.span;

    if let Some(decl_id) = working_set.find_decl(b"collect", &Type::Any) {
        let mut output = vec![];

        let var_id = working_set.next_var_id();
        let mut signature = Signature::new("");
        signature.required_positional.push(PositionalArg {
            var_id: Some(var_id),
            name: "$in".into(),
            desc: String::new(),
            shape: SyntaxShape::Any,
            default_value: None,
        });

        let mut expr = expr.clone();
        expr.replace_in_variable(working_set, var_id);

        let block = Block {
            pipelines: vec![Pipeline::from_vec(vec![expr])],
            signature: Box::new(signature),
            ..Default::default()
        };

        let block_id = working_set.add_block(block);

        output.push(Argument::Positional(Expression {
            expr: Expr::Closure(block_id),
            span,
            ty: Type::Any,
            custom_completion: None,
        }));

        output.push(Argument::Named((
            Spanned {
                item: "keep-env".to_string(),
                span: Span::new(0, 0),
            },
            None,
            None,
        )));

        // The containing, synthetic call to `collect`.
        // We don't want to have a real span as it will confuse flattening
        // The args are where we'll get the real info
        Expression {
            expr: Expr::Call(Box::new(Call {
                head: Span::new(0, 0),
                arguments: output,
                decl_id,
                redirect_stdout: true,
                redirect_stderr: false,
            })),
            span,
            ty: Type::String,
            custom_completion: None,
        }
    } else {
        Expression::garbage(span)
    }
}

#[derive(Debug)]
pub struct LiteCommand {
    pub comments: Vec<Span>,
    pub parts: Vec<Span>,
}

impl Default for LiteCommand {
    fn default() -> Self {
        Self::new()
    }
}

impl LiteCommand {
    pub fn new() -> Self {
        Self {
            comments: vec![],
            parts: vec![],
        }
    }

    pub fn push(&mut self, span: Span) {
        self.parts.push(span);
    }

    pub fn is_empty(&self) -> bool {
        self.parts.is_empty()
    }
}

// Note: the Span is the span of the connector not the whole element
#[derive(Debug)]
pub enum LiteElement {
    Command(Option<Span>, LiteCommand),
    Redirection(Span, Redirection, LiteCommand),
    And(Span, LiteCommand),
    Or(Span, LiteCommand),
}

#[derive(Debug)]
pub struct LitePipeline {
    pub commands: Vec<LiteElement>,
}

impl Default for LitePipeline {
    fn default() -> Self {
        Self::new()
    }
}

impl LitePipeline {
    pub fn new() -> Self {
        Self { commands: vec![] }
    }

    pub fn push(&mut self, element: LiteElement) {
        self.commands.push(element);
    }

    pub fn is_empty(&self) -> bool {
        self.commands.is_empty()
    }
}

#[derive(Debug)]
pub struct LiteBlock {
    pub block: Vec<LitePipeline>,
}

impl Default for LiteBlock {
    fn default() -> Self {
        Self::new()
    }
}

impl LiteBlock {
    pub fn new() -> Self {
        Self { block: vec![] }
    }

    pub fn push(&mut self, pipeline: LitePipeline) {
        self.block.push(pipeline);
    }

    pub fn is_empty(&self) -> bool {
        self.block.is_empty()
    }
}

pub fn lite_parse(tokens: &[Token]) -> (LiteBlock, Option<ParseError>) {
    let mut block = LiteBlock::new();
    let mut curr_pipeline = LitePipeline::new();
    let mut curr_command = LiteCommand::new();

    let mut last_token = TokenContents::Eol;

    let mut last_connector = TokenContents::Pipe;
    let mut last_connector_span: Option<Span> = None;

    if tokens.is_empty() {
        return (LiteBlock::new(), None);
    }

    let mut curr_comment: Option<Vec<Span>> = None;

    for token in tokens.iter() {
        match &token.contents {
            TokenContents::Item => {
                // If we have a comment, go ahead and attach it
                if let Some(curr_comment) = curr_comment.take() {
                    curr_command.comments = curr_comment;
                }
                curr_command.push(token.span);
                last_token = TokenContents::Item;
            }
            TokenContents::OutGreaterThan
            | TokenContents::ErrGreaterThan
            | TokenContents::OutErrGreaterThan => {
                if !curr_command.is_empty() {
                    match last_connector {
                        TokenContents::OutGreaterThan => {
                            curr_pipeline.push(LiteElement::Redirection(
                                token.span,
                                Redirection::Stdout,
                                curr_command,
                            ));
                        }
                        TokenContents::ErrGreaterThan => {
                            curr_pipeline.push(LiteElement::Redirection(
                                token.span,
                                Redirection::Stderr,
                                curr_command,
                            ));
                        }
                        TokenContents::OutErrGreaterThan => {
                            curr_pipeline.push(LiteElement::Redirection(
                                token.span,
                                Redirection::StdoutAndStderr,
                                curr_command,
                            ));
                        }
                        _ => {
                            curr_pipeline
                                .push(LiteElement::Command(last_connector_span, curr_command));
                        }
                    }
                    curr_command = LiteCommand::new();
                }
                last_token = token.contents;
                last_connector = token.contents;
                last_connector_span = Some(token.span);
            }
            TokenContents::Pipe => {
                if !curr_command.is_empty() {
                    match last_connector {
                        TokenContents::OutGreaterThan => {
                            curr_pipeline.push(LiteElement::Redirection(
                                token.span,
                                Redirection::Stdout,
                                curr_command,
                            ));
                        }
                        TokenContents::ErrGreaterThan => {
                            curr_pipeline.push(LiteElement::Redirection(
                                token.span,
                                Redirection::Stderr,
                                curr_command,
                            ));
                        }
                        TokenContents::OutErrGreaterThan => {
                            curr_pipeline.push(LiteElement::Redirection(
                                token.span,
                                Redirection::StdoutAndStderr,
                                curr_command,
                            ));
                        }
                        _ => {
                            curr_pipeline
                                .push(LiteElement::Command(last_connector_span, curr_command));
                        }
                    }
                    curr_command = LiteCommand::new();
                }
                last_token = TokenContents::Pipe;
                last_connector = TokenContents::Pipe;
                last_connector_span = Some(token.span);
            }
            TokenContents::Eol => {
                if last_token != TokenContents::Pipe && last_token != TokenContents::OutGreaterThan
                {
                    if !curr_command.is_empty() {
                        if last_connector == TokenContents::OutGreaterThan
                            || last_connector == TokenContents::ErrGreaterThan
                            || last_connector == TokenContents::OutErrGreaterThan
                        {
                            curr_pipeline.push(LiteElement::Redirection(
                                last_connector_span
                                    .expect("internal error: redirection missing span information"),
                                Redirection::Stdout,
                                curr_command,
                            ));
                        } else {
                            curr_pipeline
                                .push(LiteElement::Command(last_connector_span, curr_command));
                        }

                        curr_command = LiteCommand::new();
                    }

                    if !curr_pipeline.is_empty() {
                        block.push(curr_pipeline);

                        curr_pipeline = LitePipeline::new();
                    }
                }

                if last_token == TokenContents::Eol {
                    // Clear out the comment as we're entering a new comment
                    curr_comment = None;
                }

                last_token = TokenContents::Eol;
            }
            TokenContents::Semicolon => {
                if !curr_command.is_empty() {
                    if last_connector == TokenContents::OutGreaterThan
                        || last_connector == TokenContents::ErrGreaterThan
                        || last_connector == TokenContents::OutErrGreaterThan
                    {
                        curr_pipeline.push(LiteElement::Redirection(
                            last_connector_span
                                .expect("internal error: redirection missing span information"),
                            Redirection::Stdout,
                            curr_command,
                        ));
                    } else {
                        curr_pipeline.push(LiteElement::Command(last_connector_span, curr_command));
                    }

                    curr_command = LiteCommand::new();
                }

                if !curr_pipeline.is_empty() {
                    block.push(curr_pipeline);

                    curr_pipeline = LitePipeline::new();
                }

                last_token = TokenContents::Semicolon;
            }
            TokenContents::Comment => {
                // Comment is beside something
                if last_token != TokenContents::Eol {
                    curr_command.comments.push(token.span);
                    curr_comment = None;
                } else {
                    // Comment precedes something
                    if let Some(curr_comment) = &mut curr_comment {
                        curr_comment.push(token.span);
                    } else {
                        curr_comment = Some(vec![token.span]);
                    }
                }

                last_token = TokenContents::Comment;
            }
        }
    }

    if !curr_command.is_empty() {
        match last_connector {
            TokenContents::OutGreaterThan => {
                curr_pipeline.push(LiteElement::Redirection(
                    last_connector_span
                        .expect("internal error: redirection missing span information"),
                    Redirection::Stdout,
                    curr_command,
                ));
            }
            TokenContents::ErrGreaterThan => {
                curr_pipeline.push(LiteElement::Redirection(
                    last_connector_span
                        .expect("internal error: redirection missing span information"),
                    Redirection::Stderr,
                    curr_command,
                ));
            }
            TokenContents::OutErrGreaterThan => {
                curr_pipeline.push(LiteElement::Redirection(
                    last_connector_span
                        .expect("internal error: redirection missing span information"),
                    Redirection::StdoutAndStderr,
                    curr_command,
                ));
            }
            _ => {
                curr_pipeline.push(LiteElement::Command(last_connector_span, curr_command));
            }
        }
    }

    if !curr_pipeline.is_empty() {
        block.push(curr_pipeline);
    }

    if last_token == TokenContents::Pipe {
        (
            block,
            Some(ParseError::UnexpectedEof(
                "pipeline missing end".into(),
                tokens[tokens.len() - 1].span,
            )),
        )
    } else {
        (block, None)
    }
}

// Parses a vector of u8 to create an AST Block. If a file name is given, then
// the name is stored in the working set. When parsing a source without a file
// name, the source of bytes is stored as "source"
pub fn parse(
    working_set: &mut StateWorkingSet,
    fname: Option<&str>,
    contents: &[u8],
    scoped: bool,
    expand_aliases_denylist: &[usize],
) -> (Block, Option<ParseError>) {
    trace!("starting top-level parse");

    let mut error = None;

    let span_offset = working_set.next_span_start();

    let name = match fname {
        Some(fname) => fname.to_string(),
        None => "source".to_string(),
    };

    working_set.add_file(name, contents);

    let (output, err) = lex(contents, span_offset, &[], &[], false);
    error = error.or(err);

    let (mut output, err) =
        parse_block(working_set, &output, scoped, expand_aliases_denylist, false);
    error = error.or(err);

    let mut seen = vec![];
    let mut seen_blocks = HashMap::new();

    let captures = discover_captures_in_closure(working_set, &output, &mut seen, &mut seen_blocks);
    match captures {
        Ok(captures) => output.captures = captures.into_iter().map(|(var_id, _)| var_id).collect(),
        Err(err) => error = Some(err),
    }

    // Also check other blocks that might have been imported
    for (block_idx, block) in working_set.delta.blocks.iter().enumerate() {
        let block_id = block_idx + working_set.permanent_state.num_blocks();

        if !seen_blocks.contains_key(&block_id) {
            let captures =
                discover_captures_in_closure(working_set, block, &mut seen, &mut seen_blocks);
            match captures {
                Ok(captures) => {
                    seen_blocks.insert(block_id, captures);
                }
                Err(err) => error = Some(err),
            }
        }
    }

    for (block_id, captures) in seen_blocks.into_iter() {
        // In theory, we should only be updating captures where we have new information
        // the only place where this is possible would be blocks that are newly created
        // by our working set delta. If we ever tried to modify the permanent state, we'd
        // panic (again, in theory, this shouldn't be possible)
        let block = working_set.get_block(block_id);
        let block_captures_empty = block.captures.is_empty();
        if !captures.is_empty() && block_captures_empty {
            let block = working_set.get_block_mut(block_id);
            block.captures = captures.into_iter().map(|(var_id, _)| var_id).collect();
        }
    }

    (output, error)
}<|MERGE_RESOLUTION|>--- conflicted
+++ resolved
@@ -5272,7 +5272,6 @@
                                 working_set,
                                 command.parts[0],
                                 expand_aliases_denylist,
-                                is_subexpression,
                             );
 
                             working_set.type_scope.add_type(expr.ty.clone());
@@ -5335,25 +5334,16 @@
                 Pipeline { elements: output }
             } else {
                 match &pipeline.commands[0] {
-<<<<<<< HEAD
-                    LiteElement::Command(command)
-                    | LiteElement::Redirection(command)
-                    | LiteElement::And(command)
-                    | LiteElement::Or(command) => {
+                    LiteElement::Command(_, command)
+                    | LiteElement::Redirection(_, _, command)
+                    | LiteElement::And(_, command)
+                    | LiteElement::Or(_, command) => {
                         let (mut pipeline, err) = parse_builtin_commands(
                             working_set,
                             command,
                             expand_aliases_denylist,
                             is_subexpression,
                         );
-=======
-                    LiteElement::Command(_, command)
-                    | LiteElement::Redirection(_, _, command)
-                    | LiteElement::And(_, command)
-                    | LiteElement::Or(_, command) => {
-                        let (mut pipeline, err) =
-                            parse_builtin_commands(working_set, command, expand_aliases_denylist);
->>>>>>> efdfeac5
 
                         if idx == 0 {
                             if let Some(let_decl_id) = working_set.find_decl(b"let", &Type::Any) {
