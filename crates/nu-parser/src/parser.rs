use crate::{
    eval::{eval_constant, value_as_string},
    lex::{lex, lex_signature},
    lite_parser::{lite_parse, LiteCommand, LiteElement},
    parse_mut,
    parse_patterns::{parse_match_pattern, parse_pattern},
    type_check::{math_result_type, type_compatible},
    Token, TokenContents,
};

use nu_engine::DIR_VAR_PARSER_INFO;
use nu_protocol::{
    ast::{
        Argument, Assignment, Bits, Block, Boolean, Call, CellPath, Comparison, Expr, Expression,
        FullCellPath, ImportPattern, ImportPatternHead, ImportPatternMember, MatchPattern, Math,
        Operator, PathMember, Pattern, Pipeline, PipelineElement, RangeInclusion, RangeOperator,
    },
    engine::StateWorkingSet,
    span, BlockId, Flag, ParseError, PositionalArg, Signature, Span, Spanned, SyntaxShape, Type,
    Unit, VarId, ENV_VARIABLE_ID, IN_VARIABLE_ID,
};

use crate::parse_keywords::{
    find_dirs_var, is_unaliasable_parser_keyword, parse_alias, parse_def, parse_def_predecl,
    parse_export_in_block, parse_extern, parse_for, parse_hide, parse_keyword, parse_let_or_const,
    parse_module, parse_overlay_hide, parse_overlay_new, parse_overlay_use, parse_source,
    parse_use, parse_where, parse_where_expr, LIB_DIRS_VAR,
};

use itertools::Itertools;
use log::trace;
use std::{
    collections::{HashMap, HashSet},
    num::ParseIntError,
};

#[cfg(feature = "plugin")]
use crate::parse_keywords::parse_register;

pub fn garbage(span: Span) -> Expression {
    Expression::garbage(span)
}

pub fn garbage_pipeline(spans: &[Span]) -> Pipeline {
    Pipeline::from_vec(vec![garbage(span(spans))])
}

fn is_identifier_byte(b: u8) -> bool {
    b != b'.'
        && b != b'['
        && b != b'('
        && b != b'{'
        && b != b'+'
        && b != b'-'
        && b != b'*'
        && b != b'^'
        && b != b'/'
        && b != b'='
        && b != b'!'
        && b != b'<'
        && b != b'>'
        && b != b'&'
        && b != b'|'
}

pub fn is_math_expression_like(working_set: &mut StateWorkingSet, span: Span) -> bool {
    let bytes = working_set.get_span_contents(span);
    if bytes.is_empty() {
        return false;
    }

    if bytes == b"true"
        || bytes == b"false"
        || bytes == b"null"
        || bytes == b"not"
        || bytes == b"if"
        || bytes == b"match"
    {
        return true;
    }

    let b = bytes[0];

    if b == b'(' || b == b'{' || b == b'[' || b == b'$' || b == b'"' || b == b'\'' || b == b'-' {
        return true;
    }

    let starting_error_count = working_set.parse_errors.len();

    // Number
    parse_number(working_set, span);
    if working_set.parse_errors.len() == starting_error_count {
        return true;
    }
    working_set.parse_errors.truncate(starting_error_count);

    // Filesize
    parse_filesize(working_set, span);
    if working_set.parse_errors.len() == starting_error_count {
        return true;
    }
    working_set.parse_errors.truncate(starting_error_count);

    parse_duration(working_set, span);
    if working_set.parse_errors.len() == starting_error_count {
        return true;
    }
    working_set.parse_errors.truncate(starting_error_count);

    parse_datetime(working_set, span);
    if working_set.parse_errors.len() == starting_error_count {
        return true;
    }
    working_set.parse_errors.truncate(starting_error_count);

    parse_binary(working_set, span);
    if working_set.parse_errors.len() == starting_error_count {
        return true;
    }
    working_set.parse_errors.truncate(starting_error_count);

    parse_range(working_set, span);

    if working_set.parse_errors.len() == starting_error_count {
        return true;
    }
    working_set.parse_errors.truncate(starting_error_count);

    false
}

fn is_identifier(bytes: &[u8]) -> bool {
    bytes.iter().all(|x| is_identifier_byte(*x))
}

pub fn is_variable(bytes: &[u8]) -> bool {
    if bytes.len() > 1 && bytes[0] == b'$' {
        is_identifier(&bytes[1..])
    } else {
        is_identifier(bytes)
    }
}

pub fn trim_quotes(bytes: &[u8]) -> &[u8] {
    if (bytes.starts_with(b"\"") && bytes.ends_with(b"\"") && bytes.len() > 1)
        || (bytes.starts_with(b"\'") && bytes.ends_with(b"\'") && bytes.len() > 1)
        || (bytes.starts_with(b"`") && bytes.ends_with(b"`") && bytes.len() > 1)
    {
        &bytes[1..(bytes.len() - 1)]
    } else {
        bytes
    }
}

pub fn trim_quotes_str(s: &str) -> &str {
    if (s.starts_with('"') && s.ends_with('"') && s.len() > 1)
        || (s.starts_with('\'') && s.ends_with('\'') && s.len() > 1)
        || (s.starts_with('`') && s.ends_with('`') && s.len() > 1)
    {
        &s[1..(s.len() - 1)]
    } else {
        s
    }
}

pub fn check_call(working_set: &mut StateWorkingSet, command: Span, sig: &Signature, call: &Call) {
    // Allow the call to pass if they pass in the help flag
    if call.named_iter().any(|(n, _, _)| n.item == "help") {
        return;
    }

    if call.positional_len() < sig.required_positional.len() {
        // Comparing the types of all signature positional arguments against the parsed
        // expressions found in the call. If one type is not found then it could be assumed
        // that that positional argument is missing from the parsed call
        for argument in &sig.required_positional {
            let found = call.positional_iter().fold(false, |ac, expr| {
                if argument.shape.to_type() == expr.ty || argument.shape == SyntaxShape::Any {
                    true
                } else {
                    ac
                }
            });
            if !found {
                if let Some(last) = call.positional_iter().last() {
                    working_set.error(ParseError::MissingPositional(
                        argument.name.clone(),
                        Span::new(last.span.end, last.span.end),
                        sig.call_signature(),
                    ));
                    return;
                } else {
                    working_set.error(ParseError::MissingPositional(
                        argument.name.clone(),
                        Span::new(command.end, command.end),
                        sig.call_signature(),
                    ));
                    return;
                }
            }
        }

        let missing = &sig.required_positional[call.positional_len()];
        if let Some(last) = call.positional_iter().last() {
            working_set.error(ParseError::MissingPositional(
                missing.name.clone(),
                Span::new(last.span.end, last.span.end),
                sig.call_signature(),
            ))
        } else {
            working_set.error(ParseError::MissingPositional(
                missing.name.clone(),
                Span::new(command.end, command.end),
                sig.call_signature(),
            ))
        }
    } else {
        for req_flag in sig.named.iter().filter(|x| x.required) {
            if call.named_iter().all(|(n, _, _)| n.item != req_flag.long) {
                working_set.error(ParseError::MissingRequiredFlag(
                    req_flag.long.clone(),
                    command,
                ));
            }
        }
    }
}

pub fn check_name<'a>(working_set: &mut StateWorkingSet, spans: &'a [Span]) -> Option<&'a Span> {
    let command_len = if !spans.is_empty() {
        if working_set.get_span_contents(spans[0]) == b"export" {
            2
        } else {
            1
        }
    } else {
        return None;
    };

    if spans.len() == 1 {
        None
    } else if spans.len() < command_len + 3 {
        if working_set.get_span_contents(spans[command_len]) == b"=" {
            let name =
                String::from_utf8_lossy(working_set.get_span_contents(span(&spans[..command_len])));
            working_set.error(ParseError::AssignmentMismatch(
                format!("{name} missing name"),
                "missing name".into(),
                spans[command_len],
            ));
            Some(&spans[command_len])
        } else {
            None
        }
    } else if working_set.get_span_contents(spans[command_len + 1]) != b"=" {
        let name =
            String::from_utf8_lossy(working_set.get_span_contents(span(&spans[..command_len])));
        working_set.error(ParseError::AssignmentMismatch(
            format!("{name} missing sign"),
            "missing equal sign".into(),
            spans[command_len + 1],
        ));
        Some(&spans[command_len + 1])
    } else {
        None
    }
}

fn parse_external_arg(working_set: &mut StateWorkingSet, span: Span) -> Expression {
    let contents = working_set.get_span_contents(span);

    if contents.starts_with(b"$") || contents.starts_with(b"(") {
        parse_dollar_expr(working_set, span)
    } else if contents.starts_with(b"[") {
        parse_list_expression(working_set, span, &SyntaxShape::Any)
    } else {
        // Eval stage trims the quotes, so we don't have to do the same thing when parsing.
        let contents = if contents.starts_with(b"\"") {
            let (contents, err) = unescape_string(contents, span);
            if let Some(err) = err {
                working_set.error(err)
            }
            String::from_utf8_lossy(&contents).to_string()
        } else {
            String::from_utf8_lossy(contents).to_string()
        };

        Expression {
            expr: Expr::String(contents),
            span,
            ty: Type::String,
            custom_completion: None,
        }
    }
}

pub fn parse_external_call(
    working_set: &mut StateWorkingSet,
    spans: &[Span],
    is_subexpression: bool,
) -> Expression {
    trace!("parse external");

    let mut args = vec![];

    let head_contents = working_set.get_span_contents(spans[0]);

    let head_span = if head_contents.starts_with(b"^") {
        Span::new(spans[0].start + 1, spans[0].end)
    } else {
        spans[0]
    };

    let head_contents = working_set.get_span_contents(head_span).to_vec();

    let head = if head_contents.starts_with(b"$") || head_contents.starts_with(b"(") {
        // the expression is inside external_call, so it's a subexpression
        let arg = parse_expression(working_set, &[head_span], true);
        Box::new(arg)
    } else {
        let (contents, err) = unescape_unquote_string(&head_contents, head_span);
        if let Some(err) = err {
            working_set.error(err)
        }

        Box::new(Expression {
            expr: Expr::String(contents),
            span: head_span,
            ty: Type::String,
            custom_completion: None,
        })
    };

    for span in &spans[1..] {
        let arg = parse_external_arg(working_set, *span);
        args.push(arg);
    }

    Expression {
        expr: Expr::ExternalCall(head, args, is_subexpression),
        span: span(spans),
        ty: Type::Any,
        custom_completion: None,
    }
}

fn parse_long_flag(
    working_set: &mut StateWorkingSet,
    spans: &[Span],
    spans_idx: &mut usize,
    sig: &Signature,
) -> (Option<Spanned<String>>, Option<Expression>) {
    let arg_span = spans[*spans_idx];
    let arg_contents = working_set.get_span_contents(arg_span);

    if arg_contents.starts_with(b"--") {
        // FIXME: only use the first flag you find?
        let split: Vec<_> = arg_contents.split(|x| *x == b'=').collect();
        let long_name = String::from_utf8(split[0].into());
        if let Ok(long_name) = long_name {
            let long_name = long_name[2..].to_string();
            if let Some(flag) = sig.get_long_flag(&long_name) {
                if let Some(arg_shape) = &flag.arg {
                    if split.len() > 1 {
                        // and we also have the argument
                        let long_name_len = long_name.len();
                        let mut span = arg_span;
                        span.start += long_name_len + 3; //offset by long flag and '='

                        let arg = parse_value(working_set, span, arg_shape);

                        (
                            Some(Spanned {
                                item: long_name,
                                span: Span::new(arg_span.start, arg_span.start + long_name_len + 2),
                            }),
                            Some(arg),
                        )
                    } else if let Some(arg) = spans.get(*spans_idx + 1) {
                        let arg = parse_value(working_set, *arg, arg_shape);

                        *spans_idx += 1;
                        (
                            Some(Spanned {
                                item: long_name,
                                span: arg_span,
                            }),
                            Some(arg),
                        )
                    } else {
                        working_set.error(ParseError::MissingFlagParam(
                            arg_shape.to_string(),
                            arg_span,
                        ));
                        (
                            Some(Spanned {
                                item: long_name,
                                span: arg_span,
                            }),
                            None,
                        )
                    }
                } else {
                    // A flag with no argument
                    (
                        Some(Spanned {
                            item: long_name,
                            span: arg_span,
                        }),
                        None,
                    )
                }
            } else {
                working_set.error(ParseError::UnknownFlag(
                    sig.name.clone(),
                    long_name.clone(),
                    arg_span,
                    sig.clone().formatted_flags(),
                ));
                (
                    Some(Spanned {
                        item: long_name.clone(),
                        span: arg_span,
                    }),
                    None,
                )
            }
        } else {
            working_set.error(ParseError::NonUtf8(arg_span));
            (
                Some(Spanned {
                    item: "--".into(),
                    span: arg_span,
                }),
                None,
            )
        }
    } else {
        (None, None)
    }
}

fn parse_short_flags(
    working_set: &mut StateWorkingSet,
    spans: &[Span],
    spans_idx: &mut usize,
    positional_idx: usize,
    sig: &Signature,
) -> Option<Vec<Flag>> {
    let arg_span = spans[*spans_idx];

    let arg_contents = working_set.get_span_contents(arg_span);

    if arg_contents.starts_with(b"-") && arg_contents.len() > 1 {
        let short_flags = &arg_contents[1..];
        let mut found_short_flags = vec![];
        let mut unmatched_short_flags = vec![];
        for short_flag in short_flags.iter().enumerate() {
            let short_flag_char = char::from(*short_flag.1);
            let orig = arg_span;
            let short_flag_span = Span::new(
                orig.start + 1 + short_flag.0,
                orig.start + 1 + short_flag.0 + 1,
            );
            if let Some(flag) = sig.get_short_flag(short_flag_char) {
                // If we require an arg and are in a batch of short flags, error
                if !found_short_flags.is_empty() && flag.arg.is_some() {
                    working_set.error(ParseError::ShortFlagBatchCantTakeArg(short_flag_span));
                    break;
                }
                found_short_flags.push(flag);
            } else {
                unmatched_short_flags.push(short_flag_span);
            }
        }

        if found_short_flags.is_empty() {
            let arg_contents = working_set.get_span_contents(arg_span);

            // check to see if we have a negative number
            if let Some(positional) = sig.get_positional(positional_idx) {
                if positional.shape == SyntaxShape::Int || positional.shape == SyntaxShape::Number {
                    if String::from_utf8_lossy(arg_contents).parse::<f64>().is_ok() {
                        return None;
                    } else if let Some(first) = unmatched_short_flags.first() {
                        let contents = working_set.get_span_contents(*first);
                        working_set.error(ParseError::UnknownFlag(
                            sig.name.clone(),
                            format!("-{}", String::from_utf8_lossy(contents)),
                            *first,
                            sig.clone().formatted_flags(),
                        ));
                    }
                } else if let Some(first) = unmatched_short_flags.first() {
                    let contents = working_set.get_span_contents(*first);
                    working_set.error(ParseError::UnknownFlag(
                        sig.name.clone(),
                        format!("-{}", String::from_utf8_lossy(contents)),
                        *first,
                        sig.clone().formatted_flags(),
                    ));
                }
            } else if let Some(first) = unmatched_short_flags.first() {
                let contents = working_set.get_span_contents(*first);
                working_set.error(ParseError::UnknownFlag(
                    sig.name.clone(),
                    format!("-{}", String::from_utf8_lossy(contents)),
                    *first,
                    sig.clone().formatted_flags(),
                ));
            }
        } else if !unmatched_short_flags.is_empty() {
            if let Some(first) = unmatched_short_flags.first() {
                let contents = working_set.get_span_contents(*first);
                working_set.error(ParseError::UnknownFlag(
                    sig.name.clone(),
                    format!("-{}", String::from_utf8_lossy(contents)),
                    *first,
                    sig.clone().formatted_flags(),
                ));
            }
        }

        Some(found_short_flags)
    } else {
        None
    }
}

fn first_kw_idx(
    working_set: &StateWorkingSet,
    signature: &Signature,
    spans: &[Span],
    spans_idx: usize,
    positional_idx: usize,
) -> (Option<usize>, usize) {
    for idx in (positional_idx + 1)..signature.num_positionals() {
        if let Some(PositionalArg {
            shape: SyntaxShape::Keyword(kw, ..),
            ..
        }) = signature.get_positional(idx)
        {
            #[allow(clippy::needless_range_loop)]
            for span_idx in spans_idx..spans.len() {
                let contents = working_set.get_span_contents(spans[span_idx]);

                if contents == kw {
                    return (Some(idx), span_idx);
                }
            }
        }
    }
    (None, spans.len())
}

fn calculate_end_span(
    working_set: &StateWorkingSet,
    signature: &Signature,
    spans: &[Span],
    spans_idx: usize,
    positional_idx: usize,
) -> usize {
    if signature.rest_positional.is_some() {
        spans.len()
    } else {
        let (kw_pos, kw_idx) =
            first_kw_idx(working_set, signature, spans, spans_idx, positional_idx);

        if let Some(kw_pos) = kw_pos {
            // We found a keyword. Keywords, once found, create a guidepost to
            // show us where the positionals will lay into the arguments. Because they're
            // keywords, they get to set this by being present

            let positionals_between = kw_pos - positional_idx - 1;
            if positionals_between > (kw_idx - spans_idx) {
                kw_idx
            } else {
                kw_idx - positionals_between
            }
        } else {
            // Make space for the remaining require positionals, if we can
            if signature.num_positionals_after(positional_idx) == 0 {
                spans.len()
            } else if positional_idx < signature.required_positional.len()
                && spans.len() > (signature.required_positional.len() - positional_idx)
            {
                spans.len() - (signature.required_positional.len() - positional_idx - 1)
            } else {
                spans_idx + 1
            }
        }
    }
}

pub fn parse_multispan_value(
    working_set: &mut StateWorkingSet,
    spans: &[Span],
    spans_idx: &mut usize,
    shape: &SyntaxShape,
) -> Expression {
    match shape {
        SyntaxShape::VarWithOptType => {
            trace!("parsing: var with opt type");

            parse_var_with_opt_type(working_set, spans, spans_idx, false)
        }
        SyntaxShape::RowCondition => {
            trace!("parsing: row condition");
            let arg = parse_row_condition(working_set, &spans[*spans_idx..]);
            *spans_idx = spans.len() - 1;

            arg
        }
        SyntaxShape::MathExpression => {
            trace!("parsing: math expression");

            let arg = parse_math_expression(working_set, &spans[*spans_idx..], None);
            *spans_idx = spans.len() - 1;

            arg
        }
        SyntaxShape::OneOf(shapes) => {
            // handle for `if` command.
            //let block_then_exp = shapes.as_slice() == [SyntaxShape::Block, SyntaxShape::Expression];
            for shape in shapes.iter() {
                let starting_error_count = working_set.parse_errors.len();
                let s = parse_multispan_value(working_set, spans, spans_idx, shape);

                if starting_error_count == working_set.parse_errors.len() {
                    return s;
                } else if let Some(ParseError::Expected(..)) = working_set.parse_errors.last() {
                    working_set.parse_errors.truncate(starting_error_count);
                    continue;
                }
                // `if` is parsing block first and then expression.
                // when we're writing something like `else if $a`, parsing as a
                // block will result to error(because it's not a block)
                //
                // If parse as a expression also failed, user is more likely concerned
                // about expression failure rather than "expect block failure"".

                // FIXME FIXME FIXME
                // if block_then_exp {
                //     match &err {
                //         Some(ParseError::Expected(expected, _)) => {
                //             if expected.starts_with("block") {
                //                 err = e
                //             }
                //         }
                //         _ => err = err.or(e),
                //     }
                // } else {
                //     err = err.or(e)
                // }
            }
            let span = spans[*spans_idx];

            if working_set.parse_errors.is_empty() {
                working_set.error(ParseError::Expected(
                    format!("one of a list of accepted shapes: {shapes:?}"),
                    span,
                ));
            }

            Expression::garbage(span)
        }
        SyntaxShape::Expression => {
            trace!("parsing: expression");

            // is it subexpression?
            // Not sure, but let's make it not, so the behavior is the same as previous version of nushell.
            let arg = parse_expression(working_set, &spans[*spans_idx..], false);
            *spans_idx = spans.len() - 1;

            arg
        }
        SyntaxShape::Keyword(keyword, arg) => {
            trace!(
                "parsing: keyword({}) {:?}",
                String::from_utf8_lossy(keyword),
                arg
            );
            let arg_span = spans[*spans_idx];

            let arg_contents = working_set.get_span_contents(arg_span);

            if arg_contents != keyword {
                // When keywords mismatch, this is a strong indicator of something going wrong.
                // We won't often override the current error, but as this is a strong indicator
                // go ahead and override the current error and tell the user about the missing
                // keyword/literal.
                working_set.error(ParseError::ExpectedKeyword(
                    String::from_utf8_lossy(keyword).into(),
                    arg_span,
                ))
            }

            *spans_idx += 1;
            if *spans_idx >= spans.len() {
                working_set.error(ParseError::KeywordMissingArgument(
                    arg.to_string(),
                    String::from_utf8_lossy(keyword).into(),
                    Span::new(spans[*spans_idx - 1].end, spans[*spans_idx - 1].end),
                ));
                return Expression {
                    expr: Expr::Keyword(
                        keyword.clone(),
                        spans[*spans_idx - 1],
                        Box::new(Expression::garbage(arg_span)),
                    ),
                    span: arg_span,
                    ty: Type::Any,
                    custom_completion: None,
                };
            }
            let keyword_span = spans[*spans_idx - 1];
            let expr = parse_multispan_value(working_set, spans, spans_idx, arg);
            let ty = expr.ty.clone();

            Expression {
                expr: Expr::Keyword(keyword.clone(), keyword_span, Box::new(expr)),
                span: arg_span,
                ty,
                custom_completion: None,
            }
        }
        _ => {
            // All other cases are single-span values
            let arg_span = spans[*spans_idx];

            parse_value(working_set, arg_span, shape)
        }
    }
}

pub struct ParsedInternalCall {
    pub call: Box<Call>,
    pub output: Type,
}

fn attach_parser_info_builtin(working_set: &StateWorkingSet, name: &str, call: &mut Call) {
    match name {
        "use" | "overlay use" | "source-env" | "nu-check" => {
            if let Some(var_id) = find_dirs_var(working_set, LIB_DIRS_VAR) {
                call.set_parser_info(
                    DIR_VAR_PARSER_INFO.to_owned(),
                    Expression {
                        expr: Expr::Var(var_id),
                        span: call.head,
                        ty: Type::Any,
                        custom_completion: None,
                    },
                );
            }
        }
        _ => {}
    }
}

pub fn parse_internal_call(
    working_set: &mut StateWorkingSet,
    command_span: Span,
    spans: &[Span],
    decl_id: usize,
) -> ParsedInternalCall {
    trace!("parsing: internal call (decl id: {})", decl_id);

    let mut call = Call::new(command_span);
    call.decl_id = decl_id;
    call.head = command_span;

    let decl = working_set.get_decl(decl_id);
    let signature = decl.signature();
    let output = signature.output_type.clone();

    if decl.is_builtin() {
        attach_parser_info_builtin(working_set, decl.name(), &mut call);
    }

    // The index into the positional parameter in the definition
    let mut positional_idx = 0;

    // The index into the spans of argument data given to parse
    // Starting at the first argument
    let mut spans_idx = 0;

    if let Some(alias) = decl.as_alias() {
        if let Expression {
            expr: Expr::Call(wrapped_call),
            ..
        } = &alias.wrapped_call
        {
            // Replace this command's call with the aliased call, but keep the alias name
            call = *wrapped_call.clone();
            call.head = command_span;
            // Skip positionals passed to aliased call
            positional_idx = call.positional_len();
        } else {
            working_set.error(ParseError::UnknownState(
                "Alias does not point to internal call.".to_string(),
                command_span,
            ));
            return ParsedInternalCall {
                call: Box::new(call),
                output: Type::Any,
            };
        }
    }

    working_set.type_scope.add_type(output.clone());

    if signature.creates_scope {
        working_set.enter_scope();
    }

    while spans_idx < spans.len() {
        let arg_span = spans[spans_idx];

        let starting_error_count = working_set.parse_errors.len();
        // Check if we're on a long flag, if so, parse
        let (long_name, arg) = parse_long_flag(working_set, spans, &mut spans_idx, &signature);

        if let Some(long_name) = long_name {
            // We found a long flag, like --bar
            if working_set.parse_errors[starting_error_count..]
                .iter()
                .any(|x| matches!(x, ParseError::UnknownFlag(_, _, _, _)))
                && signature.allows_unknown_args
            {
                working_set.parse_errors.truncate(starting_error_count);
                let arg = parse_value(working_set, arg_span, &SyntaxShape::Any);

                call.add_unknown(arg);
            } else {
                call.add_named((long_name, None, arg));
            }

            spans_idx += 1;
            continue;
        }

        let starting_error_count = working_set.parse_errors.len();

        // Check if we're on a short flag or group of short flags, if so, parse
        let short_flags = parse_short_flags(
            working_set,
            spans,
            &mut spans_idx,
            positional_idx,
            &signature,
        );

        if let Some(mut short_flags) = short_flags {
            if short_flags.is_empty() {
                // workaround for completions (PR #6067)
                short_flags.push(Flag {
                    long: "".to_string(),
                    short: Some('a'),
                    arg: None,
                    required: false,
                    desc: "".to_string(),
                    var_id: None,
                    default_value: None,
                })
            }

            if working_set.parse_errors[starting_error_count..]
                .iter()
                .any(|x| matches!(x, ParseError::UnknownFlag(_, _, _, _)))
                && signature.allows_unknown_args
            {
                working_set.parse_errors.truncate(starting_error_count);
                let arg = parse_value(working_set, arg_span, &SyntaxShape::Any);

                call.add_unknown(arg);
            } else {
                for flag in short_flags {
                    if let Some(arg_shape) = flag.arg {
                        if let Some(arg) = spans.get(spans_idx + 1) {
                            let arg = parse_value(working_set, *arg, &arg_shape);

                            if flag.long.is_empty() {
                                if let Some(short) = flag.short {
                                    call.add_named((
                                        Spanned {
                                            item: String::new(),
                                            span: spans[spans_idx],
                                        },
                                        Some(Spanned {
                                            item: short.to_string(),
                                            span: spans[spans_idx],
                                        }),
                                        Some(arg),
                                    ));
                                }
                            } else {
                                call.add_named((
                                    Spanned {
                                        item: flag.long.clone(),
                                        span: spans[spans_idx],
                                    },
                                    None,
                                    Some(arg),
                                ));
                            }
                            spans_idx += 1;
                        } else {
                            working_set.error(ParseError::MissingFlagParam(
                                arg_shape.to_string(),
                                arg_span,
                            ))
                        }
                    } else if flag.long.is_empty() {
                        if let Some(short) = flag.short {
                            call.add_named((
                                Spanned {
                                    item: String::new(),
                                    span: spans[spans_idx],
                                },
                                Some(Spanned {
                                    item: short.to_string(),
                                    span: spans[spans_idx],
                                }),
                                None,
                            ));
                        }
                    } else {
                        call.add_named((
                            Spanned {
                                item: flag.long.clone(),
                                span: spans[spans_idx],
                            },
                            None,
                            None,
                        ));
                    }
                }
            }

            spans_idx += 1;
            continue;
        }

        // Parse a positional arg if there is one
        if let Some(positional) = signature.get_positional(positional_idx) {
            let end = calculate_end_span(working_set, &signature, spans, spans_idx, positional_idx);

            let end = if spans.len() > spans_idx && end == spans_idx {
                end + 1
            } else {
                end
            };

            if spans[..end].is_empty() || spans_idx == end {
                working_set.error(ParseError::MissingPositional(
                    positional.name.clone(),
                    Span::new(spans[spans_idx].end, spans[spans_idx].end),
                    signature.call_signature(),
                ));
                positional_idx += 1;
                continue;
            }

            let arg = parse_multispan_value(
                working_set,
                &spans[..end],
                &mut spans_idx,
                &positional.shape,
            );

            let arg = if !type_compatible(&positional.shape.to_type(), &arg.ty) {
                working_set.error(ParseError::TypeMismatch(
                    positional.shape.to_type(),
                    arg.ty,
                    arg.span,
                ));
                Expression::garbage(arg.span)
            } else {
                arg
            };
            call.add_positional(arg);
            positional_idx += 1;
        } else if signature.allows_unknown_args {
            let arg = parse_value(working_set, arg_span, &SyntaxShape::Any);

            call.add_unknown(arg);
        } else {
            call.add_positional(Expression::garbage(arg_span));
            working_set.error(ParseError::ExtraPositional(
                signature.call_signature(),
                arg_span,
            ))
        }

        spans_idx += 1;
    }

    check_call(working_set, command_span, &signature, &call);

    if signature.creates_scope {
        working_set.exit_scope();
    }

    ParsedInternalCall {
        call: Box::new(call),
        output,
    }
}

pub fn parse_call(
    working_set: &mut StateWorkingSet,
    spans: &[Span],
    head: Span,
    is_subexpression: bool,
) -> Expression {
    trace!("parsing: call");

    if spans.is_empty() {
        working_set.error(ParseError::UnknownState(
            "Encountered command with zero spans".into(),
            span(spans),
        ));
        return garbage(head);
    }

    let mut pos = 0;
    let cmd_start = pos;
    let mut name_spans = vec![];
    let mut name = vec![];

    for word_span in spans[cmd_start..].iter() {
        // Find the longest group of words that could form a command

        name_spans.push(*word_span);

        let name_part = working_set.get_span_contents(*word_span);
        if name.is_empty() {
            name.extend(name_part);
        } else {
            name.push(b' ');
            name.extend(name_part);
        }

        pos += 1;
    }

    let input = working_set.type_scope.get_previous();
    let mut maybe_decl_id = working_set.find_decl(&name, input);

    while maybe_decl_id.is_none() {
        // Find the longest command match
        if name_spans.len() <= 1 {
            // Keep the first word even if it does not match -- could be external command
            break;
        }

        name_spans.pop();
        pos -= 1;

        let mut name = vec![];
        for name_span in &name_spans {
            let name_part = working_set.get_span_contents(*name_span);
            if name.is_empty() {
                name.extend(name_part);
            } else {
                name.push(b' ');
                name.extend(name_part);
            }
        }
        maybe_decl_id = working_set.find_decl(&name, input);
    }

    if let Some(decl_id) = maybe_decl_id {
        // Before the internal parsing we check if there is no let or alias declarations
        // that are missing their name, e.g.: let = 1 or alias = 2
        if spans.len() > 1 {
            let test_equal = working_set.get_span_contents(spans[1]);

            if test_equal == [b'='] {
                trace!("incomplete statement");

                working_set.error(ParseError::UnknownState(
                    "Incomplete statement".into(),
                    span(spans),
                ));
                return garbage(span(spans));
            }
        }

        // TODO: Try to remove the clone
        let decl = working_set.get_decl(decl_id).clone();

        let parsed_call = if let Some(alias) = decl.as_alias() {
            if let Expression {
                expr: Expr::ExternalCall(head, args, is_subexpression),
                span: _,
                ty,
                custom_completion,
            } = &alias.wrapped_call
            {
                trace!("parsing: alias of external call");

                let mut final_args = args.clone();

                for arg_span in spans.iter().skip(1) {
                    let arg = parse_external_arg(working_set, *arg_span);
                    final_args.push(arg);
                }

                let mut head = head.clone();
                head.span = spans[0]; // replacing the spans preserves syntax highlighting

                return Expression {
                    expr: Expr::ExternalCall(head, final_args, *is_subexpression),
                    span: span(spans),
                    ty: ty.clone(),
                    custom_completion: *custom_completion,
                };
            } else {
                trace!("parsing: alias of internal call");
                parse_internal_call(
                    working_set,
                    span(&spans[cmd_start..pos]),
                    &spans[pos..],
                    decl_id,
                )
            }
        } else {
            trace!("parsing: internal call");
            parse_internal_call(
                working_set,
                span(&spans[cmd_start..pos]),
                &spans[pos..],
                decl_id,
            )
        };

        Expression {
            expr: Expr::Call(parsed_call.call),
            span: span(spans),
            ty: parsed_call.output,
            custom_completion: None,
        }
    } else {
        // We might be parsing left-unbounded range ("..10")
        let bytes = working_set.get_span_contents(spans[0]);
        trace!("parsing: range {:?} ", bytes);
        if let (Some(b'.'), Some(b'.')) = (bytes.first(), bytes.get(1)) {
            trace!("-- found leading range indicator");
            let starting_error_count = working_set.parse_errors.len();

            let range_expr = parse_range(working_set, spans[0]);
            if working_set.parse_errors.len() == starting_error_count {
                trace!("-- successfully parsed range");
                return range_expr;
            }
            working_set.parse_errors.truncate(starting_error_count);
        }
        trace!("parsing: external call");

        // Otherwise, try external command
        parse_external_call(working_set, spans, is_subexpression)
    }
}

pub fn parse_binary(working_set: &mut StateWorkingSet, span: Span) -> Expression {
    let contents = working_set.get_span_contents(span);
    if contents.starts_with(b"0x[") {
        parse_binary_with_base(working_set, span, 16, 2, b"0x[", b"]")
    } else if contents.starts_with(b"0o[") {
        parse_binary_with_base(working_set, span, 8, 3, b"0o[", b"]")
    } else {
        parse_binary_with_base(working_set, span, 2, 8, b"0b[", b"]")
    }
}

fn parse_binary_with_base(
    working_set: &mut StateWorkingSet,
    span: Span,
    base: u32,
    min_digits_per_byte: usize,
    prefix: &[u8],
    suffix: &[u8],
) -> Expression {
    let token = working_set.get_span_contents(span);

    if let Some(token) = token.strip_prefix(prefix) {
        if let Some(token) = token.strip_suffix(suffix) {
            let (lexed, err) = lex(
                token,
                span.start + prefix.len(),
                &[b',', b'\r', b'\n'],
                &[],
                true,
            );
            if let Some(err) = err {
                working_set.error(err);
            }

            let mut binary_value = vec![];
            for token in lexed {
                match token.contents {
                    TokenContents::Item => {
                        let contents = working_set.get_span_contents(token.span);

                        binary_value.extend_from_slice(contents);
                    }
                    TokenContents::Pipe
                    | TokenContents::PipePipe
                    | TokenContents::OutGreaterThan
                    | TokenContents::ErrGreaterThan
                    | TokenContents::OutErrGreaterThan => {
                        working_set.error(ParseError::Expected("binary".into(), span));
                        return garbage(span);
                    }
                    TokenContents::Comment | TokenContents::Semicolon | TokenContents::Eol => {}
                }
            }

            let required_padding = (min_digits_per_byte - binary_value.len() % min_digits_per_byte)
                % min_digits_per_byte;

            if required_padding != 0 {
                binary_value = {
                    let mut tail = binary_value;
                    let mut binary_value: Vec<u8> = vec![b'0'; required_padding];
                    binary_value.append(&mut tail);
                    binary_value
                };
            }

            let str = String::from_utf8_lossy(&binary_value).to_string();

            match decode_with_base(&str, base, min_digits_per_byte) {
                Ok(v) => {
                    return Expression {
                        expr: Expr::Binary(v),
                        span,
                        ty: Type::Binary,
                        custom_completion: None,
                    }
                }
                Err(x) => {
                    working_set.error(ParseError::IncorrectValue(
                        "not a binary value".into(),
                        span,
                        x.to_string(),
                    ));
                    return garbage(span);
                }
            }
        }
    }

    working_set.error(ParseError::Expected("binary".into(), span));
    garbage(span)
}

fn decode_with_base(s: &str, base: u32, digits_per_byte: usize) -> Result<Vec<u8>, ParseIntError> {
    s.chars()
        .chunks(digits_per_byte)
        .into_iter()
        .map(|chunk| {
            let str: String = chunk.collect();
            u8::from_str_radix(&str, base)
        })
        .collect()
}

fn strip_underscores(token: &[u8]) -> String {
    String::from_utf8_lossy(token)
        .chars()
        .filter(|c| *c != '_')
        .collect()
}

pub fn parse_int(working_set: &mut StateWorkingSet, span: Span) -> Expression {
    let token = working_set.get_span_contents(span);

    fn extract_int(
        working_set: &mut StateWorkingSet,
        token: &str,
        span: Span,
        radix: u32,
    ) -> Expression {
        if let Ok(num) = i64::from_str_radix(token, radix) {
            Expression {
                expr: Expr::Int(num),
                span,
                ty: Type::Int,
                custom_completion: None,
            }
        } else {
            working_set.error(ParseError::InvalidLiteral(
                format!("invalid digits for radix {}", radix),
                "int".into(),
                span,
            ));

            garbage(span)
        }
    }

    let token = strip_underscores(token);

    if token.is_empty() {
        working_set.error(ParseError::Expected("int".into(), span));
        return garbage(span);
    }

    if let Some(num) = token.strip_prefix("0b") {
        extract_int(working_set, num, span, 2)
    } else if let Some(num) = token.strip_prefix("0o") {
        extract_int(working_set, num, span, 8)
    } else if let Some(num) = token.strip_prefix("0x") {
        extract_int(working_set, num, span, 16)
    } else if let Ok(num) = token.parse::<i64>() {
        Expression {
            expr: Expr::Int(num),
            span,
            ty: Type::Int,
            custom_completion: None,
        }
    } else {
        working_set.error(ParseError::Expected("int".into(), span));
        garbage(span)
    }
}

pub fn parse_float(working_set: &mut StateWorkingSet, span: Span) -> Expression {
    let token = working_set.get_span_contents(span);
    let token = strip_underscores(token);

    if let Ok(x) = token.parse::<f64>() {
        Expression {
            expr: Expr::Float(x),
            span,
            ty: Type::Float,
            custom_completion: None,
        }
    } else {
        working_set.error(ParseError::Expected("float".into(), span));

        garbage(span)
    }
}

pub fn parse_number(working_set: &mut StateWorkingSet, span: Span) -> Expression {
    let starting_error_count = working_set.parse_errors.len();

    let result = parse_int(working_set, span);
    if starting_error_count == working_set.parse_errors.len() {
        return result;
    } else if !matches!(
        working_set.parse_errors.last(),
        Some(ParseError::Expected(_, _))
    ) {
    } else {
        working_set.parse_errors.truncate(starting_error_count);
    }

    let result = parse_float(working_set, span);

    if starting_error_count == working_set.parse_errors.len() {
        return result;
    }
    working_set.parse_errors.truncate(starting_error_count);

    working_set.error(ParseError::Expected("number".into(), span));
    garbage(span)
}

pub fn parse_range(working_set: &mut StateWorkingSet, span: Span) -> Expression {
    trace!("parsing: range");

    // Range follows the following syntax: [<from>][<next_operator><next>]<range_operator>[<to>]
    //   where <next_operator> is ".."
    //   and  <range_operator> is "..", "..=" or "..<"
    //   and one of the <from> or <to> bounds must be present (just '..' is not allowed since it
    //     looks like parent directory)
    //bugbug range cannot be [..] because that looks like parent directory

    let contents = working_set.get_span_contents(span);

    let token = if let Ok(s) = String::from_utf8(contents.into()) {
        s
    } else {
        working_set.error(ParseError::NonUtf8(span));
        return garbage(span);
    };

    if !token.contains("..") {
        working_set.error(ParseError::Expected(
            "at least one range bound set".into(),
            span,
        ));
        return garbage(span);
    }

    // First, figure out what exact operators are used and determine their positions
    let dotdot_pos: Vec<_> = token.match_indices("..").map(|(pos, _)| pos).collect();

    let (next_op_pos, range_op_pos) = match dotdot_pos.len() {
        1 => (None, dotdot_pos[0]),
        2 => (Some(dotdot_pos[0]), dotdot_pos[1]),
        _ => {
            working_set.error(ParseError::Expected(
                "one range operator ('..' or '..<') and optionally one next operator ('..')".into(),
                span,
            ));
            return garbage(span);
        }
    };

    let (inclusion, range_op_str, range_op_span) = if let Some(pos) = token.find("..<") {
        if pos == range_op_pos {
            let op_str = "..<";
            let op_span = Span::new(
                span.start + range_op_pos,
                span.start + range_op_pos + op_str.len(),
            );
            (RangeInclusion::RightExclusive, "..<", op_span)
        } else {
            working_set.error(ParseError::Expected(
                "inclusive operator preceding second range bound".into(),
                span,
            ));
            return garbage(span);
        }
    } else {
        let op_str = if token.contains("..=") { "..=" } else { ".." };
        let op_span = Span::new(
            span.start + range_op_pos,
            span.start + range_op_pos + op_str.len(),
        );
        (RangeInclusion::Inclusive, op_str, op_span)
    };

    // Now, based on the operator positions, figure out where the bounds & next are located and
    // parse them
    // TODO: Actually parse the next number in the range
    let from = if token.starts_with("..") {
        // token starts with either next operator, or range operator -- we don't care which one
        None
    } else {
        let from_span = Span::new(span.start, span.start + dotdot_pos[0]);
        Some(Box::new(parse_value(
            working_set,
            from_span,
            &SyntaxShape::Number,
        )))
    };

    let to = if token.ends_with(range_op_str) {
        None
    } else {
        let to_span = Span::new(range_op_span.end, span.end);
        Some(Box::new(parse_value(
            working_set,
            to_span,
            &SyntaxShape::Number,
        )))
    };

    trace!("-- from: {:?} to: {:?}", from, to);

    if let (None, None) = (&from, &to) {
        working_set.error(ParseError::Expected(
            "at least one range bound set".into(),
            span,
        ));
        return garbage(span);
    }

    let (next, next_op_span) = if let Some(pos) = next_op_pos {
        let next_op_span = Span::new(span.start + pos, span.start + pos + "..".len());
        let next_span = Span::new(next_op_span.end, range_op_span.start);

        (
            Some(Box::new(parse_value(
                working_set,
                next_span,
                &SyntaxShape::Number,
            ))),
            next_op_span,
        )
    } else {
        (None, span)
    };

    let range_op = RangeOperator {
        inclusion,
        span: range_op_span,
        next_op_span,
    };

    Expression {
        expr: Expr::Range(from, next, to, range_op),
        span,
        ty: Type::Range,
        custom_completion: None,
    }
}

pub(crate) fn parse_dollar_expr(working_set: &mut StateWorkingSet, span: Span) -> Expression {
    trace!("parsing: dollar expression");
    let contents = working_set.get_span_contents(span);

    if contents.starts_with(b"$\"") || contents.starts_with(b"$'") {
        parse_string_interpolation(working_set, span)
    } else if contents.starts_with(b"$.") {
        parse_simple_cell_path(working_set, Span::new(span.start + 2, span.end))
    } else {
        let starting_error_count = working_set.parse_errors.len();

        let expr = parse_range(working_set, span);
        if starting_error_count == working_set.parse_errors.len() {
            expr
        } else {
            working_set.parse_errors.truncate(starting_error_count);
            parse_full_cell_path(working_set, None, span)
        }
    }
}

pub fn parse_paren_expr(
    working_set: &mut StateWorkingSet,
    span: Span,
    shape: &SyntaxShape,
) -> Expression {
    let starting_error_count = working_set.parse_errors.len();

    let expr = parse_range(working_set, span);

    if starting_error_count == working_set.parse_errors.len() {
        expr
    } else {
        working_set.parse_errors.truncate(starting_error_count);

        if matches!(shape, SyntaxShape::Signature) {
            parse_signature(working_set, span)
        } else {
            parse_full_cell_path(working_set, None, span)
        }
    }
}

pub fn parse_numberlike_expr(
    working_set: &mut StateWorkingSet,
    span: Span,
    shape: &SyntaxShape,
) -> Expression {
    match shape {
        SyntaxShape::Binary => parse_binary(working_set, span),
        SyntaxShape::Number => parse_number(working_set, span),
        SyntaxShape::Decimal => parse_float(working_set, span),
        SyntaxShape::Int => parse_int(working_set, span),
        SyntaxShape::Duration => parse_duration(working_set, span),
        SyntaxShape::DateTime => parse_datetime(working_set, span),
        SyntaxShape::Filesize => parse_filesize(working_set, span),
        SyntaxShape::Range => parse_range(working_set, span),
        SyntaxShape::CellPath => parse_simple_cell_path(working_set, span),
        SyntaxShape::String => {
            working_set.error(ParseError::Mismatch(
                "string".into(),
                "number-like value (hint: use quotes or backticks)".into(),
                span,
            ));
            garbage(span)
        }
        SyntaxShape::Any => {
            let bytes = working_set.get_span_contents(span);

            if bytes == b"0b" {
                // FIXME: having to work around this filesize that also looks like a binary value
                parse_filesize(working_set, span)
            } else if bytes.starts_with(b"0x[")
                || bytes.starts_with(b"0b[")
                || bytes.starts_with(b"0o[")
            {
                parse_binary(working_set, span)
            } else if bytes.starts_with(b"0x")
                || bytes.starts_with(b"0b")
                || bytes.starts_with(b"0o")
            {
                parse_int(working_set, span)
            } else {
                for shape in &[
                    SyntaxShape::Range,
                    SyntaxShape::Int,
                    SyntaxShape::Binary,
                    SyntaxShape::Filesize,
                    SyntaxShape::Duration,
                    SyntaxShape::DateTime, //FIXME requires 3 failed conversion attempts before failing
                    SyntaxShape::Number,
                ] {
                    let starting_error_count = working_set.parse_errors.len();

                    let result = parse_value(working_set, span, shape);

                    if starting_error_count == working_set.parse_errors.len() {
                        return result;
                    } else {
                        working_set.parse_errors.truncate(starting_error_count);
                    }
                }

                working_set.error(ParseError::Expected(
                    "number-like value (int, float, date, etc)".into(),
                    span,
                ));
                garbage(span)
            }
        }
        _ => {
            working_set.error(ParseError::Expected(
                "number-like value (int, float, date, etc)".into(),
                span,
            ));
            garbage(span)
        }
    }
}

pub fn parse_brace_expr(
    working_set: &mut StateWorkingSet,
    span: Span,
    shape: &SyntaxShape,
) -> Expression {
    // Try to detect what kind of value we're about to parse
    // FIXME: In the future, we should work over the token stream so we only have to do this once
    // before parsing begins

    // FIXME: we're still using the shape because we rely on it to know how to handle syntax where
    // the parse is ambiguous. We'll need to update the parts of the grammar where this is ambiguous
    // and then revisit the parsing.

    if span.end <= (span.start + 1) {
        working_set.error(ParseError::Expected(
            format!("non-block value: {shape}"),
            span,
        ));
        return Expression::garbage(span);
    }

    let bytes = working_set.get_span_contents(Span::new(span.start + 1, span.end - 1));
    let (tokens, _) = lex(bytes, span.start + 1, &[b'\r', b'\n', b'\t'], &[b':'], true);

    let second_token = tokens
        .get(0)
        .map(|token| working_set.get_span_contents(token.span));

    let second_token_contents = tokens.get(0).map(|token| token.contents);

    let third_token = tokens
        .get(1)
        .map(|token| working_set.get_span_contents(token.span));

    if matches!(second_token, None) {
        // If we're empty, that means an empty record or closure
        if matches!(shape, SyntaxShape::Closure(None)) {
            parse_closure_expression(working_set, shape, span, false)
        } else if matches!(shape, SyntaxShape::Closure(Some(_))) {
            parse_closure_expression(working_set, shape, span, true)
        } else if matches!(shape, SyntaxShape::Block) {
            parse_block_expression(working_set, span)
        } else if matches!(shape, SyntaxShape::MatchBlock) {
            parse_match_block_expression(working_set, span)
        } else {
            parse_record(working_set, span)
        }
    } else if matches!(second_token_contents, Some(TokenContents::Pipe))
        || matches!(second_token_contents, Some(TokenContents::PipePipe))
    {
        parse_closure_expression(working_set, shape, span, true)
    } else if matches!(third_token, Some(b":")) {
        parse_full_cell_path(working_set, None, span)
    } else if matches!(shape, SyntaxShape::Closure(None)) {
        parse_closure_expression(working_set, shape, span, false)
    } else if matches!(shape, SyntaxShape::Closure(Some(_))) || matches!(shape, SyntaxShape::Any) {
        parse_closure_expression(working_set, shape, span, true)
    } else if matches!(shape, SyntaxShape::Block) {
        parse_block_expression(working_set, span)
    } else if matches!(shape, SyntaxShape::MatchBlock) {
        parse_match_block_expression(working_set, span)
    } else {
        working_set.error(ParseError::Expected(
            format!("non-block value: {shape}"),
            span,
        ));

        Expression::garbage(span)
    }
}

pub fn parse_string_interpolation(working_set: &mut StateWorkingSet, span: Span) -> Expression {
    #[derive(PartialEq, Eq, Debug)]
    enum InterpolationMode {
        String,
        Expression,
    }

    let contents = working_set.get_span_contents(span);

    let mut double_quote = false;

    let (start, end) = if contents.starts_with(b"$\"") {
        double_quote = true;
        let end = if contents.ends_with(b"\"") && contents.len() > 2 {
            span.end - 1
        } else {
            span.end
        };
        (span.start + 2, end)
    } else if contents.starts_with(b"$'") {
        let end = if contents.ends_with(b"'") && contents.len() > 2 {
            span.end - 1
        } else {
            span.end
        };
        (span.start + 2, end)
    } else {
        (span.start, span.end)
    };

    let inner_span = Span::new(start, end);
    let contents = working_set.get_span_contents(inner_span).to_vec();

    let mut output = vec![];
    let mut mode = InterpolationMode::String;
    let mut token_start = start;
    let mut delimiter_stack = vec![];

    let mut consecutive_backslashes: usize = 0;

    let mut b = start;

    while b != end {
        let current_byte = contents[b - start];

        if mode == InterpolationMode::String {
            let preceding_consecutive_backslashes = consecutive_backslashes;

            let is_backslash = current_byte == b'\\';
            consecutive_backslashes = if is_backslash {
                preceding_consecutive_backslashes + 1
            } else {
                0
            };

            if current_byte == b'(' && (!double_quote || preceding_consecutive_backslashes % 2 == 0)
            {
                mode = InterpolationMode::Expression;
                if token_start < b {
                    let span = Span::new(token_start, b);
                    let str_contents = working_set.get_span_contents(span);

                    let (str_contents, err) = if double_quote {
                        unescape_string(str_contents, span)
                    } else {
                        (str_contents.to_vec(), None)
                    };
                    if let Some(err) = err {
                        working_set.error(err);
                    }

                    output.push(Expression {
                        expr: Expr::String(String::from_utf8_lossy(&str_contents).to_string()),
                        span,
                        ty: Type::String,
                        custom_completion: None,
                    });
                    token_start = b;
                }
            }
        }

        if mode == InterpolationMode::Expression {
            let byte = current_byte;
            if let Some(b'\'') = delimiter_stack.last() {
                if byte == b'\'' {
                    delimiter_stack.pop();
                }
            } else if let Some(b'"') = delimiter_stack.last() {
                if byte == b'"' {
                    delimiter_stack.pop();
                }
            } else if let Some(b'`') = delimiter_stack.last() {
                if byte == b'`' {
                    delimiter_stack.pop();
                }
            } else if byte == b'\'' {
                delimiter_stack.push(b'\'')
            } else if byte == b'"' {
                delimiter_stack.push(b'"');
            } else if byte == b'`' {
                delimiter_stack.push(b'`')
            } else if byte == b'(' {
                delimiter_stack.push(b')');
            } else if byte == b')' {
                if let Some(b')') = delimiter_stack.last() {
                    delimiter_stack.pop();
                }
                if delimiter_stack.is_empty() {
                    mode = InterpolationMode::String;

                    if token_start < b {
                        let span = Span::new(token_start, b + 1);

                        let expr = parse_full_cell_path(working_set, None, span);
                        output.push(expr);
                    }

                    token_start = b + 1;
                    continue;
                }
            }
        }
        b += 1;
    }

    match mode {
        InterpolationMode::String => {
            if token_start < end {
                let span = Span::new(token_start, end);
                let str_contents = working_set.get_span_contents(span);

                let (str_contents, err) = if double_quote {
                    unescape_string(str_contents, span)
                } else {
                    (str_contents.to_vec(), None)
                };
                if let Some(err) = err {
                    working_set.error(err);
                }

                output.push(Expression {
                    expr: Expr::String(String::from_utf8_lossy(&str_contents).to_string()),
                    span,
                    ty: Type::String,
                    custom_completion: None,
                });
            }
        }
        InterpolationMode::Expression => {
            if token_start < end {
                let span = Span::new(token_start, end);

                let expr = parse_full_cell_path(working_set, None, span);
                output.push(expr);
            }
        }
    }

    Expression {
        expr: Expr::StringInterpolation(output),
        span,
        ty: Type::String,
        custom_completion: None,
    }
}

pub fn parse_variable_expr(working_set: &mut StateWorkingSet, span: Span) -> Expression {
    let contents = working_set.get_span_contents(span);

    if contents == b"$nothing" {
        return Expression {
            expr: Expr::Nothing,
            span,
            ty: Type::Nothing,
            custom_completion: None,
        };
    } else if contents == b"$nu" {
        return Expression {
            expr: Expr::Var(nu_protocol::NU_VARIABLE_ID),
            span,
            ty: Type::Any,
            custom_completion: None,
        };
    } else if contents == b"$in" {
        return Expression {
            expr: Expr::Var(nu_protocol::IN_VARIABLE_ID),
            span,
            ty: Type::Any,
            custom_completion: None,
        };
    } else if contents == b"$env" {
        return Expression {
            expr: Expr::Var(nu_protocol::ENV_VARIABLE_ID),
            span,
            ty: Type::Any,
            custom_completion: None,
        };
    }

    let id = parse_variable(working_set, span);

    if let Some(id) = id {
        Expression {
            expr: Expr::Var(id),
            span,
            ty: working_set.get_variable(id).ty.clone(),
            custom_completion: None,
        }
    } else {
        working_set.error(ParseError::VariableNotFound(span));
        garbage(span)
    }
}

pub fn parse_cell_path(
    working_set: &mut StateWorkingSet,
    tokens: impl Iterator<Item = Token>,
    expect_dot: bool,
) -> Vec<PathMember> {
    enum TokenType {
        Dot,           // .
        QuestionOrDot, // ? or .
        PathMember,    // an int or string, like `1` or `foo`
    }

    // Parsing a cell path is essentially a state machine, and this is the state
    let mut expected_token = if expect_dot {
        TokenType::Dot
    } else {
        TokenType::PathMember
    };

    let mut tail = vec![];

    for path_element in tokens {
        let bytes = working_set.get_span_contents(path_element.span);

        match expected_token {
            TokenType::Dot => {
                if bytes.len() != 1 || bytes[0] != b'.' {
                    working_set.error(ParseError::Expected('.'.into(), path_element.span));
                    return tail;
                }
                expected_token = TokenType::PathMember;
            }
            TokenType::QuestionOrDot => {
                if bytes.len() == 1 && bytes[0] == b'.' {
                    expected_token = TokenType::PathMember;
                } else if bytes.len() == 1 && bytes[0] == b'?' {
                    if let Some(last) = tail.last_mut() {
                        match last {
                            PathMember::String {
                                ref mut optional, ..
                            } => *optional = true,
                            PathMember::Int {
                                ref mut optional, ..
                            } => *optional = true,
                        }
                    }
                    expected_token = TokenType::Dot;
                } else {
                    working_set.error(ParseError::Expected(". or ?".into(), path_element.span));
                    return tail;
                }
            }
            TokenType::PathMember => {
                let starting_error_count = working_set.parse_errors.len();

                let expr = parse_int(working_set, path_element.span);
                working_set.parse_errors.truncate(starting_error_count);

                match expr {
                    Expression {
                        expr: Expr::Int(val),
                        span,
                        ..
                    } => tail.push(PathMember::Int {
                        val: val as usize,
                        span,
                        optional: false,
                    }),
                    _ => {
                        let result = parse_string(working_set, path_element.span);
                        match result {
                            Expression {
                                expr: Expr::String(string),
                                span,
                                ..
                            } => {
                                tail.push(PathMember::String {
                                    val: string,
                                    span,
                                    optional: false,
                                });
                            }
                            _ => {
                                working_set.error(ParseError::Expected(
                                    "string".into(),
                                    path_element.span,
                                ));
                                return tail;
                            }
                        }
                    }
                }
                expected_token = TokenType::QuestionOrDot;
            }
        }
    }

    tail
}

pub fn parse_simple_cell_path(working_set: &mut StateWorkingSet, span: Span) -> Expression {
    let source = working_set.get_span_contents(span);

    let (tokens, err) = lex(source, span.start, &[b'\n', b'\r'], &[b'.', b'?'], true);
    if let Some(err) = err {
        working_set.error(err)
    }

    let tokens = tokens.into_iter().peekable();

    let cell_path = parse_cell_path(working_set, tokens, false);

    Expression {
        expr: Expr::CellPath(CellPath { members: cell_path }),
        span,
        ty: Type::CellPath,
        custom_completion: None,
    }
}

pub fn parse_full_cell_path(
    working_set: &mut StateWorkingSet,
    implicit_head: Option<VarId>,
    span: Span,
) -> Expression {
    trace!("parsing: full cell path");
    let full_cell_span = span;
    let source = working_set.get_span_contents(span);

    let (tokens, err) = lex(source, span.start, &[b'\n', b'\r'], &[b'.', b'?'], true);
    if let Some(err) = err {
        working_set.error(err)
    }

    let mut tokens = tokens.into_iter().peekable();
    if let Some(head) = tokens.peek() {
        let bytes = working_set.get_span_contents(head.span);
        let (head, expect_dot) = if bytes.starts_with(b"(") {
            trace!("parsing: paren-head of full cell path");

            let head_span = head.span;
            let mut start = head.span.start;
            let mut end = head.span.end;

            if bytes.starts_with(b"(") {
                start += 1;
            }
            if bytes.ends_with(b")") {
                end -= 1;
            } else {
                working_set.error(ParseError::Unclosed(")".into(), Span::new(end, end)));
            }

            let span = Span::new(start, end);

            let source = working_set.get_span_contents(span);

            let (output, err) = lex(source, span.start, &[b'\n', b'\r'], &[], true);
            if let Some(err) = err {
                working_set.error(err)
            }

            // Creating a Type scope to parse the new block. This will keep track of
            // the previous input type found in that block
            let output = parse_block(working_set, &output, true, true);
            working_set
                .type_scope
                .add_type(working_set.type_scope.get_last_output());

            let ty = output
                .pipelines
                .last()
                .and_then(|Pipeline { elements, .. }| elements.last())
                .map(|element| match element {
                    PipelineElement::Expression(_, expr)
                        if matches!(
                            expr,
                            Expression {
                                expr: Expr::BinaryOp(..),
                                ..
                            }
                        ) =>
                    {
                        expr.ty.clone()
                    }
                    _ => working_set.type_scope.get_last_output(),
                })
                .unwrap_or_else(|| working_set.type_scope.get_last_output());

            let block_id = working_set.add_block(output);
            tokens.next();

            (
                Expression {
                    expr: Expr::Subexpression(block_id),
                    span: head_span,
                    ty,
                    custom_completion: None,
                },
                true,
            )
        } else if bytes.starts_with(b"[") {
            trace!("parsing: table head of full cell path");

            let output = parse_table_expression(working_set, head.span);

            tokens.next();

            (output, true)
        } else if bytes.starts_with(b"{") {
            trace!("parsing: record head of full cell path");
            let output = parse_record(working_set, head.span);

            tokens.next();

            (output, true)
        } else if bytes.starts_with(b"$") {
            trace!("parsing: $variable head of full cell path");

            let out = parse_variable_expr(working_set, head.span);

            tokens.next();

            (out, true)
        } else if let Some(var_id) = implicit_head {
            trace!("parsing: implicit head of full cell path");
            (
                Expression {
                    expr: Expr::Var(var_id),
                    span: head.span,
                    ty: Type::Any,
                    custom_completion: None,
                },
                false,
            )
        } else {
            working_set.error(ParseError::Mismatch(
                "variable or subexpression".into(),
                String::from_utf8_lossy(bytes).to_string(),
                span,
            ));
            return garbage(span);
        };

        let tail = parse_cell_path(working_set, tokens, expect_dot);

        Expression {
            // FIXME: Get the type of the data at the tail using follow_cell_path() (or something)
            ty: if !tail.is_empty() {
                // Until the aforementioned fix is implemented, this is necessary to allow mutable list upserts
                // such as $a.1 = 2 to work correctly.
                Type::Any
            } else {
                head.ty.clone()
            },
            expr: Expr::FullCellPath(Box::new(FullCellPath { head, tail })),
            span: full_cell_span,
            custom_completion: None,
        }
    } else {
        garbage(span)
    }
}

pub fn parse_directory(working_set: &mut StateWorkingSet, span: Span) -> Expression {
    let bytes = working_set.get_span_contents(span);
    let (token, err) = unescape_unquote_string(bytes, span);
    trace!("parsing: directory");

    if err.is_none() {
        trace!("-- found {}", token);

        Expression {
            expr: Expr::Directory(token),
            span,
            ty: Type::String,
            custom_completion: None,
        }
    } else {
        working_set.error(ParseError::Expected("directory".into(), span));

        garbage(span)
    }
}

pub fn parse_filepath(working_set: &mut StateWorkingSet, span: Span) -> Expression {
    let bytes = working_set.get_span_contents(span);
    let (token, err) = unescape_unquote_string(bytes, span);
    trace!("parsing: filepath");

    if err.is_none() {
        trace!("-- found {}", token);

        Expression {
            expr: Expr::Filepath(token),
            span,
            ty: Type::String,
            custom_completion: None,
        }
    } else {
        working_set.error(ParseError::Expected("filepath".into(), span));

        garbage(span)
    }
}
/// Parse a datetime type, eg '2022-02-02'
pub fn parse_datetime(working_set: &mut StateWorkingSet, span: Span) -> Expression {
    trace!("parsing: datetime");

    let bytes = working_set.get_span_contents(span);

    if bytes.is_empty() || !bytes[0].is_ascii_digit() {
        working_set.error(ParseError::Expected("datetime".into(), span));
        return garbage(span);
    }

    let token = String::from_utf8_lossy(bytes).to_string();

    if let Ok(datetime) = chrono::DateTime::parse_from_rfc3339(&token) {
        return Expression {
            expr: Expr::DateTime(datetime),
            span,
            ty: Type::Date,
            custom_completion: None,
        };
    }

    // Just the date
    let just_date = token.clone() + "T00:00:00+00:00";
    if let Ok(datetime) = chrono::DateTime::parse_from_rfc3339(&just_date) {
        return Expression {
            expr: Expr::DateTime(datetime),
            span,
            ty: Type::Date,
            custom_completion: None,
        };
    }

    // Date and time, assume UTC
    let datetime = token + "+00:00";
    if let Ok(datetime) = chrono::DateTime::parse_from_rfc3339(&datetime) {
        return Expression {
            expr: Expr::DateTime(datetime),
            span,
            ty: Type::Date,
            custom_completion: None,
        };
    }

    working_set.error(ParseError::Expected("datetime".into(), span));

    garbage(span)
}

/// Parse a duration type, eg '10day'
pub fn parse_duration(working_set: &mut StateWorkingSet, span: Span) -> Expression {
    trace!("parsing: duration");

    let bytes = working_set.get_span_contents(span);

    match parse_duration_bytes(bytes, span) {
        Some(expression) => expression,
        None => {
            working_set.error(ParseError::Expected(
                "duration with valid units".into(),
                span,
            ));

            garbage(span)
        }
    }
}

// Borrowed from libm at https://github.com/rust-lang/libm/blob/master/src/math/modf.rs
pub fn modf(x: f64) -> (f64, f64) {
    let rv2: f64;
    let mut u = x.to_bits();
    let e = ((u >> 52 & 0x7ff) as i32) - 0x3ff;

    /* no fractional part */
    if e >= 52 {
        rv2 = x;
        if e == 0x400 && (u << 12) != 0 {
            /* nan */
            return (x, rv2);
        }
        u &= 1 << 63;
        return (f64::from_bits(u), rv2);
    }

    /* no integral part*/
    if e < 0 {
        u &= 1 << 63;
        rv2 = f64::from_bits(u);
        return (x, rv2);
    }

    let mask = ((!0) >> 12) >> e;
    if (u & mask) == 0 {
        rv2 = x;
        u &= 1 << 63;
        return (f64::from_bits(u), rv2);
    }
    u &= !mask;
    rv2 = f64::from_bits(u);
    (x - rv2, rv2)
}

pub fn parse_duration_bytes(num_with_unit_bytes: &[u8], span: Span) -> Option<Expression> {
    if num_with_unit_bytes.is_empty()
        || (!num_with_unit_bytes[0].is_ascii_digit() && num_with_unit_bytes[0] != b'-')
    {
        return None;
    }

    let num_with_unit = String::from_utf8_lossy(num_with_unit_bytes).to_string();
    let unit_groups = [
        (Unit::Nanosecond, "ns", None),
        (Unit::Microsecond, "us", Some((Unit::Nanosecond, 1000))),
        (
            // µ Micro Sign
            Unit::Microsecond,
            "\u{00B5}s",
            Some((Unit::Nanosecond, 1000)),
        ),
        (
            // μ Greek small letter Mu
            Unit::Microsecond,
            "\u{03BC}s",
            Some((Unit::Nanosecond, 1000)),
        ),
        (Unit::Millisecond, "ms", Some((Unit::Microsecond, 1000))),
        (Unit::Second, "sec", Some((Unit::Millisecond, 1000))),
        (Unit::Minute, "min", Some((Unit::Second, 60))),
        (Unit::Hour, "hr", Some((Unit::Minute, 60))),
        (Unit::Day, "day", Some((Unit::Minute, 1440))),
        (Unit::Week, "wk", Some((Unit::Day, 7))),
    ];

    if let Some(unit) = unit_groups.iter().find(|&x| num_with_unit.ends_with(x.1)) {
        let mut lhs = num_with_unit;
        for _ in 0..unit.1.chars().count() {
            lhs.pop();
        }

        let (decimal_part, number_part) = modf(match lhs.parse::<f64>() {
            Ok(x) => x,
            Err(_) => return None,
        });

        let (num, unit_to_use) = match unit.2 {
            Some(unit_to_convert_to) => (
                Some(
                    ((number_part * unit_to_convert_to.1 as f64)
                        + (decimal_part * unit_to_convert_to.1 as f64)) as i64,
                ),
                unit_to_convert_to.0,
            ),
            None => (Some(number_part as i64), unit.0),
        };

        if let Some(x) = num {
            trace!("-- found {} {:?}", x, unit_to_use);

            let lhs_span = Span::new(span.start, span.start + lhs.len());
            let unit_span = Span::new(span.start + lhs.len(), span.end);
            return Some(Expression {
                expr: Expr::ValueWithUnit(
                    Box::new(Expression {
                        expr: Expr::Int(x),
                        span: lhs_span,
                        ty: Type::Number,
                        custom_completion: None,
                    }),
                    Spanned {
                        item: unit_to_use,
                        span: unit_span,
                    },
                ),
                span,
                ty: Type::Duration,
                custom_completion: None,
            });
        }
    }

    None
}

/// Parse a unit type, eg '10kb'
pub fn parse_filesize(working_set: &mut StateWorkingSet, span: Span) -> Expression {
    trace!("parsing: filesize");

    let bytes = working_set.get_span_contents(span);

    //todo: parse_filesize_bytes should distinguish between not-that-type and syntax error in units
    match parse_filesize_bytes(bytes, span) {
        Some(expression) => expression,
        None => {
            working_set.error(ParseError::Expected(
                "filesize with valid units".into(),
                span,
            ));

            garbage(span)
        }
    }
}

pub fn parse_filesize_bytes(num_with_unit_bytes: &[u8], span: Span) -> Option<Expression> {
    if num_with_unit_bytes.is_empty()
        || (!num_with_unit_bytes[0].is_ascii_digit() && num_with_unit_bytes[0] != b'-')
    {
        return None;
    }

    let num_with_unit = String::from_utf8_lossy(num_with_unit_bytes).to_string();
    let uppercase_num_with_unit = num_with_unit.to_uppercase();
    let unit_groups = [
        (Unit::Kilobyte, "KB", Some((Unit::Byte, 1000))),
        (Unit::Megabyte, "MB", Some((Unit::Kilobyte, 1000))),
        (Unit::Gigabyte, "GB", Some((Unit::Megabyte, 1000))),
        (Unit::Terabyte, "TB", Some((Unit::Gigabyte, 1000))),
        (Unit::Petabyte, "PB", Some((Unit::Terabyte, 1000))),
        (Unit::Exabyte, "EB", Some((Unit::Petabyte, 1000))),
        (Unit::Zettabyte, "ZB", Some((Unit::Exabyte, 1000))),
        (Unit::Kibibyte, "KIB", Some((Unit::Byte, 1024))),
        (Unit::Mebibyte, "MIB", Some((Unit::Kibibyte, 1024))),
        (Unit::Gibibyte, "GIB", Some((Unit::Mebibyte, 1024))),
        (Unit::Tebibyte, "TIB", Some((Unit::Gibibyte, 1024))),
        (Unit::Pebibyte, "PIB", Some((Unit::Tebibyte, 1024))),
        (Unit::Exbibyte, "EIB", Some((Unit::Pebibyte, 1024))),
        (Unit::Zebibyte, "ZIB", Some((Unit::Exbibyte, 1024))),
        (Unit::Byte, "B", None),
    ];

    if let Some(unit) = unit_groups
        .iter()
        .find(|&x| uppercase_num_with_unit.ends_with(x.1))
    {
        let mut lhs = num_with_unit;
        for _ in 0..unit.1.len() {
            lhs.pop();
        }

        let (decimal_part, number_part) = modf(match lhs.parse::<f64>() {
            Ok(x) => x,
            Err(_) => return None,
        });

        let (num, unit_to_use) = match unit.2 {
            Some(unit_to_convert_to) => (
                Some(
                    ((number_part * unit_to_convert_to.1 as f64)
                        + (decimal_part * unit_to_convert_to.1 as f64)) as i64,
                ),
                unit_to_convert_to.0,
            ),
            None => (Some(number_part as i64), unit.0),
        };

        if let Some(x) = num {
            trace!("-- found {} {:?}", x, unit_to_use);

            let lhs_span = Span::new(span.start, span.start + lhs.len());
            let unit_span = Span::new(span.start + lhs.len(), span.end);
            return Some(Expression {
                expr: Expr::ValueWithUnit(
                    Box::new(Expression {
                        expr: Expr::Int(x),
                        span: lhs_span,
                        ty: Type::Number,
                        custom_completion: None,
                    }),
                    Spanned {
                        item: unit_to_use,
                        span: unit_span,
                    },
                ),
                span,
                ty: Type::Filesize,
                custom_completion: None,
            });
        }
    }

    None
}

pub fn parse_glob_pattern(working_set: &mut StateWorkingSet, span: Span) -> Expression {
    let bytes = working_set.get_span_contents(span);
    let (token, err) = unescape_unquote_string(bytes, span);
    trace!("parsing: glob pattern");

    if err.is_none() {
        trace!("-- found {}", token);

        Expression {
            expr: Expr::GlobPattern(token),
            span,
            ty: Type::String,
            custom_completion: None,
        }
    } else {
        working_set.error(ParseError::Expected("glob pattern string".into(), span));

        garbage(span)
    }
}

pub fn unescape_string(bytes: &[u8], span: Span) -> (Vec<u8>, Option<ParseError>) {
    let mut output = Vec::new();
    let mut error = None;

    let mut idx = 0;

    'us_loop: while idx < bytes.len() {
        if bytes[idx] == b'\\' {
            // We're in an escape
            idx += 1;

            match bytes.get(idx) {
                Some(b'"') => {
                    output.push(b'"');
                    idx += 1;
                }
                Some(b'\'') => {
                    output.push(b'\'');
                    idx += 1;
                }
                Some(b'\\') => {
                    output.push(b'\\');
                    idx += 1;
                }
                Some(b'/') => {
                    output.push(b'/');
                    idx += 1;
                }
                Some(b'(') => {
                    output.push(b'(');
                    idx += 1;
                }
                Some(b')') => {
                    output.push(b')');
                    idx += 1;
                }
                Some(b'{') => {
                    output.push(b'{');
                    idx += 1;
                }
                Some(b'}') => {
                    output.push(b'}');
                    idx += 1;
                }
                Some(b'$') => {
                    output.push(b'$');
                    idx += 1;
                }
                Some(b'^') => {
                    output.push(b'^');
                    idx += 1;
                }
                Some(b'#') => {
                    output.push(b'#');
                    idx += 1;
                }
                Some(b'|') => {
                    output.push(b'|');
                    idx += 1;
                }
                Some(b'~') => {
                    output.push(b'~');
                    idx += 1;
                }
                Some(b'a') => {
                    output.push(0x7);
                    idx += 1;
                }
                Some(b'b') => {
                    output.push(0x8);
                    idx += 1;
                }
                Some(b'e') => {
                    output.push(0x1b);
                    idx += 1;
                }
                Some(b'f') => {
                    output.push(0xc);
                    idx += 1;
                }
                Some(b'n') => {
                    output.push(b'\n');
                    idx += 1;
                }
                Some(b'r') => {
                    output.push(b'\r');
                    idx += 1;
                }
                Some(b't') => {
                    output.push(b'\t');
                    idx += 1;
                }
                Some(b'u') => {
                    let mut digits = String::with_capacity(10);
                    let mut cur_idx = idx + 1; // index of first beyond current end of token

                    if let Some(b'{') = bytes.get(idx + 1) {
                        cur_idx = idx + 2;
                        loop {
                            match bytes.get(cur_idx) {
                                Some(b'}') => {
                                    cur_idx += 1;
                                    break;
                                }
                                Some(c) => {
                                    digits.push(*c as char);
                                    cur_idx += 1;
                                }
                                _ => {
                                    error = error.or(Some(ParseError::InvalidLiteral(
                                        "missing '}' for unicode escape '\\u{X...}'".into(),
                                        "string".into(),
                                        Span::new(span.start + idx, span.end),
                                    )));
                                    break 'us_loop;
                                }
                            }
                        }
                    }

                    if (1..=6).contains(&digits.len()) {
                        let int = u32::from_str_radix(&digits, 16);

                        if let Ok(int) = int {
                            if int <= 0x10ffff {
                                let result = char::from_u32(int);

                                if let Some(result) = result {
                                    let mut buffer = vec![0; 4];
                                    let result = result.encode_utf8(&mut buffer);

                                    for elem in result.bytes() {
                                        output.push(elem);
                                    }

                                    idx = cur_idx;
                                    continue 'us_loop;
                                }
                            }
                        }
                    }
                    // fall through -- escape not accepted above, must be error.
                    error = error.or(Some(ParseError::InvalidLiteral(
                            "invalid unicode escape '\\u{X...}', must be 1-6 hex digits, max value 10FFFF".into(),
                            "string".into(),
                            Span::new(span.start + idx, span.end),
                    )));
                    break 'us_loop;
                }

                _ => {
                    error = error.or(Some(ParseError::InvalidLiteral(
                        "unrecognized escape after '\\'".into(),
                        "string".into(),
                        Span::new(span.start + idx, span.end),
                    )));
                    break 'us_loop;
                }
            }
        } else {
            output.push(bytes[idx]);
            idx += 1;
        }
    }

    (output, error)
}

pub fn unescape_unquote_string(bytes: &[u8], span: Span) -> (String, Option<ParseError>) {
    if bytes.starts_with(b"\"") {
        // Needs unescaping
        let bytes = trim_quotes(bytes);

        let (bytes, err) = unescape_string(bytes, span);

        if let Ok(token) = String::from_utf8(bytes) {
            (token, err)
        } else {
            (
                String::new(),
                Some(ParseError::Expected("string".into(), span)),
            )
        }
    } else {
        let bytes = trim_quotes(bytes);

        if let Ok(token) = String::from_utf8(bytes.into()) {
            (token, None)
        } else {
            (
                String::new(),
                Some(ParseError::Expected("string".into(), span)),
            )
        }
    }
}

pub fn parse_string(working_set: &mut StateWorkingSet, span: Span) -> Expression {
    trace!("parsing: string");

    let bytes = working_set.get_span_contents(span);

    if bytes.is_empty() {
        working_set.error(ParseError::Expected("String".into(), span));
        return Expression::garbage(span);
    }

    // Check for bare word interpolation
    if bytes[0] != b'\'' && bytes[0] != b'"' && bytes[0] != b'`' && bytes.contains(&b'(') {
        return parse_string_interpolation(working_set, span);
    }

    let (s, err) = unescape_unquote_string(bytes, span);
    if let Some(err) = err {
        working_set.error(err);
    }

    Expression {
        expr: Expr::String(s),
        span,
        ty: Type::String,
        custom_completion: None,
    }
}

pub fn parse_string_strict(working_set: &mut StateWorkingSet, span: Span) -> Expression {
    trace!("parsing: string, with required delimiters");

    let bytes = working_set.get_span_contents(span);

    // Check for unbalanced quotes:
    {
        let bytes = if bytes.starts_with(b"$") {
            &bytes[1..]
        } else {
            bytes
        };
        if bytes.starts_with(b"\"") && (bytes.len() == 1 || !bytes.ends_with(b"\"")) {
            working_set.error(ParseError::Unclosed("\"".into(), span));
            return garbage(span);
        }
        if bytes.starts_with(b"\'") && (bytes.len() == 1 || !bytes.ends_with(b"\'")) {
            working_set.error(ParseError::Unclosed("\'".into(), span));
            return garbage(span);
        }
    }

    let (bytes, quoted) = if (bytes.starts_with(b"\"") && bytes.ends_with(b"\"") && bytes.len() > 1)
        || (bytes.starts_with(b"\'") && bytes.ends_with(b"\'") && bytes.len() > 1)
    {
        (&bytes[1..(bytes.len() - 1)], true)
    } else if (bytes.starts_with(b"$\"") && bytes.ends_with(b"\"") && bytes.len() > 2)
        || (bytes.starts_with(b"$\'") && bytes.ends_with(b"\'") && bytes.len() > 2)
    {
        (&bytes[2..(bytes.len() - 1)], true)
    } else {
        (bytes, false)
    };

    if let Ok(token) = String::from_utf8(bytes.into()) {
        trace!("-- found {}", token);

        if quoted {
            Expression {
                expr: Expr::String(token),
                span,
                ty: Type::String,
                custom_completion: None,
            }
        } else if token.contains(' ') {
            working_set.error(ParseError::Expected("string".into(), span));

            garbage(span)
        } else {
            Expression {
                expr: Expr::String(token),
                span,
                ty: Type::String,
                custom_completion: None,
            }
        }
    } else {
        working_set.error(ParseError::Expected("string".into(), span));
        garbage(span)
    }
}

//TODO: Handle error case for unknown shapes
pub fn parse_shape_name(
    working_set: &mut StateWorkingSet,
    bytes: &[u8],
    span: Span,
) -> SyntaxShape {
    let result = match bytes {
        b"any" => SyntaxShape::Any,
        b"binary" => SyntaxShape::Binary,
        b"block" => SyntaxShape::Block, //FIXME: Blocks should have known output types
        b"bool" => SyntaxShape::Boolean,
        b"cell-path" => SyntaxShape::CellPath,
        b"closure" => SyntaxShape::Closure(None), //FIXME: Blocks should have known output types
        b"cond" => SyntaxShape::RowCondition,
        // b"custom" => SyntaxShape::Custom(Box::new(SyntaxShape::Any), SyntaxShape::Int),
        b"datetime" => SyntaxShape::DateTime,
        b"directory" => SyntaxShape::Directory,
        b"duration" => SyntaxShape::Duration,
        b"error" => SyntaxShape::Error,
        b"expr" => SyntaxShape::Expression,
        b"float" | b"decimal" => SyntaxShape::Decimal,
        b"filesize" => SyntaxShape::Filesize,
        b"full-cell-path" => SyntaxShape::FullCellPath,
        b"glob" => SyntaxShape::GlobPattern,
        b"int" => SyntaxShape::Int,
        b"import-pattern" => SyntaxShape::ImportPattern,
        b"keyword" => SyntaxShape::Keyword(vec![], Box::new(SyntaxShape::Any)),
        _ if bytes.starts_with(b"list") => parse_list_shape(working_set, bytes, span),
        b"math" => SyntaxShape::MathExpression,
        b"nothing" => SyntaxShape::Nothing,
        b"number" => SyntaxShape::Number,
        b"one-of" => SyntaxShape::OneOf(vec![]),
        b"operator" => SyntaxShape::Operator,
        b"path" => SyntaxShape::Filepath,
        b"range" => SyntaxShape::Range,
        b"record" => SyntaxShape::Record,
        b"signature" => SyntaxShape::Signature,
        b"string" => SyntaxShape::String,
        b"table" => SyntaxShape::Table,
        b"variable" => SyntaxShape::Variable,
        b"var-with-opt-type" => SyntaxShape::VarWithOptType,
        _ => {
            if bytes.contains(&b'@') {
                let split: Vec<_> = bytes.split(|b| b == &b'@').collect();

                let shape_span = Span::new(span.start, span.start + split[0].len());
                let cmd_span = Span::new(span.start + split[0].len() + 1, span.end);
                let shape = parse_shape_name(working_set, split[0], shape_span);

                let command_name = trim_quotes(split[1]);

                if command_name.is_empty() {
                    working_set.error(ParseError::Expected("a command name".into(), cmd_span));
                    return SyntaxShape::Any;
                }

                let decl_id = working_set.find_decl(command_name, &Type::Any);

                if let Some(decl_id) = decl_id {
                    return SyntaxShape::Custom(Box::new(shape), decl_id);
                } else {
                    working_set.error(ParseError::UnknownCommand(cmd_span));
                    return shape;
                }
            } else {
                working_set.error(ParseError::UnknownType(span));
                return SyntaxShape::Any;
            }
        }
    };

    result
}

fn parse_list_shape(working_set: &mut StateWorkingSet, bytes: &[u8], span: Span) -> SyntaxShape {
    assert!(bytes.starts_with(b"list"));

    if bytes == b"list" {
        SyntaxShape::List(Box::new(SyntaxShape::Any))
    } else if bytes.starts_with(b"list<") {
        let start = span.start + 5;

        // if the annotation is unterminated, we want to return early to avoid
        // overflows with spans
        let end = if bytes.ends_with(b">") {
            span.end - 1
        // extra characters after the >
        } else if bytes.contains(&b'>') {
            let angle_start = bytes.split(|it| it == &b'>').collect::<Vec<_>>()[0].len() + 1;
            let span = Span::new(span.start + angle_start, span.end);

            working_set.error(ParseError::LabeledError(
                "Extra characters in the parameter name".into(),
                "extra characters".into(),
                span,
            ));
            return SyntaxShape::Any;
        } else {
            working_set.error(ParseError::Unclosed(">".into(), span));
            return SyntaxShape::List(Box::new(SyntaxShape::Any));
        };

        let inner_span = Span::new(start, end);

        let inner_text = String::from_utf8_lossy(working_set.get_span_contents(inner_span));

        // remove any extra whitespace, for example `list< string >` becomes `list<string>`
        let inner_bytes = inner_text.trim().as_bytes().to_vec();

        // list<>
        if inner_bytes.is_empty() {
            SyntaxShape::List(Box::new(SyntaxShape::Any))
        } else {
            let inner_sig = parse_shape_name(working_set, &inner_bytes, inner_span);

            SyntaxShape::List(Box::new(inner_sig))
        }
    } else {
        working_set.error(ParseError::UnknownType(span));

        SyntaxShape::List(Box::new(SyntaxShape::Any))
    }
}

pub fn parse_type(_working_set: &StateWorkingSet, bytes: &[u8]) -> Type {
    match bytes {
        b"binary" => Type::Binary,
        b"block" => Type::Block,
        b"bool" => Type::Bool,
        b"cellpath" => Type::CellPath,
        b"closure" => Type::Closure,
        b"date" => Type::Date,
        b"duration" => Type::Duration,
        b"error" => Type::Error,
        b"filesize" => Type::Filesize,
        b"float" | b"decimal" => Type::Float,
        b"int" => Type::Int,
        b"list" => Type::List(Box::new(Type::Any)),
        b"number" => Type::Number,
        b"range" => Type::Range,
        b"record" => Type::Record(vec![]),
        b"string" => Type::String,
        b"table" => Type::Table(vec![]), //FIXME

        _ => Type::Any,
    }
}

pub fn parse_import_pattern(working_set: &mut StateWorkingSet, spans: &[Span]) -> Expression {
    let head_span = if let Some(head_span) = spans.get(0) {
        head_span
    } else {
        working_set.error(ParseError::WrongImportPattern(span(spans)));
        return garbage(span(spans));
    };

    let head_expr = parse_value(working_set, *head_span, &SyntaxShape::Any);

    let (maybe_module_id, head_name) = match eval_constant(working_set, &head_expr) {
        Ok(val) => match value_as_string(val, head_expr.span) {
            Ok(s) => (working_set.find_module(s.as_bytes()), s.into_bytes()),
            Err(err) => {
                working_set.error(err);
                return garbage(span(spans));
            }
        },
        Err(err) => {
            working_set.error(err);
            return garbage(span(spans));
        }
    };

    let (import_pattern, err) = if let Some(tail_span) = spans.get(1) {
        // FIXME: expand this to handle deeper imports once we support module imports
        let tail = working_set.get_span_contents(*tail_span);
        if tail == b"*" {
            (
                ImportPattern {
                    head: ImportPatternHead {
                        name: head_name,
                        id: maybe_module_id,
                        span: *head_span,
                    },
                    members: vec![ImportPatternMember::Glob { span: *tail_span }],
                    hidden: HashSet::new(),
                },
                None,
            )
        } else if tail.starts_with(b"[") {
            let result = parse_list_expression(working_set, *tail_span, &SyntaxShape::String);

            let mut output = vec![];

            match result {
                Expression {
                    expr: Expr::List(list),
                    ..
                } => {
                    for expr in list {
                        let contents = working_set.get_span_contents(expr.span);
                        output.push((trim_quotes(contents).to_vec(), expr.span));
                    }

                    (
                        ImportPattern {
                            head: ImportPatternHead {
                                name: head_name,
                                id: maybe_module_id,
                                span: *head_span,
                            },
                            members: vec![ImportPatternMember::List { names: output }],
                            hidden: HashSet::new(),
                        },
                        None,
                    )
                }
                _ => (
                    ImportPattern {
                        head: ImportPatternHead {
                            name: head_name,
                            id: maybe_module_id,
                            span: *head_span,
                        },
                        members: vec![],
                        hidden: HashSet::new(),
                    },
                    Some(ParseError::ExportNotFound(result.span)),
                ),
            }
        } else {
            let tail = trim_quotes(tail);
            (
                ImportPattern {
                    head: ImportPatternHead {
                        name: head_name,
                        id: maybe_module_id,
                        span: *head_span,
                    },
                    members: vec![ImportPatternMember::Name {
                        name: tail.to_vec(),
                        span: *tail_span,
                    }],
                    hidden: HashSet::new(),
                },
                None,
            )
        }
    } else {
        (
            ImportPattern {
                head: ImportPatternHead {
                    name: head_name,
                    id: maybe_module_id,
                    span: *head_span,
                },
                members: vec![],
                hidden: HashSet::new(),
            },
            None,
        )
    };

    if let Some(err) = err {
        working_set.error(err);
    }

    Expression {
        expr: Expr::ImportPattern(import_pattern),
        span: span(&spans[1..]),
        ty: Type::List(Box::new(Type::String)),
        custom_completion: None,
    }
}

pub fn parse_var_with_opt_type(
    working_set: &mut StateWorkingSet,
    spans: &[Span],
    spans_idx: &mut usize,
    mutable: bool,
) -> Expression {
    let bytes = working_set.get_span_contents(spans[*spans_idx]).to_vec();

    if bytes.contains(&b' ')
        || bytes.contains(&b'"')
        || bytes.contains(&b'\'')
        || bytes.contains(&b'`')
    {
        working_set.error(ParseError::VariableNotValid(spans[*spans_idx]));
        return garbage(spans[*spans_idx]);
    }

    if bytes.ends_with(b":") {
        // We end with colon, so the next span should be the type
        if *spans_idx + 1 < spans.len() {
            *spans_idx += 1;
            let type_bytes = working_set.get_span_contents(spans[*spans_idx]);

            let ty = parse_type(working_set, type_bytes);

            let var_name = bytes[0..(bytes.len() - 1)].to_vec();

            if !is_variable(&var_name) {
                working_set.error(ParseError::Expected(
                    "valid variable name".into(),
                    spans[*spans_idx],
                ));
                return garbage(spans[*spans_idx]);
            }

            let id = working_set.add_variable(var_name, spans[*spans_idx - 1], ty.clone(), mutable);

            Expression {
                expr: Expr::VarDecl(id),
                span: span(&spans[*spans_idx - 1..*spans_idx + 1]),
                ty,
                custom_completion: None,
            }
        } else {
            let var_name = bytes[0..(bytes.len() - 1)].to_vec();

            if !is_variable(&var_name) {
                working_set.error(ParseError::Expected(
                    "valid variable name".into(),
                    spans[*spans_idx],
                ));
                return garbage(spans[*spans_idx]);
            }

            let id = working_set.add_variable(var_name, spans[*spans_idx], Type::Any, mutable);

            working_set.error(ParseError::MissingType(spans[*spans_idx]));
            Expression {
                expr: Expr::VarDecl(id),
                span: spans[*spans_idx],
                ty: Type::Any,
                custom_completion: None,
            }
        }
    } else {
        let var_name = bytes;

        if !is_variable(&var_name) {
            working_set.error(ParseError::Expected(
                "valid variable name".into(),
                spans[*spans_idx],
            ));
            return garbage(spans[*spans_idx]);
        }

        let id = working_set.add_variable(
            var_name,
            span(&spans[*spans_idx..*spans_idx + 1]),
            Type::Any,
            mutable,
        );

        Expression {
            expr: Expr::VarDecl(id),
            span: span(&spans[*spans_idx..*spans_idx + 1]),
            ty: Type::Any,
            custom_completion: None,
        }
    }
}

pub fn expand_to_cell_path(
    working_set: &mut StateWorkingSet,
    expression: &mut Expression,
    var_id: VarId,
) {
    trace!("parsing: expanding to cell path");
    if let Expression {
        expr: Expr::String(_),
        span,
        ..
    } = expression
    {
        // Re-parse the string as if it were a cell-path
        let new_expression = parse_full_cell_path(working_set, Some(var_id), *span);

        *expression = new_expression;
    }
}

pub fn parse_row_condition(working_set: &mut StateWorkingSet, spans: &[Span]) -> Expression {
    let var_id = working_set.add_variable(b"$it".to_vec(), span(spans), Type::Any, false);
    let expression = parse_math_expression(working_set, spans, Some(var_id));
    let span = span(spans);

    let block_id = match expression.expr {
        Expr::Block(block_id) => block_id,
        Expr::Closure(block_id) => block_id,
        _ => {
            // We have an expression, so let's convert this into a block.
            let mut block = Block::new();
            let mut pipeline = Pipeline::new();
            pipeline
                .elements
                .push(PipelineElement::Expression(None, expression));

            block.pipelines.push(pipeline);

            block.signature.required_positional.push(PositionalArg {
                name: "$it".into(),
                desc: "row condition".into(),
                shape: SyntaxShape::Any,
                var_id: Some(var_id),
                default_value: None,
            });

            working_set.add_block(block)
        }
    };

    Expression {
        ty: Type::Bool,
        span,
        expr: Expr::RowCondition(block_id),
        custom_completion: None,
    }
}

pub fn parse_signature(working_set: &mut StateWorkingSet, span: Span) -> Expression {
    let bytes = working_set.get_span_contents(span);

    let mut start = span.start;
    let mut end = span.end;

    let mut has_paren = false;

    if bytes.starts_with(b"[") {
        start += 1;
    } else if bytes.starts_with(b"(") {
        has_paren = true;
        start += 1;
    } else {
        working_set.error(ParseError::Expected(
            "[ or (".into(),
            Span::new(start, start + 1),
        ));
        return garbage(span);
    }

    if (has_paren && bytes.ends_with(b")")) || (!has_paren && bytes.ends_with(b"]")) {
        end -= 1;
    } else {
        working_set.error(ParseError::Unclosed("] or )".into(), Span::new(end, end)));
    }

    let sig = parse_signature_helper(working_set, Span::new(start, end));

    Expression {
        expr: Expr::Signature(sig),
        span,
        ty: Type::Signature,
        custom_completion: None,
    }
}

pub fn parse_signature_helper(working_set: &mut StateWorkingSet, span: Span) -> Box<Signature> {
    #[allow(clippy::enum_variant_names)]
    enum ParseMode {
        ArgMode,
        AfterCommaArgMode,
        TypeMode,
        DefaultValueMode,
    }

    #[derive(Debug)]
    enum Arg {
        Positional(PositionalArg, bool), // bool - required
        RestPositional(PositionalArg),
        Flag(Flag),
    }

    let source = working_set.get_span_contents(span);

    let (output, err) = lex_signature(
        source,
        span.start,
        &[b'\n', b'\r'],
        &[b':', b'=', b','],
        false,
    );
    if let Some(err) = err {
        working_set.error(err);
    }

    let mut args: Vec<Arg> = vec![];
    let mut parse_mode = ParseMode::ArgMode;

    for token in &output {
        match token {
            Token {
                contents: crate::TokenContents::Item,
                span,
            } => {
                let span = *span;
                let contents = working_set.get_span_contents(span).to_vec();

                // The : symbol separates types
                if contents == b":" {
                    match parse_mode {
                        ParseMode::ArgMode => {
                            parse_mode = ParseMode::TypeMode;
                        }
                        ParseMode::AfterCommaArgMode => {
                            working_set
                                .error(ParseError::Expected("parameter or flag".into(), span));
                        }
                        ParseMode::TypeMode | ParseMode::DefaultValueMode => {
                            // We're seeing two types for the same thing for some reason, error
                            working_set.error(ParseError::Expected("type".into(), span));
                        }
                    }
                }
                // The = symbol separates a variable from its default value
                else if contents == b"=" {
                    match parse_mode {
                        ParseMode::ArgMode | ParseMode::TypeMode => {
                            parse_mode = ParseMode::DefaultValueMode;
                        }
                        ParseMode::AfterCommaArgMode => {
                            working_set
                                .error(ParseError::Expected("parameter or flag".into(), span));
                        }
                        ParseMode::DefaultValueMode => {
                            // We're seeing two default values for some reason, error
                            working_set.error(ParseError::Expected("default value".into(), span));
                        }
                    }
                }
                // The , symbol separates params only
                else if contents == b"," {
                    match parse_mode {
                        ParseMode::ArgMode => parse_mode = ParseMode::AfterCommaArgMode,
                        ParseMode::AfterCommaArgMode => {
                            working_set
                                .error(ParseError::Expected("parameter or flag".into(), span));
                        }
                        ParseMode::TypeMode => {
                            working_set.error(ParseError::Expected("type".into(), span));
                        }
                        ParseMode::DefaultValueMode => {
                            working_set.error(ParseError::Expected("default value".into(), span));
                        }
                    }
                } else {
                    match parse_mode {
                        ParseMode::ArgMode | ParseMode::AfterCommaArgMode => {
                            // Long flag with optional short form following with no whitespace, e.g. --output, --age(-a)
                            if contents.starts_with(b"--") && contents.len() > 2 {
                                // Split the long flag from the short flag with the ( character as delimiter.
                                // The trailing ) is removed further down.
                                let flags: Vec<_> =
                                    contents.split(|x| x == &b'(').map(|x| x.to_vec()).collect();

                                let long = String::from_utf8_lossy(&flags[0][2..]).to_string();
                                let mut variable_name = flags[0][2..].to_vec();
                                // Replace the '-' in a variable name with '_'
                                (0..variable_name.len()).for_each(|idx| {
                                    if variable_name[idx] == b'-' {
                                        variable_name[idx] = b'_';
                                    }
                                });

                                if !is_variable(&variable_name) {
                                    working_set.error(ParseError::Expected(
                                        "valid variable name for this long flag".into(),
                                        span,
                                    ))
                                }

                                let var_id =
                                    working_set.add_variable(variable_name, span, Type::Any, false);

                                // If there's no short flag, exit now. Otherwise, parse it.
                                if flags.len() == 1 {
                                    args.push(Arg::Flag(Flag {
                                        arg: None,
                                        desc: String::new(),
                                        long,
                                        short: None,
                                        required: false,
                                        var_id: Some(var_id),
                                        default_value: None,
                                    }));
                                } else if flags.len() >= 3 {
                                    working_set.error(ParseError::Expected(
                                        "only one short flag alternative".into(),
                                        span,
                                    ));
                                } else {
                                    let short_flag = &flags[1];
                                    let short_flag = if !short_flag.starts_with(b"-")
                                        || !short_flag.ends_with(b")")
                                    {
                                        working_set.error(ParseError::Expected(
                                            "short flag alternative for the long flag".into(),
                                            span,
                                        ));
                                        short_flag
                                    } else {
                                        // Obtain the flag's name by removing the starting - and trailing )
                                        &short_flag[1..(short_flag.len() - 1)]
                                    };
                                    // Note that it is currently possible to make a short flag with non-alphanumeric characters,
                                    // like -).

                                    let short_flag =
                                        String::from_utf8_lossy(short_flag).to_string();
                                    let chars: Vec<char> = short_flag.chars().collect();
                                    let long = String::from_utf8_lossy(&flags[0][2..]).to_string();
                                    let mut variable_name = flags[0][2..].to_vec();

                                    (0..variable_name.len()).for_each(|idx| {
                                        if variable_name[idx] == b'-' {
                                            variable_name[idx] = b'_';
                                        }
                                    });

                                    if !is_variable(&variable_name) {
                                        working_set.error(ParseError::Expected(
                                            "valid variable name for this short flag".into(),
                                            span,
                                        ))
                                    }

                                    let var_id = working_set.add_variable(
                                        variable_name,
                                        span,
                                        Type::Any,
                                        false,
                                    );

                                    if chars.len() == 1 {
                                        args.push(Arg::Flag(Flag {
                                            arg: None,
                                            desc: String::new(),
                                            long,
                                            short: Some(chars[0]),
                                            required: false,
                                            var_id: Some(var_id),
                                            default_value: None,
                                        }));
                                    } else {
                                        working_set
                                            .error(ParseError::Expected("short flag".into(), span));
                                    }
                                }
                                parse_mode = ParseMode::ArgMode;
                            }
                            // Mandatory short flag, e.g. -e (must be one character)
                            else if contents.starts_with(b"-") && contents.len() > 1 {
                                let short_flag = &contents[1..];
                                let short_flag = String::from_utf8_lossy(short_flag).to_string();
                                let chars: Vec<char> = short_flag.chars().collect();

                                if chars.len() > 1 {
                                    working_set
                                        .error(ParseError::Expected("short flag".into(), span));
                                }

                                let mut encoded_var_name = vec![0u8; 4];
                                let len = chars[0].encode_utf8(&mut encoded_var_name).len();
                                let variable_name = encoded_var_name[0..len].to_vec();

                                if !is_variable(&variable_name) {
                                    working_set.error(ParseError::Expected(
                                        "valid variable name for this short flag".into(),
                                        span,
                                    ))
                                }

                                let var_id =
                                    working_set.add_variable(variable_name, span, Type::Any, false);

                                args.push(Arg::Flag(Flag {
                                    arg: None,
                                    desc: String::new(),
                                    long: String::new(),
                                    short: Some(chars[0]),
                                    required: false,
                                    var_id: Some(var_id),
                                    default_value: None,
                                }));
                                parse_mode = ParseMode::ArgMode;
                            }
                            // Short flag alias for long flag, e.g. --b (-a)
                            // This is the same as the short flag in --b(-a)
                            else if contents.starts_with(b"(-") {
                                if matches!(parse_mode, ParseMode::AfterCommaArgMode) {
                                    working_set.error(ParseError::Expected(
                                        "parameter or flag".into(),
                                        span,
                                    ));
                                }
                                let short_flag = &contents[2..];

                                let short_flag = if !short_flag.ends_with(b")") {
                                    working_set
                                        .error(ParseError::Expected("short flag".into(), span));
                                    short_flag
                                } else {
                                    &short_flag[..(short_flag.len() - 1)]
                                };

                                let short_flag = String::from_utf8_lossy(short_flag).to_string();
                                let chars: Vec<char> = short_flag.chars().collect();

                                if chars.len() == 1 {
                                    match args.last_mut() {
                                        Some(Arg::Flag(flag)) => {
                                            if flag.short.is_some() {
                                                working_set.error(ParseError::Expected(
                                                    "one short flag".into(),
                                                    span,
                                                ));
                                            } else {
                                                flag.short = Some(chars[0]);
                                            }
                                        }
                                        _ => {
                                            working_set.error(ParseError::Expected(
                                                "unknown flag".into(),
                                                span,
                                            ));
                                        }
                                    }
                                } else {
                                    working_set
                                        .error(ParseError::Expected("short flag".into(), span));
                                }
                            }
                            // Positional arg, optional
                            else if contents.ends_with(b"?") {
                                let contents: Vec<_> = contents[..(contents.len() - 1)].into();
                                let name = String::from_utf8_lossy(&contents).to_string();

                                if !is_variable(&contents) {
                                    working_set.error(ParseError::Expected(
                                        "valid variable name for this optional parameter".into(),
                                        span,
                                    ))
                                }

                                let var_id =
                                    working_set.add_variable(contents, span, Type::Any, false);

                                args.push(Arg::Positional(
                                    PositionalArg {
                                        desc: String::new(),
                                        name,
                                        shape: SyntaxShape::Any,
                                        var_id: Some(var_id),
                                        default_value: None,
                                    },
                                    false,
                                ));
                                parse_mode = ParseMode::ArgMode;
                            }
                            // Rest param
                            else if let Some(contents) = contents.strip_prefix(b"...") {
                                let name = String::from_utf8_lossy(contents).to_string();
                                let contents_vec: Vec<u8> = contents.to_vec();

                                if !is_variable(&contents_vec) {
                                    working_set.error(ParseError::Expected(
                                        "valid variable name for this rest parameter".into(),
                                        span,
                                    ))
                                }

                                let var_id =
                                    working_set.add_variable(contents_vec, span, Type::Any, false);

                                args.push(Arg::RestPositional(PositionalArg {
                                    desc: String::new(),
                                    name,
                                    shape: SyntaxShape::Any,
                                    var_id: Some(var_id),
                                    default_value: None,
                                }));
                                parse_mode = ParseMode::ArgMode;
                            }
                            // Normal param
                            else {
                                let name = String::from_utf8_lossy(&contents).to_string();
                                let contents_vec = contents.to_vec();

                                if !is_variable(&contents_vec) {
                                    working_set.error(ParseError::Expected(
                                        "valid variable name for this parameter".into(),
                                        span,
                                    ))
                                }

                                let var_id =
                                    working_set.add_variable(contents_vec, span, Type::Any, false);

                                // Positional arg, required
                                args.push(Arg::Positional(
                                    PositionalArg {
                                        desc: String::new(),
                                        name,
                                        shape: SyntaxShape::Any,
                                        var_id: Some(var_id),
                                        default_value: None,
                                    },
                                    true,
                                ));
                                parse_mode = ParseMode::ArgMode;
                            }
                        }
                        ParseMode::TypeMode => {
                            if let Some(last) = args.last_mut() {
                                let syntax_shape = parse_shape_name(working_set, &contents, span);
                                //TODO check if we're replacing a custom parameter already
                                match last {
                                    Arg::Positional(PositionalArg { shape, var_id, .. }, ..) => {
                                        working_set.set_variable_type(var_id.expect("internal error: all custom parameters must have var_ids"), syntax_shape.to_type());
                                        *shape = syntax_shape;
                                    }
                                    Arg::RestPositional(PositionalArg {
                                        shape, var_id, ..
                                    }) => {
                                        working_set.set_variable_type(var_id.expect("internal error: all custom parameters must have var_ids"), syntax_shape.to_type());
                                        *shape = syntax_shape;
                                    }
                                    Arg::Flag(Flag { arg, var_id, .. }) => {
                                        // Flags with a boolean type are just present/not-present switches
                                        if syntax_shape != SyntaxShape::Boolean {
                                            working_set.set_variable_type(var_id.expect("internal error: all custom parameters must have var_ids"), syntax_shape.to_type());
                                            *arg = Some(syntax_shape)
                                        }
                                    }
                                }
                            }
                            parse_mode = ParseMode::ArgMode;
                        }
                        ParseMode::DefaultValueMode => {
                            if let Some(last) = args.last_mut() {
                                let expression = parse_value(working_set, span, &SyntaxShape::Any);

                                //TODO check if we're replacing a custom parameter already
                                match last {
                                    Arg::Positional(
                                        PositionalArg {
                                            shape,
                                            var_id,
                                            default_value,
                                            ..
                                        },
                                        required,
                                    ) => {
                                        let var_id = var_id.expect("internal error: all custom parameters must have var_ids");
                                        let var_type = &working_set.get_variable(var_id).ty;
                                        match var_type {
                                            Type::Any => {
                                                working_set.set_variable_type(
                                                    var_id,
                                                    expression.ty.clone(),
                                                );
                                            }
                                            Type::List(param_ty) => {
                                                if let Type::List(expr_ty) = &expression.ty {
                                                    if param_ty == expr_ty
                                                        || **param_ty == Type::Any
                                                    {
                                                        working_set.set_variable_type(
                                                            var_id,
                                                            expression.ty.clone(),
                                                        );
                                                    } else {
                                                        working_set.error(ParseError::AssignmentMismatch(
                                                                        "Default value wrong type"
                                                                            .into(),
                                                                        format!(
                                                                            "expected default value to be `{var_type}`",
                                                                        ),
                                                                        expression.span,
                                                                    ),
                                                                )
                                                    }
                                                } else {
                                                    working_set.error(ParseError::AssignmentMismatch(
                                                            "Default value wrong type".into(),
                                                            format!(
                                                                "expected default value to be `{var_type}`",
                                                            ),
                                                            expression.span,
                                                        ))
                                                }
                                            }
                                            t => {
                                                if t != &expression.ty {
                                                    working_set.error(
                                                        ParseError::AssignmentMismatch(
                                                            "Default value wrong type".into(),
                                                            format!(
                                                            "expected default value to be `{t}`"
                                                        ),
                                                            expression.span,
                                                        ),
                                                    )
                                                }
                                            }
                                        }
                                        *shape = expression.ty.to_shape();
                                        *default_value = Some(expression);
                                        *required = false;
                                    }
                                    Arg::RestPositional(..) => {
                                        working_set.error(ParseError::AssignmentMismatch(
                                            "Rest parameter was given a default value".into(),
                                            "can't have default value".into(),
                                            expression.span,
                                        ))
                                    }
                                    Arg::Flag(Flag {
                                        arg,
                                        var_id,
                                        default_value,
                                        ..
                                    }) => {
                                        let var_id = var_id.expect("internal error: all custom parameters must have var_ids");
                                        let var_type = &working_set.get_variable(var_id).ty;

                                        let expression_ty = expression.ty.clone();
                                        let expression_span = expression.span;

                                        *default_value = Some(expression);

                                        // Flags with a boolean type are just present/not-present switches
                                        if var_type != &Type::Bool {
                                            match var_type {
                                                Type::Any => {
                                                    *arg = Some(expression_ty.to_shape());
                                                    working_set
                                                        .set_variable_type(var_id, expression_ty);
                                                }
                                                t => {
                                                    if t != &expression_ty {
                                                        working_set.error(
                                                            ParseError::AssignmentMismatch(
                                                                "Default value is the wrong type"
                                                                    .into(),
                                                                format!(
                                                                    "default value should be {t}"
                                                                ),
                                                                expression_span,
                                                            ),
                                                        )
                                                    }
                                                }
                                            }
                                        }
                                    }
                                }
                            }
                            parse_mode = ParseMode::ArgMode;
                        }
                    }
                }
            }
            Token {
                contents: crate::TokenContents::Comment,
                span,
            } => {
                let contents = working_set.get_span_contents(Span::new(span.start + 1, span.end));

                let mut contents = String::from_utf8_lossy(contents).to_string();
                contents = contents.trim().into();

                if let Some(last) = args.last_mut() {
                    match last {
                        Arg::Flag(flag) => {
                            if !flag.desc.is_empty() {
                                flag.desc.push('\n');
                            }
                            flag.desc.push_str(&contents);
                        }
                        Arg::Positional(positional, ..) => {
                            if !positional.desc.is_empty() {
                                positional.desc.push('\n');
                            }
                            positional.desc.push_str(&contents);
                        }
                        Arg::RestPositional(positional) => {
                            if !positional.desc.is_empty() {
                                positional.desc.push('\n');
                            }
                            positional.desc.push_str(&contents);
                        }
                    }
                }
            }
            _ => {}
        }
    }

    let mut sig = Signature::new(String::new());

    for arg in args {
        match arg {
            Arg::Positional(positional, required) => {
                if required {
                    if !sig.optional_positional.is_empty() {
                        working_set.error(ParseError::RequiredAfterOptional(
                            positional.name.clone(),
                            span,
                        ))
                    }
                    sig.required_positional.push(positional)
                } else {
                    sig.optional_positional.push(positional)
                }
            }
            Arg::Flag(flag) => sig.named.push(flag),
            Arg::RestPositional(positional) => {
                if positional.name.is_empty() {
                    working_set.error(ParseError::RestNeedsName(span))
                } else if sig.rest_positional.is_none() {
                    sig.rest_positional = Some(PositionalArg {
                        name: positional.name,
                        ..positional
                    })
                } else {
                    // Too many rest params
                    working_set.error(ParseError::MultipleRestParams(span))
                }
            }
        }
    }

    Box::new(sig)
}

pub fn parse_list_expression(
    working_set: &mut StateWorkingSet,
    span: Span,
    element_shape: &SyntaxShape,
) -> Expression {
    let bytes = working_set.get_span_contents(span);

    let mut start = span.start;
    let mut end = span.end;

    if bytes.starts_with(b"[") {
        start += 1;
    }
    if bytes.ends_with(b"]") {
        end -= 1;
    } else {
        working_set.error(ParseError::Unclosed("]".into(), Span::new(end, end)));
    }

    let inner_span = Span::new(start, end);
    let source = working_set.get_span_contents(inner_span);

    let (output, err) = lex(source, inner_span.start, &[b'\n', b'\r', b','], &[], true);
    if let Some(err) = err {
        working_set.error(err)
    }

    let (output, err) = lite_parse(&output);
    if let Some(err) = err {
        working_set.error(err)
    }

    let mut args = vec![];

    let mut contained_type: Option<Type> = None;

    if !output.block.is_empty() {
        for arg in &output.block[0].commands {
            let mut spans_idx = 0;

            if let LiteElement::Command(_, command) = arg {
                while spans_idx < command.parts.len() {
                    let arg = parse_multispan_value(
                        working_set,
                        &command.parts,
                        &mut spans_idx,
                        element_shape,
                    );

                    if let Some(ref ctype) = contained_type {
                        if *ctype != arg.ty {
                            contained_type = Some(Type::Any);
                        }
                    } else {
                        contained_type = Some(arg.ty.clone());
                    }

                    args.push(arg);

                    spans_idx += 1;
                }
            }
        }
    }

    Expression {
        expr: Expr::List(args),
        span,
        ty: Type::List(Box::new(if let Some(ty) = contained_type {
            ty
        } else {
            Type::Any
        })),
        custom_completion: None,
    }
}

pub fn parse_table_expression(
    working_set: &mut StateWorkingSet,
    original_span: Span,
) -> Expression {
    let bytes = working_set.get_span_contents(original_span);

    let mut start = original_span.start;
    let mut end = original_span.end;

    if bytes.starts_with(b"[") {
        start += 1;
    }
    if bytes.ends_with(b"]") {
        end -= 1;
    } else {
        working_set.error(ParseError::Unclosed("]".into(), Span::new(end, end)));
    }

    let inner_span = Span::new(start, end);

    let source = working_set.get_span_contents(inner_span);

    let (output, err) = lex(source, start, &[b'\n', b'\r', b','], &[], true);
    if let Some(err) = err {
        working_set.error(err);
    }

    let (output, err) = lite_parse(&output);
    if let Some(err) = err {
        working_set.error(err);
    }

    match output.block.len() {
        0 => Expression {
            expr: Expr::List(vec![]),
            span: original_span,
            ty: Type::List(Box::new(Type::Any)),
            custom_completion: None,
        },
        1 => {
            // List
            parse_list_expression(working_set, original_span, &SyntaxShape::Any)
        }
        _ => {
            match &output.block[0].commands[0] {
                LiteElement::Command(_, command)
                | LiteElement::Redirection(_, _, command)
                | LiteElement::SeparateRedirection {
                    out: (_, command), ..
                }
                | LiteElement::SameTargetRedirection {
                    cmd: (_, command), ..
                } => {
                    let mut table_headers = vec![];

                    let headers = parse_value(
                        working_set,
                        command.parts[0],
                        &SyntaxShape::List(Box::new(SyntaxShape::Any)),
                    );

                    if let Expression {
                        expr: Expr::List(headers),
                        ..
                    } = headers
                    {
                        table_headers = headers;
                    }

                    match &output.block[1].commands[0] {
                        LiteElement::Command(_, command)
                        | LiteElement::Redirection(_, _, command)
                        | LiteElement::SeparateRedirection {
                            out: (_, command), ..
                        }
                        | LiteElement::SameTargetRedirection {
                            cmd: (_, command), ..
                        } => {
                            let mut rows = vec![];
                            for part in &command.parts {
                                let values = parse_value(
                                    working_set,
                                    *part,
                                    &SyntaxShape::List(Box::new(SyntaxShape::Any)),
                                );
                                if let Expression {
                                    expr: Expr::List(values),
                                    span,
                                    ..
                                } = values
                                {
                                    match values.len().cmp(&table_headers.len()) {
                                        std::cmp::Ordering::Less => working_set.error(
                                            ParseError::MissingColumns(table_headers.len(), span),
                                        ),
                                        std::cmp::Ordering::Equal => {}
                                        std::cmp::Ordering::Greater => {
                                            working_set.error(ParseError::ExtraColumns(
                                                table_headers.len(),
                                                values[table_headers.len()].span,
                                            ))
                                        }
                                    }

                                    rows.push(values);
                                }
                            }

                            Expression {
                                expr: Expr::Table(table_headers, rows),
                                span: original_span,
                                ty: Type::Table(vec![]), //FIXME
                                custom_completion: None,
                            }
                        }
                    }
                }
            }
        }
    }
}

pub fn parse_block_expression(working_set: &mut StateWorkingSet, span: Span) -> Expression {
    trace!("parsing: block expression");

    let bytes = working_set.get_span_contents(span);

    let mut start = span.start;
    let mut end = span.end;

    if bytes.starts_with(b"{") {
        start += 1;
    } else {
        working_set.error(ParseError::Expected("block".into(), span));
        return garbage(span);
    }
    if bytes.ends_with(b"}") {
        end -= 1;
    } else {
        working_set.error(ParseError::Unclosed("}".into(), Span::new(end, end)));
    }

    let inner_span = Span::new(start, end);

    let source = working_set.get_span_contents(inner_span);

    let (output, err) = lex(source, start, &[], &[], false);
    if let Some(err) = err {
        working_set.error(err);
    }

    working_set.enter_scope();

    // Check to see if we have parameters
    let (signature, amt_to_skip): (Option<(Box<Signature>, Span)>, usize) = match output.first() {
        Some(Token {
            contents: TokenContents::Pipe,
            span,
        }) => {
            working_set.error(ParseError::Expected(
                "block but found closure".into(),
                *span,
            ));
            (None, 0)
        }
        _ => (None, 0),
    };

    let mut output = parse_block(working_set, &output[amt_to_skip..], false, false);

    if let Some(signature) = signature {
        output.signature = signature.0;
    } else if let Some(last) = working_set.delta.scope.last() {
        // FIXME: this only supports the top $it. Is this sufficient?

        if let Some(var_id) = last.get_var(b"$it") {
            let mut signature = Signature::new("");
            signature.required_positional.push(PositionalArg {
                var_id: Some(*var_id),
                name: "$it".into(),
                desc: String::new(),
                shape: SyntaxShape::Any,
                default_value: None,
            });
            output.signature = Box::new(signature);
        }
    }

    output.span = Some(span);

    working_set.exit_scope();

    let block_id = working_set.add_block(output);

    Expression {
        expr: Expr::Block(block_id),
        span,
        ty: Type::Block,
        custom_completion: None,
    }
}

pub fn parse_match_block_expression(working_set: &mut StateWorkingSet, span: Span) -> Expression {
    let bytes = working_set.get_span_contents(span);

    let mut start = span.start;
    let mut end = span.end;

    if bytes.starts_with(b"{") {
        start += 1;
    } else {
        working_set.error(ParseError::Expected("closure".into(), span));
        return garbage(span);
    }
    if bytes.ends_with(b"}") {
        end -= 1;
    } else {
        working_set.error(ParseError::Unclosed("}".into(), Span::new(end, end)));
    }

    let inner_span = Span::new(start, end);

    let source = working_set.get_span_contents(inner_span);

    let (output, err) = lex(source, start, &[b' ', b'\r', b'\n', b',', b'|'], &[], false);
    if let Some(err) = err {
        working_set.error(err);
    }

    let mut position = 0;

    let mut output_matches = vec![];

    while position < output.len() {
        // Each match gets its own scope

        working_set.enter_scope();

        // First parse the pattern
        let mut pattern = parse_pattern(working_set, output[position].span);

        position += 1;

        if position >= output.len() {
            working_set.error(ParseError::Mismatch(
                "=>".into(),
                "end of input".into(),
                Span::new(output[position - 1].span.end, output[position - 1].span.end),
            ));

            working_set.exit_scope();
            break;
        }

        // Multiple patterns connected by '|'
        let mut connector = working_set.get_span_contents(output[position].span);
        if connector == b"|" && position < output.len() {
            let mut or_pattern = vec![pattern];

            while connector == b"|" && position < output.len() {
                connector = b"";

                position += 1;

                if position >= output.len() {
                    working_set.error(ParseError::Mismatch(
                        "pattern".into(),
                        "end of input".into(),
                        Span::new(output[position - 1].span.end, output[position - 1].span.end),
                    ));

                    working_set.exit_scope();
                    break;
                }

                let pattern = parse_pattern(working_set, output[position].span);
                or_pattern.push(pattern);

                position += 1;
                if position >= output.len() {
                    working_set.error(ParseError::Mismatch(
                        "=>".into(),
                        "end of input".into(),
                        Span::new(output[position - 1].span.end, output[position - 1].span.end),
                    ));

                    working_set.exit_scope();
                    break;
                } else {
                    connector = working_set.get_span_contents(output[position].span);
                }
            }

            let start = or_pattern
                .first()
                .expect("internal error: unexpected state of or-pattern")
                .span
                .start;
            let end = or_pattern
                .last()
                .expect("internal error: unexpected state of or-pattern")
                .span
                .end;

            pattern = MatchPattern {
                pattern: Pattern::Or(or_pattern),
                span: Span::new(start, end),
            }
        }

        // Then the `=>` arrow
        if connector != b"=>" {
            working_set.error(ParseError::Mismatch(
                "=>".into(),
                "end of input".into(),
                Span::new(output[position - 1].span.end, output[position - 1].span.end),
            ));
        } else {
            position += 1;
        }

        // Finally, the value/expression/block that we will run to produce the result
        if position >= output.len() {
            working_set.error(ParseError::Mismatch(
                "match result".into(),
                "end of input".into(),
                Span::new(output[position - 1].span.end, output[position - 1].span.end),
            ));

            working_set.exit_scope();
            break;
        }

        let result = parse_multispan_value(
            working_set,
            &[output[position].span],
            &mut 0,
            &SyntaxShape::OneOf(vec![SyntaxShape::Block, SyntaxShape::Expression]),
        );
        position += 1;
        working_set.exit_scope();

        output_matches.push((pattern, result));
    }

    Expression {
        expr: Expr::MatchBlock(output_matches),
        span,
        ty: Type::Any,
        custom_completion: None,
    }
}

pub fn parse_closure_expression(
    working_set: &mut StateWorkingSet,
    shape: &SyntaxShape,
    span: Span,
    require_pipe: bool,
) -> Expression {
    trace!("parsing: closure expression");

    let bytes = working_set.get_span_contents(span);

    let mut start = span.start;
    let mut end = span.end;

    if bytes.starts_with(b"{") {
        start += 1;
    } else {
        working_set.error(ParseError::Expected("closure".into(), span));
        return garbage(span);
    }
    if bytes.ends_with(b"}") {
        end -= 1;
    } else {
        working_set.error(ParseError::Unclosed("}".into(), Span::new(end, end)));
    }

    let inner_span = Span::new(start, end);

    let source = working_set.get_span_contents(inner_span);

    let (output, err) = lex(source, start, &[], &[], false);
    if let Some(err) = err {
        working_set.error(err);
    }

    working_set.enter_scope();

    // Check to see if we have parameters
    let (signature, amt_to_skip): (Option<(Box<Signature>, Span)>, usize) = match output.first() {
        Some(Token {
            contents: TokenContents::Pipe,
            span,
        }) => {
            // We've found a parameter list
            let start_point = span.start;
            let mut token_iter = output.iter().enumerate().skip(1);
            let mut end_span = None;
            let mut amt_to_skip = 1;

            for token in &mut token_iter {
                if let Token {
                    contents: TokenContents::Pipe,
                    span,
                } = token.1
                {
                    end_span = Some(span);
                    amt_to_skip = token.0;
                    break;
                }
            }

            let end_point = if let Some(span) = end_span {
                span.end
            } else {
                end
            };

            let signature_span = Span::new(start_point, end_point);
            let signature = parse_signature_helper(working_set, signature_span);

            (Some((signature, signature_span)), amt_to_skip)
        }
        Some(Token {
            contents: TokenContents::PipePipe,
            span,
        }) => (
            Some((Box::new(Signature::new("closure".to_string())), *span)),
            1,
        ),
        _ => {
            if require_pipe {
                working_set.error(ParseError::ClosureMissingPipe(span));
                working_set.exit_scope();
                return garbage(span);
            } else {
                (None, 0)
            }
        }
    };

    // TODO: Finish this
    if let SyntaxShape::Closure(Some(v)) = shape {
        if let Some((sig, sig_span)) = &signature {
            if sig.num_positionals() > v.len() {
                working_set.error(ParseError::Expected(
                    format!(
                        "{} closure parameter{}",
                        v.len(),
                        if v.len() > 1 { "s" } else { "" }
                    ),
                    *sig_span,
                ));
            }

            for (expected, PositionalArg { name, shape, .. }) in
                v.iter().zip(sig.required_positional.iter())
            {
                if expected != shape && *shape != SyntaxShape::Any {
                    working_set.error(ParseError::ParameterMismatchType(
                        name.to_owned(),
                        expected.to_string(),
                        shape.to_string(),
                        *sig_span,
                    ));
                }
            }
        }
    }

    let mut output = parse_block(working_set, &output[amt_to_skip..], false, false);

    if let Some(signature) = signature {
        output.signature = signature.0;
    } else if let Some(last) = working_set.delta.scope.last() {
        // FIXME: this only supports the top $it. Is this sufficient?

        if let Some(var_id) = last.get_var(b"$it") {
            let mut signature = Signature::new("");
            signature.required_positional.push(PositionalArg {
                var_id: Some(*var_id),
                name: "$it".into(),
                desc: String::new(),
                shape: SyntaxShape::Any,
                default_value: None,
            });
            output.signature = Box::new(signature);
        }
    }

    output.span = Some(span);

    working_set.exit_scope();

    let block_id = working_set.add_block(output);

    Expression {
        expr: Expr::Closure(block_id),
        span,
        ty: Type::Closure,
        custom_completion: None,
    }
}

pub fn parse_value(
    working_set: &mut StateWorkingSet,
    span: Span,
    shape: &SyntaxShape,
) -> Expression {
    trace!("parsing: value: {}", shape);

    let bytes = working_set.get_span_contents(span);

    if bytes.is_empty() {
        working_set.error(ParseError::IncompleteParser(span));
        return garbage(span);
    }

    // Check for reserved keyword values
    match bytes {
        b"true" => {
            if matches!(shape, SyntaxShape::Boolean) || matches!(shape, SyntaxShape::Any) {
                return Expression {
                    expr: Expr::Bool(true),
                    span,
                    ty: Type::Bool,
                    custom_completion: None,
                };
            } else {
                working_set.error(ParseError::Expected("non-boolean value".into(), span));
                return Expression::garbage(span);
            }
        }
        b"false" => {
            if matches!(shape, SyntaxShape::Boolean) || matches!(shape, SyntaxShape::Any) {
                return Expression {
                    expr: Expr::Bool(false),
                    span,
                    ty: Type::Bool,
                    custom_completion: None,
                };
            } else {
                working_set.error(ParseError::Expected("non-boolean value".into(), span));
                return Expression::garbage(span);
            }
        }
        b"null" => {
            return Expression {
                expr: Expr::Nothing,
                span,
                ty: Type::Nothing,
                custom_completion: None,
            };
        }
        b"-inf" | b"inf" | b"NaN" => {
            return parse_numberlike_expr(working_set, span, shape);
        }
        _ => {}
    }

    if matches!(shape, SyntaxShape::MatchPattern) {
        return parse_match_pattern(working_set, span);
    }

    match bytes[0] {
        b'$' => return parse_dollar_expr(working_set, span),
        b'(' => return parse_paren_expr(working_set, span, shape),
        b'{' => return parse_brace_expr(working_set, span, shape),
        b'[' => match shape {
            SyntaxShape::Any
            | SyntaxShape::List(_)
            | SyntaxShape::Table
            | SyntaxShape::Signature => {}
            _ => {
                working_set.error(ParseError::Expected("non-[] value".into(), span));
                return Expression::garbage(span);
            }
        },
        x if x.is_ascii_digit() => {
            // Anything that starts with a number now has to be a number-like value
            // These include values like ints, floats, dates, durations, etc
            // To create a string, wrap in quotes, to create a bare word, wrap in backticks
            return parse_numberlike_expr(working_set, span, shape);
        }
        b'-' | b'+' => {
            if bytes.len() > 1 && bytes[1].is_ascii_digit() {
                // Anything that starts with a negative number now has to be a number-like value
                // These include values like ints, floats, dates, durations, etc
                // To create a string, wrap in quotes, to create a bare word, wrap in backticks
                return parse_numberlike_expr(working_set, span, shape);
            }
        }
        _ => {}
    }

    match shape {
        SyntaxShape::Custom(shape, custom_completion) => {
            let mut expression = parse_value(working_set, span, shape);
            expression.custom_completion = Some(*custom_completion);
            expression
        }
        SyntaxShape::Range => parse_range(working_set, span),
        SyntaxShape::Filepath => parse_filepath(working_set, span),
        SyntaxShape::Directory => parse_directory(working_set, span),
        SyntaxShape::GlobPattern => parse_glob_pattern(working_set, span),
        SyntaxShape::String => parse_string(working_set, span),
        SyntaxShape::Binary => parse_binary(working_set, span),
        SyntaxShape::MatchPattern => parse_match_pattern(working_set, span),
        SyntaxShape::Signature => {
            if bytes.starts_with(b"[") {
                parse_signature(working_set, span)
            } else {
                working_set.error(ParseError::Expected("signature".into(), span));

                Expression::garbage(span)
            }
        }
        SyntaxShape::List(elem) => {
            if bytes.starts_with(b"[") {
                parse_list_expression(working_set, span, elem)
            } else {
                working_set.error(ParseError::Expected("list".into(), span));

                Expression::garbage(span)
            }
        }
        SyntaxShape::Table => {
            if bytes.starts_with(b"[") {
                parse_table_expression(working_set, span)
            } else {
                working_set.error(ParseError::Expected("table".into(), span));

                Expression::garbage(span)
            }
        }
        SyntaxShape::CellPath => parse_simple_cell_path(working_set, span),
        SyntaxShape::Boolean => {
            // Redundant, though we catch bad boolean parses here
            if bytes == b"true" || bytes == b"false" {
                Expression {
                    expr: Expr::Bool(true),
                    span,
                    ty: Type::Bool,
                    custom_completion: None,
                }
            } else {
                working_set.error(ParseError::Expected("bool".into(), span));

                Expression::garbage(span)
            }
        }

        // Be sure to return ParseError::Expected(..) if invoked for one of these shapes, but lex
        // stream doesn't start with '{'} -- parsing in SyntaxShape::Any arm depends on this error variant.
        SyntaxShape::Block | SyntaxShape::Closure(..) | SyntaxShape::Record => {
            working_set.error(ParseError::Expected(
                "block, closure or record".into(),
                span,
            ));

            Expression::garbage(span)
        }

        SyntaxShape::Any => {
            if bytes.starts_with(b"[") {
                //parse_value(working_set, span, &SyntaxShape::Table)
                parse_full_cell_path(working_set, None, span)
            } else {
                let shapes = [
                    SyntaxShape::Range,
                    SyntaxShape::Record,
                    SyntaxShape::Closure(None),
                    SyntaxShape::Block,
                    SyntaxShape::String,
                ];
                for shape in shapes.iter() {
                    let starting_error_count = working_set.parse_errors.len();

                    let s = parse_value(working_set, span, shape);

                    if starting_error_count == working_set.parse_errors.len() {
                        return s;
                    } else {
                        match working_set.parse_errors.get(starting_error_count) {
                            Some(ParseError::Expected(_, _)) => {
                                working_set.parse_errors.truncate(starting_error_count);
                                continue;
                            }
                            _ => {
                                return s;
                            }
                        }
                    }
                }
                working_set.error(ParseError::Expected("any shape".into(), span));

                garbage(span)
            }
        }
        x => {
            working_set.error(ParseError::Expected(x.to_type().to_string(), span));
            garbage(span)
        }
    }
}

pub fn parse_operator(working_set: &mut StateWorkingSet, span: Span) -> Expression {
    let contents = working_set.get_span_contents(span);

    let operator = match contents {
        b"=" => Operator::Assignment(Assignment::Assign),
        b"+=" => Operator::Assignment(Assignment::PlusAssign),
        b"++=" => Operator::Assignment(Assignment::AppendAssign),
        b"-=" => Operator::Assignment(Assignment::MinusAssign),
        b"*=" => Operator::Assignment(Assignment::MultiplyAssign),
        b"/=" => Operator::Assignment(Assignment::DivideAssign),
        b"==" => Operator::Comparison(Comparison::Equal),
        b"!=" => Operator::Comparison(Comparison::NotEqual),
        b"<" => Operator::Comparison(Comparison::LessThan),
        b"<=" => Operator::Comparison(Comparison::LessThanOrEqual),
        b">" => Operator::Comparison(Comparison::GreaterThan),
        b">=" => Operator::Comparison(Comparison::GreaterThanOrEqual),
        b"=~" => Operator::Comparison(Comparison::RegexMatch),
        b"!~" => Operator::Comparison(Comparison::NotRegexMatch),
        b"+" => Operator::Math(Math::Plus),
        b"++" => Operator::Math(Math::Append),
        b"-" => Operator::Math(Math::Minus),
        b"*" => Operator::Math(Math::Multiply),
        b"/" => Operator::Math(Math::Divide),
        b"//" => Operator::Math(Math::FloorDivision),
        b"in" => Operator::Comparison(Comparison::In),
        b"not-in" => Operator::Comparison(Comparison::NotIn),
        b"mod" => Operator::Math(Math::Modulo),
        b"bit-or" => Operator::Bits(Bits::BitOr),
        b"bit-xor" => Operator::Bits(Bits::BitXor),
        b"bit-and" => Operator::Bits(Bits::BitAnd),
        b"bit-shl" => Operator::Bits(Bits::ShiftLeft),
        b"bit-shr" => Operator::Bits(Bits::ShiftRight),
        b"starts-with" => Operator::Comparison(Comparison::StartsWith),
        b"ends-with" => Operator::Comparison(Comparison::EndsWith),
        b"and" => Operator::Boolean(Boolean::And),
        b"or" => Operator::Boolean(Boolean::Or),
        b"xor" => Operator::Boolean(Boolean::Xor),
        b"**" => Operator::Math(Math::Pow),
        // WARNING: not actual operators below! Error handling only
        pow @ (b"^" | b"pow") => {
            working_set.error(ParseError::UnknownOperator(
                match pow {
                    b"^" => "^",
                    b"pow" => "pow",
                    _ => unreachable!(),
                },
                "Use '**' for exponentiation or 'bit-xor' for bitwise XOR.",
                span,
            ));
            return garbage(span);
        }
        equality @ (b"is" | b"===") => {
            working_set.error(ParseError::UnknownOperator(
                match equality {
                    b"is" => "is",
                    b"===" => "===",
                    _ => unreachable!(),
                },
                "Did you mean '=='?",
                span,
            ));
            return garbage(span);
        }
        b"contains" => {
            working_set.error(ParseError::UnknownOperator(
                "contains",
                "Did you mean '$string =~ $pattern' or '$element in $container'?",
                span,
            ));
            return garbage(span);
        }
        b"%" => {
            working_set.error(ParseError::UnknownOperator(
                "%",
                "Did you mean 'mod'?",
                span,
            ));
            return garbage(span);
        }
        b"&" => {
            working_set.error(ParseError::UnknownOperator(
                "&",
                "Did you mean 'bit-and'?",
                span,
            ));
            return garbage(span);
        }
        b"<<" => {
            working_set.error(ParseError::UnknownOperator(
                "<<",
                "Did you mean 'bit-shl'?",
                span,
            ));
            return garbage(span);
        }
        b">>" => {
            working_set.error(ParseError::UnknownOperator(
                ">>",
                "Did you mean 'bit-shr'?",
                span,
            ));
            return garbage(span);
        }
        bits @ (b"bits-and" | b"bits-xor" | b"bits-or" | b"bits-shl" | b"bits-shr") => {
            working_set.error(ParseError::UnknownOperator(
                match bits {
                    b"bits-and" => "bits-and",
                    b"bits-xor" => "bits-xor",
                    b"bits-or" => "bits-or",
                    b"bits-shl" => "bits-shl",
                    b"bits-shr" => "bits-shr",
                    _ => unreachable!(),
                },
                match bits {
                    b"bits-and" => "Did you mean 'bit-and'?",
                    b"bits-xor" => "Did you mean 'bit-xor'?",
                    b"bits-or" => "Did you mean 'bit-or'?",
                    b"bits-shl" => "Did you mean 'bit-shl'?",
                    b"bits-shr" => "Did you mean 'bit-shr'?",
                    _ => unreachable!(),
                },
                span,
            ));
            return garbage(span);
        }
        _ => {
            working_set.error(ParseError::Expected("operator".into(), span));
            return garbage(span);
        }
    };

    Expression {
        expr: Expr::Operator(operator),
        span,
        ty: Type::Any,
        custom_completion: None,
    }
}

pub fn parse_math_expression(
    working_set: &mut StateWorkingSet,
    spans: &[Span],
    lhs_row_var_id: Option<VarId>,
) -> Expression {
    trace!("parsing: math expression");

    // As the expr_stack grows, we increase the required precedence to grow larger
    // If, at any time, the operator we're looking at is the same or lower precedence
    // of what is in the expression stack, we collapse the expression stack.
    //
    // This leads to an expression stack that grows under increasing precedence and collapses
    // under decreasing/sustained precedence
    //
    // The end result is a stack that we can fold into binary operations as right associations
    // safely.

    let mut expr_stack: Vec<Expression> = vec![];

    let mut idx = 0;
    let mut last_prec = 1000000;

    let first_span = working_set.get_span_contents(spans[0]);

    if first_span == b"if" || first_span == b"match" {
        // If expression
        if spans.len() > 1 {
            return parse_call(working_set, spans, spans[0], false);
        } else {
            working_set.error(ParseError::Expected(
                "expression".into(),
                Span::new(spans[0].end, spans[0].end),
            ));
            return garbage(spans[0]);
        }
    } else if first_span == b"not" {
        if spans.len() > 1 {
            let remainder = parse_math_expression(working_set, &spans[1..], lhs_row_var_id);
            return Expression {
                expr: Expr::UnaryNot(Box::new(remainder)),
                span: span(spans),
                ty: Type::Bool,
                custom_completion: None,
            };
        } else {
            working_set.error(ParseError::Expected(
                "expression".into(),
                Span::new(spans[0].end, spans[0].end),
            ));
            return garbage(spans[0]);
        }
    }

    let mut lhs = parse_value(working_set, spans[0], &SyntaxShape::Any);
    idx += 1;

    if idx >= spans.len() {
        // We already found the one part of our expression, so let's expand
        if let Some(row_var_id) = lhs_row_var_id {
            expand_to_cell_path(working_set, &mut lhs, row_var_id);
        }
    }

    expr_stack.push(lhs);

    while idx < spans.len() {
        let op = parse_operator(working_set, spans[idx]);

        let op_prec = op.precedence();

        idx += 1;

        if idx == spans.len() {
            // Handle broken math expr `1 +` etc
            working_set.error(ParseError::IncompleteMathExpression(spans[idx - 1]));

            expr_stack.push(Expression::garbage(spans[idx - 1]));
            expr_stack.push(Expression::garbage(spans[idx - 1]));

            break;
        }

        let rhs = parse_value(working_set, spans[idx], &SyntaxShape::Any);

        while op_prec <= last_prec && expr_stack.len() > 1 {
            // Collapse the right associated operations first
            // so that we can get back to a stack with a lower precedence
            let mut rhs = expr_stack
                .pop()
                .expect("internal error: expression stack empty");
            let mut op = expr_stack
                .pop()
                .expect("internal error: expression stack empty");

            last_prec = op.precedence();

            if last_prec < op_prec {
                expr_stack.push(op);
                expr_stack.push(rhs);
                break;
            }

            let mut lhs = expr_stack
                .pop()
                .expect("internal error: expression stack empty");

            if let Some(row_var_id) = lhs_row_var_id {
                expand_to_cell_path(working_set, &mut lhs, row_var_id);
            }

            let (result_ty, err) = math_result_type(working_set, &mut lhs, &mut op, &mut rhs);
            if let Some(err) = err {
                working_set.error(err);
            }

            let op_span = span(&[lhs.span, rhs.span]);
            expr_stack.push(Expression {
                expr: Expr::BinaryOp(Box::new(lhs), Box::new(op), Box::new(rhs)),
                span: op_span,
                ty: result_ty,
                custom_completion: None,
            });
        }
        expr_stack.push(op);
        expr_stack.push(rhs);

        last_prec = op_prec;

        idx += 1;
    }

    while expr_stack.len() != 1 {
        let mut rhs = expr_stack
            .pop()
            .expect("internal error: expression stack empty");
        let mut op = expr_stack
            .pop()
            .expect("internal error: expression stack empty");
        let mut lhs = expr_stack
            .pop()
            .expect("internal error: expression stack empty");

        if let Some(row_var_id) = lhs_row_var_id {
            expand_to_cell_path(working_set, &mut lhs, row_var_id);
        }

        let (result_ty, err) = math_result_type(working_set, &mut lhs, &mut op, &mut rhs);
        if let Some(err) = err {
            working_set.error(err)
        }

        let binary_op_span = span(&[lhs.span, rhs.span]);
        expr_stack.push(Expression {
            expr: Expr::BinaryOp(Box::new(lhs), Box::new(op), Box::new(rhs)),
            span: binary_op_span,
            ty: result_ty,
            custom_completion: None,
        });
    }

    expr_stack
        .pop()
        .expect("internal error: expression stack empty")
}

pub fn parse_expression(
    working_set: &mut StateWorkingSet,
    spans: &[Span],
    is_subexpression: bool,
) -> Expression {
    trace!("parsing: expression");

    let mut pos = 0;
    let mut shorthand = vec![];

    while pos < spans.len() {
        // Check if there is any environment shorthand
        let name = working_set.get_span_contents(spans[pos]);

        let split = name.splitn(2, |x| *x == b'=');
        let split: Vec<_> = split.collect();
        if !name.starts_with(b"^")
            && split.len() == 2
            && !split[0].is_empty()
            && !split[0].ends_with(b"..")
        // was range op ..=
        {
            let point = split[0].len() + 1;

            let starting_error_count = working_set.parse_errors.len();

            let lhs = parse_string_strict(
                working_set,
                Span::new(spans[pos].start, spans[pos].start + point - 1),
            );
            let rhs = if spans[pos].start + point < spans[pos].end {
                let rhs_span = Span::new(spans[pos].start + point, spans[pos].end);

                if working_set.get_span_contents(rhs_span).starts_with(b"$") {
                    parse_dollar_expr(working_set, rhs_span)
                } else {
                    parse_string_strict(working_set, rhs_span)
                }
            } else {
                Expression {
                    expr: Expr::String(String::new()),
                    span: Span::unknown(),
                    ty: Type::Nothing,
                    custom_completion: None,
                }
            };

            if starting_error_count == working_set.parse_errors.len() {
                shorthand.push((lhs, rhs));
                pos += 1;
            } else {
                working_set.parse_errors.truncate(starting_error_count);
                break;
            }
        } else {
            break;
        }
    }

    if pos == spans.len() {
        working_set.error(ParseError::UnknownCommand(spans[0]));
        return garbage(span(spans));
    }

    let output = if is_math_expression_like(working_set, spans[pos]) {
        parse_math_expression(working_set, &spans[pos..], None)
    } else {
        let bytes = working_set.get_span_contents(spans[pos]).to_vec();

        // For now, check for special parses of certain keywords
        match bytes.as_slice() {
            b"def" | b"extern" | b"for" | b"module" | b"use" | b"source" | b"alias" | b"export"
            | b"hide" => {
                working_set.error(ParseError::BuiltinCommandInPipeline(
                    String::from_utf8(bytes)
                        .expect("builtin commands bytes should be able to convert to string"),
                    spans[0],
                ));

                parse_call(working_set, &spans[pos..], spans[0], is_subexpression)
            }
            b"let" | b"const" | b"mut" => {
                working_set.error(ParseError::AssignInPipeline(
                    String::from_utf8(bytes)
                        .expect("builtin commands bytes should be able to convert to string"),
                    String::from_utf8_lossy(match spans.len() {
                        1 | 2 | 3 => b"value",
                        _ => working_set.get_span_contents(spans[3]),
                    })
                    .to_string(),
                    String::from_utf8_lossy(match spans.len() {
                        1 => b"variable",
                        _ => working_set.get_span_contents(spans[1]),
                    })
                    .to_string(),
                    spans[0],
                ));
                parse_call(working_set, &spans[pos..], spans[0], is_subexpression)
            }
            b"overlay" => {
                if spans.len() > 1 && working_set.get_span_contents(spans[1]) == b"list" {
                    // whitelist 'overlay list'
                    parse_call(working_set, &spans[pos..], spans[0], is_subexpression)
                } else {
                    working_set.error(ParseError::BuiltinCommandInPipeline(
                        "overlay".into(),
                        spans[0],
                    ));

                    parse_call(working_set, &spans[pos..], spans[0], is_subexpression)
                }
            }
            b"where" => parse_where_expr(working_set, &spans[pos..]),
            #[cfg(feature = "plugin")]
            b"register" => {
                working_set.error(ParseError::BuiltinCommandInPipeline(
                    "plugin".into(),
                    spans[0],
                ));

                parse_call(working_set, &spans[pos..], spans[0], is_subexpression)
            }

            _ => parse_call(working_set, &spans[pos..], spans[0], is_subexpression),
        }
    };

    let with_env = working_set.find_decl(b"with-env", &Type::Any);

    if !shorthand.is_empty() {
        if let Some(decl_id) = with_env {
            let mut block = Block::default();
            let ty = output.ty.clone();
            block.pipelines = vec![Pipeline::from_vec(vec![output])];

            let block_id = working_set.add_block(block);

            let mut env_vars = vec![];
            for sh in shorthand {
                env_vars.push(sh.0);
                env_vars.push(sh.1);
            }

            let arguments = vec![
                Argument::Positional(Expression {
                    expr: Expr::List(env_vars),
                    span: span(&spans[..pos]),
                    ty: Type::Any,
                    custom_completion: None,
                }),
                Argument::Positional(Expression {
                    expr: Expr::Closure(block_id),
                    span: span(&spans[pos..]),
                    ty: Type::Closure,
                    custom_completion: None,
                }),
            ];

            let expr = Expr::Call(Box::new(Call {
                head: Span::unknown(),
                decl_id,
                arguments,
                redirect_stdout: true,
                redirect_stderr: false,
                parser_info: HashMap::new(),
            }));

            Expression {
                expr,
                custom_completion: None,
                span: span(spans),
                ty,
            }
        } else {
            output
        }
    } else {
        output
    }
}

pub fn parse_variable(working_set: &mut StateWorkingSet, span: Span) -> Option<VarId> {
    let bytes = working_set.get_span_contents(span);

    if is_variable(bytes) {
        if let Some(var_id) = working_set.find_variable(bytes) {
            let input = working_set.get_variable(var_id).ty.clone();
            working_set.type_scope.add_type(input);

            Some(var_id)
        } else {
            None
        }
    } else {
        working_set.error(ParseError::Expected("valid variable name".into(), span));

        None
    }
}

pub fn parse_builtin_commands(
    working_set: &mut StateWorkingSet,
    lite_command: &LiteCommand,
    is_subexpression: bool,
) -> Pipeline {
    if !is_math_expression_like(working_set, lite_command.parts[0])
        && !is_unaliasable_parser_keyword(working_set, &lite_command.parts)
    {
        let name = working_set.get_span_contents(lite_command.parts[0]);
        if let Some(decl_id) = working_set.find_decl(name, &Type::Any) {
            let cmd = working_set.get_decl(decl_id);
            if cmd.is_alias() {
                // Parse keywords that can be aliased. Note that we check for "unaliasable" keywords
                // because alias can have any name, therefore, we can't check for "aliasable" keywords.
                let call_expr = parse_call(
                    working_set,
                    &lite_command.parts,
                    lite_command.parts[0],
                    is_subexpression,
                );

                if let Expression {
                    expr: Expr::Call(call),
                    ..
                } = call_expr
                {
                    // Apply parse keyword side effects
                    let cmd = working_set.get_decl(call.decl_id);
                    match cmd.name() {
                        "overlay hide" => return parse_overlay_hide(working_set, call),
                        "overlay new" => return parse_overlay_new(working_set, call),
                        "overlay use" => return parse_overlay_use(working_set, call),
                        _ => { /* this alias is not a parser keyword */ }
                    }
                }
            }
        }
    }

    let name = working_set.get_span_contents(lite_command.parts[0]);

    match name {
        b"def" | b"def-env" => parse_def(working_set, lite_command, None),
        b"extern" => parse_extern(working_set, lite_command, None),
        b"let" | b"const" => parse_let_or_const(working_set, &lite_command.parts),
        b"mut" => parse_mut(working_set, &lite_command.parts),
        b"for" => {
            let expr = parse_for(working_set, &lite_command.parts);
            Pipeline::from_vec(vec![expr])
        }
        b"alias" => parse_alias(working_set, lite_command, None),
        b"module" => parse_module(working_set, lite_command),
        b"use" => {
            let (pipeline, _) = parse_use(working_set, &lite_command.parts);
            pipeline
        }
        b"overlay" => parse_keyword(working_set, lite_command, is_subexpression),
        b"source" | b"source-env" => parse_source(working_set, &lite_command.parts),
        b"export" => parse_export_in_block(working_set, lite_command),
        b"hide" => parse_hide(working_set, &lite_command.parts),
        b"where" => parse_where(working_set, &lite_command.parts),
        #[cfg(feature = "plugin")]
        b"register" => parse_register(working_set, &lite_command.parts),
        _ => {
            let expr = parse_expression(working_set, &lite_command.parts, is_subexpression);

            Pipeline::from_vec(vec![expr])
        }
    }
}

pub fn parse_record(working_set: &mut StateWorkingSet, span: Span) -> Expression {
    let bytes = working_set.get_span_contents(span);

    let mut start = span.start;
    let mut end = span.end;

    if bytes.starts_with(b"{") {
        start += 1;
    } else {
        working_set.error(ParseError::Expected(
            "{".into(),
            Span::new(start, start + 1),
        ));
        return garbage(span);
    }

    if bytes.ends_with(b"}") {
        end -= 1;
    } else {
        working_set.error(ParseError::Unclosed("}".into(), Span::new(end, end)));
    }

    let inner_span = Span::new(start, end);
    let source = working_set.get_span_contents(inner_span);

    let (tokens, err) = lex(source, start, &[b'\n', b'\r', b','], &[b':'], true);
    if let Some(err) = err {
        working_set.error(err);
    }

    let mut output = vec![];
    let mut idx = 0;

    let mut field_types = Some(vec![]);
    while idx < tokens.len() {
        let field = parse_value(working_set, tokens[idx].span, &SyntaxShape::Any);

        idx += 1;
        if idx == tokens.len() {
            working_set.error(ParseError::Expected("record".into(), span));
            return garbage(span);
        }
        let colon = working_set.get_span_contents(tokens[idx].span);
        idx += 1;
        if idx == tokens.len() || colon != b":" {
            //FIXME: need better error
            working_set.error(ParseError::Expected("record".into(), span));
            return garbage(span);
        }
        let value = parse_value(working_set, tokens[idx].span, &SyntaxShape::Any);
        idx += 1;

        if let Some(field) = field.as_string() {
            if let Some(fields) = &mut field_types {
                fields.push((field, value.ty.clone()));
            }
        } else {
            // We can't properly see all the field types
            // so fall back to the Any type later
            field_types = None;
        }
        output.push((field, value));
    }

    Expression {
        expr: Expr::Record(output),
        span,
        ty: (if let Some(fields) = field_types {
            Type::Record(fields)
        } else {
            Type::Any
        }),
        custom_completion: None,
    }
}

pub fn parse_block(
    working_set: &mut StateWorkingSet,
    tokens: &[Token],
    scoped: bool,
    is_subexpression: bool,
) -> Block {
    let (lite_block, err) = lite_parse(tokens);
    if let Some(err) = err {
        working_set.error(err);
    }

    trace!("parsing block: {:?}", lite_block);

    if scoped {
        working_set.enter_scope();
    }
    working_set.type_scope.enter_scope();

    // Pre-declare any definition so that definitions
    // that share the same block can see each other
    for pipeline in &lite_block.block {
        if pipeline.commands.len() == 1 {
            match &pipeline.commands[0] {
                LiteElement::Command(_, command)
                | LiteElement::Redirection(_, _, command)
                | LiteElement::SeparateRedirection {
                    out: (_, command), ..
<<<<<<< HEAD
                }
                | LiteElement::SameTargetRedirection {
                    cmd: (_, command), ..
                } => parse_def_predecl(working_set, &command.parts, expand_aliases_denylist),
=======
                } => parse_def_predecl(working_set, &command.parts),
>>>>>>> f2b977b9
            }
        }
    }

    let block: Block = lite_block
        .block
        .iter()
        .enumerate()
        .map(|(idx, pipeline)| {
            if pipeline.commands.len() > 1 {
                let mut output = pipeline
                    .commands
                    .iter()
                    .map(|command| match command {
                        LiteElement::Command(span, command) => {
                            trace!("parsing: pipeline element: command");
                            let expr =
                                parse_expression(working_set, &command.parts, is_subexpression);
                            working_set.type_scope.add_type(expr.ty.clone());

                            PipelineElement::Expression(*span, expr)
                        }
                        LiteElement::Redirection(span, redirection, command) => {
                            trace!("parsing: pipeline element: redirection");
                            let expr = parse_string(working_set, command.parts[0]);

                            working_set.type_scope.add_type(expr.ty.clone());

                            PipelineElement::Redirection(*span, redirection.clone(), expr)
                        }
                        LiteElement::SeparateRedirection {
                            out: (out_span, out_command),
                            err: (err_span, err_command),
                        } => {
                            trace!("parsing: pipeline element: separate redirection");
                            let out_expr = parse_string(working_set, out_command.parts[0]);

                            working_set.type_scope.add_type(out_expr.ty.clone());

                            let err_expr = parse_string(working_set, err_command.parts[0]);

                            working_set.type_scope.add_type(err_expr.ty.clone());

                            PipelineElement::SeparateRedirection {
                                out: (*out_span, out_expr),
                                err: (*err_span, err_expr),
                            }
                        }
                        LiteElement::SameTargetRedirection {
                            cmd: (span, command),
                            redirection: (redirect_span, redirect_cmd),
                        } => {
                            trace!("parsing: pipeline element: same target redirection");
                            let expr = parse_expression(
                                working_set,
                                &command.parts,
                                expand_aliases_denylist,
                                is_subexpression,
                            );
                            working_set.type_scope.add_type(expr.ty.clone());

                            let redirect_expr = parse_string(
                                working_set,
                                redirect_cmd.parts[0],
                                expand_aliases_denylist,
                            );

                            working_set.type_scope.add_type(redirect_expr.ty.clone());

                            PipelineElement::SameTargetRedirection {
                                cmd: (*span, expr),
                                redirection: (*redirect_span, redirect_expr),
                            }
                        }
                    })
                    .collect::<Vec<PipelineElement>>();

                if is_subexpression {
                    for element in output.iter_mut().skip(1) {
                        if element.has_in_variable(working_set) {
                            *element = wrap_element_with_collect(working_set, element);
                        }
                    }
                } else {
                    for element in output.iter_mut() {
                        if element.has_in_variable(working_set) {
                            *element = wrap_element_with_collect(working_set, element);
                        }
                    }
                }

                Pipeline { elements: output }
            } else {
                match &pipeline.commands[0] {
                    LiteElement::Command(_, command)
                    | LiteElement::Redirection(_, _, command)
                    | LiteElement::SeparateRedirection {
                        out: (_, command), ..
                    } => {
                        let mut pipeline =
                            parse_builtin_commands(working_set, command, is_subexpression);

                        if idx == 0 {
                            if let Some(let_decl_id) = working_set.find_decl(b"let", &Type::Any) {
                                if let Some(let_env_decl_id) =
                                    working_set.find_decl(b"let-env", &Type::Any)
                                {
                                    for element in pipeline.elements.iter_mut() {
                                        if let PipelineElement::Expression(
                                            _,
                                            Expression {
                                                expr: Expr::Call(call),
                                                ..
                                            },
                                        ) = element
                                        {
                                            if call.decl_id == let_decl_id
                                                || call.decl_id == let_env_decl_id
                                            {
                                                // Do an expansion
                                                if let Some(Expression {
                                                    expr: Expr::Keyword(_, _, expr),
                                                    ..
                                                }) = call.positional_iter_mut().nth(1)
                                                {
                                                    if expr.has_in_variable(working_set) {
                                                        *expr = Box::new(wrap_expr_with_collect(
                                                            working_set,
                                                            expr,
                                                        ));
                                                    }
                                                }
                                                continue;
                                            } else if element.has_in_variable(working_set)
                                                && !is_subexpression
                                            {
                                                *element =
                                                    wrap_element_with_collect(working_set, element);
                                            }
                                        } else if element.has_in_variable(working_set)
                                            && !is_subexpression
                                        {
                                            *element =
                                                wrap_element_with_collect(working_set, element);
                                        }
                                    }
                                }
                            }
                        }

                        pipeline
                    }
                    LiteElement::SameTargetRedirection {
                        cmd: (span, command),
                        redirection: (redirect_span, redirect_cmd),
                    } => {
                        trace!("parsing: pipeline element: same target redirection");
                        let expr = parse_expression(
                            working_set,
                            &command.parts,
                            expand_aliases_denylist,
                            is_subexpression,
                        );
                        working_set.type_scope.add_type(expr.ty.clone());

                        let redirect_expr = parse_string(
                            working_set,
                            redirect_cmd.parts[0],
                            expand_aliases_denylist,
                        );

                        working_set.type_scope.add_type(redirect_expr.ty.clone());

                        Pipeline {
                            elements: vec![PipelineElement::SameTargetRedirection {
                                cmd: (*span, expr),
                                redirection: (*redirect_span, redirect_expr),
                            }],
                        }
                    }
                }
            }
        })
        .into();

    if scoped {
        working_set.exit_scope();
    }
    working_set.type_scope.exit_scope();

    block
}

pub fn discover_captures_in_closure(
    working_set: &StateWorkingSet,
    block: &Block,
    seen: &mut Vec<VarId>,
    seen_blocks: &mut HashMap<BlockId, Vec<(VarId, Span)>>,
) -> Result<Vec<(VarId, Span)>, ParseError> {
    let mut output = vec![];

    for flag in &block.signature.named {
        if let Some(var_id) = flag.var_id {
            seen.push(var_id);
        }
    }

    for positional in &block.signature.required_positional {
        if let Some(var_id) = positional.var_id {
            seen.push(var_id);
        }
    }
    for positional in &block.signature.optional_positional {
        if let Some(var_id) = positional.var_id {
            seen.push(var_id);
        }
    }
    for positional in &block.signature.rest_positional {
        if let Some(var_id) = positional.var_id {
            seen.push(var_id);
        }
    }

    for pipeline in &block.pipelines {
        let result = discover_captures_in_pipeline(working_set, pipeline, seen, seen_blocks)?;
        output.extend(&result);
    }

    Ok(output)
}

fn discover_captures_in_pipeline(
    working_set: &StateWorkingSet,
    pipeline: &Pipeline,
    seen: &mut Vec<VarId>,
    seen_blocks: &mut HashMap<BlockId, Vec<(VarId, Span)>>,
) -> Result<Vec<(VarId, Span)>, ParseError> {
    let mut output = vec![];
    for element in &pipeline.elements {
        let result =
            discover_captures_in_pipeline_element(working_set, element, seen, seen_blocks)?;
        output.extend(&result);
    }

    Ok(output)
}

// Closes over captured variables
pub fn discover_captures_in_pipeline_element(
    working_set: &StateWorkingSet,
    element: &PipelineElement,
    seen: &mut Vec<VarId>,
    seen_blocks: &mut HashMap<BlockId, Vec<(VarId, Span)>>,
) -> Result<Vec<(VarId, Span)>, ParseError> {
    match element {
        PipelineElement::Expression(_, expression)
        | PipelineElement::Redirection(_, _, expression)
        | PipelineElement::And(_, expression)
        | PipelineElement::Or(_, expression) => {
            discover_captures_in_expr(working_set, expression, seen, seen_blocks)
        }
        PipelineElement::SeparateRedirection {
            out: (_, out_expr),
            err: (_, err_expr),
        } => {
            let mut result = discover_captures_in_expr(working_set, out_expr, seen, seen_blocks)?;
            result.append(&mut discover_captures_in_expr(
                working_set,
                err_expr,
                seen,
                seen_blocks,
            )?);
            Ok(result)
        }
        PipelineElement::SameTargetRedirection {
            cmd: (_, cmd_exp),
            redirection: (_, redirect_exp),
        } => {
            let mut result = discover_captures_in_expr(working_set, cmd_exp, seen, seen_blocks)?;
            result.append(&mut discover_captures_in_expr(
                working_set,
                redirect_exp,
                seen,
                seen_blocks,
            )?);
            Ok(result)
        }
    }
}

pub fn discover_captures_in_pattern(pattern: &MatchPattern, seen: &mut Vec<VarId>) {
    match &pattern.pattern {
        Pattern::Variable(var_id) => seen.push(*var_id),
        Pattern::List(items) => {
            for item in items {
                discover_captures_in_pattern(item, seen)
            }
        }
        Pattern::Record(items) => {
            for item in items {
                discover_captures_in_pattern(&item.1, seen)
            }
        }
        Pattern::Or(patterns) => {
            for pattern in patterns {
                discover_captures_in_pattern(pattern, seen)
            }
        }
        Pattern::Rest(var_id) => seen.push(*var_id),
        Pattern::Value(_) | Pattern::IgnoreValue | Pattern::IgnoreRest | Pattern::Garbage => {}
    }
}

// Closes over captured variables
pub fn discover_captures_in_expr(
    working_set: &StateWorkingSet,
    expr: &Expression,
    seen: &mut Vec<VarId>,
    seen_blocks: &mut HashMap<BlockId, Vec<(VarId, Span)>>,
) -> Result<Vec<(VarId, Span)>, ParseError> {
    let mut output: Vec<(VarId, Span)> = vec![];
    match &expr.expr {
        Expr::BinaryOp(lhs, _, rhs) => {
            let lhs_result = discover_captures_in_expr(working_set, lhs, seen, seen_blocks)?;
            let rhs_result = discover_captures_in_expr(working_set, rhs, seen, seen_blocks)?;

            output.extend(&lhs_result);
            output.extend(&rhs_result);
        }
        Expr::UnaryNot(expr) => {
            let result = discover_captures_in_expr(working_set, expr, seen, seen_blocks)?;
            output.extend(&result);
        }
        Expr::Closure(block_id) => {
            let block = working_set.get_block(*block_id);
            let results = {
                let mut seen = vec![];
                let results =
                    discover_captures_in_closure(working_set, block, &mut seen, seen_blocks)?;

                for (var_id, span) in results.iter() {
                    if !seen.contains(var_id) {
                        if let Some(variable) = working_set.get_variable_if_possible(*var_id) {
                            if variable.mutable {
                                return Err(ParseError::CaptureOfMutableVar(*span));
                            }
                        }
                    }
                }

                results
            };
            seen_blocks.insert(*block_id, results.clone());
            for (var_id, span) in results.into_iter() {
                if !seen.contains(&var_id) {
                    output.push((var_id, span))
                }
            }
        }
        Expr::Block(block_id) => {
            let block = working_set.get_block(*block_id);
            // FIXME: is this correct?
            let results = {
                let mut seen = vec![];
                discover_captures_in_closure(working_set, block, &mut seen, seen_blocks)?
            };
            seen_blocks.insert(*block_id, results.clone());
            for (var_id, span) in results.into_iter() {
                if !seen.contains(&var_id) {
                    output.push((var_id, span))
                }
            }
        }
        Expr::Binary(_) => {}
        Expr::Bool(_) => {}
        Expr::Call(call) => {
            let decl = working_set.get_decl(call.decl_id);
            if let Some(block_id) = decl.get_block_id() {
                match seen_blocks.get(&block_id) {
                    Some(capture_list) => {
                        output.extend(capture_list);
                    }
                    None => {
                        let block = working_set.get_block(block_id);
                        if !block.captures.is_empty() {
                            output.extend(block.captures.iter().map(|var_id| (*var_id, call.head)));
                        } else {
                            let mut seen = vec![];
                            seen_blocks.insert(block_id, output.clone());

                            let result = discover_captures_in_closure(
                                working_set,
                                block,
                                &mut seen,
                                seen_blocks,
                            )?;
                            output.extend(&result);
                            seen_blocks.insert(block_id, result);
                        }
                    }
                }
            }

            for named in call.named_iter() {
                if let Some(arg) = &named.2 {
                    let result = discover_captures_in_expr(working_set, arg, seen, seen_blocks)?;
                    output.extend(&result);
                }
            }

            for positional in call.positional_iter() {
                let result = discover_captures_in_expr(working_set, positional, seen, seen_blocks)?;
                output.extend(&result);
            }
        }
        Expr::CellPath(_) => {}
        Expr::DateTime(_) => {}
        Expr::ExternalCall(head, exprs, _) => {
            let result = discover_captures_in_expr(working_set, head, seen, seen_blocks)?;
            output.extend(&result);

            for expr in exprs {
                let result = discover_captures_in_expr(working_set, expr, seen, seen_blocks)?;
                output.extend(&result);
            }
        }
        Expr::Filepath(_) => {}
        Expr::Directory(_) => {}
        Expr::Float(_) => {}
        Expr::FullCellPath(cell_path) => {
            let result =
                discover_captures_in_expr(working_set, &cell_path.head, seen, seen_blocks)?;
            output.extend(&result);
        }
        Expr::ImportPattern(_) => {}
        Expr::Overlay(_) => {}
        Expr::Garbage => {}
        Expr::Nothing => {}
        Expr::GlobPattern(_) => {}
        Expr::Int(_) => {}
        Expr::Keyword(_, _, expr) => {
            let result = discover_captures_in_expr(working_set, expr, seen, seen_blocks)?;
            output.extend(&result);
        }
        Expr::List(exprs) => {
            for expr in exprs {
                let result = discover_captures_in_expr(working_set, expr, seen, seen_blocks)?;
                output.extend(&result);
            }
        }
        Expr::Operator(_) => {}
        Expr::Range(expr1, expr2, expr3, _) => {
            if let Some(expr) = expr1 {
                let result = discover_captures_in_expr(working_set, expr, seen, seen_blocks)?;
                output.extend(&result);
            }
            if let Some(expr) = expr2 {
                let result = discover_captures_in_expr(working_set, expr, seen, seen_blocks)?;
                output.extend(&result);
            }
            if let Some(expr) = expr3 {
                let result = discover_captures_in_expr(working_set, expr, seen, seen_blocks)?;
                output.extend(&result);
            }
        }
        Expr::Record(fields) => {
            for (field_name, field_value) in fields {
                output.extend(&discover_captures_in_expr(
                    working_set,
                    field_name,
                    seen,
                    seen_blocks,
                )?);
                output.extend(&discover_captures_in_expr(
                    working_set,
                    field_value,
                    seen,
                    seen_blocks,
                )?);
            }
        }
        Expr::Signature(sig) => {
            // Something with a declaration, similar to a var decl, will introduce more VarIds into the stack at eval
            for pos in &sig.required_positional {
                if let Some(var_id) = pos.var_id {
                    seen.push(var_id);
                }
            }
            for pos in &sig.optional_positional {
                if let Some(var_id) = pos.var_id {
                    seen.push(var_id);
                }
            }
            if let Some(rest) = &sig.rest_positional {
                if let Some(var_id) = rest.var_id {
                    seen.push(var_id);
                }
            }
            for named in &sig.named {
                if let Some(var_id) = named.var_id {
                    seen.push(var_id);
                }
            }
        }
        Expr::String(_) => {}
        Expr::StringInterpolation(exprs) => {
            for expr in exprs {
                let result = discover_captures_in_expr(working_set, expr, seen, seen_blocks)?;
                output.extend(&result);
            }
        }
        Expr::MatchPattern(_) => {}
        Expr::MatchBlock(match_block) => {
            for match_ in match_block {
                discover_captures_in_pattern(&match_.0, seen);
                let result = discover_captures_in_expr(working_set, &match_.1, seen, seen_blocks)?;
                output.extend(&result);
            }
        }
        Expr::RowCondition(block_id) | Expr::Subexpression(block_id) => {
            let block = working_set.get_block(*block_id);
            let results = {
                let mut seen = vec![];
                discover_captures_in_closure(working_set, block, &mut seen, seen_blocks)?
            };
            seen_blocks.insert(*block_id, results.clone());
            for (var_id, span) in results.into_iter() {
                if !seen.contains(&var_id) {
                    output.push((var_id, span))
                }
            }
        }
        Expr::Table(headers, values) => {
            for header in headers {
                let result = discover_captures_in_expr(working_set, header, seen, seen_blocks)?;
                output.extend(&result);
            }
            for row in values {
                for cell in row {
                    let result = discover_captures_in_expr(working_set, cell, seen, seen_blocks)?;
                    output.extend(&result);
                }
            }
        }
        Expr::ValueWithUnit(expr, _) => {
            let result = discover_captures_in_expr(working_set, expr, seen, seen_blocks)?;
            output.extend(&result);
        }
        Expr::Var(var_id) => {
            if (*var_id > ENV_VARIABLE_ID || *var_id == IN_VARIABLE_ID) && !seen.contains(var_id) {
                output.push((*var_id, expr.span));
            }
        }
        Expr::VarDecl(var_id) => {
            seen.push(*var_id);
        }
    }
    Ok(output)
}

fn wrap_element_with_collect(
    working_set: &mut StateWorkingSet,
    element: &PipelineElement,
) -> PipelineElement {
    match element {
        PipelineElement::Expression(span, expression) => {
            PipelineElement::Expression(*span, wrap_expr_with_collect(working_set, expression))
        }
        PipelineElement::Redirection(span, redirection, expression) => {
            PipelineElement::Redirection(
                *span,
                redirection.clone(),
                wrap_expr_with_collect(working_set, expression),
            )
        }
        PipelineElement::SeparateRedirection {
            out: (out_span, out_exp),
            err: (err_span, err_exp),
        } => PipelineElement::SeparateRedirection {
            out: (*out_span, wrap_expr_with_collect(working_set, out_exp)),
            err: (*err_span, wrap_expr_with_collect(working_set, err_exp)),
        },
        PipelineElement::SameTargetRedirection {
            cmd: (cmd_span, cmd_exp),
            redirection: (redirect_span, redirect_exp),
        } => PipelineElement::SameTargetRedirection {
            cmd: (*cmd_span, wrap_expr_with_collect(working_set, cmd_exp)),
            redirection: (
                *redirect_span,
                wrap_expr_with_collect(working_set, redirect_exp),
            ),
        },
        PipelineElement::And(span, expression) => {
            PipelineElement::And(*span, wrap_expr_with_collect(working_set, expression))
        }
        PipelineElement::Or(span, expression) => {
            PipelineElement::Or(*span, wrap_expr_with_collect(working_set, expression))
        }
    }
}

fn wrap_expr_with_collect(working_set: &mut StateWorkingSet, expr: &Expression) -> Expression {
    let span = expr.span;

    if let Some(decl_id) = working_set.find_decl(b"collect", &Type::Any) {
        let mut output = vec![];

        let var_id = IN_VARIABLE_ID;
        let mut signature = Signature::new("");
        signature.required_positional.push(PositionalArg {
            var_id: Some(var_id),
            name: "$in".into(),
            desc: String::new(),
            shape: SyntaxShape::Any,
            default_value: None,
        });

        let mut expr = expr.clone();
        expr.replace_in_variable(working_set, var_id);

        let block = Block {
            pipelines: vec![Pipeline::from_vec(vec![expr])],
            signature: Box::new(signature),
            ..Default::default()
        };

        let block_id = working_set.add_block(block);

        output.push(Argument::Positional(Expression {
            expr: Expr::Closure(block_id),
            span,
            ty: Type::Any,
            custom_completion: None,
        }));

        output.push(Argument::Named((
            Spanned {
                item: "keep-env".to_string(),
                span: Span::new(0, 0),
            },
            None,
            None,
        )));

        // The containing, synthetic call to `collect`.
        // We don't want to have a real span as it will confuse flattening
        // The args are where we'll get the real info
        Expression {
            expr: Expr::Call(Box::new(Call {
                head: Span::new(0, 0),
                arguments: output,
                decl_id,
                redirect_stdout: true,
                redirect_stderr: false,
                parser_info: HashMap::new(),
            })),
            span,
            ty: Type::String,
            custom_completion: None,
        }
    } else {
        Expression::garbage(span)
    }
}

// Parses a vector of u8 to create an AST Block. If a file name is given, then
// the name is stored in the working set. When parsing a source without a file
// name, the source of bytes is stored as "source"
pub fn parse(
    working_set: &mut StateWorkingSet,
    fname: Option<&str>,
    contents: &[u8],
    scoped: bool,
) -> Block {
    let span_offset = working_set.next_span_start();

    let name = match fname {
        Some(fname) => fname.to_string(),
        None => "source".to_string(),
    };

    working_set.add_file(name, contents);

    let (output, err) = lex(contents, span_offset, &[], &[], false);
    if let Some(err) = err {
        working_set.error(err)
    }

    let mut output = parse_block(working_set, &output, scoped, false);

    let mut seen = vec![];
    let mut seen_blocks = HashMap::new();

    let captures = discover_captures_in_closure(working_set, &output, &mut seen, &mut seen_blocks);
    match captures {
        Ok(captures) => output.captures = captures.into_iter().map(|(var_id, _)| var_id).collect(),
        Err(err) => working_set.error(err),
    }

    // Also check other blocks that might have been imported
    let mut errors = vec![];
    for (block_idx, block) in working_set.delta.blocks.iter().enumerate() {
        let block_id = block_idx + working_set.permanent_state.num_blocks();

        if !seen_blocks.contains_key(&block_id) {
            let captures =
                discover_captures_in_closure(working_set, block, &mut seen, &mut seen_blocks);
            match captures {
                Ok(captures) => {
                    seen_blocks.insert(block_id, captures);
                }
                Err(err) => {
                    errors.push(err);
                }
            }
        }
    }
    for err in errors {
        working_set.error(err)
    }

    for (block_id, captures) in seen_blocks.into_iter() {
        // In theory, we should only be updating captures where we have new information
        // the only place where this is possible would be blocks that are newly created
        // by our working set delta. If we ever tried to modify the permanent state, we'd
        // panic (again, in theory, this shouldn't be possible)
        let block = working_set.get_block(block_id);
        let block_captures_empty = block.captures.is_empty();
        if !captures.is_empty() && block_captures_empty {
            let block = working_set.get_block_mut(block_id);
            block.captures = captures.into_iter().map(|(var_id, _)| var_id).collect();
        }
    }

    output
}<|MERGE_RESOLUTION|>--- conflicted
+++ resolved
@@ -5304,14 +5304,10 @@
                 | LiteElement::Redirection(_, _, command)
                 | LiteElement::SeparateRedirection {
                     out: (_, command), ..
-<<<<<<< HEAD
                 }
                 | LiteElement::SameTargetRedirection {
                     cmd: (_, command), ..
-                } => parse_def_predecl(working_set, &command.parts, expand_aliases_denylist),
-=======
                 } => parse_def_predecl(working_set, &command.parts),
->>>>>>> f2b977b9
             }
         }
     }
