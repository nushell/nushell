--- conflicted
+++ resolved
@@ -2360,7 +2360,6 @@
     for path_element in tokens {
         let bytes = working_set.get_span_contents(path_element.span);
 
-<<<<<<< HEAD
         // both parse_int and parse_string require their source to be non-empty
         // all cases where `bytes` is empty is an error
         let Some((&first, rest)) = bytes.split_first() else {
@@ -2368,34 +2367,6 @@
             return tail;
         };
         let single_char = rest.is_empty();
-=======
-        match expected_token {
-            TokenType::Dot => {
-                if bytes.len() != 1 || bytes[0] != b'.' {
-                    working_set.error(ParseError::Expected(".", path_element.span));
-                    return tail;
-                }
-                expected_token = TokenType::PathMember;
-            }
-            TokenType::QuestionOrDot => {
-                if bytes.len() == 1 && bytes[0] == b'.' {
-                    expected_token = TokenType::PathMember;
-                } else if bytes.len() == 1 && bytes[0] == b'?' {
-                    if let Some(last) = tail.last_mut() {
-                        match last {
-                            PathMember::String { optional, .. } => *optional = true,
-                            PathMember::Int { optional, .. } => *optional = true,
-                        }
-                    }
-                    expected_token = TokenType::Dot;
-                } else {
-                    working_set.error(ParseError::Expected(". or ?", path_element.span));
-                    return tail;
-                }
-            }
-            TokenType::PathMember => {
-                let starting_error_count = working_set.parse_errors.len();
->>>>>>> c2ac8f73
 
         if let TokenType::PathMember = expected_token {
             let starting_error_count = working_set.parse_errors.len();
