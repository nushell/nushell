--- conflicted
+++ resolved
@@ -2889,18 +2889,11 @@
 }
 
 pub fn parse_import_pattern(working_set: &mut StateWorkingSet, spans: &[Span]) -> Expression {
-<<<<<<< HEAD
-    let head_span = if let Some(head_span) = spans.get(0) {
-        head_span
-    } else {
+    let Some(head_span) = spans.get(0) else {
         working_set.error(ParseError::WrongImportPattern(
             "needs at least one component of import pattern".to_string(),
             span(spans),
         ));
-=======
-    let Some(head_span) = spans.get(0) else {
-        working_set.error(ParseError::WrongImportPattern(span(spans)));
->>>>>>> ed64a44b
         return garbage(span(spans));
     };
 
