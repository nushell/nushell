--- conflicted
+++ resolved
@@ -2733,10 +2733,6 @@
         _ if bytes.starts_with(b"record") => parse_collection_shape(working_set, bytes, span),
         b"string" => SyntaxShape::String,
         _ if bytes.starts_with(b"table") => parse_collection_shape(working_set, bytes, span),
-<<<<<<< HEAD
-=======
-        b"var-with-opt-type" => SyntaxShape::VarWithOptType,
->>>>>>> ac7263d9
         _ => {
             if bytes.contains(&b'@') {
                 let split: Vec<_> = bytes.split(|b| b == &b'@').collect();
