use crate::{
    eval::{eval_constant, value_as_string},
    lex,
    lite_parser::{lite_parse, LiteCommand, LiteElement},
    parse_mut,
    type_check::{math_result_type, type_compatible},
    ParseError, Token, TokenContents,
};

use nu_protocol::{
    ast::{
        Argument, Assignment, Bits, Block, Boolean, Call, CellPath, Comparison, Expr, Expression,
        FullCellPath, ImportPattern, ImportPatternHead, ImportPatternMember, Math, Operator,
        PathMember, Pipeline, PipelineElement, RangeInclusion, RangeOperator,
    },
    engine::StateWorkingSet,
    span, BlockId, Flag, PositionalArg, Signature, Span, Spanned, SyntaxShape, Type, Unit, VarId,
    ENV_VARIABLE_ID, IN_VARIABLE_ID,
};

use crate::parse_keywords::{
    is_unaliasable_parser_keyword, parse_alias, parse_def, parse_def_predecl,
    parse_export_in_block, parse_extern, parse_for, parse_hide, parse_keyword, parse_let_or_const,
    parse_module, parse_old_alias, parse_overlay_hide, parse_overlay_new, parse_overlay_use,
    parse_source, parse_use, parse_where, parse_where_expr,
};

use itertools::Itertools;
use log::trace;
use std::{
    collections::{HashMap, HashSet},
    num::ParseIntError,
};

#[cfg(feature = "plugin")]
use crate::parse_keywords::parse_register;

pub fn garbage(span: Span) -> Expression {
    Expression::garbage(span)
}

pub fn garbage_pipeline(spans: &[Span]) -> Pipeline {
    Pipeline::from_vec(vec![garbage(span(spans))])
}

fn is_identifier_byte(b: u8) -> bool {
    b != b'.'
        && b != b'['
        && b != b'('
        && b != b'{'
        && b != b'+'
        && b != b'-'
        && b != b'*'
        && b != b'^'
        && b != b'/'
        && b != b'='
        && b != b'!'
        && b != b'<'
        && b != b'>'
        && b != b'&'
        && b != b'|'
}

pub fn is_math_expression_like(
    working_set: &mut StateWorkingSet,
    span: Span,
    expand_aliases_denylist: &[usize],
) -> bool {
    let bytes = working_set.get_span_contents(span);
    if bytes.is_empty() {
        return false;
    }

    if bytes == b"true" || bytes == b"false" || bytes == b"null" || bytes == b"not" {
        return true;
    }

    let b = bytes[0];

    if b == b'(' || b == b'{' || b == b'[' || b == b'$' || b == b'"' || b == b'\'' || b == b'-' {
        return true;
    }

    if parse_number(bytes, span).1.is_none() {
        return true;
    }

    if parse_filesize(working_set, span).1.is_none() {
        return true;
    }

    if parse_duration(working_set, span).1.is_none() {
        return true;
    }

    if parse_datetime(working_set, span).1.is_none() {
        return true;
    }

    if parse_binary(working_set, span).1.is_none() {
        return true;
    }

    if parse_range(working_set, span, expand_aliases_denylist)
        .1
        .is_none()
    {
        return true;
    }

    false
}

fn is_identifier(bytes: &[u8]) -> bool {
    bytes.iter().all(|x| is_identifier_byte(*x))
}

fn is_variable(bytes: &[u8]) -> bool {
    if bytes.len() > 1 && bytes[0] == b'$' {
        is_identifier(&bytes[1..])
    } else {
        is_identifier(bytes)
    }
}

pub fn trim_quotes(bytes: &[u8]) -> &[u8] {
    if (bytes.starts_with(b"\"") && bytes.ends_with(b"\"") && bytes.len() > 1)
        || (bytes.starts_with(b"\'") && bytes.ends_with(b"\'") && bytes.len() > 1)
        || (bytes.starts_with(b"`") && bytes.ends_with(b"`") && bytes.len() > 1)
    {
        &bytes[1..(bytes.len() - 1)]
    } else {
        bytes
    }
}

pub fn trim_quotes_str(s: &str) -> &str {
    if (s.starts_with('"') && s.ends_with('"') && s.len() > 1)
        || (s.starts_with('\'') && s.ends_with('\'') && s.len() > 1)
        || (s.starts_with('`') && s.ends_with('`') && s.len() > 1)
    {
        &s[1..(s.len() - 1)]
    } else {
        s
    }
}

pub fn check_call(command: Span, sig: &Signature, call: &Call) -> Option<ParseError> {
    // Allow the call to pass if they pass in the help flag
    if call.named_iter().any(|(n, _, _)| n.item == "help") {
        return None;
    }

    if call.positional_len() < sig.required_positional.len() {
        // Comparing the types of all signature positional arguments against the parsed
        // expressions found in the call. If one type is not found then it could be assumed
        // that that positional argument is missing from the parsed call
        for argument in &sig.required_positional {
            let found = call.positional_iter().fold(false, |ac, expr| {
                if argument.shape.to_type() == expr.ty || argument.shape == SyntaxShape::Any {
                    true
                } else {
                    ac
                }
            });
            if !found {
                if let Some(last) = call.positional_iter().last() {
                    return Some(ParseError::MissingPositional(
                        argument.name.clone(),
                        Span::new(last.span.end, last.span.end),
                        sig.call_signature(),
                    ));
                } else {
                    return Some(ParseError::MissingPositional(
                        argument.name.clone(),
                        Span::new(command.end, command.end),
                        sig.call_signature(),
                    ));
                }
            }
        }

        let missing = &sig.required_positional[call.positional_len()];
        if let Some(last) = call.positional_iter().last() {
            Some(ParseError::MissingPositional(
                missing.name.clone(),
                Span::new(last.span.end, last.span.end),
                sig.call_signature(),
            ))
        } else {
            Some(ParseError::MissingPositional(
                missing.name.clone(),
                Span::new(command.end, command.end),
                sig.call_signature(),
            ))
        }
    } else {
        for req_flag in sig.named.iter().filter(|x| x.required) {
            if call.named_iter().all(|(n, _, _)| n.item != req_flag.long) {
                return Some(ParseError::MissingRequiredFlag(
                    req_flag.long.clone(),
                    command,
                ));
            }
        }
        None
    }
}

pub fn check_name<'a>(
    working_set: &mut StateWorkingSet,
    spans: &'a [Span],
) -> Option<(&'a Span, ParseError)> {
    let command_len = if !spans.is_empty() {
        if working_set.get_span_contents(spans[0]) == b"export" {
            2
        } else {
            1
        }
    } else {
        return None;
    };

    if spans.len() == 1 {
        None
    } else if spans.len() < command_len + 3 {
        if working_set.get_span_contents(spans[command_len]) == b"=" {
            let name =
                String::from_utf8_lossy(working_set.get_span_contents(span(&spans[..command_len])));
            Some((
                &spans[command_len],
                ParseError::AssignmentMismatch(
                    format!("{name} missing name"),
                    "missing name".into(),
                    spans[command_len],
                ),
            ))
        } else {
            None
        }
    } else if working_set.get_span_contents(spans[command_len + 1]) != b"=" {
        let name =
            String::from_utf8_lossy(working_set.get_span_contents(span(&spans[..command_len])));
        Some((
            &spans[command_len + 1],
            ParseError::AssignmentMismatch(
                format!("{name} missing sign"),
                "missing equal sign".into(),
                spans[command_len + 1],
            ),
        ))
    } else {
        None
    }
}

fn parse_external_arg(
    working_set: &mut StateWorkingSet,
    span: Span,
    expand_aliases_denylist: &[usize],
) -> (Expression, Option<ParseError>) {
    let contents = working_set.get_span_contents(span);

    let mut error = None;

    if contents.starts_with(b"$") || contents.starts_with(b"(") {
        let (arg, err) = parse_dollar_expr(working_set, span, expand_aliases_denylist);
        error = error.or(err);
        (arg, error)
    } else if contents.starts_with(b"[") {
        let (arg, err) = parse_list_expression(
            working_set,
            span,
            &SyntaxShape::Any,
            expand_aliases_denylist,
        );
        error = error.or(err);
        (arg, error)
    } else {
        // Eval stage trims the quotes, so we don't have to do the same thing when parsing.
        let contents = if contents.starts_with(b"\"") {
            let (contents, err) = unescape_string(contents, span);
            error = error.or(err);
            String::from_utf8_lossy(&contents).to_string()
        } else {
            String::from_utf8_lossy(contents).to_string()
        };

        (
            Expression {
                expr: Expr::String(contents),
                span,
                ty: Type::String,
                custom_completion: None,
            },
            error,
        )
    }
}

pub fn parse_external_call(
    working_set: &mut StateWorkingSet,
    spans: &[Span],
    expand_aliases_denylist: &[usize],
    is_subexpression: bool,
) -> (Expression, Option<ParseError>) {
    trace!("parse external");

    let mut args = vec![];

    let head_contents = working_set.get_span_contents(spans[0]);

    let head_span = if head_contents.starts_with(b"^") {
        Span::new(spans[0].start + 1, spans[0].end)
    } else {
        spans[0]
    };

    let head_contents = working_set.get_span_contents(head_span).to_vec();

    let mut error = None;

    let head = if head_contents.starts_with(b"$") || head_contents.starts_with(b"(") {
        // the expression is inside external_call, so it's a subexpression
        let (arg, err) = parse_expression(working_set, &[head_span], expand_aliases_denylist, true);
        error = error.or(err);
        Box::new(arg)
    } else {
        let (contents, err) = unescape_unquote_string(&head_contents, head_span);
        error = error.or(err);

        Box::new(Expression {
            expr: Expr::String(contents),
            span: head_span,
            ty: Type::String,
            custom_completion: None,
        })
    };

    for span in &spans[1..] {
        let (arg, err) = parse_external_arg(working_set, *span, expand_aliases_denylist);
        error = error.or(err);
        args.push(arg);
    }
    (
        Expression {
            expr: Expr::ExternalCall(head, args, is_subexpression),
            span: span(spans),
            ty: Type::Any,
            custom_completion: None,
        },
        error,
    )
}

fn parse_long_flag(
    working_set: &mut StateWorkingSet,
    spans: &[Span],
    spans_idx: &mut usize,
    sig: &Signature,
    expand_aliases_denylist: &[usize],
) -> (
    Option<Spanned<String>>,
    Option<Expression>,
    Option<ParseError>,
) {
    let arg_span = spans[*spans_idx];
    let arg_contents = working_set.get_span_contents(arg_span);

    if arg_contents.starts_with(b"--") {
        // FIXME: only use the first flag you find?
        let split: Vec<_> = arg_contents.split(|x| *x == b'=').collect();
        let long_name = String::from_utf8(split[0].into());
        if let Ok(long_name) = long_name {
            let long_name = long_name[2..].to_string();
            if let Some(flag) = sig.get_long_flag(&long_name) {
                if let Some(arg_shape) = &flag.arg {
                    if split.len() > 1 {
                        // and we also have the argument
                        let long_name_len = long_name.len();
                        let mut span = arg_span;
                        span.start += long_name_len + 3; //offset by long flag and '='

                        let (arg, err) =
                            parse_value(working_set, span, arg_shape, expand_aliases_denylist);

                        (
                            Some(Spanned {
                                item: long_name,
                                span: Span::new(arg_span.start, arg_span.start + long_name_len + 2),
                            }),
                            Some(arg),
                            err,
                        )
                    } else if let Some(arg) = spans.get(*spans_idx + 1) {
                        let (arg, err) =
                            parse_value(working_set, *arg, arg_shape, expand_aliases_denylist);

                        *spans_idx += 1;
                        (
                            Some(Spanned {
                                item: long_name,
                                span: arg_span,
                            }),
                            Some(arg),
                            err,
                        )
                    } else {
                        (
                            Some(Spanned {
                                item: long_name,
                                span: arg_span,
                            }),
                            None,
                            Some(ParseError::MissingFlagParam(
                                arg_shape.to_string(),
                                arg_span,
                            )),
                        )
                    }
                } else {
                    // A flag with no argument
                    (
                        Some(Spanned {
                            item: long_name,
                            span: arg_span,
                        }),
                        None,
                        None,
                    )
                }
            } else {
                (
                    Some(Spanned {
                        item: long_name.clone(),
                        span: arg_span,
                    }),
                    None,
                    Some(ParseError::UnknownFlag(
                        sig.name.clone(),
                        long_name.clone(),
                        arg_span,
                        sig.clone().formatted_flags(),
                    )),
                )
            }
        } else {
            (
                Some(Spanned {
                    item: "--".into(),
                    span: arg_span,
                }),
                None,
                Some(ParseError::NonUtf8(arg_span)),
            )
        }
    } else {
        (None, None, None)
    }
}

fn parse_short_flags(
    working_set: &mut StateWorkingSet,
    spans: &[Span],
    spans_idx: &mut usize,
    positional_idx: usize,
    sig: &Signature,
) -> (Option<Vec<Flag>>, Option<ParseError>) {
    let mut error = None;
    let arg_span = spans[*spans_idx];

    let arg_contents = working_set.get_span_contents(arg_span);

    if arg_contents.starts_with(b"-") && arg_contents.len() > 1 {
        let short_flags = &arg_contents[1..];
        let mut found_short_flags = vec![];
        let mut unmatched_short_flags = vec![];
        for short_flag in short_flags.iter().enumerate() {
            let short_flag_char = char::from(*short_flag.1);
            let orig = arg_span;
            let short_flag_span = Span::new(
                orig.start + 1 + short_flag.0,
                orig.start + 1 + short_flag.0 + 1,
            );
            if let Some(flag) = sig.get_short_flag(short_flag_char) {
                // If we require an arg and are in a batch of short flags, error
                if !found_short_flags.is_empty() && flag.arg.is_some() {
                    error = error.or(Some(ParseError::ShortFlagBatchCantTakeArg(short_flag_span)))
                }
                found_short_flags.push(flag);
            } else {
                unmatched_short_flags.push(short_flag_span);
            }
        }

        if found_short_flags.is_empty() {
            // check to see if we have a negative number
            if let Some(positional) = sig.get_positional(positional_idx) {
                if positional.shape == SyntaxShape::Int || positional.shape == SyntaxShape::Number {
                    if String::from_utf8_lossy(arg_contents).parse::<f64>().is_ok() {
                        return (None, None);
                    } else if let Some(first) = unmatched_short_flags.first() {
                        let contents = working_set.get_span_contents(*first);
                        error = error.or_else(|| {
                            Some(ParseError::UnknownFlag(
                                sig.name.clone(),
                                format!("-{}", String::from_utf8_lossy(contents)),
                                *first,
                                sig.clone().formatted_flags(),
                            ))
                        });
                    }
                } else if let Some(first) = unmatched_short_flags.first() {
                    let contents = working_set.get_span_contents(*first);
                    error = error.or_else(|| {
                        Some(ParseError::UnknownFlag(
                            sig.name.clone(),
                            format!("-{}", String::from_utf8_lossy(contents)),
                            *first,
                            sig.clone().formatted_flags(),
                        ))
                    });
                }
            } else if let Some(first) = unmatched_short_flags.first() {
                let contents = working_set.get_span_contents(*first);
                error = error.or_else(|| {
                    Some(ParseError::UnknownFlag(
                        sig.name.clone(),
                        format!("-{}", String::from_utf8_lossy(contents)),
                        *first,
                        sig.clone().formatted_flags(),
                    ))
                });
            }
        } else if !unmatched_short_flags.is_empty() {
            if let Some(first) = unmatched_short_flags.first() {
                let contents = working_set.get_span_contents(*first);
                error = error.or_else(|| {
                    Some(ParseError::UnknownFlag(
                        sig.name.clone(),
                        format!("-{}", String::from_utf8_lossy(contents)),
                        *first,
                        sig.clone().formatted_flags(),
                    ))
                });
            }
        }

        (Some(found_short_flags), error)
    } else {
        (None, None)
    }
}

fn first_kw_idx(
    working_set: &StateWorkingSet,
    signature: &Signature,
    spans: &[Span],
    spans_idx: usize,
    positional_idx: usize,
) -> (Option<usize>, usize) {
    for idx in (positional_idx + 1)..signature.num_positionals() {
        if let Some(PositionalArg {
            shape: SyntaxShape::Keyword(kw, ..),
            ..
        }) = signature.get_positional(idx)
        {
            #[allow(clippy::needless_range_loop)]
            for span_idx in spans_idx..spans.len() {
                let contents = working_set.get_span_contents(spans[span_idx]);

                if contents == kw {
                    return (Some(idx), span_idx);
                }
            }
        }
    }
    (None, spans.len())
}

fn calculate_end_span(
    working_set: &StateWorkingSet,
    signature: &Signature,
    spans: &[Span],
    spans_idx: usize,
    positional_idx: usize,
) -> usize {
    if signature.rest_positional.is_some() {
        spans.len()
    } else {
        let (kw_pos, kw_idx) =
            first_kw_idx(working_set, signature, spans, spans_idx, positional_idx);

        if let Some(kw_pos) = kw_pos {
            // We found a keyword. Keywords, once found, create a guidepost to
            // show us where the positionals will lay into the arguments. Because they're
            // keywords, they get to set this by being present

            let positionals_between = kw_pos - positional_idx - 1;
            if positionals_between > (kw_idx - spans_idx) {
                kw_idx
            } else {
                kw_idx - positionals_between
            }
        } else {
            // Make space for the remaining require positionals, if we can
            if signature.num_positionals_after(positional_idx) == 0 {
                spans.len()
            } else if positional_idx < signature.required_positional.len()
                && spans.len() > (signature.required_positional.len() - positional_idx)
            {
                spans.len() - (signature.required_positional.len() - positional_idx - 1)
            } else {
                spans_idx + 1
            }
        }
    }
}

pub fn parse_multispan_value(
    working_set: &mut StateWorkingSet,
    spans: &[Span],
    spans_idx: &mut usize,
    shape: &SyntaxShape,
    expand_aliases_denylist: &[usize],
) -> (Expression, Option<ParseError>) {
    let mut error = None;

    match shape {
        SyntaxShape::VarWithOptType => {
            trace!("parsing: var with opt type");

            let (arg, err) = parse_var_with_opt_type(working_set, spans, spans_idx, false);
            error = error.or(err);

            (arg, error)
        }
        SyntaxShape::RowCondition => {
            trace!("parsing: row condition");
            let (arg, err) =
                parse_row_condition(working_set, &spans[*spans_idx..], expand_aliases_denylist);
            error = error.or(err);
            *spans_idx = spans.len() - 1;

            (arg, error)
        }
        SyntaxShape::MathExpression => {
            trace!("parsing: math expression");

            let (arg, err) = parse_math_expression(
                working_set,
                &spans[*spans_idx..],
                None,
                expand_aliases_denylist,
            );
            error = error.or(err);
            *spans_idx = spans.len() - 1;

            (arg, error)
        }
        SyntaxShape::OneOf(shapes) => {
            let mut err = None;
            for shape in shapes.iter() {
                let (s, option_err) = parse_multispan_value(
                    working_set,
                    spans,
                    spans_idx,
                    shape,
                    expand_aliases_denylist,
                );
                match option_err {
                    None => return (s, None),
                    e => err = err.or(e),
                }
            }
            let span = spans[*spans_idx];

            if err.is_some() {
                (Expression::garbage(span), err)
            } else {
                (
                    Expression::garbage(span),
                    Some(ParseError::Expected(
                        format!("one of a list of accepted shapes: {shapes:?}"),
                        span,
                    )),
                )
            }
        }
        SyntaxShape::Expression => {
            trace!("parsing: expression");

            // is it subexpression?
            // Not sure, but let's make it not, so the behavior is the same as previous version of nushell.
            let (arg, err) = parse_expression(
                working_set,
                &spans[*spans_idx..],
                expand_aliases_denylist,
                false,
            );
            error = error.or(err);
            *spans_idx = spans.len() - 1;

            (arg, error)
        }
        SyntaxShape::Keyword(keyword, arg) => {
            trace!(
                "parsing: keyword({}) {:?}",
                String::from_utf8_lossy(keyword),
                arg
            );
            let arg_span = spans[*spans_idx];

            let arg_contents = working_set.get_span_contents(arg_span);

            if arg_contents != keyword {
                // When keywords mismatch, this is a strong indicator of something going wrong.
                // We won't often override the current error, but as this is a strong indicator
                // go ahead and override the current error and tell the user about the missing
                // keyword/literal.
                error = Some(ParseError::ExpectedKeyword(
                    String::from_utf8_lossy(keyword).into(),
                    arg_span,
                ))
            }

            *spans_idx += 1;
            if *spans_idx >= spans.len() {
                error = error.or_else(|| {
                    Some(ParseError::KeywordMissingArgument(
                        arg.to_string(),
                        String::from_utf8_lossy(keyword).into(),
                        Span::new(spans[*spans_idx - 1].end, spans[*spans_idx - 1].end),
                    ))
                });
                return (
                    Expression {
                        expr: Expr::Keyword(
                            keyword.clone(),
                            spans[*spans_idx - 1],
                            Box::new(Expression::garbage(arg_span)),
                        ),
                        span: arg_span,
                        ty: Type::Any,
                        custom_completion: None,
                    },
                    error,
                );
            }
            let keyword_span = spans[*spans_idx - 1];
            let (expr, err) =
                parse_multispan_value(working_set, spans, spans_idx, arg, expand_aliases_denylist);
            error = error.or(err);
            let ty = expr.ty.clone();

            (
                Expression {
                    expr: Expr::Keyword(keyword.clone(), keyword_span, Box::new(expr)),
                    span: arg_span,
                    ty,
                    custom_completion: None,
                },
                error,
            )
        }
        _ => {
            // All other cases are single-span values
            let arg_span = spans[*spans_idx];

            let (arg, err) = parse_value(working_set, arg_span, shape, expand_aliases_denylist);
            error = error.or(err);

            (arg, error)
        }
    }
}

pub struct ParsedInternalCall {
    pub call: Box<Call>,
    pub output: Type,
    pub error: Option<ParseError>,
}

pub fn parse_internal_call(
    working_set: &mut StateWorkingSet,
    command_span: Span,
    spans: &[Span],
    decl_id: usize,
    expand_aliases_denylist: &[usize],
) -> ParsedInternalCall {
    trace!("parsing: internal call (decl id: {})", decl_id);

    let mut error = None;

    let mut call = Call::new(command_span);
    call.decl_id = decl_id;
    call.head = command_span;

    let decl = working_set.get_decl(decl_id);
    let signature = decl.signature();
    let output = signature.output_type.clone();

    // The index into the positional parameter in the definition
    let mut positional_idx = 0;

    // The index into the spans of argument data given to parse
    // Starting at the first argument
    let mut spans_idx = 0;

    if let Some(alias) = decl.as_alias() {
        if let Expression {
            expr: Expr::Call(wrapped_call),
            ..
        } = &alias.wrapped_call
        {
            // Replace this command's call with the aliased call, but keep the alias name
            call = *wrapped_call.clone();
            call.head = command_span;
            // Skip positionals passed to aliased call
            positional_idx = call.positional_len();
        } else {
            return ParsedInternalCall {
                call: Box::new(call),
                output: Type::Any,
                error: Some(ParseError::UnknownState(
                    "Alias does not point to internal call.".to_string(),
                    command_span,
                )),
            };
        }
    }

    working_set.type_scope.add_type(output.clone());

    if signature.creates_scope {
        working_set.enter_scope();
    }

    while spans_idx < spans.len() {
        let arg_span = spans[spans_idx];

        // Check if we're on a long flag, if so, parse
        let (long_name, arg, err) = parse_long_flag(
            working_set,
            spans,
            &mut spans_idx,
            &signature,
            expand_aliases_denylist,
        );

        if let Some(long_name) = long_name {
            // We found a long flag, like --bar
            if matches!(err, Some(ParseError::UnknownFlag(_, _, _, _)))
                && signature.allows_unknown_args
            {
                let (arg, arg_err) = parse_value(
                    working_set,
                    arg_span,
                    &SyntaxShape::Any,
                    expand_aliases_denylist,
                );

                error = error.or(arg_err);
                call.add_unknown(arg);
            } else {
                error = error.or(err);
                call.add_named((long_name, None, arg));
            }

            spans_idx += 1;
            continue;
        }

        // Check if we're on a short flag or group of short flags, if so, parse
        let (short_flags, err) = parse_short_flags(
            working_set,
            spans,
            &mut spans_idx,
            positional_idx,
            &signature,
        );

        if let Some(mut short_flags) = short_flags {
            if short_flags.is_empty() {
                // workaround for completions (PR #6067)
                short_flags.push(Flag {
                    long: "".to_string(),
                    short: Some('a'),
                    arg: None,
                    required: false,
                    desc: "".to_string(),
                    var_id: None,
                    default_value: None,
                })
            }

            if matches!(err, Some(ParseError::UnknownFlag(_, _, _, _)))
                && signature.allows_unknown_args
            {
                let (arg, arg_err) = parse_value(
                    working_set,
                    arg_span,
                    &SyntaxShape::Any,
                    expand_aliases_denylist,
                );

                call.add_unknown(arg);
                error = error.or(arg_err);
            } else {
                error = error.or(err);
                for flag in short_flags {
                    if let Some(arg_shape) = flag.arg {
                        if let Some(arg) = spans.get(spans_idx + 1) {
                            let (arg, err) =
                                parse_value(working_set, *arg, &arg_shape, expand_aliases_denylist);
                            error = error.or(err);

                            if flag.long.is_empty() {
                                if let Some(short) = flag.short {
                                    call.add_named((
                                        Spanned {
                                            item: String::new(),
                                            span: spans[spans_idx],
                                        },
                                        Some(Spanned {
                                            item: short.to_string(),
                                            span: spans[spans_idx],
                                        }),
                                        Some(arg),
                                    ));
                                }
                            } else {
                                call.add_named((
                                    Spanned {
                                        item: flag.long.clone(),
                                        span: spans[spans_idx],
                                    },
                                    None,
                                    Some(arg),
                                ));
                            }
                            spans_idx += 1;
                        } else {
                            error = error.or_else(|| {
                                Some(ParseError::MissingFlagParam(
                                    arg_shape.to_string(),
                                    arg_span,
                                ))
                            })
                        }
                    } else if flag.long.is_empty() {
                        if let Some(short) = flag.short {
                            call.add_named((
                                Spanned {
                                    item: String::new(),
                                    span: spans[spans_idx],
                                },
                                Some(Spanned {
                                    item: short.to_string(),
                                    span: spans[spans_idx],
                                }),
                                None,
                            ));
                        }
                    } else {
                        call.add_named((
                            Spanned {
                                item: flag.long.clone(),
                                span: spans[spans_idx],
                            },
                            None,
                            None,
                        ));
                    }
                }
            }

            spans_idx += 1;
            continue;
        }

        // Parse a positional arg if there is one
        if let Some(positional) = signature.get_positional(positional_idx) {
            let end = calculate_end_span(working_set, &signature, spans, spans_idx, positional_idx);

            let end = if spans.len() > spans_idx && end == spans_idx {
                end + 1
            } else {
                end
            };

            if spans[..end].is_empty() || spans_idx == end {
                error = error.or_else(|| {
                    Some(ParseError::MissingPositional(
                        positional.name.clone(),
                        Span::new(spans[spans_idx].end, spans[spans_idx].end),
                        signature.call_signature(),
                    ))
                });
                positional_idx += 1;
                continue;
            }

            let orig_idx = spans_idx;
            let (arg, err) = parse_multispan_value(
                working_set,
                &spans[..end],
                &mut spans_idx,
                &positional.shape,
                expand_aliases_denylist,
            );
            error = error.or(err);

            let arg = if !type_compatible(&positional.shape.to_type(), &arg.ty) {
                let span = span(&spans[orig_idx..spans_idx]);
                error = error.or_else(|| {
                    Some(ParseError::TypeMismatch(
                        positional.shape.to_type(),
                        arg.ty,
                        arg.span,
                    ))
                });
                Expression::garbage(span)
            } else {
                arg
            };
            call.add_positional(arg);
            positional_idx += 1;
        } else if signature.allows_unknown_args {
            let (arg, arg_err) = parse_value(
                working_set,
                arg_span,
                &SyntaxShape::Any,
                expand_aliases_denylist,
            );

            call.add_unknown(arg);
            error = error.or(arg_err);
        } else {
            call.add_positional(Expression::garbage(arg_span));
            error = error.or_else(|| {
                Some(ParseError::ExtraPositional(
                    signature.call_signature(),
                    arg_span,
                ))
            })
        }

        error = error.or(err);
        spans_idx += 1;
    }

    let err = check_call(command_span, &signature, &call);
    error = error.or(err);

    if signature.creates_scope {
        working_set.exit_scope();
    }

    ParsedInternalCall {
        call: Box::new(call),
        output,
        error,
    }
}

pub fn parse_call(
    working_set: &mut StateWorkingSet,
    spans: &[Span],
    head: Span,
    expand_aliases_denylist: &[usize],
    is_subexpression: bool,
) -> (Expression, Option<ParseError>) {
    trace!("parsing: call");

    if spans.is_empty() {
        return (
            garbage(head),
            Some(ParseError::UnknownState(
                "Encountered command with zero spans".into(),
                span(spans),
            )),
        );
    }

    let mut pos = 0;
    let cmd_start = pos;
    let mut name_spans = vec![];
    let mut name = vec![];

    for word_span in spans[cmd_start..].iter() {
        // Find the longest group of words that could form a command

        if is_math_expression_like(working_set, *word_span, expand_aliases_denylist) {
            let bytes = working_set.get_span_contents(*word_span);
            if bytes != b"true" && bytes != b"false" && bytes != b"null" && bytes != b"not" {
                break;
            }
        }

        name_spans.push(*word_span);

        let name_part = working_set.get_span_contents(*word_span);
        if name.is_empty() {
            name.extend(name_part);
        } else {
            name.push(b' ');
            name.extend(name_part);
        }

        // If the word is an alias, expand it and re-parse the expression
        if let Some(alias_id) = working_set.find_alias(&name) {
            if !expand_aliases_denylist.contains(&alias_id) {
                trace!("expanding alias");

                let expansion = working_set.get_alias(alias_id);

                let expansion_span = span(expansion);

                let orig_span = span(&[spans[cmd_start], spans[pos]]);
                let mut new_spans: Vec<Span> = vec![];
                new_spans.extend(&spans[0..cmd_start]);
                new_spans.extend(expansion);
                // TODO: This seems like it should be `pos + 1`. `pos` starts as 0
                if spans.len() > pos {
                    new_spans.extend(&spans[(pos + 1)..]);
                }

                let mut expand_aliases_denylist = expand_aliases_denylist.to_vec();
                expand_aliases_denylist.push(alias_id);

                let lite_command = LiteCommand {
                    comments: vec![],
                    parts: new_spans.clone(),
                };

                let (mut result, err) = parse_builtin_commands(
                    working_set,
                    &lite_command,
                    &expand_aliases_denylist,
                    is_subexpression,
                );

                let result = result.elements.remove(0);

                // If this is the first element in a pipeline, we know it has to be an expression
                if let PipelineElement::Expression(_, mut result) = result {
                    result.replace_span(working_set, expansion_span, orig_span);

                    return (result, err);
                } else {
                    panic!("Internal error: first element of pipeline not an expression")
                }
            }
        }

        pos += 1;
    }

    let input = working_set.type_scope.get_previous();
    let mut maybe_decl_id = working_set.find_decl(&name, input);

    while maybe_decl_id.is_none() {
        // Find the longest command match
        if name_spans.len() <= 1 {
            // Keep the first word even if it does not match -- could be external command
            break;
        }

        name_spans.pop();
        pos -= 1;

        let mut name = vec![];
        for name_span in &name_spans {
            let name_part = working_set.get_span_contents(*name_span);
            if name.is_empty() {
                name.extend(name_part);
            } else {
                name.push(b' ');
                name.extend(name_part);
            }
        }
        maybe_decl_id = working_set.find_decl(&name, input);
    }

    if let Some(decl_id) = maybe_decl_id {
        // Before the internal parsing we check if there is no let or alias declarations
        // that are missing their name, e.g.: let = 1 or alias = 2
        if spans.len() > 1 {
            let test_equal = working_set.get_span_contents(spans[1]);

            if test_equal == [b'='] {
                trace!("incomplete statement");

                return (
                    garbage(span(spans)),
                    Some(ParseError::UnknownState(
                        "Incomplete statement".into(),
                        span(spans),
                    )),
                );
            }
        }

        // TODO: Try to remove the clone
        let decl = working_set.get_decl(decl_id).clone();

        let parsed_call = if let Some(alias) = decl.as_alias() {
            if let Expression {
                expr: Expr::ExternalCall(head, args, is_subexpression),
                span: _,
                ty,
                custom_completion,
            } = &alias.wrapped_call
            {
                trace!("parsing: alias of external call");

                let mut error = None;
                let mut final_args = args.clone();

                for arg_span in spans.iter().skip(1) {
                    let (arg, err) =
                        parse_external_arg(working_set, *arg_span, expand_aliases_denylist);
                    error = error.or(err);
                    final_args.push(arg);
                }

                let mut head = head.clone();
                head.span = spans[0]; // replacing the spans preserves syntax highlighting

                return (
                    Expression {
                        expr: Expr::ExternalCall(head, final_args, *is_subexpression),
                        span: span(spans),
                        ty: ty.clone(),
                        custom_completion: *custom_completion,
                    },
                    error,
                );
            } else {
                trace!("parsing: alias of internal call");
                parse_internal_call(
                    working_set,
                    span(&spans[cmd_start..pos]),
                    &spans[pos..],
                    decl_id,
                    expand_aliases_denylist,
                )
            }
        } else {
            trace!("parsing: internal call");
            parse_internal_call(
                working_set,
                span(&spans[cmd_start..pos]),
                &spans[pos..],
                decl_id,
                expand_aliases_denylist,
            )
        };

        (
            Expression {
                expr: Expr::Call(parsed_call.call),
                span: span(spans),
                ty: parsed_call.output,
                custom_completion: None,
            },
            parsed_call.error,
        )
    } else {
        // We might be parsing left-unbounded range ("..10")
        let bytes = working_set.get_span_contents(spans[0]);
        trace!("parsing: range {:?} ", bytes);
        if let (Some(b'.'), Some(b'.')) = (bytes.first(), bytes.get(1)) {
            trace!("-- found leading range indicator");
            let (range_expr, range_err) =
                parse_range(working_set, spans[0], expand_aliases_denylist);
            if range_err.is_none() {
                trace!("-- successfully parsed range");
                return (range_expr, range_err);
            }
        }
        trace!("parsing: external call");

        // Otherwise, try external command
        parse_external_call(
            working_set,
            spans,
            expand_aliases_denylist,
            is_subexpression,
        )
    }
}

pub fn parse_binary(
    working_set: &mut StateWorkingSet,
    span: Span,
) -> (Expression, Option<ParseError>) {
    let (hex_value, err) = parse_binary_with_base(working_set, span, 16, 2, b"0x[", b"]");
    if err.is_some() {
        let (octal_value, err) = parse_binary_with_base(working_set, span, 8, 3, b"0o[", b"]");
        if err.is_some() {
            return parse_binary_with_base(working_set, span, 2, 8, b"0b[", b"]");
        }
        return (octal_value, err);
    }
    (hex_value, err)
}

fn parse_binary_with_base(
    working_set: &mut StateWorkingSet,
    span: Span,
    base: u32,
    min_digits_per_byte: usize,
    prefix: &[u8],
    suffix: &[u8],
) -> (Expression, Option<ParseError>) {
    let token = working_set.get_span_contents(span);

    if let Some(token) = token.strip_prefix(prefix) {
        if let Some(token) = token.strip_suffix(suffix) {
            let (lexed, err) = lex(
                token,
                span.start + prefix.len(),
                &[b',', b'\r', b'\n'],
                &[],
                true,
            );

            let mut binary_value = vec![];
            for token in lexed {
                match token.contents {
                    TokenContents::Item => {
                        let contents = working_set.get_span_contents(token.span);

                        binary_value.extend_from_slice(contents);
                    }
                    TokenContents::Pipe
                    | TokenContents::PipePipe
                    | TokenContents::OutGreaterThan
                    | TokenContents::ErrGreaterThan
                    | TokenContents::OutErrGreaterThan => {
                        return (
                            garbage(span),
                            Some(ParseError::Expected("binary".into(), span)),
                        );
                    }
                    TokenContents::Comment | TokenContents::Semicolon | TokenContents::Eol => {}
                }
            }

            let required_padding = (min_digits_per_byte - binary_value.len() % min_digits_per_byte)
                % min_digits_per_byte;

            if required_padding != 0 {
                binary_value = {
                    let mut tail = binary_value;
                    let mut binary_value: Vec<u8> = vec![b'0'; required_padding];
                    binary_value.append(&mut tail);
                    binary_value
                };
            }

            let str = String::from_utf8_lossy(&binary_value).to_string();

            match decode_with_base(&str, base, min_digits_per_byte) {
                Ok(v) => {
                    return (
                        Expression {
                            expr: Expr::Binary(v),
                            span,
                            ty: Type::Binary,
                            custom_completion: None,
                        },
                        err,
                    )
                }
                Err(x) => {
                    return (
                        garbage(span),
                        Some(ParseError::IncorrectValue(
                            "not a binary value".into(),
                            span,
                            x.to_string(),
                        )),
                    )
                }
            }
        }
    }
    (
        garbage(span),
        Some(ParseError::Expected("binary".into(), span)),
    )
}

fn decode_with_base(s: &str, base: u32, digits_per_byte: usize) -> Result<Vec<u8>, ParseIntError> {
    s.chars()
        .chunks(digits_per_byte)
        .into_iter()
        .map(|chunk| {
            let str: String = chunk.collect();
            u8::from_str_radix(&str, base)
        })
        .collect()
}

fn strip_underscores(token: &[u8]) -> String {
    String::from_utf8_lossy(token)
        .chars()
        .filter(|c| *c != '_')
        .collect()
}

pub fn parse_int(token: &[u8], span: Span) -> (Expression, Option<ParseError>) {
    fn extract_int(token: &str, span: Span, radix: u32) -> (Expression, Option<ParseError>) {
        if let Ok(num) = i64::from_str_radix(token, radix) {
            (
                Expression {
                    expr: Expr::Int(num),
                    span,
                    ty: Type::Int,
                    custom_completion: None,
                },
                None,
            )
        } else {
            (
                garbage(span),
                Some(ParseError::InvalidLiteral(
                    format!("invalid digits for radix {}", radix),
                    "int".into(),
                    span,
                )),
            )
        }
    }

    let token = strip_underscores(token);

    if token.is_empty() {
        return (
            garbage(span),
            Some(ParseError::Expected("int".into(), span)),
        );
    }

    if let Some(num) = token.strip_prefix("0b") {
        extract_int(num, span, 2)
    } else if let Some(num) = token.strip_prefix("0o") {
        extract_int(num, span, 8)
    } else if let Some(num) = token.strip_prefix("0x") {
        extract_int(num, span, 16)
    } else if let Ok(num) = token.parse::<i64>() {
        (
            Expression {
                expr: Expr::Int(num),
                span,
                ty: Type::Int,
                custom_completion: None,
            },
            None,
        )
    } else {
        (
            garbage(span),
            Some(ParseError::Expected("int".into(), span)),
        )
    }
}

pub fn parse_float(token: &[u8], span: Span) -> (Expression, Option<ParseError>) {
    let token = strip_underscores(token);

    if let Ok(x) = token.parse::<f64>() {
        (
            Expression {
                expr: Expr::Float(x),
                span,
                ty: Type::Float,
                custom_completion: None,
            },
            None,
        )
    } else {
        (
            garbage(span),
            Some(ParseError::Expected("float".into(), span)),
        )
    }
}

pub fn parse_number(token: &[u8], span: Span) -> (Expression, Option<ParseError>) {
    match parse_int(token, span) {
        (x, None) => {
            return (x, None);
        }
        (_, Some(ParseError::Expected(_, _))) => {}
        (x, e) => return (x, e),
    }
    if let (x, None) = parse_float(token, span) {
        return (x, None);
    }

    (
        garbage(span),
        Some(ParseError::Expected("number".into(), span)),
    )
}

pub fn parse_range(
    working_set: &mut StateWorkingSet,
    span: Span,
    expand_aliases_denylist: &[usize],
) -> (Expression, Option<ParseError>) {
    trace!("parsing: range");

    // Range follows the following syntax: [<from>][<next_operator><next>]<range_operator>[<to>]
    //   where <next_operator> is ".."
    //   and  <range_operator> is ".." or "..<"
    //   and one of the <from> or <to> bounds must be present (just '..' is not allowed since it
    //     looks like parent directory)
    //bugbug range cannot be [..] because that looks like parent directory

    let contents = working_set.get_span_contents(span);

    let token = if let Ok(s) = String::from_utf8(contents.into()) {
        s
    } else {
        return (garbage(span), Some(ParseError::NonUtf8(span)));
    };

    if !token.contains("..") {
        return (
            garbage(span),
            Some(ParseError::Expected(
                "at least one range bound set".into(),
                span,
            )),
        );
    }

    // First, figure out what exact operators are used and determine their positions
    let dotdot_pos: Vec<_> = token.match_indices("..").map(|(pos, _)| pos).collect();

    let (next_op_pos, range_op_pos) =
        match dotdot_pos.len() {
            1 => (None, dotdot_pos[0]),
            2 => (Some(dotdot_pos[0]), dotdot_pos[1]),
            _ => return (
                garbage(span),
                Some(ParseError::Expected(
                    "one range operator ('..' or '..<') and optionally one next operator ('..')"
                        .into(),
                    span,
                )),
            ),
        };

    let (inclusion, range_op_str, range_op_span) = if let Some(pos) = token.find("..<") {
        if pos == range_op_pos {
            let op_str = "..<";
            let op_span = Span::new(
                span.start + range_op_pos,
                span.start + range_op_pos + op_str.len(),
            );
            (RangeInclusion::RightExclusive, "..<", op_span)
        } else {
            return (
                garbage(span),
                Some(ParseError::Expected(
                    "inclusive operator preceding second range bound".into(),
                    span,
                )),
            );
        }
    } else {
        let op_str = "..";
        let op_span = Span::new(
            span.start + range_op_pos,
            span.start + range_op_pos + op_str.len(),
        );
        (RangeInclusion::Inclusive, "..", op_span)
    };

    // Now, based on the operator positions, figure out where the bounds & next are located and
    // parse them
    // TODO: Actually parse the next number in the range
    let from = if token.starts_with("..") {
        // token starts with either next operator, or range operator -- we don't care which one
        None
    } else {
        let from_span = Span::new(span.start, span.start + dotdot_pos[0]);
        match parse_value(
            working_set,
            from_span,
            &SyntaxShape::Number,
            expand_aliases_denylist,
        ) {
            (expression, None) => Some(Box::new(expression)),
            _ => {
                return (
                    garbage(span),
                    Some(ParseError::Expected("number".into(), span)),
                )
            }
        }
    };

    let to = if token.ends_with(range_op_str) {
        None
    } else {
        let to_span = Span::new(range_op_span.end, span.end);
        match parse_value(
            working_set,
            to_span,
            &SyntaxShape::Number,
            expand_aliases_denylist,
        ) {
            (expression, None) => Some(Box::new(expression)),
            _ => {
                return (
                    garbage(span),
                    Some(ParseError::Expected("number".into(), span)),
                )
            }
        }
    };

    trace!("-- from: {:?} to: {:?}", from, to);

    if let (None, None) = (&from, &to) {
        return (
            garbage(span),
            Some(ParseError::Expected(
                "at least one range bound set".into(),
                span,
            )),
        );
    }

    let (next, next_op_span) = if let Some(pos) = next_op_pos {
        let next_op_span = Span::new(span.start + pos, span.start + pos + "..".len());
        let next_span = Span::new(next_op_span.end, range_op_span.start);

        match parse_value(
            working_set,
            next_span,
            &SyntaxShape::Number,
            expand_aliases_denylist,
        ) {
            (expression, None) => (Some(Box::new(expression)), next_op_span),
            _ => {
                return (
                    garbage(span),
                    Some(ParseError::Expected("number".into(), span)),
                )
            }
        }
    } else {
        (None, span)
    };

    let range_op = RangeOperator {
        inclusion,
        span: range_op_span,
        next_op_span,
    };

    (
        Expression {
            expr: Expr::Range(from, next, to, range_op),
            span,
            ty: Type::Range,
            custom_completion: None,
        },
        None,
    )
}

pub(crate) fn parse_dollar_expr(
    working_set: &mut StateWorkingSet,
    span: Span,
    expand_aliases_denylist: &[usize],
) -> (Expression, Option<ParseError>) {
    trace!("parsing: dollar expression");
    let contents = working_set.get_span_contents(span);

    if contents.starts_with(b"$\"") || contents.starts_with(b"$'") {
        parse_string_interpolation(working_set, span, expand_aliases_denylist)
    } else if let (expr, None) = parse_range(working_set, span, expand_aliases_denylist) {
        (expr, None)
    } else {
        parse_full_cell_path(working_set, None, span, expand_aliases_denylist)
    }
}

pub fn parse_paren_expr(
    working_set: &mut StateWorkingSet,
    span: Span,
    shape: &SyntaxShape,
    expand_aliases_denylist: &[usize],
) -> (Expression, Option<ParseError>) {
    if let (expr, None) = parse_range(working_set, span, expand_aliases_denylist) {
        (expr, None)
    } else if matches!(shape, SyntaxShape::Signature) {
        return parse_signature(working_set, span, expand_aliases_denylist);
    } else {
        parse_full_cell_path(working_set, None, span, expand_aliases_denylist)
    }
}

pub fn parse_brace_expr(
    working_set: &mut StateWorkingSet,
    span: Span,
    shape: &SyntaxShape,
    expand_aliases_denylist: &[usize],
) -> (Expression, Option<ParseError>) {
    // Try to detect what kind of value we're about to parse
    // FIXME: In the future, we should work over the token stream so we only have to do this once
    // before parsing begins

    // FIXME: we're still using the shape because we rely on it to know how to handle syntax where
    // the parse is ambiguous. We'll need to update the parts of the grammar where this is ambiguous
    // and then revisit the parsing.

    let bytes = working_set.get_span_contents(Span::new(span.start + 1, span.end - 1));
    let (tokens, _) = lex(bytes, span.start + 1, &[b'\r', b'\n', b'\t'], &[b':'], true);

    let second_token = tokens
        .get(0)
        .map(|token| working_set.get_span_contents(token.span));

    let second_token_contents = tokens.get(0).map(|token| token.contents);

    let third_token = tokens
        .get(1)
        .map(|token| working_set.get_span_contents(token.span));

    if matches!(second_token, None) {
        // If we're empty, that means an empty record or closure
        if matches!(shape, SyntaxShape::Closure(_)) {
            parse_closure_expression(working_set, shape, span, expand_aliases_denylist)
        } else if matches!(shape, SyntaxShape::Block) {
            parse_block_expression(working_set, span, expand_aliases_denylist)
        } else {
            parse_record(working_set, span, expand_aliases_denylist)
        }
    } else if matches!(second_token_contents, Some(TokenContents::Pipe))
        || matches!(second_token_contents, Some(TokenContents::PipePipe))
    {
        parse_closure_expression(working_set, shape, span, expand_aliases_denylist)
    } else if matches!(third_token, Some(b":")) {
        parse_full_cell_path(working_set, None, span, expand_aliases_denylist)
    } else if matches!(shape, SyntaxShape::Closure(_)) || matches!(shape, SyntaxShape::Any) {
        parse_closure_expression(working_set, shape, span, expand_aliases_denylist)
    } else if matches!(shape, SyntaxShape::Block) {
        parse_block_expression(working_set, span, expand_aliases_denylist)
    } else {
        (
            Expression::garbage(span),
            Some(ParseError::Expected(
                format!("non-block value: {shape}"),
                span,
            )),
        )
    }
}

pub fn parse_string_interpolation(
    working_set: &mut StateWorkingSet,
    span: Span,
    expand_aliases_denylist: &[usize],
) -> (Expression, Option<ParseError>) {
    #[derive(PartialEq, Eq, Debug)]
    enum InterpolationMode {
        String,
        Expression,
    }
    let mut error = None;

    let contents = working_set.get_span_contents(span);

    let mut double_quote = false;

    let (start, end) = if contents.starts_with(b"$\"") {
        double_quote = true;
        let end = if contents.ends_with(b"\"") && contents.len() > 2 {
            span.end - 1
        } else {
            span.end
        };
        (span.start + 2, end)
    } else if contents.starts_with(b"$'") {
        let end = if contents.ends_with(b"'") && contents.len() > 2 {
            span.end - 1
        } else {
            span.end
        };
        (span.start + 2, end)
    } else {
        (span.start, span.end)
    };

    let inner_span = Span::new(start, end);
    let contents = working_set.get_span_contents(inner_span).to_vec();

    let mut output = vec![];
    let mut mode = InterpolationMode::String;
    let mut token_start = start;
    let mut delimiter_stack = vec![];

    let mut consecutive_backslashes: usize = 0;

    let mut b = start;

    while b != end {
        let current_byte = contents[b - start];

        if mode == InterpolationMode::String {
            let preceding_consecutive_backslashes = consecutive_backslashes;

            let is_backslash = current_byte == b'\\';
            consecutive_backslashes = if is_backslash {
                preceding_consecutive_backslashes + 1
            } else {
                0
            };

            if current_byte == b'(' && (!double_quote || preceding_consecutive_backslashes % 2 == 0)
            {
                mode = InterpolationMode::Expression;
                if token_start < b {
                    let span = Span::new(token_start, b);
                    let str_contents = working_set.get_span_contents(span);

                    let str_contents = if double_quote {
                        let (str_contents, err) = unescape_string(str_contents, span);
                        error = error.or(err);

                        str_contents
                    } else {
                        str_contents.to_vec()
                    };

                    output.push(Expression {
                        expr: Expr::String(String::from_utf8_lossy(&str_contents).to_string()),
                        span,
                        ty: Type::String,
                        custom_completion: None,
                    });
                    token_start = b;
                }
            }
        }

        if mode == InterpolationMode::Expression {
            let byte = current_byte;
            if let Some(b'\'') = delimiter_stack.last() {
                if byte == b'\'' {
                    delimiter_stack.pop();
                }
            } else if let Some(b'"') = delimiter_stack.last() {
                if byte == b'"' {
                    delimiter_stack.pop();
                }
            } else if let Some(b'`') = delimiter_stack.last() {
                if byte == b'`' {
                    delimiter_stack.pop();
                }
            } else if byte == b'\'' {
                delimiter_stack.push(b'\'')
            } else if byte == b'"' {
                delimiter_stack.push(b'"');
            } else if byte == b'`' {
                delimiter_stack.push(b'`')
            } else if byte == b'(' {
                delimiter_stack.push(b')');
            } else if byte == b')' {
                if let Some(b')') = delimiter_stack.last() {
                    delimiter_stack.pop();
                }
                if delimiter_stack.is_empty() {
                    mode = InterpolationMode::String;

                    if token_start < b {
                        let span = Span::new(token_start, b + 1);

                        let (expr, err) =
                            parse_full_cell_path(working_set, None, span, expand_aliases_denylist);
                        error = error.or(err);
                        output.push(expr);
                    }

                    token_start = b + 1;
                    continue;
                }
            }
        }
        b += 1;
    }

    match mode {
        InterpolationMode::String => {
            if token_start < end {
                let span = Span::new(token_start, end);
                let str_contents = working_set.get_span_contents(span);

                let str_contents = if double_quote {
                    let (str_contents, err) = unescape_string(str_contents, span);
                    error = error.or(err);

                    str_contents
                } else {
                    str_contents.to_vec()
                };

                output.push(Expression {
                    expr: Expr::String(String::from_utf8_lossy(&str_contents).to_string()),
                    span,
                    ty: Type::String,
                    custom_completion: None,
                });
            }
        }
        InterpolationMode::Expression => {
            if token_start < end {
                let span = Span::new(token_start, end);

                let (expr, err) =
                    parse_full_cell_path(working_set, None, span, expand_aliases_denylist);
                error = error.or(err);
                output.push(expr);
            }
        }
    }

    (
        Expression {
            expr: Expr::StringInterpolation(output),
            span,
            ty: Type::String,
            custom_completion: None,
        },
        error,
    )
}

pub fn parse_variable_expr(
    working_set: &mut StateWorkingSet,
    span: Span,
) -> (Expression, Option<ParseError>) {
    let contents = working_set.get_span_contents(span);

    if contents == b"$nothing" {
        return (
            Expression {
                expr: Expr::Nothing,
                span,
                ty: Type::Nothing,
                custom_completion: None,
            },
            None,
        );
    } else if contents == b"$nu" {
        return (
            Expression {
                expr: Expr::Var(nu_protocol::NU_VARIABLE_ID),
                span,
                ty: Type::Any,
                custom_completion: None,
            },
            None,
        );
    } else if contents == b"$in" {
        return (
            Expression {
                expr: Expr::Var(nu_protocol::IN_VARIABLE_ID),
                span,
                ty: Type::Any,
                custom_completion: None,
            },
            None,
        );
    } else if contents == b"$env" {
        return (
            Expression {
                expr: Expr::Var(nu_protocol::ENV_VARIABLE_ID),
                span,
                ty: Type::Any,
                custom_completion: None,
            },
            None,
        );
    }

    let (id, err) = parse_variable(working_set, span);

    if err.is_none() {
        if let Some(id) = id {
            (
                Expression {
                    expr: Expr::Var(id),
                    span,
                    ty: working_set.get_variable(id).ty.clone(),
                    custom_completion: None,
                },
                None,
            )
        } else {
            (garbage(span), Some(ParseError::VariableNotFound(span)))
        }
    } else {
        (garbage(span), err)
    }
}

pub fn parse_cell_path(
    working_set: &mut StateWorkingSet,
    tokens: impl Iterator<Item = Token>,
    expect_dot: bool,
    expand_aliases_denylist: &[usize],
) -> (Vec<PathMember>, Option<ParseError>) {
    enum TokenType {
        Dot,           // .
        QuestionOrDot, // ? or .
        PathMember,    // an int or string, like `1` or `foo`
    }

    // Parsing a cell path is essentially a state machine, and this is the state
    let mut expected_token = if expect_dot {
        TokenType::Dot
    } else {
        TokenType::PathMember
    };

    let mut error = None;
    let mut tail = vec![];

    for path_element in tokens {
        let bytes = working_set.get_span_contents(path_element.span);

        match expected_token {
            TokenType::Dot => {
                if bytes.len() != 1 || bytes[0] != b'.' {
                    return (
                        tail,
                        Some(ParseError::Expected('.'.into(), path_element.span)),
                    );
                }
                expected_token = TokenType::PathMember;
            }
            TokenType::QuestionOrDot => {
                if bytes.len() == 1 && bytes[0] == b'.' {
                    expected_token = TokenType::PathMember;
                } else if bytes.len() == 1 && bytes[0] == b'?' {
                    if let Some(last) = tail.last_mut() {
                        match last {
                            PathMember::String {
                                ref mut optional, ..
                            } => *optional = true,
                            PathMember::Int {
                                ref mut optional, ..
                            } => *optional = true,
                        }
                    }
                    expected_token = TokenType::Dot;
                } else {
                    return (
                        tail,
                        Some(ParseError::Expected(". or ?".into(), path_element.span)),
                    );
                }
            }
            TokenType::PathMember => {
                match parse_int(bytes, path_element.span) {
                    (
                        Expression {
                            expr: Expr::Int(val),
                            span,
                            ..
                        },
                        None,
                    ) => tail.push(PathMember::Int {
                        val: val as usize,
                        span,
                        optional: false,
                    }),
                    _ => {
                        let (result, err) =
                            parse_string(working_set, path_element.span, expand_aliases_denylist);
                        error = error.or(err);
                        match result {
                            Expression {
                                expr: Expr::String(string),
                                span,
                                ..
                            } => {
                                tail.push(PathMember::String {
                                    val: string,
                                    span,
                                    optional: false,
                                });
                            }
                            _ => {
                                return (
                                    tail,
                                    Some(ParseError::Expected("string".into(), path_element.span)),
                                );
                            }
                        }
                    }
                }
                expected_token = TokenType::QuestionOrDot;
            }
        }
    }

    (tail, error)
}

pub fn parse_full_cell_path(
    working_set: &mut StateWorkingSet,
    implicit_head: Option<VarId>,
    span: Span,
    expand_aliases_denylist: &[usize],
) -> (Expression, Option<ParseError>) {
    trace!("parsing: full cell path");
    let full_cell_span = span;
    let source = working_set.get_span_contents(span);
    let mut error = None;

    let (tokens, err) = lex(source, span.start, &[b'\n', b'\r'], &[b'.', b'?'], true);
    error = error.or(err);

    let mut tokens = tokens.into_iter().peekable();
    if let Some(head) = tokens.peek() {
        let bytes = working_set.get_span_contents(head.span);
        let (head, expect_dot) = if bytes.starts_with(b"(") {
            trace!("parsing: paren-head of full cell path");

            let head_span = head.span;
            let mut start = head.span.start;
            let mut end = head.span.end;

            if bytes.starts_with(b"(") {
                start += 1;
            }
            if bytes.ends_with(b")") {
                end -= 1;
            } else {
                error =
                    error.or_else(|| Some(ParseError::Unclosed(")".into(), Span::new(end, end))));
            }

            let span = Span::new(start, end);

            let source = working_set.get_span_contents(span);

            let (output, err) = lex(source, span.start, &[b'\n', b'\r'], &[], true);
            error = error.or(err);

            // Creating a Type scope to parse the new block. This will keep track of
            // the previous input type found in that block
            let (output, err) =
                parse_block(working_set, &output, true, expand_aliases_denylist, true);
            working_set
                .type_scope
                .add_type(working_set.type_scope.get_last_output());

            let ty = output
                .pipelines
                .last()
                .and_then(|Pipeline { elements, .. }| elements.last())
                .map(|element| match element {
                    PipelineElement::Expression(_, expr)
                        if matches!(
                            expr,
                            Expression {
                                expr: Expr::BinaryOp(..),
                                ..
                            }
                        ) =>
                    {
                        expr.ty.clone()
                    }
                    _ => working_set.type_scope.get_last_output(),
                })
                .unwrap_or_else(|| working_set.type_scope.get_last_output());

            error = error.or(err);

            let block_id = working_set.add_block(output);
            tokens.next();

            (
                Expression {
                    expr: Expr::Subexpression(block_id),
                    span: head_span,
                    ty,
                    custom_completion: None,
                },
                true,
            )
        } else if bytes.starts_with(b"[") {
            trace!("parsing: table head of full cell path");

            let (output, err) =
                parse_table_expression(working_set, head.span, expand_aliases_denylist);
            error = error.or(err);

            tokens.next();

            (output, true)
        } else if bytes.starts_with(b"{") {
            trace!("parsing: record head of full cell path");
            let (output, err) = parse_record(working_set, head.span, expand_aliases_denylist);
            error = error.or(err);

            tokens.next();

            (output, true)
        } else if bytes.starts_with(b"$") {
            trace!("parsing: $variable head of full cell path");

            let (out, err) = parse_variable_expr(working_set, head.span);
            error = error.or(err);

            tokens.next();

            (out, true)
        } else if let Some(var_id) = implicit_head {
            trace!("parsing: implicit head of full cell path");
            (
                Expression {
                    expr: Expr::Var(var_id),
                    span: head.span,
                    ty: Type::Any,
                    custom_completion: None,
                },
                false,
            )
        } else {
            return (
                garbage(span),
                Some(ParseError::Mismatch(
                    "variable or subexpression".into(),
                    String::from_utf8_lossy(bytes).to_string(),
                    span,
                )),
            );
        };

        let (tail, err) = parse_cell_path(working_set, tokens, expect_dot, expand_aliases_denylist);
        error = error.or(err);

        (
            Expression {
                // FIXME: Get the type of the data at the tail using follow_cell_path() (or something)
                ty: if !tail.is_empty() {
                    // Until the aforementioned fix is implemented, this is necessary to allow mutable list upserts
                    // such as $a.1 = 2 to work correctly.
                    Type::Any
                } else {
                    head.ty.clone()
                },
                expr: Expr::FullCellPath(Box::new(FullCellPath { head, tail })),
                span: full_cell_span,
                custom_completion: None,
            },
            error,
        )
    } else {
        (garbage(span), error)
    }
}

pub fn parse_directory(
    working_set: &mut StateWorkingSet,
    span: Span,
) -> (Expression, Option<ParseError>) {
    let bytes = working_set.get_span_contents(span);
    let (token, err) = unescape_unquote_string(bytes, span);
    trace!("parsing: directory");

    if err.is_none() {
        trace!("-- found {}", token);
        (
            Expression {
                expr: Expr::Directory(token),
                span,
                ty: Type::String,
                custom_completion: None,
            },
            None,
        )
    } else {
        (
            garbage(span),
            Some(ParseError::Expected("directory".into(), span)),
        )
    }
}

pub fn parse_filepath(
    working_set: &mut StateWorkingSet,
    span: Span,
) -> (Expression, Option<ParseError>) {
    let bytes = working_set.get_span_contents(span);
    let (token, err) = unescape_unquote_string(bytes, span);
    trace!("parsing: filepath");

    if err.is_none() {
        trace!("-- found {}", token);
        (
            Expression {
                expr: Expr::Filepath(token),
                span,
                ty: Type::String,
                custom_completion: None,
            },
            None,
        )
    } else {
        (
            garbage(span),
            Some(ParseError::Expected("filepath".into(), span)),
        )
    }
}

/// Parse a datetime type, eg '2022-02-02'
pub fn parse_datetime(
    working_set: &mut StateWorkingSet,
    span: Span,
) -> (Expression, Option<ParseError>) {
    trace!("parsing: datetime");

    let bytes = working_set.get_span_contents(span);

    if bytes.is_empty() || !bytes[0].is_ascii_digit() {
        return (
            garbage(span),
            Some(ParseError::Expected("datetime".into(), span)),
        );
    }

    let token = String::from_utf8_lossy(bytes).to_string();

    if let Ok(datetime) = chrono::DateTime::parse_from_rfc3339(&token) {
        return (
            Expression {
                expr: Expr::DateTime(datetime),
                span,
                ty: Type::Date,
                custom_completion: None,
            },
            None,
        );
    }

    // Just the date
    let just_date = token.clone() + "T00:00:00+00:00";
    if let Ok(datetime) = chrono::DateTime::parse_from_rfc3339(&just_date) {
        return (
            Expression {
                expr: Expr::DateTime(datetime),
                span,
                ty: Type::Date,
                custom_completion: None,
            },
            None,
        );
    }

    // Date and time, assume UTC
    let datetime = token + "+00:00";
    if let Ok(datetime) = chrono::DateTime::parse_from_rfc3339(&datetime) {
        return (
            Expression {
                expr: Expr::DateTime(datetime),
                span,
                ty: Type::Date,
                custom_completion: None,
            },
            None,
        );
    }

    (
        garbage(span),
        Some(ParseError::Expected("datetime".into(), span)),
    )
}

/// Parse a duration type, eg '10day'
pub fn parse_duration(
    working_set: &StateWorkingSet,
    span: Span,
) -> (Expression, Option<ParseError>) {
    trace!("parsing: duration");

    let bytes = working_set.get_span_contents(span);

    match parse_duration_bytes(bytes, span) {
        Some(expression) => (expression, None),
        None => (
            garbage(span),
            Some(ParseError::Expected(
                "duration with valid units".into(),
                span,
            )),
        ),
    }
}

// Borrowed from libm at https://github.com/rust-lang/libm/blob/master/src/math/modf.rs
pub fn modf(x: f64) -> (f64, f64) {
    let rv2: f64;
    let mut u = x.to_bits();
    let e = ((u >> 52 & 0x7ff) as i32) - 0x3ff;

    /* no fractional part */
    if e >= 52 {
        rv2 = x;
        if e == 0x400 && (u << 12) != 0 {
            /* nan */
            return (x, rv2);
        }
        u &= 1 << 63;
        return (f64::from_bits(u), rv2);
    }

    /* no integral part*/
    if e < 0 {
        u &= 1 << 63;
        rv2 = f64::from_bits(u);
        return (x, rv2);
    }

    let mask = ((!0) >> 12) >> e;
    if (u & mask) == 0 {
        rv2 = x;
        u &= 1 << 63;
        return (f64::from_bits(u), rv2);
    }
    u &= !mask;
    rv2 = f64::from_bits(u);
    (x - rv2, rv2)
}

pub fn parse_duration_bytes(num_with_unit_bytes: &[u8], span: Span) -> Option<Expression> {
    if num_with_unit_bytes.is_empty()
        || (!num_with_unit_bytes[0].is_ascii_digit() && num_with_unit_bytes[0] != b'-')
    {
        return None;
    }

    let num_with_unit = String::from_utf8_lossy(num_with_unit_bytes).to_string();
    let uppercase_num_with_unit = num_with_unit.to_uppercase();
    let unit_groups = [
        (Unit::Nanosecond, "NS", None),
        (Unit::Microsecond, "US", Some((Unit::Nanosecond, 1000))),
        (Unit::Millisecond, "MS", Some((Unit::Microsecond, 1000))),
        (Unit::Second, "SEC", Some((Unit::Millisecond, 1000))),
        (Unit::Minute, "MIN", Some((Unit::Second, 60))),
        (Unit::Hour, "HR", Some((Unit::Minute, 60))),
        (Unit::Day, "DAY", Some((Unit::Minute, 1440))),
        (Unit::Week, "WK", Some((Unit::Day, 7))),
    ];

    if let Some(unit) = unit_groups
        .iter()
        .find(|&x| uppercase_num_with_unit.ends_with(x.1))
    {
        let mut lhs = num_with_unit;
        for _ in 0..unit.1.len() {
            lhs.pop();
        }

        let (decimal_part, number_part) = modf(match lhs.parse::<f64>() {
            Ok(x) => x,
            Err(_) => return None,
        });

        let (num, unit_to_use) = match unit.2 {
            Some(unit_to_convert_to) => (
                Some(
                    ((number_part * unit_to_convert_to.1 as f64)
                        + (decimal_part * unit_to_convert_to.1 as f64)) as i64,
                ),
                unit_to_convert_to.0,
            ),
            None => (Some(number_part as i64), unit.0),
        };

        if let Some(x) = num {
            trace!("-- found {} {:?}", x, unit_to_use);

            let lhs_span = Span::new(span.start, span.start + lhs.len());
            let unit_span = Span::new(span.start + lhs.len(), span.end);
            return Some(Expression {
                expr: Expr::ValueWithUnit(
                    Box::new(Expression {
                        expr: Expr::Int(x),
                        span: lhs_span,
                        ty: Type::Number,
                        custom_completion: None,
                    }),
                    Spanned {
                        item: unit_to_use,
                        span: unit_span,
                    },
                ),
                span,
                ty: Type::Duration,
                custom_completion: None,
            });
        }
    }

    None
}

/// Parse a unit type, eg '10kb'
pub fn parse_filesize(
    working_set: &StateWorkingSet,
    span: Span,
) -> (Expression, Option<ParseError>) {
    trace!("parsing: filesize");

    let bytes = working_set.get_span_contents(span);

    //todo: parse_filesize_bytes should distinguish between not-that-type and syntax error in units
    match parse_filesize_bytes(bytes, span) {
        Some(expression) => (expression, None),
        None => (
            garbage(span),
            Some(ParseError::Expected(
                "filesize with valid units".into(),
                span,
            )),
        ),
    }
}

pub fn parse_filesize_bytes(num_with_unit_bytes: &[u8], span: Span) -> Option<Expression> {
    if num_with_unit_bytes.is_empty()
        || (!num_with_unit_bytes[0].is_ascii_digit() && num_with_unit_bytes[0] != b'-')
    {
        return None;
    }

    let num_with_unit = String::from_utf8_lossy(num_with_unit_bytes).to_string();
    let uppercase_num_with_unit = num_with_unit.to_uppercase();
    let unit_groups = [
        (Unit::Kilobyte, "KB", Some((Unit::Byte, 1000))),
        (Unit::Megabyte, "MB", Some((Unit::Kilobyte, 1000))),
        (Unit::Gigabyte, "GB", Some((Unit::Megabyte, 1000))),
        (Unit::Terabyte, "TB", Some((Unit::Gigabyte, 1000))),
        (Unit::Petabyte, "PB", Some((Unit::Terabyte, 1000))),
        (Unit::Exabyte, "EB", Some((Unit::Petabyte, 1000))),
        (Unit::Zettabyte, "ZB", Some((Unit::Exabyte, 1000))),
        (Unit::Kibibyte, "KIB", Some((Unit::Byte, 1024))),
        (Unit::Mebibyte, "MIB", Some((Unit::Kibibyte, 1024))),
        (Unit::Gibibyte, "GIB", Some((Unit::Mebibyte, 1024))),
        (Unit::Tebibyte, "TIB", Some((Unit::Gibibyte, 1024))),
        (Unit::Pebibyte, "PIB", Some((Unit::Tebibyte, 1024))),
        (Unit::Exbibyte, "EIB", Some((Unit::Pebibyte, 1024))),
        (Unit::Zebibyte, "ZIB", Some((Unit::Exbibyte, 1024))),
        (Unit::Byte, "B", None),
    ];

    if let Some(unit) = unit_groups
        .iter()
        .find(|&x| uppercase_num_with_unit.ends_with(x.1))
    {
        let mut lhs = num_with_unit;
        for _ in 0..unit.1.len() {
            lhs.pop();
        }

        let (decimal_part, number_part) = modf(match lhs.parse::<f64>() {
            Ok(x) => x,
            Err(_) => return None,
        });

        let (num, unit_to_use) = match unit.2 {
            Some(unit_to_convert_to) => (
                Some(
                    ((number_part * unit_to_convert_to.1 as f64)
                        + (decimal_part * unit_to_convert_to.1 as f64)) as i64,
                ),
                unit_to_convert_to.0,
            ),
            None => (Some(number_part as i64), unit.0),
        };

        if let Some(x) = num {
            trace!("-- found {} {:?}", x, unit_to_use);

            let lhs_span = Span::new(span.start, span.start + lhs.len());
            let unit_span = Span::new(span.start + lhs.len(), span.end);
            return Some(Expression {
                expr: Expr::ValueWithUnit(
                    Box::new(Expression {
                        expr: Expr::Int(x),
                        span: lhs_span,
                        ty: Type::Number,
                        custom_completion: None,
                    }),
                    Spanned {
                        item: unit_to_use,
                        span: unit_span,
                    },
                ),
                span,
                ty: Type::Filesize,
                custom_completion: None,
            });
        }
    }

    None
}

pub fn parse_glob_pattern(
    working_set: &mut StateWorkingSet,
    span: Span,
) -> (Expression, Option<ParseError>) {
    let bytes = working_set.get_span_contents(span);
    let (token, err) = unescape_unquote_string(bytes, span);
    trace!("parsing: glob pattern");

    if err.is_none() {
        trace!("-- found {}", token);
        (
            Expression {
                expr: Expr::GlobPattern(token),
                span,
                ty: Type::String,
                custom_completion: None,
            },
            None,
        )
    } else {
        (
            garbage(span),
            Some(ParseError::Expected("glob pattern string".into(), span)),
        )
    }
}

pub fn unescape_string(bytes: &[u8], span: Span) -> (Vec<u8>, Option<ParseError>) {
    let mut output = Vec::new();

    let mut idx = 0;
    let mut err = None;

    'us_loop: while idx < bytes.len() {
        if bytes[idx] == b'\\' {
            // We're in an escape
            idx += 1;

            match bytes.get(idx) {
                Some(b'"') => {
                    output.push(b'"');
                    idx += 1;
                }
                Some(b'\'') => {
                    output.push(b'\'');
                    idx += 1;
                }
                Some(b'\\') => {
                    output.push(b'\\');
                    idx += 1;
                }
                Some(b'/') => {
                    output.push(b'/');
                    idx += 1;
                }
                Some(b'(') => {
                    output.push(b'(');
                    idx += 1;
                }
                Some(b')') => {
                    output.push(b')');
                    idx += 1;
                }
                Some(b'{') => {
                    output.push(b'{');
                    idx += 1;
                }
                Some(b'}') => {
                    output.push(b'}');
                    idx += 1;
                }
                Some(b'$') => {
                    output.push(b'$');
                    idx += 1;
                }
                Some(b'^') => {
                    output.push(b'^');
                    idx += 1;
                }
                Some(b'#') => {
                    output.push(b'#');
                    idx += 1;
                }
                Some(b'|') => {
                    output.push(b'|');
                    idx += 1;
                }
                Some(b'~') => {
                    output.push(b'~');
                    idx += 1;
                }
                Some(b'a') => {
                    output.push(0x7);
                    idx += 1;
                }
                Some(b'b') => {
                    output.push(0x8);
                    idx += 1;
                }
                Some(b'e') => {
                    output.push(0x1b);
                    idx += 1;
                }
                Some(b'f') => {
                    output.push(0xc);
                    idx += 1;
                }
                Some(b'n') => {
                    output.push(b'\n');
                    idx += 1;
                }
                Some(b'r') => {
                    output.push(b'\r');
                    idx += 1;
                }
                Some(b't') => {
                    output.push(b'\t');
                    idx += 1;
                }
                Some(b'u') => {
                    let mut digits = String::with_capacity(10);
                    let mut cur_idx = idx + 1; // index of first beyond current end of token

                    if let Some(b'{') = bytes.get(idx + 1) {
                        cur_idx = idx + 2;
                        loop {
                            match bytes.get(cur_idx) {
                                Some(b'}') => {
                                    cur_idx += 1;
                                    break;
                                }
                                Some(c) => {
                                    digits.push(*c as char);
                                    cur_idx += 1;
                                }
                                _ => {
                                    err = Some(ParseError::InvalidLiteral(
                                        "missing '}' for unicode escape '\\u{X...}'".into(),
                                        "string".into(),
                                        Span::new(span.start + idx, span.end),
                                    ));
                                    break 'us_loop;
                                }
                            }
                        }
                    }

                    if (1..=6).contains(&digits.len()) {
                        let int = u32::from_str_radix(&digits, 16);

                        if let Ok(int) = int {
                            if int <= 0x10ffff {
                                let result = char::from_u32(int);

                                if let Some(result) = result {
                                    let mut buffer = vec![0; 4];
                                    let result = result.encode_utf8(&mut buffer);

                                    for elem in result.bytes() {
                                        output.push(elem);
                                    }

                                    idx = cur_idx;
                                    continue 'us_loop;
                                }
                            }
                        }
                    }
                    // fall through -- escape not accepted above, must be error.
                    err = Some(ParseError::InvalidLiteral(
                            "invalid unicode escape '\\u{X...}', must be 1-6 hex digits, max value 10FFFF".into(),
                            "string".into(),
                            Span::new(span.start + idx, span.end),
                    ));
                    break 'us_loop;
                }

                _ => {
                    err = Some(ParseError::InvalidLiteral(
                        "unrecognized escape after '\\'".into(),
                        "string".into(),
                        Span::new(span.start + idx, span.end),
                    ));
                    break 'us_loop;
                }
            }
        } else {
            output.push(bytes[idx]);
            idx += 1;
        }
    }

    (output, err)
}

pub fn unescape_unquote_string(bytes: &[u8], span: Span) -> (String, Option<ParseError>) {
    if bytes.starts_with(b"\"") {
        // Needs unescaping
        let bytes = trim_quotes(bytes);

        let (bytes, err) = unescape_string(bytes, span);

        if let Ok(token) = String::from_utf8(bytes) {
            (token, err)
        } else {
            (
                String::new(),
                Some(ParseError::Expected("string".into(), span)),
            )
        }
    } else {
        let bytes = trim_quotes(bytes);

        if let Ok(token) = String::from_utf8(bytes.into()) {
            (token, None)
        } else {
            (
                String::new(),
                Some(ParseError::Expected("string".into(), span)),
            )
        }
    }
}

pub fn parse_string(
    working_set: &mut StateWorkingSet,
    span: Span,
    expand_aliases_denylist: &[usize],
) -> (Expression, Option<ParseError>) {
    trace!("parsing: string");

    let bytes = working_set.get_span_contents(span);

    if bytes.is_empty() {
        return (
            Expression::garbage(span),
            Some(ParseError::Expected("String".into(), span)),
        );
    }

    // Check for bare word interpolation
    if bytes[0] != b'\'' && bytes[0] != b'"' && bytes[0] != b'`' && bytes.contains(&b'(') {
        return parse_string_interpolation(working_set, span, expand_aliases_denylist);
    }

    let (s, err) = unescape_unquote_string(bytes, span);

    (
        Expression {
            expr: Expr::String(s),
            span,
            ty: Type::String,
            custom_completion: None,
        },
        err,
    )
}

pub fn parse_string_strict(
    working_set: &mut StateWorkingSet,
    span: Span,
) -> (Expression, Option<ParseError>) {
    trace!("parsing: string, with required delimiters");

    let bytes = working_set.get_span_contents(span);

    // Check for unbalanced quotes:
    {
        let bytes = if bytes.starts_with(b"$") {
            &bytes[1..]
        } else {
            bytes
        };
        if bytes.starts_with(b"\"") && (bytes.len() == 1 || !bytes.ends_with(b"\"")) {
            return (garbage(span), Some(ParseError::Unclosed("\"".into(), span)));
        }
        if bytes.starts_with(b"\'") && (bytes.len() == 1 || !bytes.ends_with(b"\'")) {
            return (garbage(span), Some(ParseError::Unclosed("\'".into(), span)));
        }
    }

    let (bytes, quoted) = if (bytes.starts_with(b"\"") && bytes.ends_with(b"\"") && bytes.len() > 1)
        || (bytes.starts_with(b"\'") && bytes.ends_with(b"\'") && bytes.len() > 1)
    {
        (&bytes[1..(bytes.len() - 1)], true)
    } else if (bytes.starts_with(b"$\"") && bytes.ends_with(b"\"") && bytes.len() > 2)
        || (bytes.starts_with(b"$\'") && bytes.ends_with(b"\'") && bytes.len() > 2)
    {
        (&bytes[2..(bytes.len() - 1)], true)
    } else {
        (bytes, false)
    };

    if let Ok(token) = String::from_utf8(bytes.into()) {
        trace!("-- found {}", token);

        if quoted {
            (
                Expression {
                    expr: Expr::String(token),
                    span,
                    ty: Type::String,
                    custom_completion: None,
                },
                None,
            )
        } else if token.contains(' ') {
            (
                garbage(span),
                Some(ParseError::Expected("string".into(), span)),
            )
        } else {
            (
                Expression {
                    expr: Expr::String(token),
                    span,
                    ty: Type::String,
                    custom_completion: None,
                },
                None,
            )
        }
    } else {
        (
            garbage(span),
            Some(ParseError::Expected("string".into(), span)),
        )
    }
}

//TODO: Handle error case for unknown shapes
pub fn parse_shape_name(
    working_set: &StateWorkingSet,
    bytes: &[u8],
    span: Span,
) -> (SyntaxShape, Option<ParseError>) {
    let result = match bytes {
        b"any" => SyntaxShape::Any,
        b"binary" => SyntaxShape::Binary,
        b"block" => SyntaxShape::Block, //FIXME: Blocks should have known output types
        b"bool" => SyntaxShape::Boolean,
        b"cell-path" => SyntaxShape::CellPath,
        b"closure" => SyntaxShape::Closure(None), //FIXME: Blocks should have known output types
        b"cond" => SyntaxShape::RowCondition,
        // b"custom" => SyntaxShape::Custom(Box::new(SyntaxShape::Any), SyntaxShape::Int),
        b"datetime" => SyntaxShape::DateTime,
        b"directory" => SyntaxShape::Directory,
        b"duration" => SyntaxShape::Duration,
        b"error" => SyntaxShape::Error,
        b"expr" => SyntaxShape::Expression,
        b"float" | b"decimal" => SyntaxShape::Decimal,
        b"filesize" => SyntaxShape::Filesize,
        b"full-cell-path" => SyntaxShape::FullCellPath,
        b"glob" => SyntaxShape::GlobPattern,
        b"int" => SyntaxShape::Int,
        b"import-pattern" => SyntaxShape::ImportPattern,
        b"keyword" => SyntaxShape::Keyword(vec![], Box::new(SyntaxShape::Any)),
        b"list" => SyntaxShape::List(Box::new(SyntaxShape::Any)),
        b"math" => SyntaxShape::MathExpression,
        b"nothing" => SyntaxShape::Nothing,
        b"number" => SyntaxShape::Number,
        b"one-of" => SyntaxShape::OneOf(vec![]),
        b"operator" => SyntaxShape::Operator,
        b"path" => SyntaxShape::Filepath,
        b"range" => SyntaxShape::Range,
        b"record" => SyntaxShape::Record,
        b"signature" => SyntaxShape::Signature,
        b"string" => SyntaxShape::String,
        b"table" => SyntaxShape::Table,
        b"variable" => SyntaxShape::Variable,
        b"var-with-opt-type" => SyntaxShape::VarWithOptType,
        _ => {
            if bytes.contains(&b'@') {
                let str = String::from_utf8_lossy(bytes);
                let split: Vec<_> = str.split('@').collect();
                let (shape, err) = parse_shape_name(
                    working_set,
                    split[0].as_bytes(),
                    Span::new(span.start, span.start + split[0].len()),
                );
                let command_name = trim_quotes(split[1].as_bytes());

                let decl_id = working_set.find_decl(command_name, &Type::Any);

                if let Some(decl_id) = decl_id {
                    return (SyntaxShape::Custom(Box::new(shape), decl_id), err);
                } else {
                    return (
                        shape,
                        Some(ParseError::UnknownCommand(Span::new(
                            span.start + split[0].len() + 1,
                            span.end,
                        ))),
                    );
                }
            } else {
                return (SyntaxShape::Any, Some(ParseError::UnknownType(span)));
            }
        }
    };

    (result, None)
}

pub fn parse_type(_working_set: &StateWorkingSet, bytes: &[u8]) -> Type {
    match bytes {
        b"binary" => Type::Binary,
        b"block" => Type::Block,
        b"bool" => Type::Bool,
        b"cellpath" => Type::CellPath,
        b"closure" => Type::Closure,
        b"date" => Type::Date,
        b"duration" => Type::Duration,
        b"error" => Type::Error,
        b"filesize" => Type::Filesize,
        b"float" | b"decimal" => Type::Float,
        b"int" => Type::Int,
        b"list" => Type::List(Box::new(Type::Any)),
        b"number" => Type::Number,
        b"range" => Type::Range,
        b"record" => Type::Record(vec![]),
        b"string" => Type::String,
        b"table" => Type::Table(vec![]), //FIXME

        _ => Type::Any,
    }
}

pub fn parse_import_pattern(
    working_set: &mut StateWorkingSet,
    spans: &[Span],
    expand_aliases_denylist: &[usize],
) -> (Expression, Option<ParseError>) {
    let mut error = None;

    let head_span = if let Some(head_span) = spans.get(0) {
        head_span
    } else {
        return (
            garbage(span(spans)),
            Some(ParseError::WrongImportPattern(span(spans))),
        );
    };

    let (head_expr, err) = parse_value(
        working_set,
        *head_span,
        &SyntaxShape::Any,
        expand_aliases_denylist,
    );
    error = error.or(err);

    let (maybe_module_id, head_name) = match eval_constant(working_set, &head_expr) {
        Ok(val) => match value_as_string(val, head_expr.span) {
            Ok(s) => (working_set.find_module(s.as_bytes()), s.into_bytes()),
            Err(err) => {
                return (garbage(span(spans)), error.or(Some(err)));
            }
        },
        Err(err) => {
            return (garbage(span(spans)), error.or(Some(err)));
        }
    };

    let (import_pattern, err) = if let Some(tail_span) = spans.get(1) {
        // FIXME: expand this to handle deeper imports once we support module imports
        let tail = working_set.get_span_contents(*tail_span);
        if tail == b"*" {
            (
                ImportPattern {
                    head: ImportPatternHead {
                        name: head_name,
                        id: maybe_module_id,
                        span: *head_span,
                    },
                    members: vec![ImportPatternMember::Glob { span: *tail_span }],
                    hidden: HashSet::new(),
                },
                None,
            )
        } else if tail.starts_with(b"[") {
            let (result, err) = parse_list_expression(
                working_set,
                *tail_span,
                &SyntaxShape::String,
                expand_aliases_denylist,
            );
            error = error.or(err);

            let mut output = vec![];

            match result {
                Expression {
                    expr: Expr::List(list),
                    ..
                } => {
                    for expr in list {
                        let contents = working_set.get_span_contents(expr.span);
                        output.push((trim_quotes(contents).to_vec(), expr.span));
                    }

                    (
                        ImportPattern {
                            head: ImportPatternHead {
                                name: head_name,
                                id: maybe_module_id,
                                span: *head_span,
                            },
                            members: vec![ImportPatternMember::List { names: output }],
                            hidden: HashSet::new(),
                        },
                        None,
                    )
                }
                _ => (
                    ImportPattern {
                        head: ImportPatternHead {
                            name: head_name,
                            id: maybe_module_id,
                            span: *head_span,
                        },
                        members: vec![],
                        hidden: HashSet::new(),
                    },
                    Some(ParseError::ExportNotFound(result.span)),
                ),
            }
        } else {
            let tail = trim_quotes(tail);
            (
                ImportPattern {
                    head: ImportPatternHead {
                        name: head_name,
                        id: maybe_module_id,
                        span: *head_span,
                    },
                    members: vec![ImportPatternMember::Name {
                        name: tail.to_vec(),
                        span: *tail_span,
                    }],
                    hidden: HashSet::new(),
                },
                None,
            )
        }
    } else {
        (
            ImportPattern {
                head: ImportPatternHead {
                    name: head_name,
                    id: maybe_module_id,
                    span: *head_span,
                },
                members: vec![],
                hidden: HashSet::new(),
            },
            None,
        )
    };

    (
        Expression {
            expr: Expr::ImportPattern(import_pattern),
            span: span(&spans[1..]),
            ty: Type::List(Box::new(Type::String)),
            custom_completion: None,
        },
        error.or(err),
    )
}

pub fn parse_var_with_opt_type(
    working_set: &mut StateWorkingSet,
    spans: &[Span],
    spans_idx: &mut usize,
    mutable: bool,
) -> (Expression, Option<ParseError>) {
    let bytes = working_set.get_span_contents(spans[*spans_idx]).to_vec();

    if bytes.contains(&b' ')
        || bytes.contains(&b'"')
        || bytes.contains(&b'\'')
        || bytes.contains(&b'`')
    {
        return (
            garbage(spans[*spans_idx]),
            Some(ParseError::VariableNotValid(spans[*spans_idx])),
        );
    }

    if bytes.ends_with(b":") {
        // We end with colon, so the next span should be the type
        if *spans_idx + 1 < spans.len() {
            *spans_idx += 1;
            let type_bytes = working_set.get_span_contents(spans[*spans_idx]);

            let ty = parse_type(working_set, type_bytes);

            let var_name = bytes[0..(bytes.len() - 1)].to_vec();

            if !is_variable(&var_name) {
                return (
                    garbage(spans[*spans_idx]),
                    Some(ParseError::Expected(
                        "valid variable name".into(),
                        spans[*spans_idx],
                    )),
                );
            }

            let id = working_set.add_variable(var_name, spans[*spans_idx - 1], ty.clone(), mutable);

            (
                Expression {
                    expr: Expr::VarDecl(id),
                    span: span(&spans[*spans_idx - 1..*spans_idx + 1]),
                    ty,
                    custom_completion: None,
                },
                None,
            )
        } else {
            let var_name = bytes[0..(bytes.len() - 1)].to_vec();

            if !is_variable(&var_name) {
                return (
                    garbage(spans[*spans_idx]),
                    Some(ParseError::Expected(
                        "valid variable name".into(),
                        spans[*spans_idx],
                    )),
                );
            }

            let id = working_set.add_variable(var_name, spans[*spans_idx], Type::Any, mutable);
            (
                Expression {
                    expr: Expr::VarDecl(id),
                    span: spans[*spans_idx],
                    ty: Type::Any,
                    custom_completion: None,
                },
                Some(ParseError::MissingType(spans[*spans_idx])),
            )
        }
    } else {
        let var_name = bytes;

        if !is_variable(&var_name) {
            return (
                garbage(spans[*spans_idx]),
                Some(ParseError::Expected(
                    "valid variable name".into(),
                    spans[*spans_idx],
                )),
            );
        }

        let id = working_set.add_variable(
            var_name,
            span(&spans[*spans_idx..*spans_idx + 1]),
            Type::Any,
            mutable,
        );

        (
            Expression {
                expr: Expr::VarDecl(id),
                span: span(&spans[*spans_idx..*spans_idx + 1]),
                ty: Type::Any,
                custom_completion: None,
            },
            None,
        )
    }
}

pub fn expand_to_cell_path(
    working_set: &mut StateWorkingSet,
    expression: &mut Expression,
    var_id: VarId,
    expand_aliases_denylist: &[usize],
) {
    trace!("parsing: expanding to cell path");
    if let Expression {
        expr: Expr::String(_),
        span,
        ..
    } = expression
    {
        // Re-parse the string as if it were a cell-path
        let (new_expression, _err) =
            parse_full_cell_path(working_set, Some(var_id), *span, expand_aliases_denylist);

        *expression = new_expression;
    }
}

pub fn parse_row_condition(
    working_set: &mut StateWorkingSet,
    spans: &[Span],
    expand_aliases_denylist: &[usize],
) -> (Expression, Option<ParseError>) {
    let var_id = working_set.add_variable(b"$it".to_vec(), span(spans), Type::Any, false);
    let (expression, err) =
        parse_math_expression(working_set, spans, Some(var_id), expand_aliases_denylist);
    let span = span(spans);

    let block_id = match expression.expr {
        Expr::Block(block_id) => block_id,
        Expr::Closure(block_id) => block_id,
        _ => {
            // We have an expression, so let's convert this into a block.
            let mut block = Block::new();
            let mut pipeline = Pipeline::new();
            pipeline
                .elements
                .push(PipelineElement::Expression(None, expression));

            block.pipelines.push(pipeline);

            block.signature.required_positional.push(PositionalArg {
                name: "$it".into(),
                desc: "row condition".into(),
                shape: SyntaxShape::Any,
                var_id: Some(var_id),
                default_value: None,
            });

            working_set.add_block(block)
        }
    };

    (
        Expression {
            ty: Type::Bool,
            span,
            expr: Expr::RowCondition(block_id),
            custom_completion: None,
        },
        err,
    )
}

pub fn parse_signature(
    working_set: &mut StateWorkingSet,
    span: Span,
    expand_aliases_denylist: &[usize],
) -> (Expression, Option<ParseError>) {
    let bytes = working_set.get_span_contents(span);

    let mut error = None;
    let mut start = span.start;
    let mut end = span.end;

    let mut has_paren = false;

    if bytes.starts_with(b"[") {
        start += 1;
    } else if bytes.starts_with(b"(") {
        has_paren = true;
        start += 1;
    } else {
        error = error.or_else(|| {
            Some(ParseError::Expected(
                "[ or (".into(),
                Span::new(start, start + 1),
            ))
        });
    }

    if (has_paren && bytes.ends_with(b")")) || (!has_paren && bytes.ends_with(b"]")) {
        end -= 1;
    } else {
        error = error.or_else(|| Some(ParseError::Unclosed("] or )".into(), Span::new(end, end))));
    }

    let (sig, err) =
        parse_signature_helper(working_set, Span::new(start, end), expand_aliases_denylist);
    error = error.or(err);

    (
        Expression {
            expr: Expr::Signature(sig),
            span,
            ty: Type::Signature,
            custom_completion: None,
        },
        error,
    )
}

pub fn parse_signature_helper(
    working_set: &mut StateWorkingSet,
    span: Span,
    expand_aliases_denylist: &[usize],
) -> (Box<Signature>, Option<ParseError>) {
    #[allow(clippy::enum_variant_names)]
    enum ParseMode {
        ArgMode,
        AfterCommaArgMode,
        TypeMode,
        DefaultValueMode,
    }

    #[derive(Debug)]
    enum Arg {
        Positional(PositionalArg, bool), // bool - required
        RestPositional(PositionalArg),
        Flag(Flag),
    }

    let mut error = None;
    let source = working_set.get_span_contents(span);

    let (output, err) = lex(
        source,
        span.start,
        &[b'\n', b'\r'],
        &[b':', b'=', b','],
        false,
    );
    error = error.or(err);

    let mut args: Vec<Arg> = vec![];
    let mut parse_mode = ParseMode::ArgMode;

    for token in &output {
        match token {
            Token {
                contents: crate::TokenContents::Item,
                span,
            } => {
                let span = *span;
                let contents = working_set.get_span_contents(span);

                // The : symbol separates types
                if contents == b":" {
                    match parse_mode {
                        ParseMode::ArgMode => {
                            parse_mode = ParseMode::TypeMode;
                        }
                        ParseMode::AfterCommaArgMode => {
                            error = error.or_else(|| {
                                Some(ParseError::Expected("parameter or flag".into(), span))
                            });
                        }
                        ParseMode::TypeMode | ParseMode::DefaultValueMode => {
                            // We're seeing two types for the same thing for some reason, error
                            error =
                                error.or_else(|| Some(ParseError::Expected("type".into(), span)));
                        }
                    }
                }
                // The = symbol separates a variable from its default value
                else if contents == b"=" {
                    match parse_mode {
                        ParseMode::ArgMode | ParseMode::TypeMode => {
                            parse_mode = ParseMode::DefaultValueMode;
                        }
                        ParseMode::AfterCommaArgMode => {
                            error = error.or_else(|| {
                                Some(ParseError::Expected("parameter or flag".into(), span))
                            });
                        }
                        ParseMode::DefaultValueMode => {
                            // We're seeing two default values for some reason, error
                            error = error.or_else(|| {
                                Some(ParseError::Expected("default value".into(), span))
                            });
                        }
                    }
                }
                // The , symbol separates params only
                else if contents == b"," {
                    match parse_mode {
                        ParseMode::ArgMode => parse_mode = ParseMode::AfterCommaArgMode,
                        ParseMode::AfterCommaArgMode => {
                            error = error.or_else(|| {
                                Some(ParseError::Expected("parameter or flag".into(), span))
                            });
                        }
                        ParseMode::TypeMode => {
                            error =
                                error.or_else(|| Some(ParseError::Expected("type".into(), span)));
                        }
                        ParseMode::DefaultValueMode => {
                            error = error.or_else(|| {
                                Some(ParseError::Expected("default value".into(), span))
                            });
                        }
                    }
                } else {
                    match parse_mode {
                        ParseMode::ArgMode | ParseMode::AfterCommaArgMode => {
                            // Long flag with optional short form following with no whitespace, e.g. --output, --age(-a)
                            if contents.starts_with(b"--") && contents.len() > 2 {
                                // Split the long flag from the short flag with the ( character as delimiter.
                                // The trailing ) is removed further down.
                                let flags: Vec<_> =
                                    contents.split(|x| x == &b'(').map(|x| x.to_vec()).collect();

                                let long = String::from_utf8_lossy(&flags[0][2..]).to_string();
                                let mut variable_name = flags[0][2..].to_vec();
                                // Replace the '-' in a variable name with '_'
                                (0..variable_name.len()).for_each(|idx| {
                                    if variable_name[idx] == b'-' {
                                        variable_name[idx] = b'_';
                                    }
                                });

                                if !is_variable(&variable_name) {
                                    error = error.or_else(|| {
                                        Some(ParseError::Expected(
                                            "valid variable name for this long flag".into(),
                                            span,
                                        ))
                                    })
                                }

                                let var_id =
                                    working_set.add_variable(variable_name, span, Type::Any, false);

                                // If there's no short flag, exit now. Otherwise, parse it.
                                if flags.len() == 1 {
                                    args.push(Arg::Flag(Flag {
                                        arg: None,
                                        desc: String::new(),
                                        long,
                                        short: None,
                                        required: false,
                                        var_id: Some(var_id),
                                        default_value: None,
                                    }));
                                } else if flags.len() >= 3 {
                                    error = error.or_else(|| {
                                        Some(ParseError::Expected(
                                            "only one short flag alternative".into(),
                                            span,
                                        ))
                                    });
                                } else {
                                    let short_flag = &flags[1];
                                    let short_flag = if !short_flag.starts_with(b"-")
                                        || !short_flag.ends_with(b")")
                                    {
                                        error = error.or_else(|| {
                                            Some(ParseError::Expected(
                                                "short flag alternative for the long flag".into(),
                                                span,
                                            ))
                                        });
                                        short_flag
                                    } else {
                                        // Obtain the flag's name by removing the starting - and trailing )
                                        &short_flag[1..(short_flag.len() - 1)]
                                    };
                                    // Note that it is currently possible to make a short flag with non-alphanumeric characters,
                                    // like -).

                                    let short_flag =
                                        String::from_utf8_lossy(short_flag).to_string();
                                    let chars: Vec<char> = short_flag.chars().collect();
                                    let long = String::from_utf8_lossy(&flags[0][2..]).to_string();
                                    let mut variable_name = flags[0][2..].to_vec();

                                    (0..variable_name.len()).for_each(|idx| {
                                        if variable_name[idx] == b'-' {
                                            variable_name[idx] = b'_';
                                        }
                                    });

                                    if !is_variable(&variable_name) {
                                        error = error.or_else(|| {
                                            Some(ParseError::Expected(
                                                "valid variable name for this short flag".into(),
                                                span,
                                            ))
                                        })
                                    }

                                    let var_id = working_set.add_variable(
                                        variable_name,
                                        span,
                                        Type::Any,
                                        false,
                                    );

                                    if chars.len() == 1 {
                                        args.push(Arg::Flag(Flag {
                                            arg: None,
                                            desc: String::new(),
                                            long,
                                            short: Some(chars[0]),
                                            required: false,
                                            var_id: Some(var_id),
                                            default_value: None,
                                        }));
                                    } else {
                                        error = error.or_else(|| {
                                            Some(ParseError::Expected("short flag".into(), span))
                                        });
                                    }
                                }
                                parse_mode = ParseMode::ArgMode;
                            }
                            // Mandatory short flag, e.g. -e (must be one character)
                            else if contents.starts_with(b"-") && contents.len() > 1 {
                                let short_flag = &contents[1..];
                                let short_flag = String::from_utf8_lossy(short_flag).to_string();
                                let chars: Vec<char> = short_flag.chars().collect();

                                if chars.len() > 1 {
                                    error = error.or_else(|| {
                                        Some(ParseError::Expected("short flag".into(), span))
                                    });
                                }

                                let mut encoded_var_name = vec![0u8; 4];
                                let len = chars[0].encode_utf8(&mut encoded_var_name).len();
                                let variable_name = encoded_var_name[0..len].to_vec();

                                if !is_variable(&variable_name) {
                                    error = error.or_else(|| {
                                        Some(ParseError::Expected(
                                            "valid variable name for this short flag".into(),
                                            span,
                                        ))
                                    })
                                }

                                let var_id =
                                    working_set.add_variable(variable_name, span, Type::Any, false);

                                args.push(Arg::Flag(Flag {
                                    arg: None,
                                    desc: String::new(),
                                    long: String::new(),
                                    short: Some(chars[0]),
                                    required: false,
                                    var_id: Some(var_id),
                                    default_value: None,
                                }));
                                parse_mode = ParseMode::ArgMode;
                            }
                            // Short flag alias for long flag, e.g. --b (-a)
                            // This is the same as the short flag in --b(-a)
                            else if contents.starts_with(b"(-") {
                                if matches!(parse_mode, ParseMode::AfterCommaArgMode) {
                                    error = error.or_else(|| {
                                        Some(ParseError::Expected("parameter or flag".into(), span))
                                    });
                                }
                                let short_flag = &contents[2..];

                                let short_flag = if !short_flag.ends_with(b")") {
                                    error = error.or_else(|| {
                                        Some(ParseError::Expected("short flag".into(), span))
                                    });
                                    short_flag
                                } else {
                                    &short_flag[..(short_flag.len() - 1)]
                                };

                                let short_flag = String::from_utf8_lossy(short_flag).to_string();
                                let chars: Vec<char> = short_flag.chars().collect();

                                if chars.len() == 1 {
                                    match args.last_mut() {
                                        Some(Arg::Flag(flag)) => {
                                            if flag.short.is_some() {
                                                error = error.or_else(|| {
                                                    Some(ParseError::Expected(
                                                        "one short flag".into(),
                                                        span,
                                                    ))
                                                });
                                            } else {
                                                flag.short = Some(chars[0]);
                                            }
                                        }
                                        _ => {
                                            error = error.or_else(|| {
                                                Some(ParseError::Expected(
                                                    "unknown flag".into(),
                                                    span,
                                                ))
                                            });
                                        }
                                    }
                                } else {
                                    error = error.or_else(|| {
                                        Some(ParseError::Expected("short flag".into(), span))
                                    });
                                }
                            }
                            // Positional arg, optional
                            else if contents.ends_with(b"?") {
                                let contents: Vec<_> = contents[..(contents.len() - 1)].into();
                                let name = String::from_utf8_lossy(&contents).to_string();

                                if !is_variable(&contents) {
                                    error = error.or_else(|| {
                                        Some(ParseError::Expected(
                                            "valid variable name for this optional parameter"
                                                .into(),
                                            span,
                                        ))
                                    })
                                }

                                let var_id =
                                    working_set.add_variable(contents, span, Type::Any, false);

                                args.push(Arg::Positional(
                                    PositionalArg {
                                        desc: String::new(),
                                        name,
                                        shape: SyntaxShape::Any,
                                        var_id: Some(var_id),
                                        default_value: None,
                                    },
                                    false,
                                ));
                                parse_mode = ParseMode::ArgMode;
                            }
                            // Rest param
                            else if let Some(contents) = contents.strip_prefix(b"...") {
                                let name = String::from_utf8_lossy(contents).to_string();
                                let contents_vec: Vec<u8> = contents.to_vec();

                                if !is_variable(&contents_vec) {
                                    error = error.or_else(|| {
                                        Some(ParseError::Expected(
                                            "valid variable name for this rest parameter".into(),
                                            span,
                                        ))
                                    })
                                }

                                let var_id =
                                    working_set.add_variable(contents_vec, span, Type::Any, false);

                                args.push(Arg::RestPositional(PositionalArg {
                                    desc: String::new(),
                                    name,
                                    shape: SyntaxShape::Any,
                                    var_id: Some(var_id),
                                    default_value: None,
                                }));
                                parse_mode = ParseMode::ArgMode;
                            }
                            // Normal param
                            else {
                                let name = String::from_utf8_lossy(contents).to_string();
                                let contents_vec = contents.to_vec();

                                if !is_variable(&contents_vec) {
                                    error = error.or_else(|| {
                                        Some(ParseError::Expected(
                                            "valid variable name for this parameter".into(),
                                            span,
                                        ))
                                    })
                                }

                                let var_id =
                                    working_set.add_variable(contents_vec, span, Type::Any, false);

                                // Positional arg, required
                                args.push(Arg::Positional(
                                    PositionalArg {
                                        desc: String::new(),
                                        name,
                                        shape: SyntaxShape::Any,
                                        var_id: Some(var_id),
                                        default_value: None,
                                    },
                                    true,
                                ));
                                parse_mode = ParseMode::ArgMode;
                            }
                        }
                        ParseMode::TypeMode => {
                            if let Some(last) = args.last_mut() {
                                let (syntax_shape, err) =
                                    parse_shape_name(working_set, contents, span);
                                error = error.or(err);
                                //TODO check if we're replacing a custom parameter already
                                match last {
                                    Arg::Positional(PositionalArg { shape, var_id, .. }, ..) => {
                                        working_set.set_variable_type(var_id.expect("internal error: all custom parameters must have var_ids"), syntax_shape.to_type());
                                        *shape = syntax_shape;
                                    }
                                    Arg::RestPositional(PositionalArg {
                                        shape, var_id, ..
                                    }) => {
                                        working_set.set_variable_type(var_id.expect("internal error: all custom parameters must have var_ids"), syntax_shape.to_type());
                                        *shape = syntax_shape;
                                    }
                                    Arg::Flag(Flag { arg, var_id, .. }) => {
                                        // Flags with a boolean type are just present/not-present switches
                                        if syntax_shape != SyntaxShape::Boolean {
                                            working_set.set_variable_type(var_id.expect("internal error: all custom parameters must have var_ids"), syntax_shape.to_type());
                                            *arg = Some(syntax_shape)
                                        }
                                    }
                                }
                            }
                            parse_mode = ParseMode::ArgMode;
                        }
                        ParseMode::DefaultValueMode => {
                            if let Some(last) = args.last_mut() {
                                let (expression, err) = parse_value(
                                    working_set,
                                    span,
                                    &SyntaxShape::Any,
                                    expand_aliases_denylist,
                                );
                                error = error.or(err);

                                //TODO check if we're replacing a custom parameter already
                                match last {
                                    Arg::Positional(
                                        PositionalArg {
                                            shape,
                                            var_id,
                                            default_value,
                                            ..
                                        },
                                        required,
                                    ) => {
                                        let var_id = var_id.expect("internal error: all custom parameters must have var_ids");
                                        let var_type = &working_set.get_variable(var_id).ty;
                                        match var_type {
                                            Type::Any => {
                                                working_set.set_variable_type(
                                                    var_id,
                                                    expression.ty.clone(),
                                                );
                                            }
                                            Type::List(_) => {
                                                if var_type.is_list() && expression.ty.is_list() {
                                                    working_set.set_variable_type(
                                                        var_id,
                                                        expression.ty.clone(),
                                                    );
                                                } else {
                                                    error = error.or_else(|| {
                                                        Some(ParseError::AssignmentMismatch(
                                                            "Default value wrong type".into(),
                                                            format!(
                                                                "default value not {0}",
                                                                expression.ty
                                                            ),
                                                            expression.span,
                                                        ))
                                                    })
                                                }
                                            }
                                            t => {
                                                if t != &expression.ty {
                                                    error = error.or_else(|| {
                                                        Some(ParseError::AssignmentMismatch(
                                                            "Default value wrong type".into(),
                                                            format!("default value not {t}"),
                                                            expression.span,
                                                        ))
                                                    })
                                                }
                                            }
                                        }
                                        *shape = expression.ty.to_shape();
                                        *default_value = Some(expression);
                                        *required = false;
                                    }
                                    Arg::RestPositional(..) => {
                                        error = error.or_else(|| {
                                            Some(ParseError::AssignmentMismatch(
                                                "Rest parameter was given a default value".into(),
                                                "can't have default value".into(),
                                                expression.span,
                                            ))
                                        })
                                    }
                                    Arg::Flag(Flag {
                                        arg,
                                        var_id,
                                        default_value,
                                        ..
                                    }) => {
                                        let var_id = var_id.expect("internal error: all custom parameters must have var_ids");
                                        let var_type = &working_set.get_variable(var_id).ty;

                                        let expression_ty = expression.ty.clone();
                                        let expression_span = expression.span;

                                        *default_value = Some(expression);

                                        // Flags with a boolean type are just present/not-present switches
                                        if var_type != &Type::Bool {
                                            match var_type {
                                                Type::Any => {
                                                    *arg = Some(expression_ty.to_shape());
                                                    working_set
                                                        .set_variable_type(var_id, expression_ty);
                                                }
                                                t => {
                                                    if t != &expression_ty {
                                                        error = error.or_else(|| {
                                                            Some(ParseError::AssignmentMismatch(
                                                                "Default value is the wrong type"
                                                                    .into(),
                                                                format!(
                                                                    "default value should be {t}"
                                                                ),
                                                                expression_span,
                                                            ))
                                                        })
                                                    }
                                                }
                                            }
                                        }
                                    }
                                }
                            }
                            parse_mode = ParseMode::ArgMode;
                        }
                    }
                }
            }
            Token {
                contents: crate::TokenContents::Comment,
                span,
            } => {
                let contents = working_set.get_span_contents(Span::new(span.start + 1, span.end));

                let mut contents = String::from_utf8_lossy(contents).to_string();
                contents = contents.trim().into();

                if let Some(last) = args.last_mut() {
                    match last {
                        Arg::Flag(flag) => {
                            if !flag.desc.is_empty() {
                                flag.desc.push('\n');
                            }
                            flag.desc.push_str(&contents);
                        }
                        Arg::Positional(positional, ..) => {
                            if !positional.desc.is_empty() {
                                positional.desc.push('\n');
                            }
                            positional.desc.push_str(&contents);
                        }
                        Arg::RestPositional(positional) => {
                            if !positional.desc.is_empty() {
                                positional.desc.push('\n');
                            }
                            positional.desc.push_str(&contents);
                        }
                    }
                }
            }
            _ => {}
        }
    }

    let mut sig = Signature::new(String::new());

    for arg in args {
        match arg {
            Arg::Positional(positional, required) => {
                if required {
                    if !sig.optional_positional.is_empty() {
                        error = error.or_else(|| {
                            Some(ParseError::RequiredAfterOptional(
                                positional.name.clone(),
                                span,
                            ))
                        })
                    }
                    sig.required_positional.push(positional)
                } else {
                    sig.optional_positional.push(positional)
                }
            }
            Arg::Flag(flag) => sig.named.push(flag),
            Arg::RestPositional(positional) => {
                if positional.name.is_empty() {
                    error = error.or(Some(ParseError::RestNeedsName(span)))
                } else if sig.rest_positional.is_none() {
                    sig.rest_positional = Some(PositionalArg {
                        name: positional.name,
                        ..positional
                    })
                } else {
                    // Too many rest params
                    error = error.or(Some(ParseError::MultipleRestParams(span)))
                }
            }
        }
    }

    (Box::new(sig), error)
}

pub fn parse_list_expression(
    working_set: &mut StateWorkingSet,
    span: Span,
    element_shape: &SyntaxShape,
    expand_aliases_denylist: &[usize],
) -> (Expression, Option<ParseError>) {
    let bytes = working_set.get_span_contents(span);

    let mut error = None;

    let mut start = span.start;
    let mut end = span.end;

    if bytes.starts_with(b"[") {
        start += 1;
    }
    if bytes.ends_with(b"]") {
        end -= 1;
    } else {
        error = error.or_else(|| Some(ParseError::Unclosed("]".into(), Span::new(end, end))));
    }

    let inner_span = Span::new(start, end);
    let source = working_set.get_span_contents(inner_span);

    let (output, err) = lex(source, inner_span.start, &[b'\n', b'\r', b','], &[], true);
    error = error.or(err);

    let (output, err) = lite_parse(&output);
    error = error.or(err);

    let mut args = vec![];

    let mut contained_type: Option<Type> = None;

    if !output.block.is_empty() {
        for arg in &output.block[0].commands {
            let mut spans_idx = 0;

            if let LiteElement::Command(_, command) = arg {
                while spans_idx < command.parts.len() {
                    let (arg, err) = parse_multispan_value(
                        working_set,
                        &command.parts,
                        &mut spans_idx,
                        element_shape,
                        expand_aliases_denylist,
                    );
                    error = error.or(err);

                    if let Some(ref ctype) = contained_type {
                        if *ctype != arg.ty {
                            contained_type = Some(Type::Any);
                        }
                    } else {
                        contained_type = Some(arg.ty.clone());
                    }

                    args.push(arg);

                    spans_idx += 1;
                }
            }
        }
    }

    (
        Expression {
            expr: Expr::List(args),
            span,
            ty: Type::List(Box::new(if let Some(ty) = contained_type {
                ty
            } else {
                Type::Any
            })),
            custom_completion: None,
        },
        error,
    )
}

pub fn parse_table_expression(
    working_set: &mut StateWorkingSet,
    original_span: Span,
    expand_aliases_denylist: &[usize],
) -> (Expression, Option<ParseError>) {
    let bytes = working_set.get_span_contents(original_span);
    let mut error = None;

    let mut start = original_span.start;
    let mut end = original_span.end;

    if bytes.starts_with(b"[") {
        start += 1;
    }
    if bytes.ends_with(b"]") {
        end -= 1;
    } else {
        error = error.or_else(|| Some(ParseError::Unclosed("]".into(), Span::new(end, end))));
    }

    let inner_span = Span::new(start, end);

    let source = working_set.get_span_contents(inner_span);

    let (output, err) = lex(source, start, &[b'\n', b'\r', b','], &[], true);
    error = error.or(err);

    let (output, err) = lite_parse(&output);
    error = error.or(err);

    match output.block.len() {
        0 => (
            Expression {
                expr: Expr::List(vec![]),
                span: original_span,
                ty: Type::List(Box::new(Type::Any)),
                custom_completion: None,
            },
            None,
        ),
        1 => {
            // List
            parse_list_expression(
                working_set,
                original_span,
                &SyntaxShape::Any,
                expand_aliases_denylist,
            )
        }
        _ => {
            match &output.block[0].commands[0] {
                LiteElement::Command(_, command)
                | LiteElement::Redirection(_, _, command)
                | LiteElement::SeparateRedirection {
                    out: (_, command), ..
                } => {
                    let mut table_headers = vec![];

                    let (headers, err) = parse_value(
                        working_set,
                        command.parts[0],
                        &SyntaxShape::List(Box::new(SyntaxShape::Any)),
                        expand_aliases_denylist,
                    );
                    error = error.or(err);

                    if let Expression {
                        expr: Expr::List(headers),
                        ..
                    } = headers
                    {
                        table_headers = headers;
                    }

                    match &output.block[1].commands[0] {
                        LiteElement::Command(_, command)
                        | LiteElement::Redirection(_, _, command)
                        | LiteElement::SeparateRedirection {
                            out: (_, command), ..
                        } => {
                            let mut rows = vec![];
                            for part in &command.parts {
                                let (values, err) = parse_value(
                                    working_set,
                                    *part,
                                    &SyntaxShape::List(Box::new(SyntaxShape::Any)),
                                    expand_aliases_denylist,
                                );
                                error = error.or(err);
                                if let Expression {
                                    expr: Expr::List(values),
                                    span,
                                    ..
                                } = values
                                {
                                    match values.len().cmp(&table_headers.len()) {
                                        std::cmp::Ordering::Less => {
                                            error = error.or(Some(ParseError::MissingColumns(
                                                table_headers.len(),
                                                span,
                                            )))
                                        }
                                        std::cmp::Ordering::Equal => {}
                                        std::cmp::Ordering::Greater => {
                                            error = error.or_else(|| {
                                                Some(ParseError::ExtraColumns(
                                                    table_headers.len(),
                                                    values[table_headers.len()].span,
                                                ))
                                            })
                                        }
                                    }

                                    rows.push(values);
                                }
                            }

                            (
                                Expression {
                                    expr: Expr::Table(table_headers, rows),
                                    span: original_span,
                                    ty: Type::Table(vec![]), //FIXME
                                    custom_completion: None,
                                },
                                error,
                            )
                        }
                    }
                }
            }
        }
    }
}

pub fn parse_block_expression(
    working_set: &mut StateWorkingSet,
    span: Span,
    expand_aliases_denylist: &[usize],
) -> (Expression, Option<ParseError>) {
    trace!("parsing: block expression");

    let bytes = working_set.get_span_contents(span);
    let mut error = None;

    let mut start = span.start;
    let mut end = span.end;

    if bytes.starts_with(b"{") {
        start += 1;
    } else {
        return (
            garbage(span),
            Some(ParseError::Expected("block".into(), span)),
        );
    }
    if bytes.ends_with(b"}") {
        end -= 1;
    } else {
        error = error.or_else(|| Some(ParseError::Unclosed("}".into(), Span::new(end, end))));
    }

    let inner_span = Span::new(start, end);

    let source = working_set.get_span_contents(inner_span);

    let (output, err) = lex(source, start, &[], &[], false);
    error = error.or(err);

    working_set.enter_scope();

    // Check to see if we have parameters
    let (signature, amt_to_skip): (Option<(Box<Signature>, Span)>, usize) = match output.first() {
        Some(Token {
            contents: TokenContents::Pipe,
            span,
        }) => {
            error = error.or_else(|| {
                Some(ParseError::Expected(
                    "block but found closure".into(),
                    *span,
                ))
            });
            (None, 0)
        }
        _ => (None, 0),
    };

    let (mut output, err) = parse_block(
        working_set,
        &output[amt_to_skip..],
        false,
        expand_aliases_denylist,
        false,
    );
    error = error.or(err);

    if let Some(signature) = signature {
        output.signature = signature.0;
    } else if let Some(last) = working_set.delta.scope.last() {
        // FIXME: this only supports the top $it. Is this sufficient?

        if let Some(var_id) = last.get_var(b"$it") {
            let mut signature = Signature::new("");
            signature.required_positional.push(PositionalArg {
                var_id: Some(*var_id),
                name: "$it".into(),
                desc: String::new(),
                shape: SyntaxShape::Any,
                default_value: None,
            });
            output.signature = Box::new(signature);
        }
    }

    output.span = Some(span);

    working_set.exit_scope();

    let block_id = working_set.add_block(output);

    (
        Expression {
            expr: Expr::Block(block_id),
            span,
            ty: Type::Block,
            custom_completion: None,
        },
        error,
    )
}

pub fn parse_closure_expression(
    working_set: &mut StateWorkingSet,
    shape: &SyntaxShape,
    span: Span,
    expand_aliases_denylist: &[usize],
    require_pipe: bool,
) -> (Expression, Option<ParseError>) {
    trace!("parsing: closure expression");

    let bytes = working_set.get_span_contents(span);
    let mut error = None;

    let mut start = span.start;
    let mut end = span.end;

    if bytes.starts_with(b"{") {
        start += 1;
    } else {
        return (
            garbage(span),
            Some(ParseError::Expected("closure".into(), span)),
        );
    }
    if bytes.ends_with(b"}") {
        end -= 1;
    } else {
        error = error.or_else(|| Some(ParseError::Unclosed("}".into(), Span::new(end, end))));
    }

    let inner_span = Span::new(start, end);

    let source = working_set.get_span_contents(inner_span);

    let (output, err) = lex(source, start, &[], &[], false);
    error = error.or(err);

    working_set.enter_scope();

    // Check to see if we have parameters
    let (signature, amt_to_skip): (Option<(Box<Signature>, Span)>, usize) = match output.first() {
        Some(Token {
            contents: TokenContents::Pipe,
            span,
        }) => {
            // We've found a parameter list
            let start_point = span.start;
            let mut token_iter = output.iter().enumerate().skip(1);
            let mut end_span = None;
            let mut amt_to_skip = 1;

            for token in &mut token_iter {
                if let Token {
                    contents: TokenContents::Pipe,
                    span,
                } = token.1
                {
                    end_span = Some(span);
                    amt_to_skip = token.0;
                    break;
                }
            }

            let end_point = if let Some(span) = end_span {
                span.end
            } else {
                end
            };

            let signature_span = Span::new(start_point, end_point);
            let (signature, err) =
                parse_signature_helper(working_set, signature_span, expand_aliases_denylist);
            error = error.or(err);

            (Some((signature, signature_span)), amt_to_skip)
        }
        Some(Token {
            contents: TokenContents::PipePipe,
            span,
        }) => (
            Some((Box::new(Signature::new("closure".to_string())), *span)),
            1,
        ),
        _ => {
            if require_pipe {
                return (garbage(span), Some(ParseError::ClosureMissingPipe(span)));
            } else {
                (None, 0)
            }
        }
    };

    // TODO: Finish this
    if let SyntaxShape::Closure(Some(v)) = shape {
        if let Some((sig, sig_span)) = &signature {
            if sig.num_positionals() > v.len() {
                error = error.or_else(|| {
                    Some(ParseError::Expected(
                        format!(
                            "{} closure parameter{}",
                            v.len(),
                            if v.len() > 1 { "s" } else { "" }
                        ),
                        *sig_span,
                    ))
                });
            }

            for (expected, PositionalArg { name, shape, .. }) in
                v.iter().zip(sig.required_positional.iter())
            {
                if expected != shape && *shape != SyntaxShape::Any {
                    error = error.or_else(|| {
                        Some(ParseError::ParameterMismatchType(
                            name.to_owned(),
                            expected.to_string(),
                            shape.to_string(),
                            *sig_span,
                        ))
                    });
                }
            }
        }
    }

    let (mut output, err) = parse_block(
        working_set,
        &output[amt_to_skip..],
        false,
        expand_aliases_denylist,
        false,
    );
    error = error.or(err);

    if let Some(signature) = signature {
        output.signature = signature.0;
    } else if let Some(last) = working_set.delta.scope.last() {
        // FIXME: this only supports the top $it. Is this sufficient?

        if let Some(var_id) = last.get_var(b"$it") {
            let mut signature = Signature::new("");
            signature.required_positional.push(PositionalArg {
                var_id: Some(*var_id),
                name: "$it".into(),
                desc: String::new(),
                shape: SyntaxShape::Any,
                default_value: None,
            });
            output.signature = Box::new(signature);
        }
    }

    output.span = Some(span);

    working_set.exit_scope();

    let block_id = working_set.add_block(output);

    (
        Expression {
            expr: Expr::Closure(block_id),
            span,
            ty: Type::Closure,
            custom_completion: None,
        },
        error,
    )
}

pub fn parse_value(
    working_set: &mut StateWorkingSet,
    span: Span,
    shape: &SyntaxShape,
    expand_aliases_denylist: &[usize],
) -> (Expression, Option<ParseError>) {
    let bytes = working_set.get_span_contents(span);

    if bytes.is_empty() {
        return (garbage(span), Some(ParseError::IncompleteParser(span)));
    }

    // Check for reserved keyword values
    match bytes {
        b"true" => {
            if matches!(shape, SyntaxShape::Boolean) || matches!(shape, SyntaxShape::Any) {
                return (
                    Expression {
                        expr: Expr::Bool(true),
                        span,
                        ty: Type::Bool,
                        custom_completion: None,
                    },
                    None,
                );
            } else {
                return (
                    Expression::garbage(span),
                    Some(ParseError::Expected("non-boolean value".into(), span)),
                );
            }
        }
        b"false" => {
            if matches!(shape, SyntaxShape::Boolean) || matches!(shape, SyntaxShape::Any) {
                return (
                    Expression {
                        expr: Expr::Bool(false),
                        span,
                        ty: Type::Bool,
                        custom_completion: None,
                    },
                    None,
                );
            } else {
                return (
                    Expression::garbage(span),
                    Some(ParseError::Expected("non-boolean value".into(), span)),
                );
            }
        }
        b"null" => {
            return (
                Expression {
                    expr: Expr::Nothing,
                    span,
                    ty: Type::Nothing,
                    custom_completion: None,
                },
                None,
            );
        }

        _ => {}
    }

    match bytes[0] {
        b'$' => return parse_dollar_expr(working_set, span, expand_aliases_denylist),
<<<<<<< HEAD
        b'(' => {
            if let (expr, None) = parse_range(working_set, span, expand_aliases_denylist) {
                return (expr, None);
            } else if matches!(shape, SyntaxShape::Signature) {
                return parse_signature(working_set, span, expand_aliases_denylist);
            } else {
                return parse_full_cell_path(working_set, None, span, expand_aliases_denylist);
            }
        }
        b'{' => {
            if !matches!(shape, SyntaxShape::Closure(..)) && !matches!(shape, SyntaxShape::Block) {
                let (expr, err) =
                    parse_full_cell_path(working_set, None, span, expand_aliases_denylist);
                match err {
                    Some(err) => {
                        if let ParseError::Unbalanced(_, _, _) = err {
                            return (expr, Some(err));
                        }
                    }
                    None => return (expr, None),
                }
            }
            if matches!(shape, SyntaxShape::Closure(Some(_))) || matches!(shape, SyntaxShape::Any) {
                return parse_closure_expression(
                    working_set,
                    shape,
                    span,
                    expand_aliases_denylist,
                    true,
                );
            } else if matches!(shape, SyntaxShape::Closure(None)) {
                // Closure(None) is a special case.
                // Should only be used in command signature definition.
                return parse_closure_expression(
                    working_set,
                    shape,
                    span,
                    expand_aliases_denylist,
                    false,
                );
            } else if matches!(shape, SyntaxShape::Block) {
                return parse_block_expression(working_set, shape, span, expand_aliases_denylist);
            } else if matches!(shape, SyntaxShape::Record) {
                return parse_record(working_set, span, expand_aliases_denylist);
            } else {
                return (
                    Expression::garbage(span),
                    Some(ParseError::Expected(
                        format!("non-block value: {shape}"),
                        span,
                    )),
                );
            }
        }
=======
        b'(' => return parse_paren_expr(working_set, span, shape, expand_aliases_denylist),
        b'{' => return parse_brace_expr(working_set, span, shape, expand_aliases_denylist),
>>>>>>> bddb63cc
        b'[' => match shape {
            SyntaxShape::Any
            | SyntaxShape::List(_)
            | SyntaxShape::Table
            | SyntaxShape::Signature => {}
            _ => {
                return (
                    Expression::garbage(span),
                    Some(ParseError::Expected("non-[] value".into(), span)),
                );
            }
        },
        _ => {}
    }

    match shape {
        SyntaxShape::Custom(shape, custom_completion) => {
            let (mut expression, err) =
                parse_value(working_set, span, shape, expand_aliases_denylist);
            expression.custom_completion = Some(*custom_completion);
            (expression, err)
        }
        SyntaxShape::Number => parse_number(bytes, span),
        SyntaxShape::Decimal => parse_float(bytes, span),
        SyntaxShape::Int => parse_int(bytes, span),
        SyntaxShape::Duration => parse_duration(working_set, span),
        SyntaxShape::DateTime => parse_datetime(working_set, span),
        SyntaxShape::Filesize => parse_filesize(working_set, span),
        SyntaxShape::Range => parse_range(working_set, span, expand_aliases_denylist),
        SyntaxShape::Filepath => parse_filepath(working_set, span),
        SyntaxShape::Directory => parse_directory(working_set, span),
        SyntaxShape::GlobPattern => parse_glob_pattern(working_set, span),
        SyntaxShape::String => parse_string(working_set, span, expand_aliases_denylist),
        SyntaxShape::Binary => parse_binary(working_set, span),
        SyntaxShape::Signature => {
            if bytes.starts_with(b"[") {
                parse_signature(working_set, span, expand_aliases_denylist)
            } else {
                (
                    Expression::garbage(span),
                    Some(ParseError::Expected("signature".into(), span)),
                )
            }
        }
        SyntaxShape::List(elem) => {
            if bytes.starts_with(b"[") {
                parse_list_expression(working_set, span, elem, expand_aliases_denylist)
            } else {
                (
                    Expression::garbage(span),
                    Some(ParseError::Expected("list".into(), span)),
                )
            }
        }
        SyntaxShape::Table => {
            if bytes.starts_with(b"[") {
                parse_table_expression(working_set, span, expand_aliases_denylist)
            } else {
                (
                    Expression::garbage(span),
                    Some(ParseError::Expected("table".into(), span)),
                )
            }
        }
        SyntaxShape::CellPath => {
            let source = working_set.get_span_contents(span);
            let mut error = None;

            let (tokens, err) = lex(source, span.start, &[b'\n', b'\r'], &[b'.', b'?'], true);
            error = error.or(err);

            let tokens = tokens.into_iter().peekable();

            let (cell_path, err) =
                parse_cell_path(working_set, tokens, false, expand_aliases_denylist);
            error = error.or(err);

            (
                Expression {
                    expr: Expr::CellPath(CellPath { members: cell_path }),
                    span,
                    ty: Type::CellPath,
                    custom_completion: None,
                },
                error,
            )
        }
        SyntaxShape::Boolean => {
            // Redundant, though we catch bad boolean parses here
            if bytes == b"true" || bytes == b"false" {
                (
                    Expression {
                        expr: Expr::Bool(true),
                        span,
                        ty: Type::Bool,
                        custom_completion: None,
                    },
                    None,
                )
            } else {
                (
                    garbage(span),
                    Some(ParseError::Expected("bool".into(), span)),
                )
            }
        }

        // Be sure to return ParseError::Expected(..) if invoked for one of these shapes, but lex
        // stream doesn't start with '{'} -- parsing in SyntaxShape::Any arm depends on this error variant.
        SyntaxShape::Block | SyntaxShape::Closure(..) | SyntaxShape::Record => (
            garbage(span),
            Some(ParseError::Expected(
                "block, closure or record".into(),
                span,
            )),
        ),

        SyntaxShape::Any => {
            if bytes.starts_with(b"[") {
                //parse_value(working_set, span, &SyntaxShape::Table)
                parse_full_cell_path(working_set, None, span, expand_aliases_denylist)
            } else {
                /* Parser very sensitive to order of shapes tried.  Recording the original order for postierity
                let shapes = [
                SyntaxShape::Binary,
                SyntaxShape::Int,
                SyntaxShape::Number,
                SyntaxShape::Range,
                SyntaxShape::DateTime,
                SyntaxShape::Filesize,
                SyntaxShape::Duration,
                SyntaxShape::Record,
                SyntaxShape::Closure(None),
                SyntaxShape::Block,
                SyntaxShape::String,
                ];
                */
                let shapes = [
                    SyntaxShape::Binary,
                    SyntaxShape::Filesize,
                    SyntaxShape::Duration,
                    SyntaxShape::Range,
                    SyntaxShape::DateTime, //FIXME requires 3 failed conversion attempts before failing
                    SyntaxShape::Record,
                    SyntaxShape::Closure(None),
                    SyntaxShape::Block,
                    SyntaxShape::Int,
                    SyntaxShape::Number,
                    SyntaxShape::String,
                ];
                for shape in shapes.iter() {
                    let (s, e) = parse_value(working_set, span, shape, expand_aliases_denylist);
                    match (s, e) {
                        (s, None) => {
                            return (s, None);
                        }
                        (_, Some(ParseError::Expected(_, _))) => {
                            // value didn't parse as this shape, try other options
                            continue;
                        }
                        (s, e) => {
                            // value did parse, but had syntax issues, don't try any more options.
                            return (s, e);
                        }
                    }
                }
                (
                    garbage(span),
                    Some(ParseError::Expected("any shape".into(), span)),
                )
            }
        }
        _ => (garbage(span), Some(ParseError::IncompleteParser(span))),
    }
}

pub fn parse_operator(
    working_set: &mut StateWorkingSet,
    span: Span,
) -> (Expression, Option<ParseError>) {
    let contents = working_set.get_span_contents(span);

    let operator = match contents {
        b"=" => Operator::Assignment(Assignment::Assign),
        b"+=" => Operator::Assignment(Assignment::PlusAssign),
        b"++=" => Operator::Assignment(Assignment::AppendAssign),
        b"-=" => Operator::Assignment(Assignment::MinusAssign),
        b"*=" => Operator::Assignment(Assignment::MultiplyAssign),
        b"/=" => Operator::Assignment(Assignment::DivideAssign),
        b"==" => Operator::Comparison(Comparison::Equal),
        b"!=" => Operator::Comparison(Comparison::NotEqual),
        b"<" => Operator::Comparison(Comparison::LessThan),
        b"<=" => Operator::Comparison(Comparison::LessThanOrEqual),
        b">" => Operator::Comparison(Comparison::GreaterThan),
        b">=" => Operator::Comparison(Comparison::GreaterThanOrEqual),
        b"=~" => Operator::Comparison(Comparison::RegexMatch),
        b"!~" => Operator::Comparison(Comparison::NotRegexMatch),
        b"+" => Operator::Math(Math::Plus),
        b"++" => Operator::Math(Math::Append),
        b"-" => Operator::Math(Math::Minus),
        b"*" => Operator::Math(Math::Multiply),
        b"/" => Operator::Math(Math::Divide),
        b"//" => Operator::Math(Math::FloorDivision),
        b"in" => Operator::Comparison(Comparison::In),
        b"not-in" => Operator::Comparison(Comparison::NotIn),
        b"mod" => Operator::Math(Math::Modulo),
        b"bit-or" => Operator::Bits(Bits::BitOr),
        b"bit-xor" => Operator::Bits(Bits::BitXor),
        b"bit-and" => Operator::Bits(Bits::BitAnd),
        b"bit-shl" => Operator::Bits(Bits::ShiftLeft),
        b"bit-shr" => Operator::Bits(Bits::ShiftRight),
        b"starts-with" => Operator::Comparison(Comparison::StartsWith),
        b"ends-with" => Operator::Comparison(Comparison::EndsWith),
        b"and" => Operator::Boolean(Boolean::And),
        b"or" => Operator::Boolean(Boolean::Or),
        b"xor" => Operator::Boolean(Boolean::Xor),
        b"**" => Operator::Math(Math::Pow),
        // WARNING: not actual operators below! Error handling only
        pow @ (b"^" | b"pow") => {
            return (
                garbage(span),
                Some(ParseError::UnknownOperator(
                    match pow {
                        b"^" => "^",
                        b"pow" => "pow",
                        _ => unreachable!(),
                    },
                    "Use '**' for exponentiation or 'bit-xor' for bitwise XOR.",
                    span,
                )),
            );
        }
        equality @ (b"is" | b"===") => {
            return (
                garbage(span),
                Some(ParseError::UnknownOperator(
                    match equality {
                        b"is" => "is",
                        b"===" => "===",
                        _ => unreachable!(),
                    },
                    "Did you mean '=='?",
                    span,
                )),
            );
        }
        b"contains" => {
            return (
                garbage(span),
                Some(ParseError::UnknownOperator(
                    "contains",
                    "Did you mean '$string =~ $pattern' or '$element in $container'?",
                    span,
                )),
            );
        }
        b"%" => {
            return (
                garbage(span),
                Some(ParseError::UnknownOperator(
                    "%",
                    "Did you mean 'mod'?",
                    span,
                )),
            );
        }
        b"&" => {
            return (
                garbage(span),
                Some(ParseError::UnknownOperator(
                    "&",
                    "Did you mean 'bit-and'?",
                    span,
                )),
            );
        }
        b"<<" => {
            return (
                garbage(span),
                Some(ParseError::UnknownOperator(
                    "<<",
                    "Did you mean 'bit-shl'?",
                    span,
                )),
            );
        }
        b">>" => {
            return (
                garbage(span),
                Some(ParseError::UnknownOperator(
                    ">>",
                    "Did you mean 'bit-shr'?",
                    span,
                )),
            );
        }
        bits @ (b"bits-and" | b"bits-xor" | b"bits-or" | b"bits-shl" | b"bits-shr") => {
            return (
                garbage(span),
                Some(ParseError::UnknownOperator(
                    match bits {
                        b"bits-and" => "bits-and",
                        b"bits-xor" => "bits-xor",
                        b"bits-or" => "bits-or",
                        b"bits-shl" => "bits-shl",
                        b"bits-shr" => "bits-shr",
                        _ => unreachable!(),
                    },
                    match bits {
                        b"bits-and" => "Did you mean 'bit-and'?",
                        b"bits-xor" => "Did you mean 'bit-xor'?",
                        b"bits-or" => "Did you mean 'bit-or'?",
                        b"bits-shl" => "Did you mean 'bit-shl'?",
                        b"bits-shr" => "Did you mean 'bit-shr'?",
                        _ => unreachable!(),
                    },
                    span,
                )),
            );
        }
        _ => {
            return (
                garbage(span),
                Some(ParseError::Expected("operator".into(), span)),
            );
        }
    };

    (
        Expression {
            expr: Expr::Operator(operator),
            span,
            ty: Type::Any,
            custom_completion: None,
        },
        None,
    )
}

pub fn parse_math_expression(
    working_set: &mut StateWorkingSet,
    spans: &[Span],
    lhs_row_var_id: Option<VarId>,
    expand_aliases_denylist: &[usize],
) -> (Expression, Option<ParseError>) {
    trace!("parsing: math expression");

    // As the expr_stack grows, we increase the required precedence to grow larger
    // If, at any time, the operator we're looking at is the same or lower precedence
    // of what is in the expression stack, we collapse the expression stack.
    //
    // This leads to an expression stack that grows under increasing precedence and collapses
    // under decreasing/sustained precedence
    //
    // The end result is a stack that we can fold into binary operations as right associations
    // safely.

    let mut expr_stack: Vec<Expression> = vec![];

    let mut idx = 0;
    let mut last_prec = 1000000;

    let mut error = None;

    let first_span = working_set.get_span_contents(spans[0]);

    if first_span == b"not" {
        if spans.len() > 1 {
            let (remainder, err) = parse_math_expression(
                working_set,
                &spans[1..],
                lhs_row_var_id,
                expand_aliases_denylist,
            );
            return (
                Expression {
                    expr: Expr::UnaryNot(Box::new(remainder)),
                    span: span(spans),
                    ty: Type::Bool,
                    custom_completion: None,
                },
                err,
            );
        } else {
            return (
                garbage(spans[0]),
                Some(ParseError::Expected(
                    "expression".into(),
                    Span::new(spans[0].end, spans[0].end),
                )),
            );
        }
    }

    let (mut lhs, err) = parse_value(
        working_set,
        spans[0],
        &SyntaxShape::Any,
        expand_aliases_denylist,
    );
    error = error.or(err);
    idx += 1;

    if idx >= spans.len() {
        // We already found the one part of our expression, so let's expand
        if let Some(row_var_id) = lhs_row_var_id {
            expand_to_cell_path(working_set, &mut lhs, row_var_id, expand_aliases_denylist);
        }
    }

    expr_stack.push(lhs);

    while idx < spans.len() {
        let (op, err) = parse_operator(working_set, spans[idx]);
        error = error.or(err);

        let op_prec = op.precedence();

        idx += 1;

        if idx == spans.len() {
            // Handle broken math expr `1 +` etc
            error = error.or(Some(ParseError::IncompleteMathExpression(spans[idx - 1])));

            expr_stack.push(Expression::garbage(spans[idx - 1]));
            expr_stack.push(Expression::garbage(spans[idx - 1]));

            break;
        }

        let (rhs, err) = parse_value(
            working_set,
            spans[idx],
            &SyntaxShape::Any,
            expand_aliases_denylist,
        );
        error = error.or(err);

        while op_prec <= last_prec && expr_stack.len() > 1 {
            // Collapse the right associated operations first
            // so that we can get back to a stack with a lower precedence
            let mut rhs = expr_stack
                .pop()
                .expect("internal error: expression stack empty");
            let mut op = expr_stack
                .pop()
                .expect("internal error: expression stack empty");

            last_prec = op.precedence();

            if last_prec < op_prec {
                expr_stack.push(op);
                expr_stack.push(rhs);
                break;
            }

            let mut lhs = expr_stack
                .pop()
                .expect("internal error: expression stack empty");

            if let Some(row_var_id) = lhs_row_var_id {
                expand_to_cell_path(working_set, &mut lhs, row_var_id, expand_aliases_denylist);
            }

            let (result_ty, err) = math_result_type(working_set, &mut lhs, &mut op, &mut rhs);
            error = error.or(err);

            let op_span = span(&[lhs.span, rhs.span]);
            expr_stack.push(Expression {
                expr: Expr::BinaryOp(Box::new(lhs), Box::new(op), Box::new(rhs)),
                span: op_span,
                ty: result_ty,
                custom_completion: None,
            });
        }
        expr_stack.push(op);
        expr_stack.push(rhs);

        last_prec = op_prec;

        idx += 1;
    }

    while expr_stack.len() != 1 {
        let mut rhs = expr_stack
            .pop()
            .expect("internal error: expression stack empty");
        let mut op = expr_stack
            .pop()
            .expect("internal error: expression stack empty");
        let mut lhs = expr_stack
            .pop()
            .expect("internal error: expression stack empty");

        if let Some(row_var_id) = lhs_row_var_id {
            expand_to_cell_path(working_set, &mut lhs, row_var_id, expand_aliases_denylist);
        }

        let (result_ty, err) = math_result_type(working_set, &mut lhs, &mut op, &mut rhs);
        error = error.or(err);

        let binary_op_span = span(&[lhs.span, rhs.span]);
        expr_stack.push(Expression {
            expr: Expr::BinaryOp(Box::new(lhs), Box::new(op), Box::new(rhs)),
            span: binary_op_span,
            ty: result_ty,
            custom_completion: None,
        });
    }

    let output = expr_stack
        .pop()
        .expect("internal error: expression stack empty");

    (output, error)
}

pub fn parse_expression(
    working_set: &mut StateWorkingSet,
    spans: &[Span],
    expand_aliases_denylist: &[usize],
    is_subexpression: bool,
) -> (Expression, Option<ParseError>) {
    trace!("parsing: expression");

    let mut pos = 0;
    let mut shorthand = vec![];

    while pos < spans.len() {
        // Check if there is any environment shorthand
        let name = working_set.get_span_contents(spans[pos]);

        let split = name.splitn(2, |x| *x == b'=');
        let split: Vec<_> = split.collect();
        if !name.starts_with(b"^") && split.len() == 2 && !split[0].is_empty() {
            let point = split[0].len() + 1;

            let lhs = parse_string_strict(
                working_set,
                Span::new(spans[pos].start, spans[pos].start + point - 1),
            );
            let rhs = if spans[pos].start + point < spans[pos].end {
                let rhs_span = Span::new(spans[pos].start + point, spans[pos].end);

                if working_set.get_span_contents(rhs_span).starts_with(b"$") {
                    parse_dollar_expr(working_set, rhs_span, expand_aliases_denylist)
                } else {
                    parse_string_strict(working_set, rhs_span)
                }
            } else {
                (
                    Expression {
                        expr: Expr::String(String::new()),
                        span: Span::unknown(),
                        ty: Type::Nothing,
                        custom_completion: None,
                    },
                    None,
                )
            };

            if lhs.1.is_none() && rhs.1.is_none() {
                shorthand.push((lhs.0, rhs.0));
                pos += 1;
            } else {
                break;
            }
        } else {
            break;
        }
    }

    if pos == spans.len() {
        return (
            garbage(span(spans)),
            Some(ParseError::UnknownCommand(spans[0])),
        );
    }

    let (output, err) = if is_math_expression_like(working_set, spans[pos], expand_aliases_denylist)
    {
        parse_math_expression(working_set, &spans[pos..], None, expand_aliases_denylist)
    } else {
        let bytes = working_set.get_span_contents(spans[pos]).to_vec();

        // For now, check for special parses of certain keywords
        match bytes.as_slice() {
            b"def" | b"extern" | b"for" | b"module" | b"use" | b"source" | b"old-alias"
            | b"alias" | b"export" | b"hide" => (
                parse_call(
                    working_set,
                    &spans[pos..],
                    spans[0],
                    expand_aliases_denylist,
                    is_subexpression,
                )
                .0,
                Some(ParseError::BuiltinCommandInPipeline(
                    String::from_utf8(bytes)
                        .expect("builtin commands bytes should be able to convert to string"),
                    spans[0],
                )),
            ),
            b"let" | b"const" | b"mut" => (
                parse_call(
                    working_set,
                    &spans[pos..],
                    spans[0],
                    expand_aliases_denylist,
                    is_subexpression,
                )
                .0,
                Some(ParseError::AssignInPipeline(
                    String::from_utf8(bytes)
                        .expect("builtin commands bytes should be able to convert to string"),
                    String::from_utf8_lossy(match spans.len() {
                        1 | 2 | 3 => b"value",
                        _ => working_set.get_span_contents(spans[3]),
                    })
                    .to_string(),
                    String::from_utf8_lossy(match spans.len() {
                        1 => b"variable",
                        _ => working_set.get_span_contents(spans[1]),
                    })
                    .to_string(),
                    spans[0],
                )),
            ),
            b"overlay" => {
                if spans.len() > 1 && working_set.get_span_contents(spans[1]) == b"list" {
                    // whitelist 'overlay list'
                    parse_call(
                        working_set,
                        &spans[pos..],
                        spans[0],
                        expand_aliases_denylist,
                        is_subexpression,
                    )
                } else {
                    (
                        parse_call(
                            working_set,
                            &spans[pos..],
                            spans[0],
                            expand_aliases_denylist,
                            is_subexpression,
                        )
                        .0,
                        Some(ParseError::BuiltinCommandInPipeline(
                            "overlay".into(),
                            spans[0],
                        )),
                    )
                }
            }
            b"where" => parse_where_expr(working_set, &spans[pos..], expand_aliases_denylist),
            #[cfg(feature = "plugin")]
            b"register" => (
                parse_call(
                    working_set,
                    &spans[pos..],
                    spans[0],
                    expand_aliases_denylist,
                    is_subexpression,
                )
                .0,
                Some(ParseError::BuiltinCommandInPipeline(
                    "plugin".into(),
                    spans[0],
                )),
            ),

            _ => parse_call(
                working_set,
                &spans[pos..],
                spans[0],
                expand_aliases_denylist,
                is_subexpression,
            ),
        }
    };

    let with_env = working_set.find_decl(b"with-env", &Type::Any);

    if !shorthand.is_empty() {
        if let Some(decl_id) = with_env {
            let mut block = Block::default();
            let ty = output.ty.clone();
            block.pipelines = vec![Pipeline::from_vec(vec![output])];

            let block_id = working_set.add_block(block);

            let mut env_vars = vec![];
            for sh in shorthand {
                env_vars.push(sh.0);
                env_vars.push(sh.1);
            }

            let arguments = vec![
                Argument::Positional(Expression {
                    expr: Expr::List(env_vars),
                    span: span(&spans[..pos]),
                    ty: Type::Any,
                    custom_completion: None,
                }),
                Argument::Positional(Expression {
                    expr: Expr::Closure(block_id),
                    span: span(&spans[pos..]),
                    ty: Type::Closure,
                    custom_completion: None,
                }),
            ];

            let expr = Expr::Call(Box::new(Call {
                head: Span::unknown(),
                decl_id,
                arguments,
                redirect_stdout: true,
                redirect_stderr: false,
                parser_info: vec![],
            }));

            (
                Expression {
                    expr,
                    custom_completion: None,
                    span: span(spans),
                    ty,
                },
                err,
            )
        } else {
            (output, err)
        }
    } else {
        (output, err)
    }
}

pub fn parse_variable(
    working_set: &mut StateWorkingSet,
    span: Span,
) -> (Option<VarId>, Option<ParseError>) {
    let bytes = working_set.get_span_contents(span);

    if is_variable(bytes) {
        if let Some(var_id) = working_set.find_variable(bytes) {
            let input = working_set.get_variable(var_id).ty.clone();
            working_set.type_scope.add_type(input);

            (Some(var_id), None)
        } else {
            (None, None)
        }
    } else {
        (
            None,
            Some(ParseError::Expected("valid variable name".into(), span)),
        )
    }
}

pub fn parse_builtin_commands(
    working_set: &mut StateWorkingSet,
    lite_command: &LiteCommand,
    expand_aliases_denylist: &[usize],
    is_subexpression: bool,
) -> (Pipeline, Option<ParseError>) {
    if !is_math_expression_like(working_set, lite_command.parts[0], expand_aliases_denylist)
        && !is_unaliasable_parser_keyword(working_set, &lite_command.parts)
    {
        let name = working_set.get_span_contents(lite_command.parts[0]);
        if let Some(decl_id) = working_set.find_decl(name, &Type::Any) {
            let cmd = working_set.get_decl(decl_id);
            if cmd.is_alias() {
                // Parse keywords that can be aliased. Note that we check for "unaliasable" keywords
                // because alias can have any name, therefore, we can't check for "aliasable" keywords.
                let (call_expr, err) = parse_call(
                    working_set,
                    &lite_command.parts,
                    lite_command.parts[0],
                    expand_aliases_denylist,
                    is_subexpression,
                );

                if err.is_none() {
                    if let Expression {
                        expr: Expr::Call(call),
                        ..
                    } = call_expr
                    {
                        // Apply parse keyword side effects
                        let cmd = working_set.get_decl(call.decl_id);
                        match cmd.name() {
                            "overlay hide" => return parse_overlay_hide(working_set, call),
                            "overlay new" => return parse_overlay_new(working_set, call),
                            "overlay use" => {
                                return parse_overlay_use(
                                    working_set,
                                    call,
                                    expand_aliases_denylist,
                                )
                            }
                            _ => { /* this alias is not a parser keyword */ }
                        }
                    }
                }
            }
        }
    }

    let name = working_set.get_span_contents(lite_command.parts[0]);

    match name {
        b"def" | b"def-env" => parse_def(working_set, lite_command, None, expand_aliases_denylist),
        b"extern" => parse_extern(working_set, lite_command, None, expand_aliases_denylist),
        b"let" | b"const" => {
            parse_let_or_const(working_set, &lite_command.parts, expand_aliases_denylist)
        }
        b"mut" => parse_mut(working_set, &lite_command.parts, expand_aliases_denylist),
        b"for" => {
            let (expr, err) = parse_for(working_set, &lite_command.parts, expand_aliases_denylist);
            (Pipeline::from_vec(vec![expr]), err)
        }
        b"old-alias" => parse_old_alias(working_set, lite_command, None, expand_aliases_denylist),
        b"alias" => parse_alias(working_set, lite_command, None, expand_aliases_denylist),
        b"module" => parse_module(working_set, lite_command, expand_aliases_denylist),
        b"use" => {
            let (pipeline, _, err) =
                parse_use(working_set, &lite_command.parts, expand_aliases_denylist);
            (pipeline, err)
        }
        b"overlay" => parse_keyword(
            working_set,
            lite_command,
            expand_aliases_denylist,
            is_subexpression,
        ),
        b"source" | b"source-env" => {
            parse_source(working_set, &lite_command.parts, expand_aliases_denylist)
        }
        b"export" => parse_export_in_block(working_set, lite_command, expand_aliases_denylist),
        b"hide" => parse_hide(working_set, &lite_command.parts, expand_aliases_denylist),
        b"where" => parse_where(working_set, &lite_command.parts, expand_aliases_denylist),
        #[cfg(feature = "plugin")]
        b"register" => parse_register(working_set, &lite_command.parts, expand_aliases_denylist),
        _ => {
            let (expr, err) = parse_expression(
                working_set,
                &lite_command.parts,
                expand_aliases_denylist,
                is_subexpression,
            );

            (Pipeline::from_vec(vec![expr]), err)
        }
    }
}

pub fn parse_record(
    working_set: &mut StateWorkingSet,
    span: Span,
    expand_aliases_denylist: &[usize],
) -> (Expression, Option<ParseError>) {
    let bytes = working_set.get_span_contents(span);

    let mut error = None;
    let mut start = span.start;
    let mut end = span.end;

    if bytes.starts_with(b"{") {
        start += 1;
    } else {
        error = error.or_else(|| {
            Some(ParseError::Expected(
                "{".into(),
                Span::new(start, start + 1),
            ))
        });
    }

    if bytes.ends_with(b"}") {
        end -= 1;
    } else {
        error = error.or_else(|| Some(ParseError::Unclosed("}".into(), Span::new(end, end))));
    }

    let inner_span = Span::new(start, end);
    let source = working_set.get_span_contents(inner_span);

    let (tokens, err) = lex(source, start, &[b'\n', b'\r', b','], &[b':'], true);
    error = error.or(err);

    let mut output = vec![];
    let mut idx = 0;

    while idx < tokens.len() {
        let (field, err) = parse_value(
            working_set,
            tokens[idx].span,
            &SyntaxShape::Any,
            expand_aliases_denylist,
        );
        error = error.or(err);

        idx += 1;
        if idx == tokens.len() {
            return (
                garbage(span),
                Some(ParseError::Expected("record".into(), span)),
            );
        }
        let colon = working_set.get_span_contents(tokens[idx].span);
        idx += 1;
        if idx == tokens.len() || colon != b":" {
            //FIXME: need better error
            return (
                garbage(span),
                Some(ParseError::Expected("record".into(), span)),
            );
        }
        let (value, err) = parse_value(
            working_set,
            tokens[idx].span,
            &SyntaxShape::Any,
            expand_aliases_denylist,
        );
        error = error.or(err);
        idx += 1;

        output.push((field, value));
    }

    (
        Expression {
            expr: Expr::Record(output),
            span,
            ty: Type::Any, //FIXME: but we don't know the contents of the fields, do we?
            custom_completion: None,
        },
        error,
    )
}

pub fn parse_block(
    working_set: &mut StateWorkingSet,
    tokens: &[Token],
    scoped: bool,
    expand_aliases_denylist: &[usize],
    is_subexpression: bool,
) -> (Block, Option<ParseError>) {
    let mut error = None;

    let (lite_block, err) = lite_parse(tokens);
    error = error.or(err);

    trace!("parsing block: {:?}", lite_block);

    if scoped {
        working_set.enter_scope();
    }
    working_set.type_scope.enter_scope();

    // Pre-declare any definition so that definitions
    // that share the same block can see each other
    for pipeline in &lite_block.block {
        if pipeline.commands.len() == 1 {
            match &pipeline.commands[0] {
                LiteElement::Command(_, command)
                | LiteElement::Redirection(_, _, command)
                | LiteElement::SeparateRedirection {
                    out: (_, command), ..
                } => {
                    if let Some(err) =
                        parse_def_predecl(working_set, &command.parts, expand_aliases_denylist)
                    {
                        error = error.or(Some(err));
                    }
                }
            }
        }
    }

    let block: Block = lite_block
        .block
        .iter()
        .enumerate()
        .map(|(idx, pipeline)| {
            if pipeline.commands.len() > 1 {
                let mut output = pipeline
                    .commands
                    .iter()
                    .map(|command| match command {
                        LiteElement::Command(span, command) => {
                            trace!("parsing: pipeline element: command");
                            let (expr, err) = parse_expression(
                                working_set,
                                &command.parts,
                                expand_aliases_denylist,
                                is_subexpression,
                            );
                            working_set.type_scope.add_type(expr.ty.clone());

                            if error.is_none() {
                                error = err;
                            }

                            PipelineElement::Expression(*span, expr)
                        }
                        LiteElement::Redirection(span, redirection, command) => {
                            trace!("parsing: pipeline element: redirection");
                            let (expr, err) = parse_string(
                                working_set,
                                command.parts[0],
                                expand_aliases_denylist,
                            );

                            working_set.type_scope.add_type(expr.ty.clone());

                            if error.is_none() {
                                error = err;
                            }

                            PipelineElement::Redirection(*span, redirection.clone(), expr)
                        }
                        LiteElement::SeparateRedirection {
                            out: (out_span, out_command),
                            err: (err_span, err_command),
                        } => {
                            trace!("parsing: pipeline element: separate redirection");
                            let (out_expr, out_err) = parse_string(
                                working_set,
                                out_command.parts[0],
                                expand_aliases_denylist,
                            );

                            working_set.type_scope.add_type(out_expr.ty.clone());

                            if error.is_none() {
                                error = out_err;
                            }

                            let (err_expr, err_err) = parse_string(
                                working_set,
                                err_command.parts[0],
                                expand_aliases_denylist,
                            );

                            working_set.type_scope.add_type(err_expr.ty.clone());

                            if error.is_none() {
                                error = err_err;
                            }

                            PipelineElement::SeparateRedirection {
                                out: (*out_span, out_expr),
                                err: (*err_span, err_expr),
                            }
                        }
                    })
                    .collect::<Vec<PipelineElement>>();

                if is_subexpression {
                    for element in output.iter_mut().skip(1) {
                        if element.has_in_variable(working_set) {
                            *element = wrap_element_with_collect(working_set, element);
                        }
                    }
                } else {
                    for element in output.iter_mut() {
                        if element.has_in_variable(working_set) {
                            *element = wrap_element_with_collect(working_set, element);
                        }
                    }
                }

                Pipeline { elements: output }
            } else {
                match &pipeline.commands[0] {
                    LiteElement::Command(_, command)
                    | LiteElement::Redirection(_, _, command)
                    | LiteElement::SeparateRedirection {
                        out: (_, command), ..
                    } => {
                        let (mut pipeline, err) = parse_builtin_commands(
                            working_set,
                            command,
                            expand_aliases_denylist,
                            is_subexpression,
                        );

                        if idx == 0 {
                            if let Some(let_decl_id) = working_set.find_decl(b"let", &Type::Any) {
                                if let Some(let_env_decl_id) =
                                    working_set.find_decl(b"let-env", &Type::Any)
                                {
                                    for element in pipeline.elements.iter_mut() {
                                        if let PipelineElement::Expression(
                                            _,
                                            Expression {
                                                expr: Expr::Call(call),
                                                ..
                                            },
                                        ) = element
                                        {
                                            if call.decl_id == let_decl_id
                                                || call.decl_id == let_env_decl_id
                                            {
                                                // Do an expansion
                                                if let Some(Expression {
                                                    expr: Expr::Keyword(_, _, expr),
                                                    ..
                                                }) = call.positional_iter_mut().nth(1)
                                                {
                                                    if expr.has_in_variable(working_set) {
                                                        *expr = Box::new(wrap_expr_with_collect(
                                                            working_set,
                                                            expr,
                                                        ));
                                                    }
                                                }
                                                continue;
                                            } else if element.has_in_variable(working_set)
                                                && !is_subexpression
                                            {
                                                *element =
                                                    wrap_element_with_collect(working_set, element);
                                            }
                                        } else if element.has_in_variable(working_set)
                                            && !is_subexpression
                                        {
                                            *element =
                                                wrap_element_with_collect(working_set, element);
                                        }
                                    }
                                }
                            }
                        }

                        if error.is_none() {
                            error = err;
                        }

                        pipeline
                    }
                }
            }
        })
        .into();

    if scoped {
        working_set.exit_scope();
    }
    working_set.type_scope.exit_scope();

    (block, error)
}

pub fn discover_captures_in_closure(
    working_set: &StateWorkingSet,
    block: &Block,
    seen: &mut Vec<VarId>,
    seen_blocks: &mut HashMap<BlockId, Vec<(VarId, Span)>>,
) -> Result<Vec<(VarId, Span)>, ParseError> {
    let mut output = vec![];

    for flag in &block.signature.named {
        if let Some(var_id) = flag.var_id {
            seen.push(var_id);
        }
    }

    for positional in &block.signature.required_positional {
        if let Some(var_id) = positional.var_id {
            seen.push(var_id);
        }
    }
    for positional in &block.signature.optional_positional {
        if let Some(var_id) = positional.var_id {
            seen.push(var_id);
        }
    }
    for positional in &block.signature.rest_positional {
        if let Some(var_id) = positional.var_id {
            seen.push(var_id);
        }
    }

    for pipeline in &block.pipelines {
        let result = discover_captures_in_pipeline(working_set, pipeline, seen, seen_blocks)?;
        output.extend(&result);
    }

    Ok(output)
}

fn discover_captures_in_pipeline(
    working_set: &StateWorkingSet,
    pipeline: &Pipeline,
    seen: &mut Vec<VarId>,
    seen_blocks: &mut HashMap<BlockId, Vec<(VarId, Span)>>,
) -> Result<Vec<(VarId, Span)>, ParseError> {
    let mut output = vec![];
    for element in &pipeline.elements {
        let result =
            discover_captures_in_pipeline_element(working_set, element, seen, seen_blocks)?;
        output.extend(&result);
    }

    Ok(output)
}

// Closes over captured variables
pub fn discover_captures_in_pipeline_element(
    working_set: &StateWorkingSet,
    element: &PipelineElement,
    seen: &mut Vec<VarId>,
    seen_blocks: &mut HashMap<BlockId, Vec<(VarId, Span)>>,
) -> Result<Vec<(VarId, Span)>, ParseError> {
    match element {
        PipelineElement::Expression(_, expression)
        | PipelineElement::Redirection(_, _, expression)
        | PipelineElement::And(_, expression)
        | PipelineElement::Or(_, expression) => {
            discover_captures_in_expr(working_set, expression, seen, seen_blocks)
        }
        PipelineElement::SeparateRedirection {
            out: (_, out_expr),
            err: (_, err_expr),
        } => {
            let mut result = discover_captures_in_expr(working_set, out_expr, seen, seen_blocks)?;
            result.append(&mut discover_captures_in_expr(
                working_set,
                err_expr,
                seen,
                seen_blocks,
            )?);
            Ok(result)
        }
    }
}

// Closes over captured variables
pub fn discover_captures_in_expr(
    working_set: &StateWorkingSet,
    expr: &Expression,
    seen: &mut Vec<VarId>,
    seen_blocks: &mut HashMap<BlockId, Vec<(VarId, Span)>>,
) -> Result<Vec<(VarId, Span)>, ParseError> {
    let mut output: Vec<(VarId, Span)> = vec![];
    match &expr.expr {
        Expr::BinaryOp(lhs, _, rhs) => {
            let lhs_result = discover_captures_in_expr(working_set, lhs, seen, seen_blocks)?;
            let rhs_result = discover_captures_in_expr(working_set, rhs, seen, seen_blocks)?;

            output.extend(&lhs_result);
            output.extend(&rhs_result);
        }
        Expr::UnaryNot(expr) => {
            let result = discover_captures_in_expr(working_set, expr, seen, seen_blocks)?;
            output.extend(&result);
        }
        Expr::Closure(block_id) => {
            let block = working_set.get_block(*block_id);
            let results = {
                let mut seen = vec![];
                let results =
                    discover_captures_in_closure(working_set, block, &mut seen, seen_blocks)?;

                for (var_id, span) in results.iter() {
                    if !seen.contains(var_id) {
                        if let Some(variable) = working_set.get_variable_if_possible(*var_id) {
                            if variable.mutable {
                                return Err(ParseError::CaptureOfMutableVar(*span));
                            }
                        }
                    }
                }

                results
            };
            seen_blocks.insert(*block_id, results.clone());
            for (var_id, span) in results.into_iter() {
                if !seen.contains(&var_id) {
                    output.push((var_id, span))
                }
            }
        }
        Expr::Block(block_id) => {
            let block = working_set.get_block(*block_id);
            // FIXME: is this correct?
            let results = {
                let mut seen = vec![];
                discover_captures_in_closure(working_set, block, &mut seen, seen_blocks)?
            };
            seen_blocks.insert(*block_id, results.clone());
            for (var_id, span) in results.into_iter() {
                if !seen.contains(&var_id) {
                    output.push((var_id, span))
                }
            }
        }
        Expr::Binary(_) => {}
        Expr::Bool(_) => {}
        Expr::Call(call) => {
            let decl = working_set.get_decl(call.decl_id);
            if let Some(block_id) = decl.get_block_id() {
                match seen_blocks.get(&block_id) {
                    Some(capture_list) => {
                        output.extend(capture_list);
                    }
                    None => {
                        let block = working_set.get_block(block_id);
                        if !block.captures.is_empty() {
                            output.extend(block.captures.iter().map(|var_id| (*var_id, call.head)));
                        } else {
                            let mut seen = vec![];
                            seen_blocks.insert(block_id, output.clone());

                            let result = discover_captures_in_closure(
                                working_set,
                                block,
                                &mut seen,
                                seen_blocks,
                            )?;
                            output.extend(&result);
                            seen_blocks.insert(block_id, result);
                        }
                    }
                }
            }

            for named in call.named_iter() {
                if let Some(arg) = &named.2 {
                    let result = discover_captures_in_expr(working_set, arg, seen, seen_blocks)?;
                    output.extend(&result);
                }
            }

            for positional in call.positional_iter() {
                let result = discover_captures_in_expr(working_set, positional, seen, seen_blocks)?;
                output.extend(&result);
            }
        }
        Expr::CellPath(_) => {}
        Expr::DateTime(_) => {}
        Expr::ExternalCall(head, exprs, _) => {
            let result = discover_captures_in_expr(working_set, head, seen, seen_blocks)?;
            output.extend(&result);

            for expr in exprs {
                let result = discover_captures_in_expr(working_set, expr, seen, seen_blocks)?;
                output.extend(&result);
            }
        }
        Expr::Filepath(_) => {}
        Expr::Directory(_) => {}
        Expr::Float(_) => {}
        Expr::FullCellPath(cell_path) => {
            let result =
                discover_captures_in_expr(working_set, &cell_path.head, seen, seen_blocks)?;
            output.extend(&result);
        }
        Expr::ImportPattern(_) => {}
        Expr::Overlay(_) => {}
        Expr::Garbage => {}
        Expr::Nothing => {}
        Expr::GlobPattern(_) => {}
        Expr::Int(_) => {}
        Expr::Keyword(_, _, expr) => {
            let result = discover_captures_in_expr(working_set, expr, seen, seen_blocks)?;
            output.extend(&result);
        }
        Expr::List(exprs) => {
            for expr in exprs {
                let result = discover_captures_in_expr(working_set, expr, seen, seen_blocks)?;
                output.extend(&result);
            }
        }
        Expr::Operator(_) => {}
        Expr::Range(expr1, expr2, expr3, _) => {
            if let Some(expr) = expr1 {
                let result = discover_captures_in_expr(working_set, expr, seen, seen_blocks)?;
                output.extend(&result);
            }
            if let Some(expr) = expr2 {
                let result = discover_captures_in_expr(working_set, expr, seen, seen_blocks)?;
                output.extend(&result);
            }
            if let Some(expr) = expr3 {
                let result = discover_captures_in_expr(working_set, expr, seen, seen_blocks)?;
                output.extend(&result);
            }
        }
        Expr::Record(fields) => {
            for (field_name, field_value) in fields {
                output.extend(&discover_captures_in_expr(
                    working_set,
                    field_name,
                    seen,
                    seen_blocks,
                )?);
                output.extend(&discover_captures_in_expr(
                    working_set,
                    field_value,
                    seen,
                    seen_blocks,
                )?);
            }
        }
        Expr::Signature(sig) => {
            // Something with a declaration, similar to a var decl, will introduce more VarIds into the stack at eval
            for pos in &sig.required_positional {
                if let Some(var_id) = pos.var_id {
                    seen.push(var_id);
                }
            }
            for pos in &sig.optional_positional {
                if let Some(var_id) = pos.var_id {
                    seen.push(var_id);
                }
            }
            if let Some(rest) = &sig.rest_positional {
                if let Some(var_id) = rest.var_id {
                    seen.push(var_id);
                }
            }
            for named in &sig.named {
                if let Some(var_id) = named.var_id {
                    seen.push(var_id);
                }
            }
        }
        Expr::String(_) => {}
        Expr::StringInterpolation(exprs) => {
            for expr in exprs {
                let result = discover_captures_in_expr(working_set, expr, seen, seen_blocks)?;
                output.extend(&result);
            }
        }
        Expr::RowCondition(block_id) | Expr::Subexpression(block_id) => {
            let block = working_set.get_block(*block_id);
            let results = {
                let mut seen = vec![];
                discover_captures_in_closure(working_set, block, &mut seen, seen_blocks)?
            };
            seen_blocks.insert(*block_id, results.clone());
            for (var_id, span) in results.into_iter() {
                if !seen.contains(&var_id) {
                    output.push((var_id, span))
                }
            }
        }
        Expr::Table(headers, values) => {
            for header in headers {
                let result = discover_captures_in_expr(working_set, header, seen, seen_blocks)?;
                output.extend(&result);
            }
            for row in values {
                for cell in row {
                    let result = discover_captures_in_expr(working_set, cell, seen, seen_blocks)?;
                    output.extend(&result);
                }
            }
        }
        Expr::ValueWithUnit(expr, _) => {
            let result = discover_captures_in_expr(working_set, expr, seen, seen_blocks)?;
            output.extend(&result);
        }
        Expr::Var(var_id) => {
            if (*var_id > ENV_VARIABLE_ID || *var_id == IN_VARIABLE_ID) && !seen.contains(var_id) {
                output.push((*var_id, expr.span));
            }
        }
        Expr::VarDecl(var_id) => {
            seen.push(*var_id);
        }
    }
    Ok(output)
}

fn wrap_element_with_collect(
    working_set: &mut StateWorkingSet,
    element: &PipelineElement,
) -> PipelineElement {
    match element {
        PipelineElement::Expression(span, expression) => {
            PipelineElement::Expression(*span, wrap_expr_with_collect(working_set, expression))
        }
        PipelineElement::Redirection(span, redirection, expression) => {
            PipelineElement::Redirection(
                *span,
                redirection.clone(),
                wrap_expr_with_collect(working_set, expression),
            )
        }
        PipelineElement::SeparateRedirection {
            out: (out_span, out_exp),
            err: (err_span, err_exp),
        } => PipelineElement::SeparateRedirection {
            out: (*out_span, wrap_expr_with_collect(working_set, out_exp)),
            err: (*err_span, wrap_expr_with_collect(working_set, err_exp)),
        },
        PipelineElement::And(span, expression) => {
            PipelineElement::And(*span, wrap_expr_with_collect(working_set, expression))
        }
        PipelineElement::Or(span, expression) => {
            PipelineElement::Or(*span, wrap_expr_with_collect(working_set, expression))
        }
    }
}

fn wrap_expr_with_collect(working_set: &mut StateWorkingSet, expr: &Expression) -> Expression {
    let span = expr.span;

    if let Some(decl_id) = working_set.find_decl(b"collect", &Type::Any) {
        let mut output = vec![];

        let var_id = IN_VARIABLE_ID;
        let mut signature = Signature::new("");
        signature.required_positional.push(PositionalArg {
            var_id: Some(var_id),
            name: "$in".into(),
            desc: String::new(),
            shape: SyntaxShape::Any,
            default_value: None,
        });

        let mut expr = expr.clone();
        expr.replace_in_variable(working_set, var_id);

        let block = Block {
            pipelines: vec![Pipeline::from_vec(vec![expr])],
            signature: Box::new(signature),
            ..Default::default()
        };

        let block_id = working_set.add_block(block);

        output.push(Argument::Positional(Expression {
            expr: Expr::Closure(block_id),
            span,
            ty: Type::Any,
            custom_completion: None,
        }));

        output.push(Argument::Named((
            Spanned {
                item: "keep-env".to_string(),
                span: Span::new(0, 0),
            },
            None,
            None,
        )));

        // The containing, synthetic call to `collect`.
        // We don't want to have a real span as it will confuse flattening
        // The args are where we'll get the real info
        Expression {
            expr: Expr::Call(Box::new(Call {
                head: Span::new(0, 0),
                arguments: output,
                decl_id,
                redirect_stdout: true,
                redirect_stderr: false,
                parser_info: vec![],
            })),
            span,
            ty: Type::String,
            custom_completion: None,
        }
    } else {
        Expression::garbage(span)
    }
}

// Parses a vector of u8 to create an AST Block. If a file name is given, then
// the name is stored in the working set. When parsing a source without a file
// name, the source of bytes is stored as "source"
pub fn parse(
    working_set: &mut StateWorkingSet,
    fname: Option<&str>,
    contents: &[u8],
    scoped: bool,
    expand_aliases_denylist: &[usize],
) -> (Block, Option<ParseError>) {
    let mut error = None;

    let span_offset = working_set.next_span_start();

    let name = match fname {
        Some(fname) => fname.to_string(),
        None => "source".to_string(),
    };

    working_set.add_file(name, contents);

    let (output, err) = lex(contents, span_offset, &[], &[], false);
    error = error.or(err);

    let (mut output, err) =
        parse_block(working_set, &output, scoped, expand_aliases_denylist, false);
    error = error.or(err);

    let mut seen = vec![];
    let mut seen_blocks = HashMap::new();

    let captures = discover_captures_in_closure(working_set, &output, &mut seen, &mut seen_blocks);
    match captures {
        Ok(captures) => output.captures = captures.into_iter().map(|(var_id, _)| var_id).collect(),
        Err(err) => error = Some(err),
    }

    // Also check other blocks that might have been imported
    for (block_idx, block) in working_set.delta.blocks.iter().enumerate() {
        let block_id = block_idx + working_set.permanent_state.num_blocks();

        if !seen_blocks.contains_key(&block_id) {
            let captures =
                discover_captures_in_closure(working_set, block, &mut seen, &mut seen_blocks);
            match captures {
                Ok(captures) => {
                    seen_blocks.insert(block_id, captures);
                }
                Err(err) => error = Some(err),
            }
        }
    }

    for (block_id, captures) in seen_blocks.into_iter() {
        // In theory, we should only be updating captures where we have new information
        // the only place where this is possible would be blocks that are newly created
        // by our working set delta. If we ever tried to modify the permanent state, we'd
        // panic (again, in theory, this shouldn't be possible)
        let block = working_set.get_block(block_id);
        let block_captures_empty = block.captures.is_empty();
        if !captures.is_empty() && block_captures_empty {
            let block = working_set.get_block_mut(block_id);
            block.captures = captures.into_iter().map(|(var_id, _)| var_id).collect();
        }
    }

    (output, error)
}<|MERGE_RESOLUTION|>--- conflicted
+++ resolved
@@ -1739,8 +1739,10 @@
 
     if matches!(second_token, None) {
         // If we're empty, that means an empty record or closure
-        if matches!(shape, SyntaxShape::Closure(_)) {
-            parse_closure_expression(working_set, shape, span, expand_aliases_denylist)
+        if matches!(shape, SyntaxShape::Closure(None)) {
+            parse_closure_expression(working_set, shape, span, expand_aliases_denylist, false)
+        } else if matches!(shape, SyntaxShape::Closure(Some(_))) {
+            parse_closure_expression(working_set, shape, span, expand_aliases_denylist, true)
         } else if matches!(shape, SyntaxShape::Block) {
             parse_block_expression(working_set, span, expand_aliases_denylist)
         } else {
@@ -1749,18 +1751,20 @@
     } else if matches!(second_token_contents, Some(TokenContents::Pipe))
         || matches!(second_token_contents, Some(TokenContents::PipePipe))
     {
-        parse_closure_expression(working_set, shape, span, expand_aliases_denylist)
+        parse_closure_expression(working_set, shape, span, expand_aliases_denylist, true)
     } else if matches!(third_token, Some(b":")) {
         parse_full_cell_path(working_set, None, span, expand_aliases_denylist)
-    } else if matches!(shape, SyntaxShape::Closure(_)) || matches!(shape, SyntaxShape::Any) {
-        parse_closure_expression(working_set, shape, span, expand_aliases_denylist)
+    } else if matches!(shape, SyntaxShape::Closure(None)) {
+        parse_closure_expression(working_set, shape, span, expand_aliases_denylist, false)
+    } else if matches!(shape, SyntaxShape::Closure(Some(_))) || matches!(shape, SyntaxShape::Any) {
+        parse_closure_expression(working_set, shape, span, expand_aliases_denylist, true)
     } else if matches!(shape, SyntaxShape::Block) {
         parse_block_expression(working_set, span, expand_aliases_denylist)
     } else {
         (
             Expression::garbage(span),
             Some(ParseError::Expected(
-                format!("non-block value: {shape}"),
+                format!("non-block value: {shape:?}"),
                 span,
             )),
         )
@@ -4577,65 +4581,8 @@
 
     match bytes[0] {
         b'$' => return parse_dollar_expr(working_set, span, expand_aliases_denylist),
-<<<<<<< HEAD
-        b'(' => {
-            if let (expr, None) = parse_range(working_set, span, expand_aliases_denylist) {
-                return (expr, None);
-            } else if matches!(shape, SyntaxShape::Signature) {
-                return parse_signature(working_set, span, expand_aliases_denylist);
-            } else {
-                return parse_full_cell_path(working_set, None, span, expand_aliases_denylist);
-            }
-        }
-        b'{' => {
-            if !matches!(shape, SyntaxShape::Closure(..)) && !matches!(shape, SyntaxShape::Block) {
-                let (expr, err) =
-                    parse_full_cell_path(working_set, None, span, expand_aliases_denylist);
-                match err {
-                    Some(err) => {
-                        if let ParseError::Unbalanced(_, _, _) = err {
-                            return (expr, Some(err));
-                        }
-                    }
-                    None => return (expr, None),
-                }
-            }
-            if matches!(shape, SyntaxShape::Closure(Some(_))) || matches!(shape, SyntaxShape::Any) {
-                return parse_closure_expression(
-                    working_set,
-                    shape,
-                    span,
-                    expand_aliases_denylist,
-                    true,
-                );
-            } else if matches!(shape, SyntaxShape::Closure(None)) {
-                // Closure(None) is a special case.
-                // Should only be used in command signature definition.
-                return parse_closure_expression(
-                    working_set,
-                    shape,
-                    span,
-                    expand_aliases_denylist,
-                    false,
-                );
-            } else if matches!(shape, SyntaxShape::Block) {
-                return parse_block_expression(working_set, shape, span, expand_aliases_denylist);
-            } else if matches!(shape, SyntaxShape::Record) {
-                return parse_record(working_set, span, expand_aliases_denylist);
-            } else {
-                return (
-                    Expression::garbage(span),
-                    Some(ParseError::Expected(
-                        format!("non-block value: {shape}"),
-                        span,
-                    )),
-                );
-            }
-        }
-=======
         b'(' => return parse_paren_expr(working_set, span, shape, expand_aliases_denylist),
         b'{' => return parse_brace_expr(working_set, span, shape, expand_aliases_denylist),
->>>>>>> bddb63cc
         b'[' => match shape {
             SyntaxShape::Any
             | SyntaxShape::List(_)
