--- conflicted
+++ resolved
@@ -5312,20 +5312,11 @@
     pipeline_index: usize,
 ) -> Pipeline {
     if pipeline.commands.len() > 1 {
-<<<<<<< HEAD
         // Special case: allow `let`/`mut` to consume the whole pipeline, eg) `let abc = "foo" | str length`
         match &pipeline.commands[0] {
             LiteElement::Command(_, command) if !command.parts.is_empty() => {
                 let kw = working_set.get_span_contents(command.parts[0]);
                 if matches!(kw, b"let" | b"mut") {
-=======
-        // Special case: allow `let` and `mut` to consume the whole pipeline, eg) `let abc = "foo" | str length`
-        match &pipeline.commands[0] {
-            LiteElement::Command(_, command) if !command.parts.is_empty() => {
-                if working_set.get_span_contents(command.parts[0]) == b"let"
-                    || working_set.get_span_contents(command.parts[0]) == b"mut"
-                {
->>>>>>> ad11e25f
                     let mut new_command = LiteCommand {
                         comments: vec![],
                         parts: command.parts.clone(),
