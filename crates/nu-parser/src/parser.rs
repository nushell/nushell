#![allow(clippy::byte_char_slices)]

use crate::{
    lex::{is_assignment_operator, lex, lex_n_tokens, lex_signature, LexState},
    lite_parser::{lite_parse, LiteCommand, LitePipeline, LiteRedirection, LiteRedirectionTarget},
    parse_keywords::*,
    parse_patterns::parse_pattern,
    parse_shape_specs::{parse_shape_name, parse_type, ShapeDescriptorUse},
    type_check::{self, check_range_types, math_result_type, type_compatible},
    Token, TokenContents,
};
use itertools::Itertools;
use log::trace;
use nu_engine::DIR_VAR_PARSER_INFO;
use nu_protocol::{
    ast::*, engine::StateWorkingSet, eval_const::eval_constant, BlockId, DeclId, DidYouMean,
    FilesizeUnit, Flag, ParseError, PositionalArg, Signature, Span, Spanned, SyntaxShape, Type,
    Value, VarId, ENV_VARIABLE_ID, IN_VARIABLE_ID,
};
use std::{
    collections::{HashMap, HashSet},
    num::ParseIntError,
    str,
    sync::Arc,
};

pub fn garbage(working_set: &mut StateWorkingSet, span: Span) -> Expression {
    Expression::garbage(working_set, span)
}

pub fn garbage_pipeline(working_set: &mut StateWorkingSet, spans: &[Span]) -> Pipeline {
    Pipeline::from_vec(vec![garbage(working_set, Span::concat(spans))])
}

fn is_identifier_byte(b: u8) -> bool {
    b != b'.'
        && b != b'['
        && b != b'('
        && b != b'{'
        && b != b'+'
        && b != b'-'
        && b != b'*'
        && b != b'^'
        && b != b'/'
        && b != b'='
        && b != b'!'
        && b != b'<'
        && b != b'>'
        && b != b'&'
        && b != b'|'
}

pub fn is_math_expression_like(working_set: &mut StateWorkingSet, span: Span) -> bool {
    let bytes = working_set.get_span_contents(span);
    if bytes.is_empty() {
        return false;
    }

    if bytes == b"true"
        || bytes == b"false"
        || bytes == b"null"
        || bytes == b"not"
        || bytes == b"if"
        || bytes == b"match"
    {
        return true;
    }

    let b = bytes[0];

    // check for raw string
    if bytes.starts_with(b"r#") {
        return true;
    }

    if b == b'(' || b == b'{' || b == b'[' || b == b'$' || b == b'"' || b == b'\'' || b == b'-' {
        return true;
    }

    let starting_error_count = working_set.parse_errors.len();

    // Number
    parse_number(working_set, span);
    if working_set.parse_errors.len() == starting_error_count {
        return true;
    }
    working_set.parse_errors.truncate(starting_error_count);

    // Filesize
    parse_filesize(working_set, span);
    if working_set.parse_errors.len() == starting_error_count {
        return true;
    }
    working_set.parse_errors.truncate(starting_error_count);

    parse_duration(working_set, span);
    if working_set.parse_errors.len() == starting_error_count {
        return true;
    }
    working_set.parse_errors.truncate(starting_error_count);

    parse_datetime(working_set, span);
    if working_set.parse_errors.len() == starting_error_count {
        return true;
    }
    working_set.parse_errors.truncate(starting_error_count);

    parse_binary(working_set, span);
    if working_set.parse_errors.len() == starting_error_count {
        return true;
    }
    working_set.parse_errors.truncate(starting_error_count);

    let is_range = parse_range(working_set, span).is_some();
    working_set.parse_errors.truncate(starting_error_count);
    is_range
}

fn is_identifier(bytes: &[u8]) -> bool {
    bytes.iter().all(|x| is_identifier_byte(*x))
}

pub fn is_variable(bytes: &[u8]) -> bool {
    if bytes.len() > 1 && bytes[0] == b'$' {
        is_identifier(&bytes[1..])
    } else {
        is_identifier(bytes)
    }
}

pub fn trim_quotes(bytes: &[u8]) -> &[u8] {
    if (bytes.starts_with(b"\"") && bytes.ends_with(b"\"") && bytes.len() > 1)
        || (bytes.starts_with(b"\'") && bytes.ends_with(b"\'") && bytes.len() > 1)
        || (bytes.starts_with(b"`") && bytes.ends_with(b"`") && bytes.len() > 1)
    {
        &bytes[1..(bytes.len() - 1)]
    } else {
        bytes
    }
}

pub fn trim_quotes_str(s: &str) -> &str {
    if (s.starts_with('"') && s.ends_with('"') && s.len() > 1)
        || (s.starts_with('\'') && s.ends_with('\'') && s.len() > 1)
        || (s.starts_with('`') && s.ends_with('`') && s.len() > 1)
    {
        &s[1..(s.len() - 1)]
    } else {
        s
    }
}

pub(crate) fn check_call(
    working_set: &mut StateWorkingSet,
    command: Span,
    sig: &Signature,
    call: &Call,
) {
    // Allow the call to pass if they pass in the help flag
    if call.named_iter().any(|(n, _, _)| n.item == "help") {
        return;
    }

    if call.positional_len() < sig.required_positional.len() {
        // Comparing the types of all signature positional arguments against the parsed
        // expressions found in the call. If one type is not found then it could be assumed
        // that that positional argument is missing from the parsed call
        for argument in &sig.required_positional {
            let found = call.positional_iter().fold(false, |ac, expr| {
                if argument.shape.to_type() == expr.ty || argument.shape == SyntaxShape::Any {
                    true
                } else {
                    ac
                }
            });
            if !found {
                if let Some(last) = call.positional_iter().last() {
                    working_set.error(ParseError::MissingPositional(
                        argument.name.clone(),
                        Span::new(last.span.end, last.span.end),
                        sig.call_signature(),
                    ));
                    return;
                } else {
                    working_set.error(ParseError::MissingPositional(
                        argument.name.clone(),
                        Span::new(command.end, command.end),
                        sig.call_signature(),
                    ));
                    return;
                }
            }
        }

        let missing = &sig.required_positional[call.positional_len()];
        if let Some(last) = call.positional_iter().last() {
            working_set.error(ParseError::MissingPositional(
                missing.name.clone(),
                Span::new(last.span.end, last.span.end),
                sig.call_signature(),
            ))
        } else {
            working_set.error(ParseError::MissingPositional(
                missing.name.clone(),
                Span::new(command.end, command.end),
                sig.call_signature(),
            ))
        }
    } else {
        for req_flag in sig.named.iter().filter(|x| x.required) {
            if call.named_iter().all(|(n, _, _)| n.item != req_flag.long) {
                working_set.error(ParseError::MissingRequiredFlag(
                    req_flag.long.clone(),
                    command,
                ));
            }
        }
    }
}

/// Parses an unknown argument for the given signature. This handles the parsing as appropriate to
/// the rest type of the command.
fn parse_unknown_arg(
    working_set: &mut StateWorkingSet,
    span: Span,
    signature: &Signature,
) -> Expression {
    let shape = signature
        .rest_positional
        .as_ref()
        .map(|arg| arg.shape.clone())
        .unwrap_or(SyntaxShape::Any);

    parse_value(working_set, span, &shape)
}

/// Parses a string in the arg or head position of an external call.
///
/// If the string begins with `r#`, it is parsed as a raw string. If it doesn't contain any quotes
/// or parentheses, it is parsed as a glob pattern so that tilde and glob expansion can be handled
/// by `run-external`. Otherwise, we use a custom state machine to put together an interpolated
/// string, where each balanced pair of quotes is parsed as a separate part of the string, and then
/// concatenated together.
///
/// For example, `-foo="bar\nbaz"` becomes `$"-foo=bar\nbaz"`
fn parse_external_string(working_set: &mut StateWorkingSet, span: Span) -> Expression {
    let contents = working_set.get_span_contents(span);

    if contents.starts_with(b"r#") {
        parse_raw_string(working_set, span)
    } else if contents
        .iter()
        .any(|b| matches!(b, b'"' | b'\'' | b'(' | b')' | b'`'))
    {
        enum State {
            Bare {
                from: usize,
            },
            BackTickQuote {
                from: usize,
            },
            Quote {
                from: usize,
                quote_char: u8,
                escaped: bool,
            },
        }
        // Find the spans of parts of the string that can be parsed as their own strings for
        // concatenation.
        //
        // By passing each of these parts to `parse_string()`, we can eliminate the quotes and also
        // handle string interpolation.
        let make_span = |from: usize, index: usize| Span {
            start: span.start + from,
            end: span.start + index,
        };
        let mut spans = vec![];
        let mut state = State::Bare { from: 0 };
        let mut index = 0;
        while index < contents.len() {
            let ch = contents[index];
            match &mut state {
                State::Bare { from } => match ch {
                    b'"' | b'\'' => {
                        // Push bare string
                        if index != *from {
                            spans.push(make_span(*from, index));
                        }
                        // then transition to other state
                        state = State::Quote {
                            from: index,
                            quote_char: ch,
                            escaped: false,
                        };
                    }
                    b'$' => {
                        if let Some(&quote_char @ (b'"' | b'\'')) = contents.get(index + 1) {
                            // Start a dollar quote (interpolated string)
                            if index != *from {
                                spans.push(make_span(*from, index));
                            }
                            state = State::Quote {
                                from: index,
                                quote_char,
                                escaped: false,
                            };
                            // Skip over two chars (the dollar sign and the quote)
                            index += 2;
                            continue;
                        }
                    }
                    b'`' => {
                        if index != *from {
                            spans.push(make_span(*from, index))
                        }
                        state = State::BackTickQuote { from: index }
                    }
                    // Continue to consume
                    _ => (),
                },
                State::Quote {
                    from,
                    quote_char,
                    escaped,
                } => match ch {
                    ch if ch == *quote_char && !*escaped => {
                        // quoted string ended, just make a new span for it.
                        spans.push(make_span(*from, index + 1));
                        // go back to Bare state.
                        state = State::Bare { from: index + 1 };
                    }
                    b'\\' if !*escaped && *quote_char == b'"' => {
                        // The next token is escaped so it doesn't count (only for double quote)
                        *escaped = true;
                    }
                    _ => {
                        *escaped = false;
                    }
                },
                State::BackTickQuote { from } => {
                    if ch == b'`' {
                        spans.push(make_span(*from, index + 1));
                        state = State::Bare { from: index + 1 };
                    }
                }
            }
            index += 1;
        }

        // Add the final span
        match state {
            State::Bare { from }
            | State::Quote { from, .. }
            | State::BackTickQuote { from, .. } => {
                if from < contents.len() {
                    spans.push(make_span(from, contents.len()));
                }
            }
        }

        // Log the spans that will be parsed
        if log::log_enabled!(log::Level::Trace) {
            let contents = spans
                .iter()
                .map(|span| String::from_utf8_lossy(working_set.get_span_contents(*span)))
                .collect::<Vec<_>>();

            trace!("parsing: external string, parts: {contents:?}")
        }

        // Check if the whole thing is quoted. If not, it should be a glob
        let quoted =
            (contents.len() >= 3 && contents.starts_with(b"$\"") && contents.ends_with(b"\""))
                || is_quoted(contents);

        // Parse each as its own string
        let exprs: Vec<Expression> = spans
            .into_iter()
            .map(|span| parse_string(working_set, span))
            .collect();

        if exprs
            .iter()
            .all(|expr| matches!(expr.expr, Expr::String(..)))
        {
            // If the exprs are all strings anyway, just collapse into a single string.
            let string = exprs
                .into_iter()
                .map(|expr| {
                    let Expr::String(contents) = expr.expr else {
                        unreachable!("already checked that this was a String")
                    };
                    contents
                })
                .collect::<String>();
            if quoted {
                Expression::new(working_set, Expr::String(string), span, Type::String)
            } else {
                Expression::new(
                    working_set,
                    Expr::GlobPattern(string, false),
                    span,
                    Type::Glob,
                )
            }
        } else {
            // Flatten any string interpolations contained with the exprs.
            let exprs = exprs
                .into_iter()
                .flat_map(|expr| match expr.expr {
                    Expr::StringInterpolation(subexprs) => subexprs,
                    _ => vec![expr],
                })
                .collect();
            // Make an interpolation out of the expressions. Use `GlobInterpolation` if it's a bare
            // word, so that the unquoted state can get passed through to `run-external`.
            if quoted {
                Expression::new(
                    working_set,
                    Expr::StringInterpolation(exprs),
                    span,
                    Type::String,
                )
            } else {
                Expression::new(
                    working_set,
                    Expr::GlobInterpolation(exprs, false),
                    span,
                    Type::Glob,
                )
            }
        }
    } else {
        parse_glob_pattern(working_set, span)
    }
}

fn parse_external_arg(working_set: &mut StateWorkingSet, span: Span) -> ExternalArgument {
    let contents = working_set.get_span_contents(span);

    if contents.len() > 3
        && contents.starts_with(b"...")
        && (contents[3] == b'$' || contents[3] == b'[' || contents[3] == b'(')
    {
        ExternalArgument::Spread(parse_value(
            working_set,
            Span::new(span.start + 3, span.end),
            &SyntaxShape::List(Box::new(SyntaxShape::Any)),
        ))
    } else {
        ExternalArgument::Regular(parse_regular_external_arg(working_set, span))
    }
}

fn parse_regular_external_arg(working_set: &mut StateWorkingSet, span: Span) -> Expression {
    let contents = working_set.get_span_contents(span);

    if contents.starts_with(b"$") || contents.starts_with(b"(") {
        parse_dollar_expr(working_set, span)
    } else if contents.starts_with(b"[") {
        parse_list_expression(working_set, span, &SyntaxShape::Any)
    } else {
        parse_external_string(working_set, span)
    }
}

pub fn parse_external_call(working_set: &mut StateWorkingSet, spans: &[Span]) -> Expression {
    trace!("parse external");

    let head_contents = working_set.get_span_contents(spans[0]);

    let head_span = if head_contents.starts_with(b"^") {
        Span::new(spans[0].start + 1, spans[0].end)
    } else {
        spans[0]
    };

    let head_contents = working_set.get_span_contents(head_span).to_vec();

    let head = if head_contents.starts_with(b"$") || head_contents.starts_with(b"(") {
        // the expression is inside external_call, so it's a subexpression
        let arg = parse_expression(working_set, &[head_span]);
        Box::new(arg)
    } else {
        Box::new(parse_external_string(working_set, head_span))
    };

    let args = spans[1..]
        .iter()
        .map(|&span| parse_external_arg(working_set, span))
        .collect();

    Expression::new(
        working_set,
        Expr::ExternalCall(head, args),
        Span::concat(spans),
        Type::Any,
    )
}

fn ensure_flag_arg_type(
    working_set: &mut StateWorkingSet,
    arg_name: String,
    arg: Expression,
    arg_shape: &SyntaxShape,
    long_name_span: Span,
) -> (Spanned<String>, Expression) {
    if !type_compatible(&arg.ty, &arg_shape.to_type()) {
        working_set.error(ParseError::TypeMismatch(
            arg_shape.to_type(),
            arg.ty,
            arg.span,
        ));
        (
            Spanned {
                item: arg_name,
                span: long_name_span,
            },
            Expression::garbage(working_set, arg.span),
        )
    } else {
        (
            Spanned {
                item: arg_name,
                span: long_name_span,
            },
            arg,
        )
    }
}

fn parse_long_flag(
    working_set: &mut StateWorkingSet,
    spans: &[Span],
    spans_idx: &mut usize,
    sig: &Signature,
) -> (Option<Spanned<String>>, Option<Expression>) {
    let arg_span = spans[*spans_idx];
    let arg_contents = working_set.get_span_contents(arg_span);

    if arg_contents.starts_with(b"--") {
        // FIXME: only use the first flag you find?
        let split: Vec<_> = arg_contents.split(|x| *x == b'=').collect();
        let long_name = String::from_utf8(split[0].into());
        if let Ok(long_name) = long_name {
            let long_name = long_name[2..].to_string();
            if let Some(flag) = sig.get_long_flag(&long_name) {
                if let Some(arg_shape) = &flag.arg {
                    if split.len() > 1 {
                        // and we also have the argument
                        let long_name_len = long_name.len();
                        let mut span = arg_span;
                        span.start += long_name_len + 3; //offset by long flag and '='

                        let arg = parse_value(working_set, span, arg_shape);
                        let (arg_name, val_expression) = ensure_flag_arg_type(
                            working_set,
                            long_name,
                            arg,
                            arg_shape,
                            Span::new(arg_span.start, arg_span.start + long_name_len + 2),
                        );
                        (Some(arg_name), Some(val_expression))
                    } else if let Some(arg) = spans.get(*spans_idx + 1) {
                        let arg = parse_value(working_set, *arg, arg_shape);

                        *spans_idx += 1;
                        let (arg_name, val_expression) =
                            ensure_flag_arg_type(working_set, long_name, arg, arg_shape, arg_span);
                        (Some(arg_name), Some(val_expression))
                    } else {
                        working_set.error(ParseError::MissingFlagParam(
                            arg_shape.to_string(),
                            arg_span,
                        ));
                        (
                            Some(Spanned {
                                item: long_name,
                                span: arg_span,
                            }),
                            None,
                        )
                    }
                } else {
                    // A flag with no argument
                    // It can also takes a boolean value like --x=true
                    if split.len() > 1 {
                        // and we also have the argument
                        let long_name_len = long_name.len();
                        let mut span = arg_span;
                        span.start += long_name_len + 3; //offset by long flag and '='

                        let arg = parse_value(working_set, span, &SyntaxShape::Boolean);

                        let (arg_name, val_expression) = ensure_flag_arg_type(
                            working_set,
                            long_name,
                            arg,
                            &SyntaxShape::Boolean,
                            Span::new(arg_span.start, arg_span.start + long_name_len + 2),
                        );
                        (Some(arg_name), Some(val_expression))
                    } else {
                        (
                            Some(Spanned {
                                item: long_name,
                                span: arg_span,
                            }),
                            None,
                        )
                    }
                }
            } else {
                working_set.error(ParseError::UnknownFlag(
                    sig.name.clone(),
                    long_name.clone(),
                    arg_span,
                    sig.clone().formatted_flags(),
                ));
                (
                    Some(Spanned {
                        item: long_name.clone(),
                        span: arg_span,
                    }),
                    None,
                )
            }
        } else {
            working_set.error(ParseError::NonUtf8(arg_span));
            (
                Some(Spanned {
                    item: "--".into(),
                    span: arg_span,
                }),
                None,
            )
        }
    } else {
        (None, None)
    }
}

fn parse_short_flags(
    working_set: &mut StateWorkingSet,
    spans: &[Span],
    spans_idx: &mut usize,
    positional_idx: usize,
    sig: &Signature,
) -> Option<Vec<Flag>> {
    let arg_span = spans[*spans_idx];

    let arg_contents = working_set.get_span_contents(arg_span);

    if let Ok(arg_contents_uft8_ref) = str::from_utf8(arg_contents) {
        if arg_contents_uft8_ref.starts_with('-') && arg_contents_uft8_ref.len() > 1 {
            let short_flags = &arg_contents_uft8_ref[1..];
            let num_chars = short_flags.chars().count();
            let mut found_short_flags = vec![];
            let mut unmatched_short_flags = vec![];
            for (offset, short_flag) in short_flags.char_indices() {
                let short_flag_span = Span::new(
                    arg_span.start + 1 + offset,
                    arg_span.start + 1 + offset + short_flag.len_utf8(),
                );
                if let Some(flag) = sig.get_short_flag(short_flag) {
                    // Allow args in short flag batches as long as it is the last flag.
                    if flag.arg.is_some() && offset < num_chars - 1 {
                        working_set
                            .error(ParseError::OnlyLastFlagInBatchCanTakeArg(short_flag_span));
                        break;
                    }
                    found_short_flags.push(flag);
                } else {
                    unmatched_short_flags.push(short_flag_span);
                }
            }

            if found_short_flags.is_empty()
                // check to see if we have a negative number
                && matches!(
                    sig.get_positional(positional_idx),
                    Some(PositionalArg {
                        shape: SyntaxShape::Int | SyntaxShape::Number | SyntaxShape::Float,
                        ..
                    })
                )
                && String::from_utf8_lossy(working_set.get_span_contents(arg_span))
                    .parse::<f64>()
                    .is_ok()
            {
                return None;
            } else if let Some(first) = unmatched_short_flags.first() {
                let contents = working_set.get_span_contents(*first);
                working_set.error(ParseError::UnknownFlag(
                    sig.name.clone(),
                    format!("-{}", String::from_utf8_lossy(contents)),
                    *first,
                    sig.clone().formatted_flags(),
                ));
            }

            Some(found_short_flags)
        } else {
            None
        }
    } else {
        working_set.error(ParseError::NonUtf8(arg_span));
        None
    }
}

fn first_kw_idx(
    working_set: &StateWorkingSet,
    signature: &Signature,
    spans: &[Span],
    spans_idx: usize,
    positional_idx: usize,
) -> (Option<usize>, usize) {
    for idx in (positional_idx + 1)..signature.num_positionals() {
        if let Some(PositionalArg {
            shape: SyntaxShape::Keyword(kw, ..),
            ..
        }) = signature.get_positional(idx)
        {
            for (span_idx, &span) in spans.iter().enumerate().skip(spans_idx) {
                let contents = working_set.get_span_contents(span);

                if contents == kw {
                    return (Some(idx), span_idx);
                }
            }
        }
    }
    (None, spans.len())
}

fn calculate_end_span(
    working_set: &StateWorkingSet,
    signature: &Signature,
    spans: &[Span],
    spans_idx: usize,
    positional_idx: usize,
) -> usize {
    if signature.rest_positional.is_some() {
        spans.len()
    } else {
        let (kw_pos, kw_idx) =
            first_kw_idx(working_set, signature, spans, spans_idx, positional_idx);

        if let Some(kw_pos) = kw_pos {
            // We found a keyword. Keywords, once found, create a guidepost to
            // show us where the positionals will lay into the arguments. Because they're
            // keywords, they get to set this by being present

            let positionals_between = kw_pos - positional_idx - 1;
            if positionals_between >= (kw_idx - spans_idx) {
                kw_idx
            } else {
                kw_idx - positionals_between
            }
        } else {
            // Make space for the remaining require positionals, if we can
            // spans_idx < spans.len() is an invariant
            let remaining_spans = spans.len() - (spans_idx + 1);
            // positional_idx can be larger than required_positional.len() if we have optional args
            let remaining_positional = signature
                .required_positional
                .len()
                .saturating_sub(positional_idx + 1);
            // Saturates to 0 when we have too few args
            let extra_spans = remaining_spans.saturating_sub(remaining_positional);
            spans_idx + 1 + extra_spans
        }
    }
}

fn parse_oneof(
    working_set: &mut StateWorkingSet,
    spans: &[Span],
    spans_idx: &mut usize,
    possible_shapes: &Vec<SyntaxShape>,
    multispan: bool,
) -> Expression {
    for shape in possible_shapes {
        let starting_error_count = working_set.parse_errors.len();
        let value = match multispan {
            true => parse_multispan_value(working_set, spans, spans_idx, shape),
            false => parse_value(working_set, spans[*spans_idx], shape),
        };

        if starting_error_count == working_set.parse_errors.len() {
            return value;
        }

        // while trying the possible shapes, ignore Expected type errors
        // unless they're inside a block, closure, or expression
        let propagate_error = match working_set.parse_errors.last() {
            Some(ParseError::Expected(_, error_span))
            | Some(ParseError::ExpectedWithStringMsg(_, error_span)) => {
                matches!(
                    shape,
                    SyntaxShape::Block | SyntaxShape::Closure(_) | SyntaxShape::Expression
                ) && *error_span != spans[*spans_idx]
            }
            _ => true,
        };
        if !propagate_error {
            working_set.parse_errors.truncate(starting_error_count);
        }
    }

    if working_set.parse_errors.is_empty() {
        working_set.error(ParseError::ExpectedWithStringMsg(
            format!("one of a list of accepted shapes: {possible_shapes:?}"),
            spans[*spans_idx],
        ));
    }

    Expression::garbage(working_set, spans[*spans_idx])
}

pub fn parse_multispan_value(
    working_set: &mut StateWorkingSet,
    spans: &[Span],
    spans_idx: &mut usize,
    shape: &SyntaxShape,
) -> Expression {
    trace!("parse multispan value");
    match shape {
        SyntaxShape::VarWithOptType => {
            trace!("parsing: var with opt type");

            parse_var_with_opt_type(working_set, spans, spans_idx, false).0
        }
        SyntaxShape::RowCondition => {
            trace!("parsing: row condition");
            let arg = parse_row_condition(working_set, &spans[*spans_idx..]);
            *spans_idx = spans.len() - 1;

            arg
        }
        SyntaxShape::MathExpression => {
            trace!("parsing: math expression");

            let arg = parse_math_expression(working_set, &spans[*spans_idx..], None);
            *spans_idx = spans.len() - 1;

            arg
        }
        SyntaxShape::OneOf(possible_shapes) => {
            parse_oneof(working_set, spans, spans_idx, possible_shapes, true)
        }

        SyntaxShape::Expression => {
            trace!("parsing: expression");

            // is it subexpression?
            // Not sure, but let's make it not, so the behavior is the same as previous version of nushell.
            let arg = parse_expression(working_set, &spans[*spans_idx..]);
            *spans_idx = spans.len() - 1;

            arg
        }
        SyntaxShape::Signature => {
            trace!("parsing: signature");

            let sig = parse_full_signature(working_set, &spans[*spans_idx..]);
            *spans_idx = spans.len() - 1;

            sig
        }
        SyntaxShape::Keyword(keyword, arg) => {
            trace!(
                "parsing: keyword({}) {:?}",
                String::from_utf8_lossy(keyword),
                arg
            );
            let arg_span = spans[*spans_idx];

            let arg_contents = working_set.get_span_contents(arg_span);

            if arg_contents != keyword {
                // When keywords mismatch, this is a strong indicator of something going wrong.
                // We won't often override the current error, but as this is a strong indicator
                // go ahead and override the current error and tell the user about the missing
                // keyword/literal.
                working_set.error(ParseError::ExpectedKeyword(
                    String::from_utf8_lossy(keyword).into(),
                    arg_span,
                ))
            }

            *spans_idx += 1;
            if *spans_idx >= spans.len() {
                working_set.error(ParseError::KeywordMissingArgument(
                    arg.to_string(),
                    String::from_utf8_lossy(keyword).into(),
                    Span::new(spans[*spans_idx - 1].end, spans[*spans_idx - 1].end),
                ));
                let keyword = Keyword {
                    keyword: keyword.as_slice().into(),
                    span: spans[*spans_idx - 1],
                    expr: Expression::garbage(working_set, arg_span),
                };
                return Expression::new(
                    working_set,
                    Expr::Keyword(Box::new(keyword)),
                    arg_span,
                    Type::Any,
                );
            }

            let keyword = Keyword {
                keyword: keyword.as_slice().into(),
                span: spans[*spans_idx - 1],
                expr: parse_multispan_value(working_set, spans, spans_idx, arg),
            };

            Expression::new(
                working_set,
                Expr::Keyword(Box::new(keyword.clone())),
                arg_span,
                keyword.expr.ty,
            )
        }
        _ => {
            // All other cases are single-span values
            let arg_span = spans[*spans_idx];

            parse_value(working_set, arg_span, shape)
        }
    }
}

pub struct ParsedInternalCall {
    pub call: Box<Call>,
    pub output: Type,
}

pub fn parse_internal_call(
    working_set: &mut StateWorkingSet,
    command_span: Span,
    spans: &[Span],
    decl_id: DeclId,
) -> ParsedInternalCall {
    trace!("parsing: internal call (decl id: {})", decl_id.get());

    let mut call = Call::new(command_span);
    call.decl_id = decl_id;
    call.head = command_span;
    let _ = working_set.add_span(call.head);

    let decl = working_set.get_decl(decl_id);
    let signature = working_set.get_signature(decl);
    let output = signature.get_output_type();

    // storing the var ID for later due to borrowing issues
    let lib_dirs_var_id = match decl.name() {
        "use" | "overlay use" | "source-env" if decl.is_keyword() => {
            find_dirs_var(working_set, LIB_DIRS_VAR)
        }
        "nu-check" if decl.is_builtin() => find_dirs_var(working_set, LIB_DIRS_VAR),
        _ => None,
    };

    // The index into the positional parameter in the definition
    let mut positional_idx = 0;

    // The index into the spans of argument data given to parse
    // Starting at the first argument
    let mut spans_idx = 0;

    if let Some(alias) = decl.as_alias() {
        if let Expression {
            expr: Expr::Call(wrapped_call),
            ..
        } = &alias.wrapped_call
        {
            // Replace this command's call with the aliased call, but keep the alias name
            call = *wrapped_call.clone();
            call.head = command_span;
            // Skip positionals passed to aliased call
            positional_idx = call.positional_len();
        } else {
            working_set.error(ParseError::UnknownState(
                "Alias does not point to internal call.".to_string(),
                command_span,
            ));
            return ParsedInternalCall {
                call: Box::new(call),
                output: Type::Any,
            };
        }
    }

    if let Some(var_id) = lib_dirs_var_id {
        call.set_parser_info(
            DIR_VAR_PARSER_INFO.to_owned(),
            Expression::new(working_set, Expr::Var(var_id), call.head, Type::Any),
        );
    }

    if signature.creates_scope {
        working_set.enter_scope();
    }

    while spans_idx < spans.len() {
        let arg_span = spans[spans_idx];

        let starting_error_count = working_set.parse_errors.len();
        // Check if we're on a long flag, if so, parse
        let (long_name, arg) = parse_long_flag(working_set, spans, &mut spans_idx, &signature);

        if let Some(long_name) = long_name {
            // We found a long flag, like --bar
            if working_set.parse_errors[starting_error_count..]
                .iter()
                .any(|x| matches!(x, ParseError::UnknownFlag(_, _, _, _)))
                && signature.allows_unknown_args
            {
                working_set.parse_errors.truncate(starting_error_count);
                let arg = parse_unknown_arg(working_set, arg_span, &signature);

                call.add_unknown(arg);
            } else {
                call.add_named((long_name, None, arg));
            }

            spans_idx += 1;
            continue;
        }

        let starting_error_count = working_set.parse_errors.len();

        // Check if we're on a short flag or group of short flags, if so, parse
        let short_flags = parse_short_flags(
            working_set,
            spans,
            &mut spans_idx,
            positional_idx,
            &signature,
        );

        if let Some(mut short_flags) = short_flags {
            if short_flags.is_empty() {
                // workaround for completions (PR #6067)
                short_flags.push(Flag {
                    long: "".to_string(),
                    short: Some('a'),
                    arg: None,
                    required: false,
                    desc: "".to_string(),
                    var_id: None,
                    default_value: None,
                })
            }

            if working_set.parse_errors[starting_error_count..]
                .iter()
                .any(|x| matches!(x, ParseError::UnknownFlag(_, _, _, _)))
                && signature.allows_unknown_args
            {
                working_set.parse_errors.truncate(starting_error_count);
                let arg = parse_unknown_arg(working_set, arg_span, &signature);

                call.add_unknown(arg);
            } else {
                for flag in short_flags {
                    let _ = working_set.add_span(spans[spans_idx]);

                    if let Some(arg_shape) = flag.arg {
                        if let Some(arg) = spans.get(spans_idx + 1) {
                            let arg = parse_value(working_set, *arg, &arg_shape);
                            let (arg_name, val_expression) = ensure_flag_arg_type(
                                working_set,
                                flag.long.clone(),
                                arg.clone(),
                                &arg_shape,
                                spans[spans_idx],
                            );

                            if flag.long.is_empty() {
                                if let Some(short) = flag.short {
                                    call.add_named((
                                        arg_name,
                                        Some(Spanned {
                                            item: short.to_string(),
                                            span: spans[spans_idx],
                                        }),
                                        Some(val_expression),
                                    ));
                                }
                            } else {
                                call.add_named((arg_name, None, Some(val_expression)));
                            }
                            spans_idx += 1;
                        } else {
                            working_set.error(ParseError::MissingFlagParam(
                                arg_shape.to_string(),
                                arg_span,
                            ))
                        }
                    } else if flag.long.is_empty() {
                        if let Some(short) = flag.short {
                            call.add_named((
                                Spanned {
                                    item: String::new(),
                                    span: spans[spans_idx],
                                },
                                Some(Spanned {
                                    item: short.to_string(),
                                    span: spans[spans_idx],
                                }),
                                None,
                            ));
                        }
                    } else {
                        call.add_named((
                            Spanned {
                                item: flag.long.clone(),
                                span: spans[spans_idx],
                            },
                            None,
                            None,
                        ));
                    }
                }
            }

            spans_idx += 1;
            continue;
        }

        {
            let contents = working_set.get_span_contents(spans[spans_idx]);

            if contents.len() > 3
                && contents.starts_with(b"...")
                && (contents[3] == b'$' || contents[3] == b'[' || contents[3] == b'(')
            {
                if signature.rest_positional.is_none() && !signature.allows_unknown_args {
                    working_set.error(ParseError::UnexpectedSpreadArg(
                        signature.call_signature(),
                        arg_span,
                    ));
                    call.add_positional(Expression::garbage(working_set, arg_span));
                } else if positional_idx < signature.required_positional.len() {
                    working_set.error(ParseError::MissingPositional(
                        signature.required_positional[positional_idx].name.clone(),
                        Span::new(spans[spans_idx].start, spans[spans_idx].start),
                        signature.call_signature(),
                    ));
                    call.add_positional(Expression::garbage(working_set, arg_span));
                } else {
                    let rest_shape = match &signature.rest_positional {
                        Some(arg) if matches!(arg.shape, SyntaxShape::ExternalArgument) => {
                            // External args aren't parsed inside lists in spread position.
                            SyntaxShape::Any
                        }
                        Some(arg) => arg.shape.clone(),
                        None => SyntaxShape::Any,
                    };
                    // Parse list of arguments to be spread
                    let args = parse_value(
                        working_set,
                        Span::new(arg_span.start + 3, arg_span.end),
                        &SyntaxShape::List(Box::new(rest_shape)),
                    );

                    call.add_spread(args);
                    // Let the parser know that it's parsing rest arguments now
                    positional_idx =
                        signature.required_positional.len() + signature.optional_positional.len();
                }

                spans_idx += 1;
                continue;
            }
        }

        // Parse a positional arg if there is one
        if let Some(positional) = signature.get_positional(positional_idx) {
            let end = calculate_end_span(working_set, &signature, spans, spans_idx, positional_idx);

            // Missing arguments before next keyword
            if end == spans_idx {
                let prev_span = if spans_idx == 0 {
                    command_span
                } else {
                    spans[spans_idx - 1]
                };
                let whitespace_span = Span::new(prev_span.end, spans[spans_idx].start);
                working_set.error(ParseError::MissingPositional(
                    positional.name.clone(),
                    whitespace_span,
                    signature.call_signature(),
                ));
                call.add_positional(Expression::garbage(working_set, whitespace_span));
                positional_idx += 1;
                continue;
            }
            debug_assert!(end <= spans.len());

            if spans[..end].is_empty() || spans_idx == end {
                working_set.error(ParseError::MissingPositional(
                    positional.name.clone(),
                    Span::new(spans[spans_idx].end, spans[spans_idx].end),
                    signature.call_signature(),
                ));
                positional_idx += 1;
                continue;
            }

            let arg = parse_multispan_value(
                working_set,
                &spans[..end],
                &mut spans_idx,
                &positional.shape,
            );

            let arg = if !type_compatible(&positional.shape.to_type(), &arg.ty) {
                working_set.error(ParseError::TypeMismatch(
                    positional.shape.to_type(),
                    arg.ty,
                    arg.span,
                ));
                Expression::garbage(working_set, arg.span)
            } else {
                arg
            };
            call.add_positional(arg);
            positional_idx += 1;
        } else if signature.allows_unknown_args {
            let arg = parse_unknown_arg(working_set, arg_span, &signature);

            call.add_unknown(arg);
        } else {
            call.add_positional(Expression::garbage(working_set, arg_span));
            working_set.error(ParseError::ExtraPositional(
                signature.call_signature(),
                arg_span,
            ))
        }

        spans_idx += 1;
    }

    check_call(working_set, command_span, &signature, &call);

    if signature.creates_scope {
        working_set.exit_scope();
    }

    ParsedInternalCall {
        call: Box::new(call),
        output,
    }
}

pub fn parse_call(working_set: &mut StateWorkingSet, spans: &[Span], head: Span) -> Expression {
    trace!("parsing: call");

    if spans.is_empty() {
        working_set.error(ParseError::UnknownState(
            "Encountered command with zero spans".into(),
            Span::concat(spans),
        ));
        return garbage(working_set, head);
    }

    let mut pos = 0;
    let cmd_start = pos;
    let mut name_spans = vec![];
    let mut name = vec![];

    for word_span in spans[cmd_start..].iter() {
        // Find the longest group of words that could form a command

        name_spans.push(*word_span);

        let name_part = working_set.get_span_contents(*word_span);
        if name.is_empty() {
            name.extend(name_part);
        } else {
            name.push(b' ');
            name.extend(name_part);
        }

        pos += 1;
    }

    let mut maybe_decl_id = working_set.find_decl(&name);

    while maybe_decl_id.is_none() {
        // Find the longest command match
        if name_spans.len() <= 1 {
            // Keep the first word even if it does not match -- could be external command
            break;
        }

        name_spans.pop();
        pos -= 1;

        let mut name = vec![];
        for name_span in &name_spans {
            let name_part = working_set.get_span_contents(*name_span);
            if name.is_empty() {
                name.extend(name_part);
            } else {
                name.push(b' ');
                name.extend(name_part);
            }
        }
        maybe_decl_id = working_set.find_decl(&name);
    }

    if let Some(decl_id) = maybe_decl_id {
        // Before the internal parsing we check if there is no let or alias declarations
        // that are missing their name, e.g.: let = 1 or alias = 2
        if spans.len() > 1 {
            let test_equal = working_set.get_span_contents(spans[1]);

            if test_equal == [b'='] {
                trace!("incomplete statement");

                working_set.error(ParseError::UnknownState(
                    "Incomplete statement".into(),
                    Span::concat(spans),
                ));
                return garbage(working_set, Span::concat(spans));
            }
        }

        // TODO: Try to remove the clone
        let decl = working_set.get_decl(decl_id);

        let parsed_call = if let Some(alias) = decl.as_alias() {
            if let Expression {
                expr: Expr::ExternalCall(head, args),
                span: _,
                span_id: _,
                ty,
                custom_completion,
            } = &alias.clone().wrapped_call
            {
                trace!("parsing: alias of external call");

                let mut head = head.clone();
                head.span = Span::concat(&spans[cmd_start..pos]); // replacing the spans preserves syntax highlighting

                let mut final_args = args.clone().into_vec();
                for arg_span in &spans[pos..] {
                    let arg = parse_external_arg(working_set, *arg_span);
                    final_args.push(arg);
                }

                let mut expression = Expression::new(
                    working_set,
                    Expr::ExternalCall(head, final_args.into()),
                    Span::concat(spans),
                    ty.clone(),
                );

                expression.custom_completion = *custom_completion;
                return expression;
            } else {
                trace!("parsing: alias of internal call");
                parse_internal_call(
                    working_set,
                    Span::concat(&spans[cmd_start..pos]),
                    &spans[pos..],
                    decl_id,
                )
            }
        } else {
            trace!("parsing: internal call");
            parse_internal_call(
                working_set,
                Span::concat(&spans[cmd_start..pos]),
                &spans[pos..],
                decl_id,
            )
        };

        Expression::new(
            working_set,
            Expr::Call(parsed_call.call),
            Span::concat(spans),
            parsed_call.output,
        )
    } else {
        // We might be parsing left-unbounded range ("..10")
        let bytes = working_set.get_span_contents(spans[0]);
        trace!("parsing: range {:?} ", bytes);
        if let (Some(b'.'), Some(b'.')) = (bytes.first(), bytes.get(1)) {
            trace!("-- found leading range indicator");
            let starting_error_count = working_set.parse_errors.len();

            if let Some(range_expr) = parse_range(working_set, spans[0]) {
                trace!("-- successfully parsed range");
                return range_expr;
            }
            working_set.parse_errors.truncate(starting_error_count);
        }
        trace!("parsing: external call");

        // Otherwise, try external command
        parse_external_call(working_set, spans)
    }
}

pub fn parse_binary(working_set: &mut StateWorkingSet, span: Span) -> Expression {
    trace!("parsing: binary");
    let contents = working_set.get_span_contents(span);
    if contents.starts_with(b"0x[") {
        parse_binary_with_base(working_set, span, 16, 2, b"0x[", b"]")
    } else if contents.starts_with(b"0o[") {
        parse_binary_with_base(working_set, span, 8, 3, b"0o[", b"]")
    } else if contents.starts_with(b"0b[") {
        parse_binary_with_base(working_set, span, 2, 8, b"0b[", b"]")
    } else {
        working_set.error(ParseError::Expected("binary", span));
        garbage(working_set, span)
    }
}

fn parse_binary_with_base(
    working_set: &mut StateWorkingSet,
    span: Span,
    base: u32,
    min_digits_per_byte: usize,
    prefix: &[u8],
    suffix: &[u8],
) -> Expression {
    let token = working_set.get_span_contents(span);

    if let Some(token) = token.strip_prefix(prefix) {
        if let Some(token) = token.strip_suffix(suffix) {
            let (lexed, err) = lex(
                token,
                span.start + prefix.len(),
                &[b',', b'\r', b'\n'],
                &[],
                true,
            );
            if let Some(err) = err {
                working_set.error(err);
            }

            let mut binary_value = vec![];
            for token in lexed {
                match token.contents {
                    TokenContents::Item => {
                        let contents = working_set.get_span_contents(token.span);

                        binary_value.extend_from_slice(contents);
                    }
                    TokenContents::Pipe
                    | TokenContents::PipePipe
                    | TokenContents::ErrGreaterPipe
                    | TokenContents::OutGreaterThan
                    | TokenContents::OutErrGreaterPipe
                    | TokenContents::OutGreaterGreaterThan
                    | TokenContents::ErrGreaterThan
                    | TokenContents::ErrGreaterGreaterThan
                    | TokenContents::OutErrGreaterThan
                    | TokenContents::OutErrGreaterGreaterThan
                    | TokenContents::AssignmentOperator => {
                        working_set.error(ParseError::Expected("binary", span));
                        return garbage(working_set, span);
                    }
                    TokenContents::Comment | TokenContents::Semicolon | TokenContents::Eol => {}
                }
            }

            let required_padding = (min_digits_per_byte - binary_value.len() % min_digits_per_byte)
                % min_digits_per_byte;

            if required_padding != 0 {
                binary_value = {
                    let mut tail = binary_value;
                    let mut binary_value: Vec<u8> = vec![b'0'; required_padding];
                    binary_value.append(&mut tail);
                    binary_value
                };
            }

            let str = String::from_utf8_lossy(&binary_value).to_string();

            match decode_with_base(&str, base, min_digits_per_byte) {
                Ok(v) => return Expression::new(working_set, Expr::Binary(v), span, Type::Binary),
                Err(x) => {
                    working_set.error(ParseError::IncorrectValue(
                        "not a binary value".into(),
                        span,
                        x.to_string(),
                    ));
                    return garbage(working_set, span);
                }
            }
        }
    }

    working_set.error(ParseError::Expected("binary", span));
    garbage(working_set, span)
}

fn decode_with_base(s: &str, base: u32, digits_per_byte: usize) -> Result<Vec<u8>, ParseIntError> {
    s.chars()
        .chunks(digits_per_byte)
        .into_iter()
        .map(|chunk| {
            let str: String = chunk.collect();
            u8::from_str_radix(&str, base)
        })
        .collect()
}

fn strip_underscores(token: &[u8]) -> String {
    String::from_utf8_lossy(token)
        .chars()
        .filter(|c| *c != '_')
        .collect()
}

pub fn parse_int(working_set: &mut StateWorkingSet, span: Span) -> Expression {
    let token = working_set.get_span_contents(span);

    fn extract_int(
        working_set: &mut StateWorkingSet,
        token: &str,
        span: Span,
        radix: u32,
    ) -> Expression {
        // Parse as a u64, then cast to i64, otherwise, for numbers like "0xffffffffffffffef",
        // you'll get `Error parsing hex string: number too large to fit in target type`.
        if let Ok(num) = u64::from_str_radix(token, radix).map(|val| val as i64) {
            Expression::new(working_set, Expr::Int(num), span, Type::Int)
        } else {
            working_set.error(ParseError::InvalidLiteral(
                format!("invalid digits for radix {}", radix),
                "int".into(),
                span,
            ));

            garbage(working_set, span)
        }
    }

    let token = strip_underscores(token);

    if token.is_empty() {
        working_set.error(ParseError::Expected("int", span));
        return garbage(working_set, span);
    }

    if let Some(num) = token.strip_prefix("0b") {
        extract_int(working_set, num, span, 2)
    } else if let Some(num) = token.strip_prefix("0o") {
        extract_int(working_set, num, span, 8)
    } else if let Some(num) = token.strip_prefix("0x") {
        extract_int(working_set, num, span, 16)
    } else if let Ok(num) = token.parse::<i64>() {
        Expression::new(working_set, Expr::Int(num), span, Type::Int)
    } else {
        working_set.error(ParseError::Expected("int", span));
        garbage(working_set, span)
    }
}

pub fn parse_float(working_set: &mut StateWorkingSet, span: Span) -> Expression {
    let token = working_set.get_span_contents(span);
    let token = strip_underscores(token);

    if let Ok(x) = token.parse::<f64>() {
        Expression::new(working_set, Expr::Float(x), span, Type::Float)
    } else {
        working_set.error(ParseError::Expected("float", span));

        garbage(working_set, span)
    }
}

pub fn parse_number(working_set: &mut StateWorkingSet, span: Span) -> Expression {
    let starting_error_count = working_set.parse_errors.len();

    let result = parse_int(working_set, span);
    if starting_error_count == working_set.parse_errors.len() {
        return result;
    } else if !matches!(
        working_set.parse_errors.last(),
        Some(ParseError::Expected(_, _))
    ) {
    } else {
        working_set.parse_errors.truncate(starting_error_count);
    }

    let result = parse_float(working_set, span);

    if starting_error_count == working_set.parse_errors.len() {
        return result;
    }
    working_set.parse_errors.truncate(starting_error_count);

    working_set.error(ParseError::Expected("number", span));
    garbage(working_set, span)
}

pub fn parse_range(working_set: &mut StateWorkingSet, span: Span) -> Option<Expression> {
    trace!("parsing: range");
    let starting_error_count = working_set.parse_errors.len();

    // Range follows the following syntax: [<from>][<next_operator><next>]<range_operator>[<to>]
    //   where <next_operator> is ".."
    //   and  <range_operator> is "..", "..=" or "..<"
    //   and one of the <from> or <to> bounds must be present (just '..' is not allowed since it
    //     looks like parent directory)
    //bugbug range cannot be [..] because that looks like parent directory

    let contents = working_set.get_span_contents(span);

    let token = if let Ok(s) = String::from_utf8(contents.into()) {
        s
    } else {
        working_set.error(ParseError::NonUtf8(span));
        return None;
    };

    if token.starts_with("...") {
        working_set.error(ParseError::Expected(
            "range operator ('..'), got spread ('...')",
            span,
        ));
        return None;
    }

    if !token.contains("..") {
        working_set.error(ParseError::Expected("at least one range bound set", span));
        return None;
    }

    // First, figure out what exact operators are used and determine their positions
    let dotdot_pos: Vec<_> = token.match_indices("..").map(|(pos, _)| pos).collect();

    let (next_op_pos, range_op_pos) = match dotdot_pos.len() {
        1 => (None, dotdot_pos[0]),
        2 => (Some(dotdot_pos[0]), dotdot_pos[1]),
        _ => {
            working_set.error(ParseError::Expected(
                "one range operator ('..' or '..<') and optionally one next operator ('..')",
                span,
            ));
            return None;
        }
    };
    // Avoid calling sub-parsers on unmatched parens, to prevent quadratic time on things like ((((1..2))))
    // No need to call the expensive parse_value on "((((1"
    if dotdot_pos[0] > 0 {
        let (_tokens, err) = lex(
            &contents[..dotdot_pos[0]],
            span.start,
            &[],
            &[b'.', b'?'],
            true,
        );
        if let Some(_err) = err {
            working_set.error(ParseError::Expected("Valid expression before ..", span));
            return None;
        }
    }

    let (inclusion, range_op_str, range_op_span) = if let Some(pos) = token.find("..<") {
        if pos == range_op_pos {
            let op_str = "..<";
            let op_span = Span::new(
                span.start + range_op_pos,
                span.start + range_op_pos + op_str.len(),
            );
            (RangeInclusion::RightExclusive, "..<", op_span)
        } else {
            working_set.error(ParseError::Expected(
                "inclusive operator preceding second range bound",
                span,
            ));
            return None;
        }
    } else {
        let op_str = if token.contains("..=") { "..=" } else { ".." };
        let op_span = Span::new(
            span.start + range_op_pos,
            span.start + range_op_pos + op_str.len(),
        );
        (RangeInclusion::Inclusive, op_str, op_span)
    };

    // Now, based on the operator positions, figure out where the bounds & next are located and
    // parse them
    // TODO: Actually parse the next number in the range
    let from = if token.starts_with("..") {
        // token starts with either next operator, or range operator -- we don't care which one
        None
    } else {
        let from_span = Span::new(span.start, span.start + dotdot_pos[0]);
        Some(parse_value(working_set, from_span, &SyntaxShape::Number))
    };

    let to = if token.ends_with(range_op_str) {
        None
    } else {
        let to_span = Span::new(range_op_span.end, span.end);
        Some(parse_value(working_set, to_span, &SyntaxShape::Number))
    };

    trace!("-- from: {:?} to: {:?}", from, to);

    if let (None, None) = (&from, &to) {
        working_set.error(ParseError::Expected("at least one range bound set", span));
        return None;
    }

    let (next, next_op_span) = if let Some(pos) = next_op_pos {
        let next_op_span = Span::new(span.start + pos, span.start + pos + "..".len());
        let next_span = Span::new(next_op_span.end, range_op_span.start);

        (
            Some(parse_value(working_set, next_span, &SyntaxShape::Number)),
            next_op_span,
        )
    } else {
        (None, span)
    };

    if working_set.parse_errors.len() != starting_error_count {
        return None;
    }

    let operator = RangeOperator {
        inclusion,
        span: range_op_span,
        next_op_span,
    };

    let mut range = Range {
        from,
        next,
        to,
        operator,
    };

    check_range_types(working_set, &mut range);

    Some(Expression::new(
        working_set,
        Expr::Range(Box::new(range)),
        span,
        Type::Range,
    ))
}

pub(crate) fn parse_dollar_expr(working_set: &mut StateWorkingSet, span: Span) -> Expression {
    trace!("parsing: dollar expression");
    let contents = working_set.get_span_contents(span);

    if contents.starts_with(b"$\"") || contents.starts_with(b"$'") {
        parse_string_interpolation(working_set, span)
    } else if contents.starts_with(b"$.") {
        parse_simple_cell_path(working_set, Span::new(span.start + 2, span.end))
    } else {
        let starting_error_count = working_set.parse_errors.len();

        if let Some(expr) = parse_range(working_set, span) {
            expr
        } else {
            working_set.parse_errors.truncate(starting_error_count);
            parse_full_cell_path(working_set, None, span)
        }
    }
}

pub fn parse_raw_string(working_set: &mut StateWorkingSet, span: Span) -> Expression {
    trace!("parsing: raw-string, with required delimiters");

    let bytes = working_set.get_span_contents(span);

    let prefix_sharp_cnt = if bytes.starts_with(b"r#") {
        // actually `sharp_cnt` is always `index - 1`
        // but create a variable here to make it clearer.
        let mut sharp_cnt = 1;
        let mut index = 2;
        while index < bytes.len() && bytes[index] == b'#' {
            index += 1;
            sharp_cnt += 1;
        }
        sharp_cnt
    } else {
        working_set.error(ParseError::Expected("r#", span));
        return garbage(working_set, span);
    };
    let expect_postfix_sharp_cnt = prefix_sharp_cnt;
    // check the length of whole raw string.
    // the whole raw string should contains at least
    // 1(r) + prefix_sharp_cnt + 1(') + 1(') + postfix_sharp characters
    if bytes.len() < prefix_sharp_cnt + expect_postfix_sharp_cnt + 3 {
        working_set.error(ParseError::Unclosed('\''.into(), span));
        return garbage(working_set, span);
    }

    // check for unbalanced # and single quotes.
    let postfix_bytes = &bytes[bytes.len() - expect_postfix_sharp_cnt..bytes.len()];
    if postfix_bytes.iter().any(|b| *b != b'#') {
        working_set.error(ParseError::Unbalanced(
            "prefix #".to_string(),
            "postfix #".to_string(),
            span,
        ));
        return garbage(working_set, span);
    }
    // check for unblanaced single quotes.
    if bytes[1 + prefix_sharp_cnt] != b'\''
        || bytes[bytes.len() - expect_postfix_sharp_cnt - 1] != b'\''
    {
        working_set.error(ParseError::Unclosed('\''.into(), span));
        return garbage(working_set, span);
    }

    let bytes = &bytes[prefix_sharp_cnt + 1 + 1..bytes.len() - 1 - prefix_sharp_cnt];
    if let Ok(token) = String::from_utf8(bytes.into()) {
        Expression::new(working_set, Expr::RawString(token), span, Type::String)
    } else {
        working_set.error(ParseError::Expected("utf8 raw-string", span));
        garbage(working_set, span)
    }
}

pub fn parse_paren_expr(
    working_set: &mut StateWorkingSet,
    span: Span,
    shape: &SyntaxShape,
) -> Expression {
    let starting_error_count = working_set.parse_errors.len();

    if let Some(expr) = parse_range(working_set, span) {
        expr
    } else {
        working_set.parse_errors.truncate(starting_error_count);

        if matches!(shape, SyntaxShape::Signature) {
            parse_signature(working_set, span)
        } else {
            parse_full_cell_path(working_set, None, span)
        }
    }
}

pub fn parse_brace_expr(
    working_set: &mut StateWorkingSet,
    span: Span,
    shape: &SyntaxShape,
) -> Expression {
    // Try to detect what kind of value we're about to parse
    // FIXME: In the future, we should work over the token stream so we only have to do this once
    // before parsing begins

    // FIXME: we're still using the shape because we rely on it to know how to handle syntax where
    // the parse is ambiguous. We'll need to update the parts of the grammar where this is ambiguous
    // and then revisit the parsing.

    if span.end <= (span.start + 1) {
        working_set.error(ParseError::ExpectedWithStringMsg(
            format!("non-block value: {shape}"),
            span,
        ));
        return Expression::garbage(working_set, span);
    }

    let bytes = working_set.get_span_contents(Span::new(span.start + 1, span.end - 1));
    let (tokens, _) = lex(bytes, span.start + 1, &[b'\r', b'\n', b'\t'], &[b':'], true);

    let second_token = tokens
        .first()
        .map(|token| working_set.get_span_contents(token.span));

    let second_token_contents = tokens.first().map(|token| token.contents);

    let third_token = tokens
        .get(1)
        .map(|token| working_set.get_span_contents(token.span));

    if second_token.is_none() {
        // If we're empty, that means an empty record or closure
        if matches!(shape, SyntaxShape::Closure(_)) {
            parse_closure_expression(working_set, shape, span)
        } else if matches!(shape, SyntaxShape::Block) {
            parse_block_expression(working_set, span)
        } else if matches!(shape, SyntaxShape::MatchBlock) {
            parse_match_block_expression(working_set, span)
        } else {
            parse_record(working_set, span)
        }
    } else if matches!(second_token_contents, Some(TokenContents::Pipe))
        || matches!(second_token_contents, Some(TokenContents::PipePipe))
    {
        parse_closure_expression(working_set, shape, span)
    } else if matches!(third_token, Some(b":")) {
        parse_full_cell_path(working_set, None, span)
    } else if matches!(shape, SyntaxShape::Closure(_)) {
        parse_closure_expression(working_set, shape, span)
    } else if matches!(shape, SyntaxShape::Block) {
        parse_block_expression(working_set, span)
    } else if matches!(shape, SyntaxShape::MatchBlock) {
        parse_match_block_expression(working_set, span)
    } else if second_token.is_some_and(|c| {
        c.len() > 3 && c.starts_with(b"...") && (c[3] == b'$' || c[3] == b'{' || c[3] == b'(')
    }) {
        parse_record(working_set, span)
    } else if matches!(shape, SyntaxShape::Any) {
        parse_closure_expression(working_set, shape, span)
    } else {
        working_set.error(ParseError::ExpectedWithStringMsg(
            format!("non-block value: {shape}"),
            span,
        ));

        Expression::garbage(working_set, span)
    }
}

pub fn parse_string_interpolation(working_set: &mut StateWorkingSet, span: Span) -> Expression {
    #[derive(PartialEq, Eq, Debug)]
    enum InterpolationMode {
        String,
        Expression,
    }

    let contents = working_set.get_span_contents(span);

    let mut double_quote = false;

    let (start, end) = if contents.starts_with(b"$\"") {
        double_quote = true;
        let end = if contents.ends_with(b"\"") && contents.len() > 2 {
            span.end - 1
        } else {
            span.end
        };
        (span.start + 2, end)
    } else if contents.starts_with(b"$'") {
        let end = if contents.ends_with(b"'") && contents.len() > 2 {
            span.end - 1
        } else {
            span.end
        };
        (span.start + 2, end)
    } else {
        (span.start, span.end)
    };

    let inner_span = Span::new(start, end);
    let contents = working_set.get_span_contents(inner_span).to_vec();

    let mut output = vec![];
    let mut mode = InterpolationMode::String;
    let mut token_start = start;
    let mut delimiter_stack = vec![];

    let mut consecutive_backslashes: usize = 0;

    let mut b = start;

    while b != end {
        let current_byte = contents[b - start];

        if mode == InterpolationMode::String {
            let preceding_consecutive_backslashes = consecutive_backslashes;

            let is_backslash = current_byte == b'\\';
            consecutive_backslashes = if is_backslash {
                preceding_consecutive_backslashes + 1
            } else {
                0
            };

            if current_byte == b'(' && (!double_quote || preceding_consecutive_backslashes % 2 == 0)
            {
                mode = InterpolationMode::Expression;
                if token_start < b {
                    let span = Span::new(token_start, b);
                    let str_contents = working_set.get_span_contents(span);

                    let (str_contents, err) = if double_quote {
                        unescape_string(str_contents, span)
                    } else {
                        (str_contents.to_vec(), None)
                    };
                    if let Some(err) = err {
                        working_set.error(err);
                    }

                    output.push(Expression::new(
                        working_set,
                        Expr::String(String::from_utf8_lossy(&str_contents).to_string()),
                        span,
                        Type::String,
                    ));
                    token_start = b;
                }
            }
        }

        if mode == InterpolationMode::Expression {
            let byte = current_byte;
            if let Some(b'\'') = delimiter_stack.last() {
                if byte == b'\'' {
                    delimiter_stack.pop();
                }
            } else if let Some(b'"') = delimiter_stack.last() {
                if byte == b'"' {
                    delimiter_stack.pop();
                }
            } else if let Some(b'`') = delimiter_stack.last() {
                if byte == b'`' {
                    delimiter_stack.pop();
                }
            } else if byte == b'\'' {
                delimiter_stack.push(b'\'')
            } else if byte == b'"' {
                delimiter_stack.push(b'"');
            } else if byte == b'`' {
                delimiter_stack.push(b'`')
            } else if byte == b'(' {
                delimiter_stack.push(b')');
            } else if byte == b')' {
                if let Some(b')') = delimiter_stack.last() {
                    delimiter_stack.pop();
                }
                if delimiter_stack.is_empty() {
                    mode = InterpolationMode::String;

                    if token_start < b {
                        let span = Span::new(token_start, b + 1);

                        let expr = parse_full_cell_path(working_set, None, span);
                        output.push(expr);
                    }

                    token_start = b + 1;
                    continue;
                }
            }
        }
        b += 1;
    }

    match mode {
        InterpolationMode::String => {
            if token_start < end {
                let span = Span::new(token_start, end);
                let str_contents = working_set.get_span_contents(span);

                let (str_contents, err) = if double_quote {
                    unescape_string(str_contents, span)
                } else {
                    (str_contents.to_vec(), None)
                };
                if let Some(err) = err {
                    working_set.error(err);
                }

                output.push(Expression::new(
                    working_set,
                    Expr::String(String::from_utf8_lossy(&str_contents).to_string()),
                    span,
                    Type::String,
                ));
            }
        }
        InterpolationMode::Expression => {
            if token_start < end {
                let span = Span::new(token_start, end);

                let expr = parse_full_cell_path(working_set, None, span);
                output.push(expr);
            }
        }
    }

    Expression::new(
        working_set,
        Expr::StringInterpolation(output),
        span,
        Type::String,
    )
}

pub fn parse_variable_expr(working_set: &mut StateWorkingSet, span: Span) -> Expression {
    let contents = working_set.get_span_contents(span);

    if contents == b"$nu" {
        return Expression::new(
            working_set,
            Expr::Var(nu_protocol::NU_VARIABLE_ID),
            span,
            Type::Any,
        );
    } else if contents == b"$in" {
        return Expression::new(
            working_set,
            Expr::Var(nu_protocol::IN_VARIABLE_ID),
            span,
            Type::Any,
        );
    } else if contents == b"$env" {
        return Expression::new(
            working_set,
            Expr::Var(nu_protocol::ENV_VARIABLE_ID),
            span,
            Type::Any,
        );
    }

    let name = if contents.starts_with(b"$") {
        String::from_utf8_lossy(&contents[1..]).to_string()
    } else {
        String::from_utf8_lossy(contents).to_string()
    };

    let bytes = working_set.get_span_contents(span);
    let suggestion = || {
        DidYouMean::new(
            &working_set.list_variables(),
            working_set.get_span_contents(span),
        )
    };
    if !is_variable(bytes) {
        working_set.error(ParseError::ExpectedWithDidYouMean(
            "valid variable name",
            suggestion(),
            span,
        ));
        garbage(working_set, span)
    } else if let Some(id) = working_set.find_variable(bytes) {
        Expression::new(
            working_set,
            Expr::Var(id),
            span,
            working_set.get_variable(id).ty.clone(),
        )
    } else if working_set.get_env_var(&name).is_some() {
        working_set.error(ParseError::EnvVarNotVar(name, span));
        garbage(working_set, span)
    } else {
        working_set.error(ParseError::VariableNotFound(suggestion(), span));
        garbage(working_set, span)
    }
}

pub fn parse_cell_path(
    working_set: &mut StateWorkingSet,
    tokens: impl Iterator<Item = Token>,
    expect_dot: bool,
) -> Vec<PathMember> {
    enum TokenType {
        Dot,           // .
        QuestionOrDot, // ? or .
        PathMember,    // an int or string, like `1` or `foo`
    }

    // Parsing a cell path is essentially a state machine, and this is the state
    let mut expected_token = if expect_dot {
        TokenType::Dot
    } else {
        TokenType::PathMember
    };

    let mut tail = vec![];

    for path_element in tokens {
        let bytes = working_set.get_span_contents(path_element.span);

        match expected_token {
            TokenType::Dot => {
                if bytes.len() != 1 || bytes[0] != b'.' {
                    working_set.error(ParseError::Expected(".", path_element.span));
                    return tail;
                }
                expected_token = TokenType::PathMember;
            }
            TokenType::QuestionOrDot => {
                if bytes.len() == 1 && bytes[0] == b'.' {
                    expected_token = TokenType::PathMember;
                } else if bytes.len() == 1 && bytes[0] == b'?' {
                    if let Some(last) = tail.last_mut() {
                        match last {
                            PathMember::String {
                                ref mut optional, ..
                            } => *optional = true,
                            PathMember::Int {
                                ref mut optional, ..
                            } => *optional = true,
                        }
                    }
                    expected_token = TokenType::Dot;
                } else {
                    working_set.error(ParseError::Expected(". or ?", path_element.span));
                    return tail;
                }
            }
            TokenType::PathMember => {
                let starting_error_count = working_set.parse_errors.len();

                let expr = parse_int(working_set, path_element.span);
                working_set.parse_errors.truncate(starting_error_count);

                match expr {
                    Expression {
                        expr: Expr::Int(val),
                        span,
                        ..
                    } => tail.push(PathMember::Int {
                        val: val as usize,
                        span,
                        optional: false,
                    }),
                    _ => {
                        let result = parse_string(working_set, path_element.span);
                        match result {
                            Expression {
                                expr: Expr::String(string),
                                span,
                                ..
                            } => {
                                tail.push(PathMember::String {
                                    val: string,
                                    span,
                                    optional: false,
                                });
                            }
                            _ => {
                                working_set
                                    .error(ParseError::Expected("string", path_element.span));
                                return tail;
                            }
                        }
                    }
                }
                expected_token = TokenType::QuestionOrDot;
            }
        }
    }

    tail
}

pub fn parse_simple_cell_path(working_set: &mut StateWorkingSet, span: Span) -> Expression {
    let source = working_set.get_span_contents(span);

    let (tokens, err) = lex(source, span.start, &[b'\n', b'\r'], &[b'.', b'?'], true);
    if let Some(err) = err {
        working_set.error(err)
    }

    let tokens = tokens.into_iter().peekable();

    let cell_path = parse_cell_path(working_set, tokens, false);

    Expression::new(
        working_set,
        Expr::CellPath(CellPath { members: cell_path }),
        span,
        Type::CellPath,
    )
}

pub fn parse_full_cell_path(
    working_set: &mut StateWorkingSet,
    implicit_head: Option<VarId>,
    span: Span,
) -> Expression {
    trace!("parsing: full cell path");
    let full_cell_span = span;
    let source = working_set.get_span_contents(span);

    let (tokens, err) = lex(source, span.start, &[b'\n', b'\r'], &[b'.', b'?'], true);
    if let Some(err) = err {
        working_set.error(err)
    }

    let mut tokens = tokens.into_iter().peekable();
    if let Some(head) = tokens.peek() {
        let bytes = working_set.get_span_contents(head.span);
        let (head, expect_dot) = if bytes.starts_with(b"(") {
            trace!("parsing: paren-head of full cell path");

            let head_span = head.span;
            let mut start = head.span.start;
            let mut end = head.span.end;

            if bytes.starts_with(b"(") {
                start += 1;
            }
            if bytes.ends_with(b")") {
                end -= 1;
            } else {
                working_set.error(ParseError::Unclosed(")".into(), Span::new(end, end)));
            }

            let span = Span::new(start, end);

            let source = working_set.get_span_contents(span);

            let (output, err) = lex(source, span.start, &[b'\n', b'\r'], &[], true);
            if let Some(err) = err {
                working_set.error(err)
            }

            // Creating a Type scope to parse the new block. This will keep track of
            // the previous input type found in that block
            let output = parse_block(working_set, &output, span, true, true);

            let ty = output.output_type();

            let block_id = working_set.add_block(Arc::new(output));
            tokens.next();

            (
                Expression::new(working_set, Expr::Subexpression(block_id), head_span, ty),
                true,
            )
        } else if bytes.starts_with(b"[") {
            trace!("parsing: table head of full cell path");

            let output = parse_table_expression(working_set, head.span, &SyntaxShape::Any);

            tokens.next();

            (output, true)
        } else if bytes.starts_with(b"{") {
            trace!("parsing: record head of full cell path");
            let output = parse_record(working_set, head.span);

            tokens.next();

            (output, true)
        } else if bytes.starts_with(b"$") {
            trace!("parsing: $variable head of full cell path");

            let out = parse_variable_expr(working_set, head.span);

            tokens.next();

            (out, true)
        } else if let Some(var_id) = implicit_head {
            trace!("parsing: implicit head of full cell path");
            (
                Expression::new(working_set, Expr::Var(var_id), head.span, Type::Any),
                false,
            )
        } else {
            working_set.error(ParseError::Mismatch(
                "variable or subexpression".into(),
                String::from_utf8_lossy(bytes).to_string(),
                span,
            ));
            return garbage(working_set, span);
        };

        let tail = parse_cell_path(working_set, tokens, expect_dot);
        // FIXME: Get the type of the data at the tail using follow_cell_path() (or something)
        let ty = if !tail.is_empty() {
            // Until the aforementioned fix is implemented, this is necessary to allow mutable list upserts
            // such as $a.1 = 2 to work correctly.
            Type::Any
        } else {
            head.ty.clone()
        };

        Expression::new(
            working_set,
            Expr::FullCellPath(Box::new(FullCellPath { head, tail })),
            full_cell_span,
            ty,
        )
    } else {
        garbage(working_set, span)
    }
}

pub fn parse_directory(working_set: &mut StateWorkingSet, span: Span) -> Expression {
    let bytes = working_set.get_span_contents(span);
    let quoted = is_quoted(bytes);
    let (token, err) = unescape_unquote_string(bytes, span);
    trace!("parsing: directory");

    if err.is_none() {
        trace!("-- found {}", token);

        Expression::new(
            working_set,
            Expr::Directory(token, quoted),
            span,
            Type::String,
        )
    } else {
        working_set.error(ParseError::Expected("directory", span));

        garbage(working_set, span)
    }
}

pub fn parse_filepath(working_set: &mut StateWorkingSet, span: Span) -> Expression {
    let bytes = working_set.get_span_contents(span);
    let quoted = is_quoted(bytes);
    let (token, err) = unescape_unquote_string(bytes, span);
    trace!("parsing: filepath");

    if err.is_none() {
        trace!("-- found {}", token);

        Expression::new(
            working_set,
            Expr::Filepath(token, quoted),
            span,
            Type::String,
        )
    } else {
        working_set.error(ParseError::Expected("filepath", span));

        garbage(working_set, span)
    }
}

/// Parse a datetime type, eg '2022-02-02'
pub fn parse_datetime(working_set: &mut StateWorkingSet, span: Span) -> Expression {
    trace!("parsing: datetime");

    let bytes = working_set.get_span_contents(span);

    if bytes.len() < 6
        || !bytes[0].is_ascii_digit()
        || !bytes[1].is_ascii_digit()
        || !bytes[2].is_ascii_digit()
        || !bytes[3].is_ascii_digit()
        || bytes[4] != b'-'
    {
        working_set.error(ParseError::Expected("datetime", span));
        return garbage(working_set, span);
    }

    let token = String::from_utf8_lossy(bytes).to_string();

    if let Ok(datetime) = chrono::DateTime::parse_from_rfc3339(&token) {
        return Expression::new(working_set, Expr::DateTime(datetime), span, Type::Date);
    }

    // Just the date
    let just_date = token.clone() + "T00:00:00+00:00";
    if let Ok(datetime) = chrono::DateTime::parse_from_rfc3339(&just_date) {
        return Expression::new(working_set, Expr::DateTime(datetime), span, Type::Date);
    }

    // Date and time, assume UTC
    let datetime = token + "+00:00";
    if let Ok(datetime) = chrono::DateTime::parse_from_rfc3339(&datetime) {
        return Expression::new(working_set, Expr::DateTime(datetime), span, Type::Date);
    }

    working_set.error(ParseError::Expected("datetime", span));

    garbage(working_set, span)
}

/// Parse a duration type, eg '10day'
pub fn parse_duration(working_set: &mut StateWorkingSet, span: Span) -> Expression {
    trace!("parsing: duration");

    let bytes = working_set.get_span_contents(span);

    match parse_unit_value(bytes, span, DURATION_UNIT_GROUPS, Type::Duration, |x| x) {
        Some(Ok(expr)) => {
            let span_id = working_set.add_span(span);
            expr.with_span_id(span_id)
        }
        Some(Err(mk_err_for)) => {
            working_set.error(mk_err_for("duration"));
            garbage(working_set, span)
        }
        None => {
            working_set.error(ParseError::Expected("duration with valid units", span));
            garbage(working_set, span)
        }
    }
}

/// Parse a unit type, eg '10kb'
pub fn parse_filesize(working_set: &mut StateWorkingSet, span: Span) -> Expression {
    trace!("parsing: filesize");

    let bytes = working_set.get_span_contents(span);

    // the hex digit `b` might be mistaken for the unit `b`, so check that first
    if bytes.starts_with(b"0x") {
        working_set.error(ParseError::Expected("filesize with valid units", span));
        return garbage(working_set, span);
    }

    match parse_unit_value(bytes, span, FILESIZE_UNIT_GROUPS, Type::Filesize, |x| {
        x.to_ascii_uppercase()
    }) {
        Some(Ok(expr)) => {
            let span_id = working_set.add_span(span);
            expr.with_span_id(span_id)
        }
        Some(Err(mk_err_for)) => {
            working_set.error(mk_err_for("filesize"));
            garbage(working_set, span)
        }
        None => {
            working_set.error(ParseError::Expected("filesize with valid units", span));
            garbage(working_set, span)
        }
    }
}

type ParseUnitResult<'res> = Result<Expression, Box<dyn Fn(&'res str) -> ParseError>>;
type UnitGroup<'unit> = (Unit, &'unit str, Option<(Unit, i64)>);

pub fn parse_unit_value<'res>(
    bytes: &[u8],
    span: Span,
    unit_groups: &[UnitGroup],
    ty: Type,
    transform: fn(String) -> String,
) -> Option<ParseUnitResult<'res>> {
    if bytes.len() < 2
        || !(bytes[0].is_ascii_digit() || (bytes[0] == b'-' && bytes[1].is_ascii_digit()))
    {
        return None;
    }

    let value = transform(String::from_utf8_lossy(bytes).into());

    if let Some((unit, name, convert)) = unit_groups.iter().find(|x| value.ends_with(x.1)) {
        let lhs_len = value.len() - name.len();
        let lhs = strip_underscores(value[..lhs_len].as_bytes());
        let lhs_span = Span::new(span.start, span.start + lhs_len);
        let unit_span = Span::new(span.start + lhs_len, span.end);
        if lhs.ends_with('$') {
            // If `parse_unit_value` has higher precedence over `parse_range`,
            // a variable with the name of a unit could otherwise not be used as the end of a range.
            return None;
        }

        let (decimal_part, number_part) = modf(match lhs.parse::<f64>() {
            Ok(it) => it,
            Err(_) => {
                let mk_err = move |name| {
                    ParseError::LabeledError(
                        format!("{name} value must be a number"),
                        "not a number".into(),
                        lhs_span,
                    )
                };
                return Some(Err(Box::new(mk_err)));
            }
        });

        let (num, unit) = match convert {
            Some(convert_to) => (
                ((number_part * convert_to.1 as f64) + (decimal_part * convert_to.1 as f64)) as i64,
                convert_to.0,
            ),
            None => (number_part as i64, *unit),
        };

        trace!("-- found {} {:?}", num, unit);
        let value = ValueWithUnit {
            expr: Expression::new_unknown(Expr::Int(num), lhs_span, Type::Number),
            unit: Spanned {
                item: unit,
                span: unit_span,
            },
        };
        let expr = Expression::new_unknown(Expr::ValueWithUnit(Box::new(value)), span, ty);

        Some(Ok(expr))
    } else {
        None
    }
}

pub const FILESIZE_UNIT_GROUPS: &[UnitGroup] = &[
    (
        Unit::Filesize(FilesizeUnit::KB),
        "KB",
        Some((Unit::Filesize(FilesizeUnit::B), 1000)),
    ),
    (
        Unit::Filesize(FilesizeUnit::MB),
        "MB",
        Some((Unit::Filesize(FilesizeUnit::KB), 1000)),
    ),
    (
        Unit::Filesize(FilesizeUnit::GB),
        "GB",
        Some((Unit::Filesize(FilesizeUnit::MB), 1000)),
    ),
    (
        Unit::Filesize(FilesizeUnit::TB),
        "TB",
        Some((Unit::Filesize(FilesizeUnit::GB), 1000)),
    ),
    (
        Unit::Filesize(FilesizeUnit::PB),
        "PB",
        Some((Unit::Filesize(FilesizeUnit::TB), 1000)),
    ),
    (
        Unit::Filesize(FilesizeUnit::EB),
        "EB",
        Some((Unit::Filesize(FilesizeUnit::PB), 1000)),
    ),
    (
        Unit::Filesize(FilesizeUnit::KiB),
        "KIB",
        Some((Unit::Filesize(FilesizeUnit::B), 1024)),
    ),
    (
        Unit::Filesize(FilesizeUnit::MiB),
        "MIB",
        Some((Unit::Filesize(FilesizeUnit::KiB), 1024)),
    ),
    (
        Unit::Filesize(FilesizeUnit::GiB),
        "GIB",
        Some((Unit::Filesize(FilesizeUnit::MiB), 1024)),
    ),
    (
        Unit::Filesize(FilesizeUnit::TiB),
        "TIB",
        Some((Unit::Filesize(FilesizeUnit::GiB), 1024)),
    ),
    (
        Unit::Filesize(FilesizeUnit::PiB),
        "PIB",
        Some((Unit::Filesize(FilesizeUnit::TiB), 1024)),
    ),
    (
        Unit::Filesize(FilesizeUnit::EiB),
        "EIB",
        Some((Unit::Filesize(FilesizeUnit::EiB), 1024)),
    ),
    (Unit::Filesize(FilesizeUnit::B), "B", None),
];

pub const DURATION_UNIT_GROUPS: &[UnitGroup] = &[
    (Unit::Nanosecond, "ns", None),
    // todo start adding aliases for duration units here
    (Unit::Microsecond, "us", Some((Unit::Nanosecond, 1000))),
    (
        // µ Micro Sign
        Unit::Microsecond,
        "\u{00B5}s",
        Some((Unit::Nanosecond, 1000)),
    ),
    (
        // μ Greek small letter Mu
        Unit::Microsecond,
        "\u{03BC}s",
        Some((Unit::Nanosecond, 1000)),
    ),
    (Unit::Millisecond, "ms", Some((Unit::Microsecond, 1000))),
    (Unit::Second, "sec", Some((Unit::Millisecond, 1000))),
    (Unit::Minute, "min", Some((Unit::Second, 60))),
    (Unit::Hour, "hr", Some((Unit::Minute, 60))),
    (Unit::Day, "day", Some((Unit::Minute, 1440))),
    (Unit::Week, "wk", Some((Unit::Day, 7))),
];

// Borrowed from libm at https://github.com/rust-lang/libm/blob/master/src/math/modf.rs
fn modf(x: f64) -> (f64, f64) {
    let rv2: f64;
    let mut u = x.to_bits();
    let e = ((u >> 52 & 0x7ff) as i32) - 0x3ff;

    /* no fractional part */
    if e >= 52 {
        rv2 = x;
        if e == 0x400 && (u << 12) != 0 {
            /* nan */
            return (x, rv2);
        }
        u &= 1 << 63;
        return (f64::from_bits(u), rv2);
    }

    /* no integral part*/
    if e < 0 {
        u &= 1 << 63;
        rv2 = f64::from_bits(u);
        return (x, rv2);
    }

    let mask = ((!0) >> 12) >> e;
    if (u & mask) == 0 {
        rv2 = x;
        u &= 1 << 63;
        return (f64::from_bits(u), rv2);
    }
    u &= !mask;
    rv2 = f64::from_bits(u);
    (x - rv2, rv2)
}

pub fn parse_glob_pattern(working_set: &mut StateWorkingSet, span: Span) -> Expression {
    let bytes = working_set.get_span_contents(span);
    let quoted = is_quoted(bytes);
    let (token, err) = unescape_unquote_string(bytes, span);
    trace!("parsing: glob pattern");

    if err.is_none() {
        trace!("-- found {}", token);

        Expression::new(
            working_set,
            Expr::GlobPattern(token, quoted),
            span,
            Type::Glob,
        )
    } else {
        working_set.error(ParseError::Expected("glob pattern string", span));

        garbage(working_set, span)
    }
}

pub fn unescape_string(bytes: &[u8], span: Span) -> (Vec<u8>, Option<ParseError>) {
    let mut output = Vec::new();
    let mut error = None;

    let mut idx = 0;

    if !bytes.contains(&b'\\') {
        return (bytes.to_vec(), None);
    }

    'us_loop: while idx < bytes.len() {
        if bytes[idx] == b'\\' {
            // We're in an escape
            idx += 1;

            match bytes.get(idx) {
                Some(b'"') => {
                    output.push(b'"');
                    idx += 1;
                }
                Some(b'\'') => {
                    output.push(b'\'');
                    idx += 1;
                }
                Some(b'\\') => {
                    output.push(b'\\');
                    idx += 1;
                }
                Some(b'/') => {
                    output.push(b'/');
                    idx += 1;
                }
                Some(b'(') => {
                    output.push(b'(');
                    idx += 1;
                }
                Some(b')') => {
                    output.push(b')');
                    idx += 1;
                }
                Some(b'{') => {
                    output.push(b'{');
                    idx += 1;
                }
                Some(b'}') => {
                    output.push(b'}');
                    idx += 1;
                }
                Some(b'$') => {
                    output.push(b'$');
                    idx += 1;
                }
                Some(b'^') => {
                    output.push(b'^');
                    idx += 1;
                }
                Some(b'#') => {
                    output.push(b'#');
                    idx += 1;
                }
                Some(b'|') => {
                    output.push(b'|');
                    idx += 1;
                }
                Some(b'~') => {
                    output.push(b'~');
                    idx += 1;
                }
                Some(b'a') => {
                    output.push(0x7);
                    idx += 1;
                }
                Some(b'b') => {
                    output.push(0x8);
                    idx += 1;
                }
                Some(b'e') => {
                    output.push(0x1b);
                    idx += 1;
                }
                Some(b'f') => {
                    output.push(0xc);
                    idx += 1;
                }
                Some(b'n') => {
                    output.push(b'\n');
                    idx += 1;
                }
                Some(b'r') => {
                    output.push(b'\r');
                    idx += 1;
                }
                Some(b't') => {
                    output.push(b'\t');
                    idx += 1;
                }
                Some(b'u') => {
                    let mut digits = String::with_capacity(10);
                    let mut cur_idx = idx + 1; // index of first beyond current end of token

                    if let Some(b'{') = bytes.get(idx + 1) {
                        cur_idx = idx + 2;
                        loop {
                            match bytes.get(cur_idx) {
                                Some(b'}') => {
                                    cur_idx += 1;
                                    break;
                                }
                                Some(c) => {
                                    digits.push(*c as char);
                                    cur_idx += 1;
                                }
                                _ => {
                                    error = error.or(Some(ParseError::InvalidLiteral(
                                        "missing '}' for unicode escape '\\u{X...}'".into(),
                                        "string".into(),
                                        Span::new(span.start + idx, span.end),
                                    )));
                                    break 'us_loop;
                                }
                            }
                        }
                    }

                    if (1..=6).contains(&digits.len()) {
                        let int = u32::from_str_radix(&digits, 16);

                        if let Ok(int) = int {
                            if int <= 0x10ffff {
                                let result = char::from_u32(int);

                                if let Some(result) = result {
                                    let mut buffer = vec![0; 4];
                                    let result = result.encode_utf8(&mut buffer);

                                    for elem in result.bytes() {
                                        output.push(elem);
                                    }

                                    idx = cur_idx;
                                    continue 'us_loop;
                                }
                            }
                        }
                    }
                    // fall through -- escape not accepted above, must be error.
                    error = error.or(Some(ParseError::InvalidLiteral(
                            "invalid unicode escape '\\u{X...}', must be 1-6 hex digits, max value 10FFFF".into(),
                            "string".into(),
                            Span::new(span.start + idx, span.end),
                    )));
                    break 'us_loop;
                }

                _ => {
                    error = error.or(Some(ParseError::InvalidLiteral(
                        "unrecognized escape after '\\'".into(),
                        "string".into(),
                        Span::new(span.start + idx, span.end),
                    )));
                    break 'us_loop;
                }
            }
        } else {
            output.push(bytes[idx]);
            idx += 1;
        }
    }

    (output, error)
}

pub fn unescape_unquote_string(bytes: &[u8], span: Span) -> (String, Option<ParseError>) {
    if bytes.starts_with(b"\"") {
        // Needs unescaping
        let bytes = trim_quotes(bytes);

        let (bytes, err) = unescape_string(bytes, span);

        if let Ok(token) = String::from_utf8(bytes) {
            (token, err)
        } else {
            (String::new(), Some(ParseError::Expected("string", span)))
        }
    } else {
        let bytes = trim_quotes(bytes);

        if let Ok(token) = String::from_utf8(bytes.into()) {
            (token, None)
        } else {
            (String::new(), Some(ParseError::Expected("string", span)))
        }
    }
}

pub fn parse_string(working_set: &mut StateWorkingSet, span: Span) -> Expression {
    trace!("parsing: string");

    let bytes = working_set.get_span_contents(span);

    if bytes.is_empty() {
        working_set.error(ParseError::Expected("String", span));
        return Expression::garbage(working_set, span);
    }

    // Check for bare word interpolation
    if bytes[0] != b'\'' && bytes[0] != b'"' && bytes[0] != b'`' && bytes.contains(&b'(') {
        return parse_string_interpolation(working_set, span);
    }
    // Check for unbalanced quotes:
    {
        if bytes.starts_with(b"\"")
            && (bytes.iter().filter(|ch| **ch == b'"').count() > 1 && !bytes.ends_with(b"\""))
        {
            let close_delimiter_index = bytes
                .iter()
                .skip(1)
                .position(|ch| *ch == b'"')
                .expect("Already check input bytes contains at least two double quotes");
            // needs `+2` rather than `+1`, because we have skip 1 to find close_delimiter_index before.
            let span = Span::new(span.start + close_delimiter_index + 2, span.end);
            working_set.error(ParseError::ExtraTokensAfterClosingDelimiter(span));
            return garbage(working_set, span);
        }

        if bytes.starts_with(b"\'")
            && (bytes.iter().filter(|ch| **ch == b'\'').count() > 1 && !bytes.ends_with(b"\'"))
        {
            let close_delimiter_index = bytes
                .iter()
                .skip(1)
                .position(|ch| *ch == b'\'')
                .expect("Already check input bytes contains at least two double quotes");
            // needs `+2` rather than `+1`, because we have skip 1 to find close_delimiter_index before.
            let span = Span::new(span.start + close_delimiter_index + 2, span.end);
            working_set.error(ParseError::ExtraTokensAfterClosingDelimiter(span));
            return garbage(working_set, span);
        }
    }

    let (s, err) = unescape_unquote_string(bytes, span);
    if let Some(err) = err {
        working_set.error(err);
    }

    Expression::new(working_set, Expr::String(s), span, Type::String)
}

fn is_quoted(bytes: &[u8]) -> bool {
    (bytes.starts_with(b"\"") && bytes.ends_with(b"\"") && bytes.len() > 1)
        || (bytes.starts_with(b"\'") && bytes.ends_with(b"\'") && bytes.len() > 1)
}

pub fn parse_string_strict(working_set: &mut StateWorkingSet, span: Span) -> Expression {
    trace!("parsing: string, with required delimiters");

    let bytes = working_set.get_span_contents(span);

    // Check for unbalanced quotes:
    {
        let bytes = if bytes.starts_with(b"$") {
            &bytes[1..]
        } else {
            bytes
        };
        if bytes.starts_with(b"\"") && (bytes.len() == 1 || !bytes.ends_with(b"\"")) {
            working_set.error(ParseError::Unclosed("\"".into(), span));
            return garbage(working_set, span);
        }
        if bytes.starts_with(b"\'") && (bytes.len() == 1 || !bytes.ends_with(b"\'")) {
            working_set.error(ParseError::Unclosed("\'".into(), span));
            return garbage(working_set, span);
        }
        if bytes.starts_with(b"r#") && (bytes.len() == 1 || !bytes.ends_with(b"#")) {
            working_set.error(ParseError::Unclosed("r#".into(), span));
            return garbage(working_set, span);
        }
    }

    let (bytes, quoted) = if (bytes.starts_with(b"\"") && bytes.ends_with(b"\"") && bytes.len() > 1)
        || (bytes.starts_with(b"\'") && bytes.ends_with(b"\'") && bytes.len() > 1)
    {
        (&bytes[1..(bytes.len() - 1)], true)
    } else if (bytes.starts_with(b"$\"") && bytes.ends_with(b"\"") && bytes.len() > 2)
        || (bytes.starts_with(b"$\'") && bytes.ends_with(b"\'") && bytes.len() > 2)
    {
        (&bytes[2..(bytes.len() - 1)], true)
    } else {
        (bytes, false)
    };

    if let Ok(token) = String::from_utf8(bytes.into()) {
        trace!("-- found {}", token);

        if quoted {
            Expression::new(working_set, Expr::String(token), span, Type::String)
        } else if token.contains(' ') {
            working_set.error(ParseError::Expected("string", span));

            garbage(working_set, span)
        } else {
            Expression::new(working_set, Expr::String(token), span, Type::String)
        }
    } else {
        working_set.error(ParseError::Expected("string", span));
        garbage(working_set, span)
    }
}

pub fn parse_import_pattern(working_set: &mut StateWorkingSet, spans: &[Span]) -> Expression {
    let Some(head_span) = spans.first() else {
        working_set.error(ParseError::WrongImportPattern(
            "needs at least one component of import pattern".to_string(),
            Span::concat(spans),
        ));
        return garbage(working_set, Span::concat(spans));
    };

    let head_expr = parse_value(working_set, *head_span, &SyntaxShape::Any);

    let (maybe_module_id, head_name) = match eval_constant(working_set, &head_expr) {
        Ok(Value::Nothing { .. }) => {
            return Expression::new(
                working_set,
                Expr::Nothing,
                Span::concat(spans),
                Type::Nothing,
            );
        }
        Ok(val) => match val.coerce_into_string() {
            Ok(s) => (working_set.find_module(s.as_bytes()), s.into_bytes()),
            Err(err) => {
                working_set.error(err.wrap(working_set, Span::concat(spans)));
                return garbage(working_set, Span::concat(spans));
            }
        },
        Err(err) => {
            working_set.error(err.wrap(working_set, Span::concat(spans)));
            return garbage(working_set, Span::concat(spans));
        }
    };

    let mut import_pattern = ImportPattern {
        head: ImportPatternHead {
            name: head_name,
            id: maybe_module_id,
            span: *head_span,
        },
        members: vec![],
        hidden: HashSet::new(),
        constants: vec![],
    };

    if spans.len() > 1 {
        let mut leaf_member_span = None;

        for tail_span in spans[1..].iter() {
            if let Some(prev_span) = leaf_member_span {
                let what = if working_set.get_span_contents(prev_span) == b"*" {
                    "glob"
                } else {
                    "list"
                };
                working_set.error(ParseError::WrongImportPattern(
                    format!(
                        "{} member can be only at the end of an import pattern",
                        what
                    ),
                    prev_span,
                ));
                return Expression::new(
                    working_set,
                    Expr::ImportPattern(Box::new(import_pattern)),
                    prev_span,
                    Type::List(Box::new(Type::String)),
                );
            }

            let tail = working_set.get_span_contents(*tail_span);

            if tail == b"*" {
                import_pattern
                    .members
                    .push(ImportPatternMember::Glob { span: *tail_span });

                leaf_member_span = Some(*tail_span);
            } else if tail.starts_with(b"[") {
                let result = parse_list_expression(working_set, *tail_span, &SyntaxShape::String);

                let mut output = vec![];

                if let Expression {
                    expr: Expr::List(list),
                    ..
                } = result
                {
                    for item in list {
                        match item {
                            ListItem::Item(expr) => {
                                let contents = working_set.get_span_contents(expr.span);
                                output.push((trim_quotes(contents).to_vec(), expr.span));
                            }
                            ListItem::Spread(_, spread) => {
                                working_set.error(ParseError::WrongImportPattern(
                                    "cannot spread in an import pattern".into(),
                                    spread.span,
                                ))
                            }
                        }
                    }

                    import_pattern
                        .members
                        .push(ImportPatternMember::List { names: output });
                } else {
                    working_set.error(ParseError::ExportNotFound(result.span));
                    return Expression::new(
                        working_set,
                        Expr::ImportPattern(Box::new(import_pattern)),
                        Span::concat(spans),
                        Type::List(Box::new(Type::String)),
                    );
                }

                leaf_member_span = Some(*tail_span);
            } else {
                let tail = trim_quotes(tail);

                import_pattern.members.push(ImportPatternMember::Name {
                    name: tail.to_vec(),
                    span: *tail_span,
                });
            }
        }
    }

    Expression::new(
        working_set,
        Expr::ImportPattern(Box::new(import_pattern)),
        Span::concat(&spans[1..]),
        Type::List(Box::new(Type::String)),
    )
}

/// Parse `spans[spans_idx..]` into a variable, with optional type annotation.
/// If the name of the variable ends with a colon (no space in-between allowed), then a type annotation
/// can appear after the variable, in which case the colon is stripped from the name of the variable.
/// `spans_idx` is updated to point to the last span that has been parsed.
pub fn parse_var_with_opt_type(
    working_set: &mut StateWorkingSet,
    spans: &[Span],
    spans_idx: &mut usize,
    mutable: bool,
) -> (Expression, Option<Type>) {
    let name_span = spans[*spans_idx];
    let bytes = working_set.get_span_contents(name_span).to_vec();

    if bytes.contains(&b' ')
        || bytes.contains(&b'"')
        || bytes.contains(&b'\'')
        || bytes.contains(&b'`')
    {
        working_set.error(ParseError::VariableNotValid(spans[*spans_idx]));
        return (garbage(working_set, spans[*spans_idx]), None);
    }

    if bytes.ends_with(b":") {
        let name_span = Span::new(name_span.start, name_span.end - 1);
        let var_name = bytes[0..(bytes.len() - 1)].to_vec();

        // We end with colon, so the next span should be the type
        if *spans_idx + 1 < spans.len() {
            *spans_idx += 1;
            // signature like record<a: int b: int> is broken into multiple spans due to
            // whitespaces. Collect the rest into one span and work on it
            let full_span = Span::concat(&spans[*spans_idx..]);
            let type_bytes = working_set.get_span_contents(full_span).to_vec();

            let (tokens, parse_error) =
                lex_signature(&type_bytes, full_span.start, &[b','], &[], true);

            if let Some(parse_error) = parse_error {
                working_set.error(parse_error);
            }

            let ty = parse_type(working_set, &type_bytes, tokens[0].span);
            *spans_idx = spans.len() - 1;

            if !is_variable(&var_name) {
                working_set.error(ParseError::Expected(
                    "valid variable name",
                    spans[*spans_idx - 1],
                ));
                return (garbage(working_set, spans[*spans_idx - 1]), None);
            }

            let id = working_set.add_variable(var_name, spans[*spans_idx - 1], ty.clone(), mutable);

            (
                Expression::new(working_set, Expr::VarDecl(id), name_span, ty.clone()),
                Some(ty),
            )
        } else {
            if !is_variable(&var_name) {
                working_set.error(ParseError::Expected(
                    "valid variable name",
                    spans[*spans_idx],
                ));
                return (garbage(working_set, spans[*spans_idx]), None);
            }

            let id = working_set.add_variable(var_name, spans[*spans_idx], Type::Any, mutable);

            working_set.error(ParseError::MissingType(spans[*spans_idx]));
            (
                Expression::new(working_set, Expr::VarDecl(id), spans[*spans_idx], Type::Any),
                None,
            )
        }
    } else {
        let var_name = bytes;

        if !is_variable(&var_name) {
            working_set.error(ParseError::Expected(
                "valid variable name",
                spans[*spans_idx],
            ));
            return (garbage(working_set, spans[*spans_idx]), None);
        }

        let id = working_set.add_variable(
            var_name,
            Span::concat(&spans[*spans_idx..*spans_idx + 1]),
            Type::Any,
            mutable,
        );

        (
            Expression::new(working_set, Expr::VarDecl(id), spans[*spans_idx], Type::Any),
            None,
        )
    }
}

pub fn expand_to_cell_path(
    working_set: &mut StateWorkingSet,
    expression: &mut Expression,
    var_id: VarId,
) {
    trace!("parsing: expanding to cell path");
    if let Expression {
        expr: Expr::String(_),
        span,
        ..
    } = expression
    {
        // Re-parse the string as if it were a cell-path
        let new_expression = parse_full_cell_path(working_set, Some(var_id), *span);

        *expression = new_expression;
    }

    if let Expression {
        expr: Expr::UnaryNot(inner),
        ..
    } = expression
    {
        expand_to_cell_path(working_set, inner, var_id);
    }
}

pub fn parse_input_output_types(
    working_set: &mut StateWorkingSet,
    spans: &[Span],
) -> Vec<(Type, Type)> {
    let mut full_span = Span::concat(spans);

    let mut bytes = working_set.get_span_contents(full_span);

    if bytes.starts_with(b"[") {
        bytes = &bytes[1..];
        full_span.start += 1;
    }

    if bytes.ends_with(b"]") {
        bytes = &bytes[..(bytes.len() - 1)];
        full_span.end -= 1;
    }

    let (tokens, parse_error) =
        lex_signature(bytes, full_span.start, &[b'\n', b'\r', b','], &[], true);

    if let Some(parse_error) = parse_error {
        working_set.error(parse_error);
    }

    let mut output = vec![];

    let mut idx = 0;
    while idx < tokens.len() {
        let type_bytes = working_set.get_span_contents(tokens[idx].span).to_vec();
        let input_type = parse_type(working_set, &type_bytes, tokens[idx].span);

        idx += 1;
        if idx >= tokens.len() {
            working_set.error(ParseError::Expected(
                "arrow (->)",
                Span::new(tokens[idx - 1].span.end, tokens[idx - 1].span.end),
            ));
            break;
        }

        let arrow = working_set.get_span_contents(tokens[idx].span);
        if arrow != b"->" {
            working_set.error(ParseError::Expected("arrow (->)", tokens[idx].span));
        }

        idx += 1;
        if idx >= tokens.len() {
            working_set.error(ParseError::MissingType(Span::new(
                tokens[idx - 1].span.end,
                tokens[idx - 1].span.end,
            )));
            break;
        }

        let type_bytes = working_set.get_span_contents(tokens[idx].span).to_vec();
        let output_type = parse_type(working_set, &type_bytes, tokens[idx].span);

        output.push((input_type, output_type));

        idx += 1;
    }

    output
}

pub fn parse_full_signature(working_set: &mut StateWorkingSet, spans: &[Span]) -> Expression {
    match spans.len() {
        // This case should never happen. It corresponds to declarations like `def foo {}`,
        // which should throw a 'Missing required positional argument.' before getting to this point
        0 => {
            working_set.error(ParseError::InternalError(
                "failed to catch missing positional arguments".to_string(),
                Span::concat(spans),
            ));
            garbage(working_set, Span::concat(spans))
        }

        // e.g. `[ b"[foo: string]" ]`
        1 => parse_signature(working_set, spans[0]),

        // This case is needed to distinguish between e.g.
        // `[ b"[]", b"{ true }" ]` vs `[ b"[]:", b"int" ]`
        2 if working_set.get_span_contents(spans[1]).starts_with(b"{") => {
            parse_signature(working_set, spans[0])
        }

        // This should handle every other case, e.g.
        // `[ b"[]:", b"int" ]`
        // `[ b"[]", b":", b"int" ]`
        // `[ b"[]", b":", b"int", b"->", b"bool" ]`
        _ => {
            let (mut arg_signature, input_output_types_pos) =
                if working_set.get_span_contents(spans[0]).ends_with(b":") {
                    (
                        parse_signature(working_set, Span::new(spans[0].start, spans[0].end - 1)),
                        1,
                    )
                } else if working_set.get_span_contents(spans[1]) == b":" {
                    (parse_signature(working_set, spans[0]), 2)
                } else {
                    // This should be an error case, but we call parse_signature anyway
                    // so it can handle the various possible errors
                    // e.g. `[ b"[]", b"int" ]` or `[
                    working_set.error(ParseError::Expected(
                        "colon (:) before type signature",
                        Span::concat(&spans[1..]),
                    ));
                    // (garbage(working_set, Span::concat(spans)), 1)

                    (parse_signature(working_set, spans[0]), 1)
                };

            let input_output_types =
                parse_input_output_types(working_set, &spans[input_output_types_pos..]);

            if let Expression {
                expr: Expr::Signature(sig),
                span: expr_span,
                ..
            } = &mut arg_signature
            {
                sig.input_output_types = input_output_types;
                expr_span.end = Span::concat(&spans[input_output_types_pos..]).end;
            }
            arg_signature
        }
    }
}

pub fn parse_row_condition(working_set: &mut StateWorkingSet, spans: &[Span]) -> Expression {
    let pos = spans.first().map(|s| s.start).unwrap_or(0);
    let var_id = working_set.add_variable(b"$it".to_vec(), Span::new(pos, pos), Type::Any, false);
    let expression = parse_math_expression(working_set, spans, Some(var_id));
    let span = Span::concat(spans);

    let block_id = match expression.expr {
        Expr::Block(block_id) => block_id,
        Expr::Closure(block_id) => block_id,
        _ => {
            // We have an expression, so let's convert this into a block.
            let mut block = Block::new();
            let mut pipeline = Pipeline::new();
            pipeline.elements.push(PipelineElement {
                pipe: None,
                expr: expression,
                redirection: None,
            });

            block.pipelines.push(pipeline);

            block.signature.required_positional.push(PositionalArg {
                name: "$it".into(),
                desc: "row condition".into(),
                shape: SyntaxShape::Any,
                var_id: Some(var_id),
                default_value: None,
            });

            compile_block(working_set, &mut block);

            working_set.add_block(Arc::new(block))
        }
    };

    Expression::new(working_set, Expr::RowCondition(block_id), span, Type::Bool)
}

pub fn parse_signature(working_set: &mut StateWorkingSet, span: Span) -> Expression {
    let bytes = working_set.get_span_contents(span);

    let mut start = span.start;
    let mut end = span.end;

    let mut has_paren = false;

    if bytes.starts_with(b"[") {
        start += 1;
    } else if bytes.starts_with(b"(") {
        has_paren = true;
        start += 1;
    } else {
        working_set.error(ParseError::Expected("[ or (", Span::new(start, start + 1)));
        return garbage(working_set, span);
    }

    if (has_paren && bytes.ends_with(b")")) || (!has_paren && bytes.ends_with(b"]")) {
        end -= 1;
    } else {
        working_set.error(ParseError::Unclosed("] or )".into(), Span::new(end, end)));
    }

    let sig = parse_signature_helper(working_set, Span::new(start, end));

    Expression::new(working_set, Expr::Signature(sig), span, Type::Signature)
}

pub fn parse_signature_helper(working_set: &mut StateWorkingSet, span: Span) -> Box<Signature> {
    enum ParseMode {
        Arg,
        AfterCommaArg,
        Type,
        AfterType,
        DefaultValue,
    }

    #[derive(Debug)]
    enum Arg {
        Positional {
            arg: PositionalArg,
            required: bool,
            type_annotated: bool,
        },
        RestPositional(PositionalArg),
        Flag {
            flag: Flag,
            type_annotated: bool,
        },
    }

    let source = working_set.get_span_contents(span);

    let (output, err) = lex_signature(
        source,
        span.start,
        &[b'\n', b'\r'],
        &[b':', b'=', b','],
        false,
    );
    if let Some(err) = err {
        working_set.error(err);
    }

    let mut args: Vec<Arg> = vec![];
    let mut parse_mode = ParseMode::Arg;

    for (index, token) in output.iter().enumerate() {
        let last_token = index == output.len() - 1;

        match token {
            Token {
                contents: crate::TokenContents::Item | crate::TokenContents::AssignmentOperator,
                span,
            } => {
                let span = *span;
                let contents = working_set.get_span_contents(span).to_vec();

                // The : symbol separates types
                if contents == b":" {
                    match parse_mode {
                        ParseMode::Arg if last_token => working_set
                            .error(ParseError::Expected("type", Span::new(span.end, span.end))),
                        ParseMode::Arg => {
                            parse_mode = ParseMode::Type;
                        }
                        ParseMode::AfterCommaArg | ParseMode::AfterType => {
                            working_set.error(ParseError::Expected("parameter or flag", span));
                        }
                        ParseMode::Type | ParseMode::DefaultValue => {
                            // We're seeing two types for the same thing for some reason, error
                            working_set.error(ParseError::Expected("type", span));
                        }
                    }
                }
                // The = symbol separates a variable from its default value
                else if contents == b"=" {
                    match parse_mode {
                        ParseMode::Arg | ParseMode::AfterType if last_token => working_set.error(
                            ParseError::Expected("default value", Span::new(span.end, span.end)),
                        ),
                        ParseMode::Arg | ParseMode::AfterType => {
                            parse_mode = ParseMode::DefaultValue;
                        }
                        ParseMode::Type => {
                            working_set.error(ParseError::Expected("type", span));
                        }
                        ParseMode::AfterCommaArg => {
                            working_set.error(ParseError::Expected("parameter or flag", span));
                        }
                        ParseMode::DefaultValue => {
                            // We're seeing two default values for some reason, error
                            working_set.error(ParseError::Expected("default value", span));
                        }
                    }
                }
                // The , symbol separates params only
                else if contents == b"," {
                    match parse_mode {
                        ParseMode::Arg | ParseMode::AfterType => {
                            parse_mode = ParseMode::AfterCommaArg
                        }
                        ParseMode::AfterCommaArg => {
                            working_set.error(ParseError::Expected("parameter or flag", span));
                        }
                        ParseMode::Type => {
                            working_set.error(ParseError::Expected("type", span));
                        }
                        ParseMode::DefaultValue => {
                            working_set.error(ParseError::Expected("default value", span));
                        }
                    }
                } else {
                    match parse_mode {
                        ParseMode::Arg | ParseMode::AfterCommaArg | ParseMode::AfterType => {
                            // Long flag with optional short form following with no whitespace, e.g. --output, --age(-a)
                            if contents.starts_with(b"--") && contents.len() > 2 {
                                // Split the long flag from the short flag with the ( character as delimiter.
                                // The trailing ) is removed further down.
                                let flags: Vec<_> =
                                    contents.split(|x| x == &b'(').map(|x| x.to_vec()).collect();

                                let long = String::from_utf8_lossy(&flags[0][2..]).to_string();
                                let mut variable_name = flags[0][2..].to_vec();
                                // Replace the '-' in a variable name with '_'
                                (0..variable_name.len()).for_each(|idx| {
                                    if variable_name[idx] == b'-' {
                                        variable_name[idx] = b'_';
                                    }
                                });

                                if !is_variable(&variable_name) {
                                    working_set.error(ParseError::Expected(
                                        "valid variable name for this long flag",
                                        span,
                                    ))
                                }

                                let var_id =
                                    working_set.add_variable(variable_name, span, Type::Any, false);

                                // If there's no short flag, exit now. Otherwise, parse it.
                                if flags.len() == 1 {
                                    args.push(Arg::Flag {
                                        flag: Flag {
                                            arg: None,
                                            desc: String::new(),
                                            long,
                                            short: None,
                                            required: false,
                                            var_id: Some(var_id),
                                            default_value: None,
                                        },
                                        type_annotated: false,
                                    });
                                } else if flags.len() >= 3 {
                                    working_set.error(ParseError::Expected(
                                        "only one short flag alternative",
                                        span,
                                    ));
                                } else {
                                    let short_flag = &flags[1];
                                    let short_flag = if !short_flag.starts_with(b"-")
                                        || !short_flag.ends_with(b")")
                                    {
                                        working_set.error(ParseError::Expected(
                                            "short flag alternative for the long flag",
                                            span,
                                        ));
                                        short_flag
                                    } else {
                                        // Obtain the flag's name by removing the starting - and trailing )
                                        &short_flag[1..(short_flag.len() - 1)]
                                    };
                                    // Note that it is currently possible to make a short flag with non-alphanumeric characters,
                                    // like -).

                                    let short_flag =
                                        String::from_utf8_lossy(short_flag).to_string();
                                    let chars: Vec<char> = short_flag.chars().collect();
                                    let long = String::from_utf8_lossy(&flags[0][2..]).to_string();
                                    let mut variable_name = flags[0][2..].to_vec();

                                    (0..variable_name.len()).for_each(|idx| {
                                        if variable_name[idx] == b'-' {
                                            variable_name[idx] = b'_';
                                        }
                                    });

                                    if !is_variable(&variable_name) {
                                        working_set.error(ParseError::Expected(
                                            "valid variable name for this short flag",
                                            span,
                                        ))
                                    }

                                    let var_id = working_set.add_variable(
                                        variable_name,
                                        span,
                                        Type::Any,
                                        false,
                                    );

                                    if chars.len() == 1 {
                                        args.push(Arg::Flag {
                                            flag: Flag {
                                                arg: None,
                                                desc: String::new(),
                                                long,
                                                short: Some(chars[0]),
                                                required: false,
                                                var_id: Some(var_id),
                                                default_value: None,
                                            },
                                            type_annotated: false,
                                        });
                                    } else {
                                        working_set.error(ParseError::Expected("short flag", span));
                                    }
                                }
                                parse_mode = ParseMode::Arg;
                            }
                            // Mandatory short flag, e.g. -e (must be one character)
                            else if contents.starts_with(b"-") && contents.len() > 1 {
                                let short_flag = &contents[1..];
                                let short_flag = String::from_utf8_lossy(short_flag).to_string();
                                let chars: Vec<char> = short_flag.chars().collect();

                                if chars.len() > 1 {
                                    working_set.error(ParseError::Expected("short flag", span));
                                }

                                let mut encoded_var_name = vec![0u8; 4];
                                let len = chars[0].encode_utf8(&mut encoded_var_name).len();
                                let variable_name = encoded_var_name[0..len].to_vec();

                                if !is_variable(&variable_name) {
                                    working_set.error(ParseError::Expected(
                                        "valid variable name for this short flag",
                                        span,
                                    ))
                                }

                                let var_id =
                                    working_set.add_variable(variable_name, span, Type::Any, false);

                                args.push(Arg::Flag {
                                    flag: Flag {
                                        arg: None,
                                        desc: String::new(),
                                        long: String::new(),
                                        short: Some(chars[0]),
                                        required: false,
                                        var_id: Some(var_id),
                                        default_value: None,
                                    },
                                    type_annotated: false,
                                });
                                parse_mode = ParseMode::Arg;
                            }
                            // Short flag alias for long flag, e.g. --b (-a)
                            // This is the same as the short flag in --b(-a)
                            else if contents.starts_with(b"(-") {
                                if matches!(parse_mode, ParseMode::AfterCommaArg) {
                                    working_set
                                        .error(ParseError::Expected("parameter or flag", span));
                                }
                                let short_flag = &contents[2..];

                                let short_flag = if !short_flag.ends_with(b")") {
                                    working_set.error(ParseError::Expected("short flag", span));
                                    short_flag
                                } else {
                                    &short_flag[..(short_flag.len() - 1)]
                                };

                                let short_flag = String::from_utf8_lossy(short_flag).to_string();
                                let chars: Vec<char> = short_flag.chars().collect();

                                if chars.len() == 1 {
                                    match args.last_mut() {
                                        Some(Arg::Flag { flag, .. }) => {
                                            if flag.short.is_some() {
                                                working_set.error(ParseError::Expected(
                                                    "one short flag",
                                                    span,
                                                ));
                                            } else {
                                                flag.short = Some(chars[0]);
                                            }
                                        }
                                        _ => {
                                            working_set
                                                .error(ParseError::Expected("unknown flag", span));
                                        }
                                    }
                                } else {
                                    working_set.error(ParseError::Expected("short flag", span));
                                }
                            }
                            // Positional arg, optional
                            else if contents.ends_with(b"?") {
                                let contents: Vec<_> = contents[..(contents.len() - 1)].into();
                                let name = String::from_utf8_lossy(&contents).to_string();

                                if !is_variable(&contents) {
                                    working_set.error(ParseError::Expected(
                                        "valid variable name for this optional parameter",
                                        span,
                                    ))
                                }

                                let var_id =
                                    working_set.add_variable(contents, span, Type::Any, false);

                                args.push(Arg::Positional {
                                    arg: PositionalArg {
                                        desc: String::new(),
                                        name,
                                        shape: SyntaxShape::Any,
                                        var_id: Some(var_id),
                                        default_value: None,
                                    },
                                    required: false,
                                    type_annotated: false,
                                });
                                parse_mode = ParseMode::Arg;
                            }
                            // Rest param
                            else if let Some(contents) = contents.strip_prefix(b"...") {
                                let name = String::from_utf8_lossy(contents).to_string();
                                let contents_vec: Vec<u8> = contents.to_vec();

                                if !is_variable(&contents_vec) {
                                    working_set.error(ParseError::Expected(
                                        "valid variable name for this rest parameter",
                                        span,
                                    ))
                                }

                                let var_id =
                                    working_set.add_variable(contents_vec, span, Type::Any, false);

                                args.push(Arg::RestPositional(PositionalArg {
                                    desc: String::new(),
                                    name,
                                    shape: SyntaxShape::Any,
                                    var_id: Some(var_id),
                                    default_value: None,
                                }));
                                parse_mode = ParseMode::Arg;
                            }
                            // Normal param
                            else {
                                let name = String::from_utf8_lossy(&contents).to_string();
                                let contents_vec = contents.to_vec();

                                if !is_variable(&contents_vec) {
                                    working_set.error(ParseError::Expected(
                                        "valid variable name for this parameter",
                                        span,
                                    ))
                                }

                                let var_id =
                                    working_set.add_variable(contents_vec, span, Type::Any, false);

                                // Positional arg, required
                                args.push(Arg::Positional {
                                    arg: PositionalArg {
                                        desc: String::new(),
                                        name,
                                        shape: SyntaxShape::Any,
                                        var_id: Some(var_id),
                                        default_value: None,
                                    },
                                    required: true,
                                    type_annotated: false,
                                });
                                parse_mode = ParseMode::Arg;
                            }
                        }
                        ParseMode::Type => {
                            if let Some(last) = args.last_mut() {
                                let syntax_shape = parse_shape_name(
                                    working_set,
                                    &contents,
                                    span,
                                    ShapeDescriptorUse::Argument,
                                );
                                //TODO check if we're replacing a custom parameter already
                                match last {
                                    Arg::Positional {
                                        arg: PositionalArg { shape, var_id, .. },
                                        required: _,
                                        type_annotated,
                                    } => {
                                        working_set.set_variable_type(var_id.expect("internal error: all custom parameters must have var_ids"), syntax_shape.to_type());
                                        *shape = syntax_shape;
                                        *type_annotated = true;
                                    }
                                    Arg::RestPositional(PositionalArg {
                                        shape, var_id, ..
                                    }) => {
                                        working_set.set_variable_type(var_id.expect("internal error: all custom parameters must have var_ids"), Type::List(Box::new(syntax_shape.to_type())));
                                        *shape = syntax_shape;
                                    }
                                    Arg::Flag {
                                        flag: Flag { arg, var_id, .. },
                                        type_annotated,
                                    } => {
                                        working_set.set_variable_type(var_id.expect("internal error: all custom parameters must have var_ids"), syntax_shape.to_type());
                                        if syntax_shape == SyntaxShape::Boolean {
                                            working_set.error(ParseError::LabeledError(
                                                "Type annotations are not allowed for boolean switches.".to_string(),
                                                "Remove the `: bool` type annotation.".to_string(),
                                                span,
                                            ));
                                        }
                                        *arg = Some(syntax_shape);
                                        *type_annotated = true;
                                    }
                                }
                            }
                            parse_mode = ParseMode::AfterType;
                        }
                        ParseMode::DefaultValue => {
                            if let Some(last) = args.last_mut() {
                                let expression = parse_value(working_set, span, &SyntaxShape::Any);

                                //TODO check if we're replacing a custom parameter already
                                match last {
                                    Arg::Positional {
                                        arg:
                                            PositionalArg {
                                                shape,
                                                var_id,
                                                default_value,
                                                ..
                                            },
                                        required,
                                        type_annotated,
                                    } => {
                                        let var_id = var_id.expect("internal error: all custom parameters must have var_ids");
                                        let var_type = &working_set.get_variable(var_id).ty;
                                        match var_type {
                                            Type::Any => {
                                                if !*type_annotated {
                                                    working_set.set_variable_type(
                                                        var_id,
                                                        expression.ty.clone(),
                                                    );
                                                }
                                            }
                                            _ => {
                                                if !type_compatible(var_type, &expression.ty) {
                                                    working_set.error(
                                                        ParseError::AssignmentMismatch(
                                                            "Default value wrong type".into(),
                                                            format!(
                                                            "expected default value to be `{var_type}`"
                                                        ),
                                                            expression.span,
                                                        ),
                                                    )
                                                }
                                            }
                                        }

                                        *default_value = if let Ok(constant) =
                                            eval_constant(working_set, &expression)
                                        {
                                            Some(constant)
                                        } else {
                                            working_set.error(ParseError::NonConstantDefaultValue(
                                                expression.span,
                                            ));
                                            None
                                        };

                                        if !*type_annotated {
                                            *shape = expression.ty.to_shape();
                                        }
                                        *required = false;
                                    }
                                    Arg::RestPositional(..) => {
                                        working_set.error(ParseError::AssignmentMismatch(
                                            "Rest parameter was given a default value".into(),
                                            "can't have default value".into(),
                                            expression.span,
                                        ))
                                    }
                                    Arg::Flag {
                                        flag:
                                            Flag {
                                                arg,
                                                var_id,
                                                default_value,
                                                ..
                                            },
                                        type_annotated,
                                    } => {
                                        let expression_span = expression.span;

                                        *default_value = if let Ok(value) =
                                            eval_constant(working_set, &expression)
                                        {
                                            Some(value)
                                        } else {
                                            working_set.error(ParseError::NonConstantDefaultValue(
                                                expression_span,
                                            ));
                                            None
                                        };

                                        let var_id = var_id.expect("internal error: all custom parameters must have var_ids");
                                        let var_type = &working_set.get_variable(var_id).ty;
                                        let expression_ty = expression.ty.clone();

                                        // Flags with no TypeMode are just present/not-present switches
                                        // in the case, `var_type` is any.
                                        match var_type {
                                            Type::Any => {
                                                if !*type_annotated {
                                                    *arg = Some(expression_ty.to_shape());
                                                    working_set
                                                        .set_variable_type(var_id, expression_ty);
                                                }
                                            }
                                            t => {
                                                if !type_compatible(t, &expression_ty) {
                                                    working_set.error(
                                                        ParseError::AssignmentMismatch(
                                                            "Default value is the wrong type"
                                                                .into(),
                                                            format!(
                                                            "expected default value to be `{t}`"
                                                                ),
                                                            expression_span,
                                                        ),
                                                    )
                                                }
                                            }
                                        }
                                    }
                                }
                            }
                            parse_mode = ParseMode::Arg;
                        }
                    }
                }
            }
            Token {
                contents: crate::TokenContents::Comment,
                span,
            } => {
                let contents = working_set.get_span_contents(Span::new(span.start + 1, span.end));

                let mut contents = String::from_utf8_lossy(contents).to_string();
                contents = contents.trim().into();

                if let Some(last) = args.last_mut() {
                    match last {
                        Arg::Flag { flag, .. } => {
                            if !flag.desc.is_empty() {
                                flag.desc.push('\n');
                            }
                            flag.desc.push_str(&contents);
                        }
                        Arg::Positional {
                            arg: positional, ..
                        } => {
                            if !positional.desc.is_empty() {
                                positional.desc.push('\n');
                            }
                            positional.desc.push_str(&contents);
                        }
                        Arg::RestPositional(positional) => {
                            if !positional.desc.is_empty() {
                                positional.desc.push('\n');
                            }
                            positional.desc.push_str(&contents);
                        }
                    }
                }
            }
            _ => {}
        }
    }

    let mut sig = Signature::new(String::new());

    for arg in args {
        match arg {
            Arg::Positional {
                arg: positional,
                required,
                ..
            } => {
                if required {
                    if !sig.optional_positional.is_empty() {
                        working_set.error(ParseError::RequiredAfterOptional(
                            positional.name.clone(),
                            span,
                        ))
                    }
                    sig.required_positional.push(positional)
                } else {
                    sig.optional_positional.push(positional)
                }
            }
            Arg::Flag { flag, .. } => sig.named.push(flag),
            Arg::RestPositional(positional) => {
                if positional.name.is_empty() {
                    working_set.error(ParseError::RestNeedsName(span))
                } else if sig.rest_positional.is_none() {
                    sig.rest_positional = Some(PositionalArg {
                        name: positional.name,
                        ..positional
                    })
                } else {
                    // Too many rest params
                    working_set.error(ParseError::MultipleRestParams(span))
                }
            }
        }
    }

    Box::new(sig)
}

pub fn parse_list_expression(
    working_set: &mut StateWorkingSet,
    span: Span,
    element_shape: &SyntaxShape,
) -> Expression {
    let bytes = working_set.get_span_contents(span);

    let mut start = span.start;
    let mut end = span.end;

    if bytes.starts_with(b"[") {
        start += 1;
    }
    if bytes.ends_with(b"]") {
        end -= 1;
    } else {
        working_set.error(ParseError::Unclosed("]".into(), Span::new(end, end)));
    }

    let inner_span = Span::new(start, end);
    let source = working_set.get_span_contents(inner_span);

    let (output, err) = lex(source, inner_span.start, &[b'\n', b'\r', b','], &[], true);
    if let Some(err) = err {
        working_set.error(err)
    }

    let (mut output, err) = lite_parse(&output);
    if let Some(err) = err {
        working_set.error(err)
    }

    let mut args = vec![];

    let mut contained_type: Option<Type> = None;

    if !output.block.is_empty() {
        for mut command in output.block.remove(0).commands {
            let mut spans_idx = 0;

            while spans_idx < command.parts.len() {
                let curr_span = command.parts[spans_idx];
                let curr_tok = working_set.get_span_contents(curr_span);
                let (arg, ty) = if curr_tok.starts_with(b"...")
                    && curr_tok.len() > 3
                    && (curr_tok[3] == b'$' || curr_tok[3] == b'[' || curr_tok[3] == b'(')
                {
                    // Parse the spread operator
                    // Remove "..." before parsing argument to spread operator
                    command.parts[spans_idx] = Span::new(curr_span.start + 3, curr_span.end);
                    let spread_arg = parse_multispan_value(
                        working_set,
                        &command.parts,
                        &mut spans_idx,
                        &SyntaxShape::List(Box::new(element_shape.clone())),
                    );
                    let elem_ty = match &spread_arg.ty {
                        Type::List(elem_ty) => *elem_ty.clone(),
                        _ => Type::Any,
                    };
                    let span = Span::new(curr_span.start, curr_span.start + 3);
                    (ListItem::Spread(span, spread_arg), elem_ty)
                } else {
                    let arg = parse_multispan_value(
                        working_set,
                        &command.parts,
                        &mut spans_idx,
                        element_shape,
                    );
                    let ty = arg.ty.clone();
                    (ListItem::Item(arg), ty)
                };

                if let Some(ref ctype) = contained_type {
                    if *ctype != ty {
                        contained_type = Some(Type::Any);
                    }
                } else {
                    contained_type = Some(ty);
                }

                args.push(arg);

                spans_idx += 1;
            }
        }
    }

    Expression::new(
        working_set,
        Expr::List(args),
        span,
        Type::List(Box::new(if let Some(ty) = contained_type {
            ty
        } else {
            Type::Any
        })),
    )
}

fn parse_table_row(
    working_set: &mut StateWorkingSet,
    span: Span,
) -> Result<(Vec<Expression>, Span), Span> {
    let list = parse_list_expression(working_set, span, &SyntaxShape::Any);
    let Expression {
        expr: Expr::List(list),
        span,
        ..
    } = list
    else {
        unreachable!("the item must be a list")
    };

    list.into_iter()
        .map(|item| match item {
            ListItem::Item(expr) => Ok(expr),
            ListItem::Spread(_, spread) => Err(spread.span),
        })
        .collect::<Result<_, _>>()
        .map(|exprs| (exprs, span))
}

fn parse_table_expression(
    working_set: &mut StateWorkingSet,
    span: Span,
    list_element_shape: &SyntaxShape,
) -> Expression {
    let bytes = working_set.get_span_contents(span);
    let inner_span = {
        let start = if bytes.starts_with(b"[") {
            span.start + 1
        } else {
            span.start
        };

        let end = if bytes.ends_with(b"]") {
            span.end - 1
        } else {
            let end = span.end;
            working_set.error(ParseError::Unclosed("]".into(), Span::new(end, end)));
            span.end
        };

        Span::new(start, end)
    };

    let source = working_set.get_span_contents(inner_span);
    let (tokens, err) = lex(source, inner_span.start, &[b'\n', b'\r', b','], &[], true);
    if let Some(err) = err {
        working_set.error(err);
    }

    // Check that we have all arguments first, before trying to parse the first
    // in order to avoid exponential parsing time
    let [first, second, rest @ ..] = &tokens[..] else {
        return parse_list_expression(working_set, span, list_element_shape);
    };
    if !working_set.get_span_contents(first.span).starts_with(b"[")
        || second.contents != TokenContents::Semicolon
        || rest.is_empty()
    {
        return parse_list_expression(working_set, span, list_element_shape);
    };
    let head = parse_table_row(working_set, first.span);

    let errors = working_set.parse_errors.len();

    let (head, rows) = match head {
        Ok((head, _)) => {
            let rows = rest
                .iter()
                .filter_map(|it| {
                    use std::cmp::Ordering;

                    match working_set.get_span_contents(it.span) {
                        b"," => None,
                        text if !text.starts_with(b"[") => {
                            let err = ParseError::LabeledErrorWithHelp {
                                error: String::from("Table item not list"),
                                label: String::from("not a list"),
                                span: it.span,
                                help: String::from("All table items must be lists"),
                            };
                            working_set.error(err);
                            None
                        }
                        _ => match parse_table_row(working_set, it.span) {
                            Ok((list, span)) => {
                                match list.len().cmp(&head.len()) {
                                    Ordering::Less => {
                                        let err = ParseError::MissingColumns(head.len(), span);
                                        working_set.error(err);
                                    }
                                    Ordering::Greater => {
                                        let span = {
                                            let start = list[head.len()].span.start;
                                            let end = span.end;
                                            Span::new(start, end)
                                        };
                                        let err = ParseError::ExtraColumns(head.len(), span);
                                        working_set.error(err);
                                    }
                                    Ordering::Equal => {}
                                }
                                Some(list)
                            }
                            Err(span) => {
                                let err = ParseError::LabeledError(
                                    String::from("Cannot spread in a table row"),
                                    String::from("invalid spread here"),
                                    span,
                                );
                                working_set.error(err);
                                None
                            }
                        },
                    }
                })
                .collect();

            (head, rows)
        }
        Err(span) => {
            let err = ParseError::LabeledError(
                String::from("Cannot spread in a table row"),
                String::from("invalid spread here"),
                span,
            );
            working_set.error(err);
            (Vec::new(), Vec::new())
        }
    };

    let ty = if working_set.parse_errors.len() == errors {
        let (ty, errs) = table_type(&head, &rows);
        working_set.parse_errors.extend(errs);
        ty
    } else {
        Type::table()
    };

    let table = Table {
        columns: head.into(),
        rows: rows.into_iter().map(Into::into).collect(),
    };

    Expression::new(working_set, Expr::Table(table), span, ty)
}

fn table_type(head: &[Expression], rows: &[Vec<Expression>]) -> (Type, Vec<ParseError>) {
    let mut errors = vec![];
    let mut rows = rows.to_vec();
    let mut mk_ty = || -> Type {
        rows.iter_mut()
            .map(|row| row.pop().map(|x| x.ty).unwrap_or_default())
            .reduce(|acc, ty| -> Type {
                if type_compatible(&acc, &ty) {
                    ty
                } else {
                    Type::Any
                }
            })
            .unwrap_or_default()
    };

    let mk_error = |span| ParseError::LabeledErrorWithHelp {
        error: "Table column name not string".into(),
        label: "must be a string".into(),
        help: "Table column names should be able to be converted into strings".into(),
        span,
    };

    let mut ty = head
        .iter()
        .rev()
        .map(|expr| {
            if let Some(str) = expr.as_string() {
                str
            } else {
                errors.push(mk_error(expr.span));
                String::from("{ column }")
            }
        })
        .map(|title| (title, mk_ty()))
        .collect_vec();

    ty.reverse();

    (Type::Table(ty.into()), errors)
}

pub fn parse_block_expression(working_set: &mut StateWorkingSet, span: Span) -> Expression {
    trace!("parsing: block expression");

    let bytes = working_set.get_span_contents(span);

    let mut start = span.start;
    let mut end = span.end;

    if bytes.starts_with(b"{") {
        start += 1;
    } else {
        working_set.error(ParseError::Expected("block", span));
        return garbage(working_set, span);
    }
    if bytes.ends_with(b"}") {
        end -= 1;
    } else {
        working_set.error(ParseError::Unclosed("}".into(), Span::new(end, end)));
    }

    let inner_span = Span::new(start, end);

    let source = working_set.get_span_contents(inner_span);

    let (output, err) = lex(source, start, &[], &[], false);
    if let Some(err) = err {
        working_set.error(err);
    }

    working_set.enter_scope();

    // Check to see if we have parameters
    let (signature, amt_to_skip): (Option<(Box<Signature>, Span)>, usize) = match output.first() {
        Some(Token {
            contents: TokenContents::Pipe,
            span,
        }) => {
            working_set.error(ParseError::Expected("block but found closure", *span));
            (None, 0)
        }
        _ => (None, 0),
    };

    let mut output = parse_block(working_set, &output[amt_to_skip..], span, false, false);

    if let Some(signature) = signature {
        output.signature = signature.0;
    }

    output.span = Some(span);

    working_set.exit_scope();

    let block_id = working_set.add_block(Arc::new(output));

    Expression::new(working_set, Expr::Block(block_id), span, Type::Block)
}

pub fn parse_match_block_expression(working_set: &mut StateWorkingSet, span: Span) -> Expression {
    let bytes = working_set.get_span_contents(span);

    let mut start = span.start;
    let mut end = span.end;

    if bytes.starts_with(b"{") {
        start += 1;
    } else {
        working_set.error(ParseError::Expected("closure", span));
        return garbage(working_set, span);
    }
    if bytes.ends_with(b"}") {
        end -= 1;
    } else {
        working_set.error(ParseError::Unclosed("}".into(), Span::new(end, end)));
    }

    let inner_span = Span::new(start, end);

    let source = working_set.get_span_contents(inner_span);

    let (output, err) = lex(source, start, &[b' ', b'\r', b'\n', b',', b'|'], &[], true);
    if let Some(err) = err {
        working_set.error(err);
    }

    let mut position = 0;

    let mut output_matches = vec![];

    while position < output.len() {
        // Each match gets its own scope

        working_set.enter_scope();

        // First parse the pattern
        let mut pattern = parse_pattern(working_set, output[position].span);

        position += 1;

        if position >= output.len() {
            working_set.error(ParseError::Mismatch(
                "=>".into(),
                "end of input".into(),
                Span::new(output[position - 1].span.end, output[position - 1].span.end),
            ));

            working_set.exit_scope();
            break;
        }

        let mut connector = working_set.get_span_contents(output[position].span);

        // Multiple patterns connected by '|'
        if connector == b"|" && position < output.len() {
            let mut or_pattern = vec![pattern];

            while connector == b"|" && position < output.len() {
                connector = b"";

                position += 1;

                if position >= output.len() {
                    working_set.error(ParseError::Mismatch(
                        "pattern".into(),
                        "end of input".into(),
                        Span::new(output[position - 1].span.end, output[position - 1].span.end),
                    ));

                    working_set.exit_scope();
                    break;
                }

                let pattern = parse_pattern(working_set, output[position].span);
                or_pattern.push(pattern);

                position += 1;
                if position >= output.len() {
                    working_set.error(ParseError::Mismatch(
                        "=>".into(),
                        "end of input".into(),
                        Span::new(output[position - 1].span.end, output[position - 1].span.end),
                    ));

                    working_set.exit_scope();
                    break;
                } else {
                    connector = working_set.get_span_contents(output[position].span);
                }
            }

            let start = or_pattern
                .first()
                .expect("internal error: unexpected state of or-pattern")
                .span
                .start;
            let end = or_pattern
                .last()
                .expect("internal error: unexpected state of or-pattern")
                .span
                .end;

            pattern = MatchPattern {
                pattern: Pattern::Or(or_pattern),
                guard: None,
                span: Span::new(start, end),
            }
        // A match guard
        } else if connector == b"if" {
            let if_end = {
                let end = output[position].span.end;
                Span::new(end, end)
            };

            position += 1;

            let mk_err = || ParseError::LabeledErrorWithHelp {
                error: "Match guard without an expression".into(),
                label: "expected an expression".into(),
                help: "The `if` keyword must be followed with an expression".into(),
                span: if_end,
            };

            if output.get(position).is_none() {
                working_set.error(mk_err());
                return garbage(working_set, span);
            };

            let (tokens, found) = if let Some((pos, _)) = output[position..]
                .iter()
                .find_position(|t| working_set.get_span_contents(t.span) == b"=>")
            {
                if position + pos == position {
                    working_set.error(mk_err());
                    return garbage(working_set, span);
                }

                (&output[position..position + pos], true)
            } else {
                (&output[position..], false)
            };

            let mut start = 0;
            let guard = parse_multispan_value(
                working_set,
                &tokens.iter().map(|tok| tok.span).collect_vec(),
                &mut start,
                &SyntaxShape::MathExpression,
            );

            pattern.guard = Some(Box::new(guard));
            position += if found { start + 1 } else { start };
            connector = working_set.get_span_contents(output[position].span);
        }
        // Then the `=>` arrow
        if connector != b"=>" {
            working_set.error(ParseError::Mismatch(
                "=>".into(),
                "end of input".into(),
                Span::new(output[position - 1].span.end, output[position - 1].span.end),
            ));
        } else {
            position += 1;
        }

        // Finally, the value/expression/block that we will run to produce the result
        if position >= output.len() {
            working_set.error(ParseError::Mismatch(
                "match result".into(),
                "end of input".into(),
                Span::new(output[position - 1].span.end, output[position - 1].span.end),
            ));

            working_set.exit_scope();
            break;
        }

        let result = parse_multispan_value(
            working_set,
            &[output[position].span],
            &mut 0,
            &SyntaxShape::OneOf(vec![SyntaxShape::Block, SyntaxShape::Expression]),
        );
        position += 1;
        working_set.exit_scope();

        output_matches.push((pattern, result));
    }

    Expression::new(
        working_set,
        Expr::MatchBlock(output_matches),
        span,
        Type::Any,
    )
}

pub fn parse_closure_expression(
    working_set: &mut StateWorkingSet,
    shape: &SyntaxShape,
    span: Span,
) -> Expression {
    trace!("parsing: closure expression");

    let bytes = working_set.get_span_contents(span);

    let mut start = span.start;
    let mut end = span.end;

    if bytes.starts_with(b"{") {
        start += 1;
    } else {
        working_set.error(ParseError::Expected("closure", span));
        return garbage(working_set, span);
    }
    if bytes.ends_with(b"}") {
        end -= 1;
    } else {
        working_set.error(ParseError::Unclosed("}".into(), Span::new(end, end)));
    }

    let inner_span = Span::new(start, end);

    let source = working_set.get_span_contents(inner_span);

    let (output, err) = lex(source, start, &[], &[], false);
    if let Some(err) = err {
        working_set.error(err);
    }

    working_set.enter_scope();

    // Check to see if we have parameters
    let (signature, amt_to_skip): (Option<(Box<Signature>, Span)>, usize) = match output.first() {
        Some(Token {
            contents: TokenContents::Pipe,
            span,
        }) => {
            // We've found a parameter list
            let start_point = span.start;
            let mut token_iter = output.iter().enumerate().skip(1);
            let mut end_span = None;
            let mut amt_to_skip = 1;

            for token in &mut token_iter {
                if let Token {
                    contents: TokenContents::Pipe,
                    span,
                } = token.1
                {
                    end_span = Some(span);
                    amt_to_skip += token.0;
                    break;
                }
            }

            let end_point = if let Some(span) = end_span {
                span.end
            } else {
                working_set.error(ParseError::Unclosed("|".into(), Span::new(end, end)));
                end
            };

            let signature_span = Span::new(start_point, end_point);
            let signature = parse_signature_helper(working_set, signature_span);

            (Some((signature, signature_span)), amt_to_skip)
        }
        Some(Token {
            contents: TokenContents::PipePipe,
            span,
        }) => (
            Some((Box::new(Signature::new("closure".to_string())), *span)),
            1,
        ),
        _ => (None, 0),
    };

    // TODO: Finish this
    if let SyntaxShape::Closure(Some(v)) = shape {
        if let Some((sig, sig_span)) = &signature {
            if sig.num_positionals() > v.len() {
                working_set.error(ParseError::ExpectedWithStringMsg(
                    format!(
                        "{} closure parameter{}",
                        v.len(),
                        if v.len() > 1 { "s" } else { "" }
                    ),
                    *sig_span,
                ));
            }

            for (expected, PositionalArg { name, shape, .. }) in
                v.iter().zip(sig.required_positional.iter())
            {
                if expected != shape && *shape != SyntaxShape::Any {
                    working_set.error(ParseError::ParameterMismatchType(
                        name.to_owned(),
                        expected.to_string(),
                        shape.to_string(),
                        *sig_span,
                    ));
                }
            }
        }
    }

    let mut output = parse_block(working_set, &output[amt_to_skip..], span, false, false);

    if let Some(signature) = signature {
        output.signature = signature.0;
    }

    output.span = Some(span);

    working_set.exit_scope();

    let block_id = working_set.add_block(Arc::new(output));

    Expression::new(working_set, Expr::Closure(block_id), span, Type::Closure)
}

pub fn parse_value(
    working_set: &mut StateWorkingSet,
    span: Span,
    shape: &SyntaxShape,
) -> Expression {
    trace!("parsing: value: {}", shape);

    let bytes = working_set.get_span_contents(span);

    if bytes.is_empty() {
        working_set.error(ParseError::IncompleteParser(span));
        return garbage(working_set, span);
    }

    // Check for reserved keyword values
    match bytes {
        b"true" => {
            if matches!(shape, SyntaxShape::Boolean) || matches!(shape, SyntaxShape::Any) {
                return Expression::new(working_set, Expr::Bool(true), span, Type::Bool);
            } else {
                working_set.error(ParseError::Expected("non-boolean value", span));
                return Expression::garbage(working_set, span);
            }
        }
        b"false" => {
            if matches!(shape, SyntaxShape::Boolean) || matches!(shape, SyntaxShape::Any) {
                return Expression::new(working_set, Expr::Bool(false), span, Type::Bool);
            } else {
                working_set.error(ParseError::Expected("non-boolean value", span));
                return Expression::garbage(working_set, span);
            }
        }
        b"null" => {
            return Expression::new(working_set, Expr::Nothing, span, Type::Nothing);
        }
        b"-inf" | b"inf" | b"NaN" => {
            return parse_float(working_set, span);
        }
        _ => {}
    }

    match bytes[0] {
        b'$' => return parse_dollar_expr(working_set, span),
        b'(' => return parse_paren_expr(working_set, span, shape),
        b'{' => return parse_brace_expr(working_set, span, shape),
        b'[' => match shape {
            SyntaxShape::Any
            | SyntaxShape::List(_)
            | SyntaxShape::Table(_)
            | SyntaxShape::Signature
            | SyntaxShape::Filepath
            | SyntaxShape::String
            | SyntaxShape::GlobPattern
            | SyntaxShape::ExternalArgument => {}
            SyntaxShape::OneOf(possible_shapes) => {
                if !possible_shapes
                    .iter()
                    .any(|s| matches!(s, SyntaxShape::List(_)))
                {
                    working_set.error(ParseError::Expected("non-[] value", span));
                    return Expression::garbage(working_set, span);
                }
            }
            _ => {
                working_set.error(ParseError::Expected("non-[] value", span));
                return Expression::garbage(working_set, span);
            }
        },
        b'r' if bytes.len() > 1 && bytes[1] == b'#' => {
            return parse_raw_string(working_set, span);
        }
        _ => {}
    }

    match shape {
        SyntaxShape::CompleterWrapper(shape, custom_completion) => {
            let mut expression = parse_value(working_set, span, shape);
            expression.custom_completion = Some(*custom_completion);
            expression
        }
        SyntaxShape::Number => parse_number(working_set, span),
        SyntaxShape::Float => parse_float(working_set, span),
        SyntaxShape::Int => parse_int(working_set, span),
        SyntaxShape::Duration => parse_duration(working_set, span),
        SyntaxShape::DateTime => parse_datetime(working_set, span),
        SyntaxShape::Filesize => parse_filesize(working_set, span),
        SyntaxShape::Range => {
            parse_range(working_set, span).unwrap_or_else(|| garbage(working_set, span))
        }
        SyntaxShape::Filepath => parse_filepath(working_set, span),
        SyntaxShape::Directory => parse_directory(working_set, span),
        SyntaxShape::GlobPattern => parse_glob_pattern(working_set, span),
        SyntaxShape::String => parse_string(working_set, span),
        SyntaxShape::Binary => parse_binary(working_set, span),
        SyntaxShape::Signature => {
            if bytes.starts_with(b"[") {
                parse_signature(working_set, span)
            } else {
                working_set.error(ParseError::Expected("signature", span));

                Expression::garbage(working_set, span)
            }
        }
        SyntaxShape::List(elem) => {
            if bytes.starts_with(b"[") {
                parse_table_expression(working_set, span, elem)
            } else {
                working_set.error(ParseError::Expected("list", span));

                Expression::garbage(working_set, span)
            }
        }
        SyntaxShape::Table(_) => {
            if bytes.starts_with(b"[") {
                parse_table_expression(working_set, span, &SyntaxShape::Any)
            } else {
                working_set.error(ParseError::Expected("table", span));

                Expression::garbage(working_set, span)
            }
        }
        SyntaxShape::CellPath => parse_simple_cell_path(working_set, span),
        SyntaxShape::Boolean => {
            // Redundant, though we catch bad boolean parses here
            if bytes == b"true" || bytes == b"false" {
                Expression::new(working_set, Expr::Bool(true), span, Type::Bool)
            } else {
                working_set.error(ParseError::Expected("bool", span));

                Expression::garbage(working_set, span)
            }
        }

        // Be sure to return ParseError::Expected(..) if invoked for one of these shapes, but lex
        // stream doesn't start with '{'} -- parsing in SyntaxShape::Any arm depends on this error variant.
        SyntaxShape::Block | SyntaxShape::Closure(..) | SyntaxShape::Record(_) => {
            working_set.error(ParseError::Expected("block, closure or record", span));

            Expression::garbage(working_set, span)
        }

        SyntaxShape::ExternalArgument => parse_regular_external_arg(working_set, span),
        SyntaxShape::OneOf(possible_shapes) => {
            parse_oneof(working_set, &[span], &mut 0, possible_shapes, false)
        }

        SyntaxShape::Any => {
            if bytes.starts_with(b"[") {
                //parse_value(working_set, span, &SyntaxShape::Table)
                parse_full_cell_path(working_set, None, span)
            } else {
                let shapes = [
                    SyntaxShape::Binary,
                    SyntaxShape::Range,
                    SyntaxShape::Filesize,
                    SyntaxShape::Duration,
                    SyntaxShape::DateTime,
                    SyntaxShape::Int,
                    SyntaxShape::Number,
                    SyntaxShape::String,
                ];
                for shape in shapes.iter() {
                    let starting_error_count = working_set.parse_errors.len();

                    let s = parse_value(working_set, span, shape);

                    if starting_error_count == working_set.parse_errors.len() {
                        return s;
                    } else {
                        match working_set.parse_errors.get(starting_error_count) {
                            Some(
                                ParseError::Expected(_, _)
                                | ParseError::ExpectedWithStringMsg(_, _),
                            ) => {
                                working_set.parse_errors.truncate(starting_error_count);
                                continue;
                            }
                            _ => {
                                return s;
                            }
                        }
                    }
                }
                working_set.error(ParseError::Expected("any shape", span));
                garbage(working_set, span)
            }
        }
        x => {
            working_set.error(ParseError::ExpectedWithStringMsg(
                x.to_type().to_string(),
                span,
            ));
            garbage(working_set, span)
        }
    }
}

pub fn parse_assignment_operator(working_set: &mut StateWorkingSet, span: Span) -> Expression {
    let contents = working_set.get_span_contents(span);

    let operator = match contents {
        b"=" => Operator::Assignment(Assignment::Assign),
        b"+=" => Operator::Assignment(Assignment::AddAssign),
        b"-=" => Operator::Assignment(Assignment::SubtractAssign),
        b"*=" => Operator::Assignment(Assignment::MultiplyAssign),
        b"/=" => Operator::Assignment(Assignment::DivideAssign),
        b"++=" => Operator::Assignment(Assignment::ConcatenateAssign),
        _ => {
            working_set.error(ParseError::Expected("assignment operator", span));
            return garbage(working_set, span);
        }
    };

    Expression::new(working_set, Expr::Operator(operator), span, Type::Any)
}

pub fn parse_assignment_expression(
    working_set: &mut StateWorkingSet,
    spans: &[Span],
) -> Expression {
    trace!("parsing: assignment expression");
    let expr_span = Span::concat(spans);

    // Assignment always has the most precedence, and its right-hand side can be a pipeline
    let Some(op_index) = spans
        .iter()
        .position(|span| is_assignment_operator(working_set.get_span_contents(*span)))
    else {
        working_set.error(ParseError::Expected("assignment expression", expr_span));
        return garbage(working_set, expr_span);
    };

    let lhs_spans = &spans[0..op_index];
    let op_span = spans[op_index];
    let rhs_spans = &spans[(op_index + 1)..];

    if lhs_spans.is_empty() {
        working_set.error(ParseError::Expected(
            "left hand side of assignment",
            op_span,
        ));
        return garbage(working_set, expr_span);
    }

    if rhs_spans.is_empty() {
        working_set.error(ParseError::Expected(
            "right hand side of assignment",
            op_span,
        ));
        return garbage(working_set, expr_span);
    }

    // Parse the lhs and operator as usual for a math expression
    let mut lhs = parse_expression(working_set, lhs_spans);
    // make sure that lhs is a mutable variable.
    match &lhs.expr {
        Expr::FullCellPath(p) => {
            if let Expr::Var(var_id) = p.head.expr {
                if var_id != nu_protocol::ENV_VARIABLE_ID
                    && !working_set.get_variable(var_id).mutable
                {
                    working_set.error(ParseError::AssignmentRequiresMutableVar(lhs.span))
                }
            }
        }
        _ => working_set.error(ParseError::AssignmentRequiresVar(lhs.span)),
    }

    let mut operator = parse_assignment_operator(working_set, op_span);

    // Re-parse the right-hand side as a subexpression
    let rhs_span = Span::concat(rhs_spans);

    let (rhs_tokens, rhs_error) = lex(
        working_set.get_span_contents(rhs_span),
        rhs_span.start,
        &[],
        &[],
        true,
    );
    working_set.parse_errors.extend(rhs_error);

    trace!("parsing: assignment right-hand side subexpression");
    let rhs_block = parse_block(working_set, &rhs_tokens, rhs_span, false, true);
    let rhs_ty = rhs_block.output_type();

    // TEMP: double-check that if the RHS block starts with an external call, it must start with a
    // caret. This is to mitigate the change in assignment parsing introduced in 0.97.0 which could
    // result in unintentional execution of commands.
    if let Some(Expr::ExternalCall(head, ..)) = rhs_block
        .pipelines
        .first()
        .and_then(|pipeline| pipeline.elements.first())
        .map(|element| &element.expr.expr)
    {
        let contents = working_set.get_span_contents(Span {
            start: head.span.start - 1,
            end: head.span.end,
        });
        if !contents.starts_with(b"^") {
            working_set.parse_errors.push(ParseError::LabeledErrorWithHelp {
                error: "External command calls must be explicit in assignments".into(),
                label: "add a caret (^) before the command name if you intended to run and capture its output".into(),
                help: "the parsing of assignments was changed in 0.97.0, and this would have previously been treated as a string. Alternatively, quote the string with single or double quotes to avoid it being interpreted as a command name. This restriction may be removed in a future release.".into(),
                span: head.span,
            });
        }
    }

    let rhs_block_id = working_set.add_block(Arc::new(rhs_block));
    let mut rhs = Expression::new(
        working_set,
        Expr::Subexpression(rhs_block_id),
        rhs_span,
        rhs_ty,
    );

    let (result_ty, err) = math_result_type(working_set, &mut lhs, &mut operator, &mut rhs);
    if let Some(err) = err {
        working_set.parse_errors.push(err);
    }

    Expression::new(
        working_set,
        Expr::BinaryOp(Box::new(lhs), Box::new(operator), Box::new(rhs)),
        expr_span,
        result_ty,
    )
}

pub fn parse_operator(working_set: &mut StateWorkingSet, span: Span) -> Expression {
    let contents = working_set.get_span_contents(span);

    let operator = match contents {
        b"==" => Operator::Comparison(Comparison::Equal),
        b"!=" => Operator::Comparison(Comparison::NotEqual),
        b"<" => Operator::Comparison(Comparison::LessThan),
        b"<=" => Operator::Comparison(Comparison::LessThanOrEqual),
        b">" => Operator::Comparison(Comparison::GreaterThan),
        b">=" => Operator::Comparison(Comparison::GreaterThanOrEqual),
        b"=~" | b"like" => Operator::Comparison(Comparison::RegexMatch),
        b"!~" | b"not-like" => Operator::Comparison(Comparison::NotRegexMatch),
        b"in" => Operator::Comparison(Comparison::In),
        b"not-in" => Operator::Comparison(Comparison::NotIn),
<<<<<<< HEAD
        b"starts-with" => Operator::Comparison(Comparison::StartsWith),
        b"ends-with" => Operator::Comparison(Comparison::EndsWith),
        b"+" => Operator::Math(Math::Add),
        b"-" => Operator::Math(Math::Subtract),
        b"*" => Operator::Math(Math::Multiply),
        b"/" => Operator::Math(Math::Divide),
        b"//" => Operator::Math(Math::FloorDivide),
=======
        b"has" => Operator::Comparison(Comparison::Has),
        b"not-has" => Operator::Comparison(Comparison::NotHas),
>>>>>>> cdb082e9
        b"mod" => Operator::Math(Math::Modulo),
        b"**" => Operator::Math(Math::Pow),
        b"++" => Operator::Math(Math::Concatenate),
        b"bit-or" => Operator::Bits(Bits::BitOr),
        b"bit-xor" => Operator::Bits(Bits::BitXor),
        b"bit-and" => Operator::Bits(Bits::BitAnd),
        b"bit-shl" => Operator::Bits(Bits::ShiftLeft),
        b"bit-shr" => Operator::Bits(Bits::ShiftRight),
        b"or" => Operator::Boolean(Boolean::Or),
        b"xor" => Operator::Boolean(Boolean::Xor),
        b"and" => Operator::Boolean(Boolean::And),
        // WARNING: not actual operators below! Error handling only
        pow @ (b"^" | b"pow") => {
            working_set.error(ParseError::UnknownOperator(
                match pow {
                    b"^" => "^",
                    b"pow" => "pow",
                    _ => unreachable!(),
                },
                "Use '**' for exponentiation or 'bit-xor' for bitwise XOR.",
                span,
            ));
            return garbage(working_set, span);
        }
        equality @ (b"is" | b"===") => {
            working_set.error(ParseError::UnknownOperator(
                match equality {
                    b"is" => "is",
                    b"===" => "===",
                    _ => unreachable!(),
                },
                "Did you mean '=='?",
                span,
            ));
            return garbage(working_set, span);
        }
        b"contains" => {
            working_set.error(ParseError::UnknownOperator(
                "contains",
                "Did you mean 'has'?",
                span,
            ));
            return garbage(working_set, span);
        }
        b"%" => {
            working_set.error(ParseError::UnknownOperator(
                "%",
                "Did you mean 'mod'?",
                span,
            ));
            return garbage(working_set, span);
        }
        b"&" => {
            working_set.error(ParseError::UnknownOperator(
                "&",
                "Did you mean 'bit-and'?",
                span,
            ));
            return garbage(working_set, span);
        }
        b"<<" => {
            working_set.error(ParseError::UnknownOperator(
                "<<",
                "Did you mean 'bit-shl'?",
                span,
            ));
            return garbage(working_set, span);
        }
        b">>" => {
            working_set.error(ParseError::UnknownOperator(
                ">>",
                "Did you mean 'bit-shr'?",
                span,
            ));
            return garbage(working_set, span);
        }
        bits @ (b"bits-and" | b"bits-xor" | b"bits-or" | b"bits-shl" | b"bits-shr") => {
            working_set.error(ParseError::UnknownOperator(
                match bits {
                    b"bits-and" => "bits-and",
                    b"bits-xor" => "bits-xor",
                    b"bits-or" => "bits-or",
                    b"bits-shl" => "bits-shl",
                    b"bits-shr" => "bits-shr",
                    _ => unreachable!(),
                },
                match bits {
                    b"bits-and" => "Did you mean 'bit-and'?",
                    b"bits-xor" => "Did you mean 'bit-xor'?",
                    b"bits-or" => "Did you mean 'bit-or'?",
                    b"bits-shl" => "Did you mean 'bit-shl'?",
                    b"bits-shr" => "Did you mean 'bit-shr'?",
                    _ => unreachable!(),
                },
                span,
            ));
            return garbage(working_set, span);
        }
        op if is_assignment_operator(op) => {
            working_set.error(ParseError::Expected("a non-assignment operator", span));
            return garbage(working_set, span);
        }
        _ => {
            working_set.error(ParseError::Expected("operator", span));
            return garbage(working_set, span);
        }
    };

    Expression::new(working_set, Expr::Operator(operator), span, Type::Any)
}

pub fn parse_math_expression(
    working_set: &mut StateWorkingSet,
    spans: &[Span],
    lhs_row_var_id: Option<VarId>,
) -> Expression {
    trace!("parsing: math expression");

    // As the expr_stack grows, we increase the required precedence to grow larger
    // If, at any time, the operator we're looking at is the same or lower precedence
    // of what is in the expression stack, we collapse the expression stack.
    //
    // This leads to an expression stack that grows under increasing precedence and collapses
    // under decreasing/sustained precedence
    //
    // The end result is a stack that we can fold into binary operations as right associations
    // safely.

    let mut expr_stack: Vec<Expression> = vec![];

    let mut idx = 0;
    let mut last_prec = u8::MAX;

    let first_span = working_set.get_span_contents(spans[0]);

    let mut not_start_spans = vec![];

    if first_span == b"if" || first_span == b"match" {
        // If expression
        if spans.len() > 1 {
            return parse_call(working_set, spans, spans[0]);
        } else {
            working_set.error(ParseError::Expected(
                "expression",
                Span::new(spans[0].end, spans[0].end),
            ));
            return garbage(working_set, spans[0]);
        }
    } else if first_span == b"not" {
        not_start_spans.push(spans[idx].start);
        idx += 1;
        while idx < spans.len() {
            let next_value = working_set.get_span_contents(spans[idx]);

            if next_value == b"not" {
                not_start_spans.push(spans[idx].start);
                idx += 1;
            } else {
                break;
            }
        }

        if idx == spans.len() {
            working_set.error(ParseError::Expected(
                "expression",
                Span::new(spans[idx - 1].end, spans[idx - 1].end),
            ));
            return garbage(working_set, spans[idx - 1]);
        }
    }

    let mut lhs = parse_value(working_set, spans[idx], &SyntaxShape::Any);

    for not_start_span in not_start_spans.iter().rev() {
        // lhs = Expression {
        //     expr: Expr::UnaryNot(Box::new(lhs)),
        //     span: Span::new(*not_start_span, spans[idx].end),
        //     ty: Type::Bool,
        //     custom_completion: None,
        // };
        lhs = Expression::new(
            working_set,
            Expr::UnaryNot(Box::new(lhs)),
            Span::new(*not_start_span, spans[idx].end),
            Type::Bool,
        );
    }
    not_start_spans.clear();

    idx += 1;

    if idx >= spans.len() {
        // We already found the one part of our expression, so let's expand
        if let Some(row_var_id) = lhs_row_var_id {
            expand_to_cell_path(working_set, &mut lhs, row_var_id);
        }
    }

    expr_stack.push(lhs);

    while idx < spans.len() {
        let op = parse_operator(working_set, spans[idx]);

        let op_prec = op.precedence();

        idx += 1;

        if idx == spans.len() {
            // Handle broken math expr `1 +` etc
            working_set.error(ParseError::IncompleteMathExpression(spans[idx - 1]));

            expr_stack.push(Expression::garbage(working_set, spans[idx - 1]));
            expr_stack.push(Expression::garbage(working_set, spans[idx - 1]));

            break;
        }

        let content = working_set.get_span_contents(spans[idx]);
        // allow `if` to be a special value for assignment.

        if content == b"if" || content == b"match" {
            let rhs = parse_call(working_set, &spans[idx..], spans[0]);
            expr_stack.push(op);
            expr_stack.push(rhs);
            break;
        } else if content == b"not" {
            not_start_spans.push(spans[idx].start);
            idx += 1;
            while idx < spans.len() {
                let next_value = working_set.get_span_contents(spans[idx]);

                if next_value == b"not" {
                    not_start_spans.push(spans[idx].start);
                    idx += 1;
                } else {
                    break;
                }
            }

            if idx == spans.len() {
                working_set.error(ParseError::Expected(
                    "expression",
                    Span::new(spans[idx - 1].end, spans[idx - 1].end),
                ));
                return garbage(working_set, spans[idx - 1]);
            }
        }
        let mut rhs = parse_value(working_set, spans[idx], &SyntaxShape::Any);

        for not_start_span in not_start_spans.iter().rev() {
            // rhs = Expression {
            //     expr: Expr::UnaryNot(Box::new(rhs)),
            //     span: Span::new(*not_start_span, spans[idx].end),
            //     ty: Type::Bool,
            //     custom_completion: None,
            // };
            rhs = Expression::new(
                working_set,
                Expr::UnaryNot(Box::new(rhs)),
                Span::new(*not_start_span, spans[idx].end),
                Type::Bool,
            );
        }
        not_start_spans.clear();

        while op_prec <= last_prec && expr_stack.len() > 1 {
            // Collapse the right associated operations first
            // so that we can get back to a stack with a lower precedence
            let mut rhs = expr_stack
                .pop()
                .expect("internal error: expression stack empty");
            let mut op = expr_stack
                .pop()
                .expect("internal error: expression stack empty");

            last_prec = op.precedence();

            if last_prec < op_prec {
                expr_stack.push(op);
                expr_stack.push(rhs);
                break;
            }

            let mut lhs = expr_stack
                .pop()
                .expect("internal error: expression stack empty");

            if let Some(row_var_id) = lhs_row_var_id {
                expand_to_cell_path(working_set, &mut lhs, row_var_id);
            }

            let (result_ty, err) = math_result_type(working_set, &mut lhs, &mut op, &mut rhs);
            if let Some(err) = err {
                working_set.error(err);
            }

            let op_span = Span::append(lhs.span, rhs.span);
            expr_stack.push(Expression::new(
                working_set,
                Expr::BinaryOp(Box::new(lhs), Box::new(op), Box::new(rhs)),
                op_span,
                result_ty,
            ));
        }
        expr_stack.push(op);
        expr_stack.push(rhs);

        last_prec = op_prec;

        idx += 1;
    }

    while expr_stack.len() != 1 {
        let mut rhs = expr_stack
            .pop()
            .expect("internal error: expression stack empty");
        let mut op = expr_stack
            .pop()
            .expect("internal error: expression stack empty");
        let mut lhs = expr_stack
            .pop()
            .expect("internal error: expression stack empty");

        if let Some(row_var_id) = lhs_row_var_id {
            expand_to_cell_path(working_set, &mut lhs, row_var_id);
        }

        let (result_ty, err) = math_result_type(working_set, &mut lhs, &mut op, &mut rhs);
        if let Some(err) = err {
            working_set.error(err)
        }

        let binary_op_span = Span::append(lhs.span, rhs.span);
        expr_stack.push(Expression::new(
            working_set,
            Expr::BinaryOp(Box::new(lhs), Box::new(op), Box::new(rhs)),
            binary_op_span,
            result_ty,
        ));
    }

    expr_stack
        .pop()
        .expect("internal error: expression stack empty")
}

pub fn parse_expression(working_set: &mut StateWorkingSet, spans: &[Span]) -> Expression {
    trace!("parsing: expression");

    let mut pos = 0;
    let mut shorthand = vec![];

    while pos < spans.len() {
        // Check if there is any environment shorthand
        let name = working_set.get_span_contents(spans[pos]);

        let split = name.splitn(2, |x| *x == b'=');
        let split: Vec<_> = split.collect();
        if !name.starts_with(b"^")
            && split.len() == 2
            && !split[0].is_empty()
            && !split[0].ends_with(b"..")
        // was range op ..=
        {
            let point = split[0].len() + 1;

            let starting_error_count = working_set.parse_errors.len();

            let lhs_span = Span::new(spans[pos].start, spans[pos].start + point - 1);
            if !is_identifier(working_set.get_span_contents(lhs_span)) {
                break;
            }

            let lhs = parse_string_strict(working_set, lhs_span);
            let rhs = if spans[pos].start + point < spans[pos].end {
                let rhs_span = Span::new(spans[pos].start + point, spans[pos].end);

                if working_set.get_span_contents(rhs_span).starts_with(b"$") {
                    parse_dollar_expr(working_set, rhs_span)
                } else {
                    parse_string_strict(working_set, rhs_span)
                }
            } else {
                Expression::new(
                    working_set,
                    Expr::String(String::new()),
                    Span::unknown(),
                    Type::Nothing,
                )
            };

            if starting_error_count == working_set.parse_errors.len() {
                shorthand.push((lhs, rhs));
                pos += 1;
            } else {
                working_set.parse_errors.truncate(starting_error_count);
                break;
            }
        } else {
            break;
        }
    }

    if pos == spans.len() {
        working_set.error(ParseError::UnknownCommand(spans[0]));
        return garbage(working_set, Span::concat(spans));
    }

    let output = if spans[pos..]
        .iter()
        .any(|span| is_assignment_operator(working_set.get_span_contents(*span)))
    {
        parse_assignment_expression(working_set, &spans[pos..])
    } else if is_math_expression_like(working_set, spans[pos]) {
        parse_math_expression(working_set, &spans[pos..], None)
    } else {
        let bytes = working_set.get_span_contents(spans[pos]).to_vec();

        // For now, check for special parses of certain keywords
        match bytes.as_slice() {
            b"def" | b"extern" | b"for" | b"module" | b"use" | b"source" | b"alias" | b"export"
            | b"hide" => {
                working_set.error(ParseError::BuiltinCommandInPipeline(
                    String::from_utf8(bytes)
                        .expect("builtin commands bytes should be able to convert to string"),
                    spans[0],
                ));

                parse_call(working_set, &spans[pos..], spans[0])
            }
            b"let" | b"const" | b"mut" => {
                working_set.error(ParseError::AssignInPipeline(
                    String::from_utf8(bytes)
                        .expect("builtin commands bytes should be able to convert to string"),
                    String::from_utf8_lossy(match spans.len() {
                        1..=3 => b"value",
                        _ => working_set.get_span_contents(spans[3]),
                    })
                    .to_string(),
                    String::from_utf8_lossy(match spans.len() {
                        1 => b"variable",
                        _ => working_set.get_span_contents(spans[1]),
                    })
                    .to_string(),
                    spans[0],
                ));
                parse_call(working_set, &spans[pos..], spans[0])
            }
            b"overlay" => {
                if spans.len() > 1 && working_set.get_span_contents(spans[1]) == b"list" {
                    // whitelist 'overlay list'
                    parse_call(working_set, &spans[pos..], spans[0])
                } else {
                    working_set.error(ParseError::BuiltinCommandInPipeline(
                        "overlay".into(),
                        spans[0],
                    ));

                    parse_call(working_set, &spans[pos..], spans[0])
                }
            }
            b"where" => parse_where_expr(working_set, &spans[pos..]),
            #[cfg(feature = "plugin")]
            b"plugin" => {
                if spans.len() > 1 && working_set.get_span_contents(spans[1]) == b"use" {
                    // only 'plugin use' is banned
                    working_set.error(ParseError::BuiltinCommandInPipeline(
                        "plugin use".into(),
                        spans[0],
                    ));
                }

                parse_call(working_set, &spans[pos..], spans[0])
            }

            _ => parse_call(working_set, &spans[pos..], spans[0]),
        }
    };

    if !shorthand.is_empty() {
        let with_env = working_set.find_decl(b"with-env");
        if let Some(decl_id) = with_env {
            let mut block = Block::default();
            let ty = output.ty.clone();
            block.pipelines = vec![Pipeline::from_vec(vec![output])];
            block.span = Some(Span::concat(spans));

            compile_block(working_set, &mut block);

            let block_id = working_set.add_block(Arc::new(block));

            let mut env_vars = vec![];
            for sh in shorthand {
                env_vars.push(RecordItem::Pair(sh.0, sh.1));
            }

            let arguments = vec![
                Argument::Positional(Expression::new(
                    working_set,
                    Expr::Record(env_vars),
                    Span::concat(&spans[..pos]),
                    Type::Any,
                )),
                Argument::Positional(Expression::new(
                    working_set,
                    Expr::Closure(block_id),
                    Span::concat(&spans[pos..]),
                    Type::Closure,
                )),
            ];

            let expr = Expr::Call(Box::new(Call {
                head: Span::unknown(),
                decl_id,
                arguments,
                parser_info: HashMap::new(),
            }));

            Expression::new(working_set, expr, Span::concat(spans), ty)
        } else {
            output
        }
    } else {
        output
    }
}

pub fn parse_builtin_commands(
    working_set: &mut StateWorkingSet,
    lite_command: &LiteCommand,
) -> Pipeline {
    trace!("parsing: builtin commands");
    if !is_math_expression_like(working_set, lite_command.parts[0])
        && !is_unaliasable_parser_keyword(working_set, &lite_command.parts)
    {
        trace!("parsing: not math expression or unaliasable parser keyword");
        let name = working_set.get_span_contents(lite_command.parts[0]);
        if let Some(decl_id) = working_set.find_decl(name) {
            let cmd = working_set.get_decl(decl_id);
            if cmd.is_alias() {
                // Parse keywords that can be aliased. Note that we check for "unaliasable" keywords
                // because alias can have any name, therefore, we can't check for "aliasable" keywords.
                let call_expr = parse_call(working_set, &lite_command.parts, lite_command.parts[0]);

                if let Expression {
                    expr: Expr::Call(call),
                    ..
                } = call_expr
                {
                    // Apply parse keyword side effects
                    let cmd = working_set.get_decl(call.decl_id);
                    match cmd.name() {
                        "overlay hide" => return parse_overlay_hide(working_set, call),
                        "overlay new" => return parse_overlay_new(working_set, call),
                        "overlay use" => return parse_overlay_use(working_set, call),
                        _ => { /* this alias is not a parser keyword */ }
                    }
                }
            }
        }
    }

    trace!("parsing: checking for keywords");
    let name = working_set.get_span_contents(lite_command.parts[0]);

    match name {
        b"def" => parse_def(working_set, lite_command, None).0,
        b"extern" => parse_extern(working_set, lite_command, None),
        b"let" => parse_let(
            working_set,
            &lite_command
                .parts_including_redirection()
                .collect::<Vec<Span>>(),
        ),
        b"const" => parse_const(working_set, &lite_command.parts).0,
        b"mut" => parse_mut(
            working_set,
            &lite_command
                .parts_including_redirection()
                .collect::<Vec<Span>>(),
        ),
        b"for" => {
            let expr = parse_for(working_set, lite_command);
            Pipeline::from_vec(vec![expr])
        }
        b"alias" => parse_alias(working_set, lite_command, None),
        b"module" => parse_module(working_set, lite_command, None).0,
        b"use" => parse_use(working_set, lite_command, None).0,
        b"overlay" => {
            if let Some(redirection) = lite_command.redirection.as_ref() {
                working_set.error(redirecting_builtin_error("overlay", redirection));
                return garbage_pipeline(working_set, &lite_command.parts);
            }
            parse_keyword(working_set, lite_command)
        }
        b"source" | b"source-env" => parse_source(working_set, lite_command),
        b"export" => parse_export_in_block(working_set, lite_command),
        b"hide" => parse_hide(working_set, lite_command),
        b"where" => parse_where(working_set, lite_command),
        // Only "plugin use" is a keyword
        #[cfg(feature = "plugin")]
        b"plugin"
            if lite_command
                .parts
                .get(1)
                .is_some_and(|span| working_set.get_span_contents(*span) == b"use") =>
        {
            if let Some(redirection) = lite_command.redirection.as_ref() {
                working_set.error(redirecting_builtin_error("plugin use", redirection));
                return garbage_pipeline(working_set, &lite_command.parts);
            }
            parse_keyword(working_set, lite_command)
        }
        _ => {
            let element = parse_pipeline_element(working_set, lite_command);

            Pipeline {
                elements: vec![element],
            }
        }
    }
}

fn check_record_key_or_value(
    working_set: &StateWorkingSet,
    expr: &Expression,
    position: &str,
) -> Option<ParseError> {
    let bareword_error = |string_value: &Expression| {
        working_set
            .get_span_contents(string_value.span)
            .iter()
            .find_position(|b| **b == b':')
            .map(|(i, _)| {
                let colon_position = i + string_value.span.start;
                ParseError::InvalidLiteral(
                    "colon".to_string(),
                    format!("bare word specifying record {}", position),
                    Span::new(colon_position, colon_position + 1),
                )
            })
    };
    let value_span = working_set.get_span_contents(expr.span);
    match expr.expr {
        Expr::String(_) => {
            if ![b'"', b'\'', b'`'].contains(&value_span[0]) {
                bareword_error(expr)
            } else {
                None
            }
        }
        Expr::StringInterpolation(ref expressions) => {
            if value_span[0] != b'$' {
                expressions
                    .iter()
                    .filter(|expr| matches!(expr.expr, Expr::String(_)))
                    .filter_map(bareword_error)
                    .next()
            } else {
                None
            }
        }
        _ => None,
    }
}

pub fn parse_record(working_set: &mut StateWorkingSet, span: Span) -> Expression {
    let bytes = working_set.get_span_contents(span);

    let mut start = span.start;
    let mut end = span.end;

    if bytes.starts_with(b"{") {
        start += 1;
    } else {
        working_set.error(ParseError::Expected("{", Span::new(start, start + 1)));
        return garbage(working_set, span);
    }

    if bytes.ends_with(b"}") {
        end -= 1;
    } else {
        working_set.error(ParseError::Unclosed("}".into(), Span::new(end, end)));
    }

    let inner_span = Span::new(start, end);

    let mut lex_state = LexState {
        input: working_set.get_span_contents(inner_span),
        output: Vec::new(),
        error: None,
        span_offset: start,
    };
    let mut lex_n = |additional_whitespace, special_tokens, max_tokens| {
        lex_n_tokens(
            &mut lex_state,
            additional_whitespace,
            special_tokens,
            true,
            max_tokens,
        )
    };
    loop {
        if lex_n(&[b'\n', b'\r', b','], &[b':'], 2) < 2 {
            break;
        };
        if lex_n(&[b'\n', b'\r', b','], &[], 1) < 1 {
            break;
        };
    }
    let (tokens, err) = (lex_state.output, lex_state.error);

    if let Some(err) = err {
        working_set.error(err);
    }

    let mut output = vec![];
    let mut idx = 0;

    let mut field_types = Some(vec![]);
    while idx < tokens.len() {
        let curr_span = tokens[idx].span;
        let curr_tok = working_set.get_span_contents(curr_span);
        if curr_tok.starts_with(b"...")
            && curr_tok.len() > 3
            && (curr_tok[3] == b'$' || curr_tok[3] == b'{' || curr_tok[3] == b'(')
        {
            // Parse spread operator
            let inner = parse_value(
                working_set,
                Span::new(curr_span.start + 3, curr_span.end),
                &SyntaxShape::Record(vec![]),
            );
            idx += 1;

            match &inner.ty {
                Type::Record(inner_fields) => {
                    if let Some(fields) = &mut field_types {
                        for (field, ty) in inner_fields.as_ref() {
                            fields.push((field.clone(), ty.clone()));
                        }
                    }
                }
                _ => {
                    // We can't properly see all the field types
                    // so fall back to the Any type later
                    field_types = None;
                }
            }
            output.push(RecordItem::Spread(
                Span::new(curr_span.start, curr_span.start + 3),
                inner,
            ));
        } else {
            // Normal key-value pair
            let field_token = &tokens[idx];
            let field = if field_token.contents != TokenContents::Item {
                working_set.error(ParseError::Expected(
                    "item in record key position",
                    Span::new(field_token.span.start, field_token.span.end),
                ));
                garbage(working_set, curr_span)
            } else {
                let field = parse_value(working_set, curr_span, &SyntaxShape::Any);
                if let Some(error) = check_record_key_or_value(working_set, &field, "key") {
                    working_set.error(error);
                    garbage(working_set, field.span)
                } else {
                    field
                }
            };

            idx += 1;
            if idx == tokens.len() {
                working_set.error(ParseError::Expected(
                    "':'",
                    Span::new(curr_span.end, curr_span.end),
                ));
                output.push(RecordItem::Pair(
                    garbage(working_set, curr_span),
                    garbage(working_set, Span::new(curr_span.end, curr_span.end)),
                ));
                break;
            }
            let colon_span = tokens[idx].span;
            let colon = working_set.get_span_contents(colon_span);
            idx += 1;
            if colon != b":" {
                working_set.error(ParseError::Expected(
                    "':'",
                    Span::new(colon_span.start, colon_span.start),
                ));
                output.push(RecordItem::Pair(
                    field,
                    garbage(
                        working_set,
                        Span::new(colon_span.start, tokens[tokens.len() - 1].span.end),
                    ),
                ));
                break;
            }
            if idx == tokens.len() {
                working_set.error(ParseError::Expected(
                    "value for record field",
                    Span::new(colon_span.end, colon_span.end),
                ));
                output.push(RecordItem::Pair(
                    garbage(working_set, Span::new(curr_span.start, colon_span.end)),
                    garbage(
                        working_set,
                        Span::new(colon_span.end, tokens[tokens.len() - 1].span.end),
                    ),
                ));
                break;
            }

            let value_token = &tokens[idx];
            let value = if value_token.contents != TokenContents::Item {
                working_set.error(ParseError::Expected(
                    "item in record value position",
                    Span::new(value_token.span.start, value_token.span.end),
                ));
                garbage(
                    working_set,
                    Span::new(value_token.span.start, value_token.span.end),
                )
            } else {
                let value = parse_value(working_set, tokens[idx].span, &SyntaxShape::Any);
                if let Some(parse_error) = check_record_key_or_value(working_set, &value, "value") {
                    working_set.error(parse_error);
                    garbage(working_set, value.span)
                } else {
                    value
                }
            };
            idx += 1;

            if let Some(field) = field.as_string() {
                if let Some(fields) = &mut field_types {
                    fields.push((field, value.ty.clone()));
                }
            } else {
                // We can't properly see all the field types
                // so fall back to the Any type later
                field_types = None;
            }
            output.push(RecordItem::Pair(field, value));
        }
    }

    Expression::new(
        working_set,
        Expr::Record(output),
        span,
        if let Some(fields) = field_types {
            Type::Record(fields.into())
        } else {
            Type::Any
        },
    )
}

fn parse_redirection_target(
    working_set: &mut StateWorkingSet,
    target: &LiteRedirectionTarget,
) -> RedirectionTarget {
    match target {
        LiteRedirectionTarget::File {
            connector,
            file,
            append,
        } => RedirectionTarget::File {
            expr: parse_value(working_set, *file, &SyntaxShape::Any),
            append: *append,
            span: *connector,
        },
        LiteRedirectionTarget::Pipe { connector } => RedirectionTarget::Pipe { span: *connector },
    }
}

pub(crate) fn parse_redirection(
    working_set: &mut StateWorkingSet,
    target: &LiteRedirection,
) -> PipelineRedirection {
    match target {
        LiteRedirection::Single { source, target } => PipelineRedirection::Single {
            source: *source,
            target: parse_redirection_target(working_set, target),
        },
        LiteRedirection::Separate { out, err } => PipelineRedirection::Separate {
            out: parse_redirection_target(working_set, out),
            err: parse_redirection_target(working_set, err),
        },
    }
}

fn parse_pipeline_element(
    working_set: &mut StateWorkingSet,
    command: &LiteCommand,
) -> PipelineElement {
    trace!("parsing: pipeline element");

    let expr = parse_expression(working_set, &command.parts);

    let redirection = command
        .redirection
        .as_ref()
        .map(|r| parse_redirection(working_set, r));

    PipelineElement {
        pipe: command.pipe,
        expr,
        redirection,
    }
}

pub(crate) fn redirecting_builtin_error(
    name: &'static str,
    redirection: &LiteRedirection,
) -> ParseError {
    match redirection {
        LiteRedirection::Single { target, .. } => {
            ParseError::RedirectingBuiltinCommand(name, target.connector(), None)
        }
        LiteRedirection::Separate { out, err } => ParseError::RedirectingBuiltinCommand(
            name,
            out.connector().min(err.connector()),
            Some(out.connector().max(err.connector())),
        ),
    }
}

pub fn parse_pipeline(working_set: &mut StateWorkingSet, pipeline: &LitePipeline) -> Pipeline {
    if pipeline.commands.len() > 1 {
        // Parse a normal multi command pipeline
        let elements: Vec<_> = pipeline
            .commands
            .iter()
            .enumerate()
            .map(|(index, element)| {
                let element = parse_pipeline_element(working_set, element);
                // Handle $in for pipeline elements beyond the first one
                if index > 0 && element.has_in_variable(working_set) {
                    wrap_element_with_collect(working_set, element.clone())
                } else {
                    element
                }
            })
            .collect();

        Pipeline { elements }
    } else {
        // If there's only one command in the pipeline, this could be a builtin command
        parse_builtin_commands(working_set, &pipeline.commands[0])
    }
}

pub fn parse_block(
    working_set: &mut StateWorkingSet,
    tokens: &[Token],
    span: Span,
    scoped: bool,
    is_subexpression: bool,
) -> Block {
    let (lite_block, err) = lite_parse(tokens);
    if let Some(err) = err {
        working_set.error(err);
    }

    trace!("parsing block: {:?}", lite_block);

    if scoped {
        working_set.enter_scope();
    }

    // Pre-declare any definition so that definitions
    // that share the same block can see each other
    for pipeline in &lite_block.block {
        if pipeline.commands.len() == 1 {
            parse_def_predecl(working_set, &pipeline.commands[0].parts)
        }
    }

    let mut block = Block::new_with_capacity(lite_block.block.len());
    block.span = Some(span);

    for lite_pipeline in &lite_block.block {
        let pipeline = parse_pipeline(working_set, lite_pipeline);
        block.pipelines.push(pipeline);
    }

    // If this is not a subexpression and there are any pipelines where the first element has $in,
    // we can wrap the whole block in collect so that they all reference the same $in
    if !is_subexpression
        && block
            .pipelines
            .iter()
            .flat_map(|pipeline| pipeline.elements.first())
            .any(|element| element.has_in_variable(working_set))
    {
        // Move the block out to prepare it to become a subexpression
        let inner_block = std::mem::take(&mut block);
        block.span = inner_block.span;
        let ty = inner_block.output_type();
        let block_id = working_set.add_block(Arc::new(inner_block));

        // Now wrap it in a Collect expression, and put it in the block as the only pipeline
        let subexpression = Expression::new(working_set, Expr::Subexpression(block_id), span, ty);
        let collect = wrap_expr_with_collect(working_set, subexpression);

        block.pipelines.push(Pipeline {
            elements: vec![PipelineElement {
                pipe: None,
                expr: collect,
                redirection: None,
            }],
        });
    }

    if scoped {
        working_set.exit_scope();
    }

    let errors = type_check::check_block_input_output(working_set, &block);
    if !errors.is_empty() {
        working_set.parse_errors.extend_from_slice(&errors);
    }

    // Do not try to compile blocks that are subexpressions, or when we've already had a parse
    // failure as that definitely will fail to compile
    if !is_subexpression && working_set.parse_errors.is_empty() {
        compile_block(working_set, &mut block);
    }

    block
}

/// Compile an IR block for the `Block`, adding a compile error on failure
fn compile_block(working_set: &mut StateWorkingSet<'_>, block: &mut Block) {
    match nu_engine::compile(working_set, block) {
        Ok(ir_block) => {
            block.ir_block = Some(ir_block);
        }
        Err(err) => working_set.compile_errors.push(err),
    }
}

pub fn discover_captures_in_closure(
    working_set: &StateWorkingSet,
    block: &Block,
    seen: &mut Vec<VarId>,
    seen_blocks: &mut HashMap<BlockId, Vec<(VarId, Span)>>,
    output: &mut Vec<(VarId, Span)>,
) -> Result<(), ParseError> {
    for flag in &block.signature.named {
        if let Some(var_id) = flag.var_id {
            seen.push(var_id);
        }
    }

    for positional in &block.signature.required_positional {
        if let Some(var_id) = positional.var_id {
            seen.push(var_id);
        }
    }
    for positional in &block.signature.optional_positional {
        if let Some(var_id) = positional.var_id {
            seen.push(var_id);
        }
    }
    if let Some(positional) = &block.signature.rest_positional {
        if let Some(var_id) = positional.var_id {
            seen.push(var_id);
        }
    }

    for pipeline in &block.pipelines {
        discover_captures_in_pipeline(working_set, pipeline, seen, seen_blocks, output)?;
    }

    Ok(())
}

fn discover_captures_in_pipeline(
    working_set: &StateWorkingSet,
    pipeline: &Pipeline,
    seen: &mut Vec<VarId>,
    seen_blocks: &mut HashMap<BlockId, Vec<(VarId, Span)>>,
    output: &mut Vec<(VarId, Span)>,
) -> Result<(), ParseError> {
    for element in &pipeline.elements {
        discover_captures_in_pipeline_element(working_set, element, seen, seen_blocks, output)?;
    }

    Ok(())
}

// Closes over captured variables
pub fn discover_captures_in_pipeline_element(
    working_set: &StateWorkingSet,
    element: &PipelineElement,
    seen: &mut Vec<VarId>,
    seen_blocks: &mut HashMap<BlockId, Vec<(VarId, Span)>>,
    output: &mut Vec<(VarId, Span)>,
) -> Result<(), ParseError> {
    discover_captures_in_expr(working_set, &element.expr, seen, seen_blocks, output)?;

    if let Some(redirection) = element.redirection.as_ref() {
        match redirection {
            PipelineRedirection::Single { target, .. } => {
                if let Some(expr) = target.expr() {
                    discover_captures_in_expr(working_set, expr, seen, seen_blocks, output)?;
                }
            }
            PipelineRedirection::Separate { out, err } => {
                if let Some(expr) = out.expr() {
                    discover_captures_in_expr(working_set, expr, seen, seen_blocks, output)?;
                }
                if let Some(expr) = err.expr() {
                    discover_captures_in_expr(working_set, expr, seen, seen_blocks, output)?;
                }
            }
        }
    }

    Ok(())
}

pub fn discover_captures_in_pattern(pattern: &MatchPattern, seen: &mut Vec<VarId>) {
    match &pattern.pattern {
        Pattern::Variable(var_id) => seen.push(*var_id),
        Pattern::List(items) => {
            for item in items {
                discover_captures_in_pattern(item, seen)
            }
        }
        Pattern::Record(items) => {
            for item in items {
                discover_captures_in_pattern(&item.1, seen)
            }
        }
        Pattern::Or(patterns) => {
            for pattern in patterns {
                discover_captures_in_pattern(pattern, seen)
            }
        }
        Pattern::Rest(var_id) => seen.push(*var_id),
        Pattern::Expression(_)
        | Pattern::Value(_)
        | Pattern::IgnoreValue
        | Pattern::IgnoreRest
        | Pattern::Garbage => {}
    }
}

// Closes over captured variables
pub fn discover_captures_in_expr(
    working_set: &StateWorkingSet,
    expr: &Expression,
    seen: &mut Vec<VarId>,
    seen_blocks: &mut HashMap<BlockId, Vec<(VarId, Span)>>,
    output: &mut Vec<(VarId, Span)>,
) -> Result<(), ParseError> {
    match &expr.expr {
        Expr::BinaryOp(lhs, _, rhs) => {
            discover_captures_in_expr(working_set, lhs, seen, seen_blocks, output)?;
            discover_captures_in_expr(working_set, rhs, seen, seen_blocks, output)?;
        }
        Expr::UnaryNot(expr) => {
            discover_captures_in_expr(working_set, expr, seen, seen_blocks, output)?;
        }
        Expr::Closure(block_id) => {
            let block = working_set.get_block(*block_id);
            let results = {
                let mut seen = vec![];
                let mut results = vec![];

                discover_captures_in_closure(
                    working_set,
                    block,
                    &mut seen,
                    seen_blocks,
                    &mut results,
                )?;

                for (var_id, span) in results.iter() {
                    if !seen.contains(var_id) {
                        if let Some(variable) = working_set.get_variable_if_possible(*var_id) {
                            if variable.mutable {
                                return Err(ParseError::CaptureOfMutableVar(*span));
                            }
                        }
                    }
                }

                results
            };
            seen_blocks.insert(*block_id, results.clone());
            for (var_id, span) in results.into_iter() {
                if !seen.contains(&var_id) {
                    output.push((var_id, span))
                }
            }
        }
        Expr::Block(block_id) => {
            let block = working_set.get_block(*block_id);
            // FIXME: is this correct?
            let results = {
                let mut seen = vec![];
                let mut results = vec![];
                discover_captures_in_closure(
                    working_set,
                    block,
                    &mut seen,
                    seen_blocks,
                    &mut results,
                )?;
                results
            };

            seen_blocks.insert(*block_id, results.clone());
            for (var_id, span) in results.into_iter() {
                if !seen.contains(&var_id) {
                    output.push((var_id, span))
                }
            }
        }
        Expr::Binary(_) => {}
        Expr::Bool(_) => {}
        Expr::Call(call) => {
            let decl = working_set.get_decl(call.decl_id);
            if let Some(block_id) = decl.block_id() {
                match seen_blocks.get(&block_id) {
                    Some(capture_list) => {
                        // Push captures onto the outer closure that aren't created by that outer closure
                        for capture in capture_list {
                            if !seen.contains(&capture.0) {
                                output.push(*capture);
                            }
                        }
                    }
                    None => {
                        let block = working_set.get_block(block_id);
                        if !block.captures.is_empty() {
                            for capture in &block.captures {
                                if !seen.contains(capture) {
                                    output.push((*capture, call.head));
                                }
                            }
                        } else {
                            let result = {
                                let mut seen = vec![];
                                seen_blocks.insert(block_id, output.clone());

                                let mut result = vec![];
                                discover_captures_in_closure(
                                    working_set,
                                    block,
                                    &mut seen,
                                    seen_blocks,
                                    &mut result,
                                )?;

                                result
                            };
                            // Push captures onto the outer closure that aren't created by that outer closure
                            for capture in &result {
                                if !seen.contains(&capture.0) {
                                    output.push(*capture);
                                }
                            }

                            seen_blocks.insert(block_id, result);
                        }
                    }
                }
            }

            for arg in &call.arguments {
                match arg {
                    Argument::Named(named) => {
                        if let Some(arg) = &named.2 {
                            discover_captures_in_expr(working_set, arg, seen, seen_blocks, output)?;
                        }
                    }
                    Argument::Positional(expr)
                    | Argument::Unknown(expr)
                    | Argument::Spread(expr) => {
                        discover_captures_in_expr(working_set, expr, seen, seen_blocks, output)?;
                    }
                }
            }
        }
        Expr::CellPath(_) => {}
        Expr::DateTime(_) => {}
        Expr::ExternalCall(head, args) => {
            discover_captures_in_expr(working_set, head, seen, seen_blocks, output)?;

            for ExternalArgument::Regular(expr) | ExternalArgument::Spread(expr) in args.as_ref() {
                discover_captures_in_expr(working_set, expr, seen, seen_blocks, output)?;
            }
        }
        Expr::Filepath(_, _) => {}
        Expr::Directory(_, _) => {}
        Expr::Float(_) => {}
        Expr::FullCellPath(cell_path) => {
            discover_captures_in_expr(working_set, &cell_path.head, seen, seen_blocks, output)?;
        }
        Expr::ImportPattern(_) => {}
        Expr::Overlay(_) => {}
        Expr::Garbage => {}
        Expr::Nothing => {}
        Expr::GlobPattern(_, _) => {}
        Expr::Int(_) => {}
        Expr::Keyword(kw) => {
            discover_captures_in_expr(working_set, &kw.expr, seen, seen_blocks, output)?;
        }
        Expr::List(list) => {
            for item in list {
                discover_captures_in_expr(working_set, item.expr(), seen, seen_blocks, output)?;
            }
        }
        Expr::Operator(_) => {}
        Expr::Range(range) => {
            if let Some(from) = &range.from {
                discover_captures_in_expr(working_set, from, seen, seen_blocks, output)?;
            }
            if let Some(next) = &range.next {
                discover_captures_in_expr(working_set, next, seen, seen_blocks, output)?;
            }
            if let Some(to) = &range.to {
                discover_captures_in_expr(working_set, to, seen, seen_blocks, output)?;
            }
        }
        Expr::Record(items) => {
            for item in items {
                match item {
                    RecordItem::Pair(field_name, field_value) => {
                        discover_captures_in_expr(
                            working_set,
                            field_name,
                            seen,
                            seen_blocks,
                            output,
                        )?;
                        discover_captures_in_expr(
                            working_set,
                            field_value,
                            seen,
                            seen_blocks,
                            output,
                        )?;
                    }
                    RecordItem::Spread(_, record) => {
                        discover_captures_in_expr(working_set, record, seen, seen_blocks, output)?;
                    }
                }
            }
        }
        Expr::Signature(sig) => {
            // Something with a declaration, similar to a var decl, will introduce more VarIds into the stack at eval
            for pos in &sig.required_positional {
                if let Some(var_id) = pos.var_id {
                    seen.push(var_id);
                }
            }
            for pos in &sig.optional_positional {
                if let Some(var_id) = pos.var_id {
                    seen.push(var_id);
                }
            }
            if let Some(rest) = &sig.rest_positional {
                if let Some(var_id) = rest.var_id {
                    seen.push(var_id);
                }
            }
            for named in &sig.named {
                if let Some(var_id) = named.var_id {
                    seen.push(var_id);
                }
            }
        }
        Expr::String(_) => {}
        Expr::RawString(_) => {}
        Expr::StringInterpolation(exprs) | Expr::GlobInterpolation(exprs, _) => {
            for expr in exprs {
                discover_captures_in_expr(working_set, expr, seen, seen_blocks, output)?;
            }
        }
        Expr::MatchBlock(match_block) => {
            for match_ in match_block {
                discover_captures_in_pattern(&match_.0, seen);
                discover_captures_in_expr(working_set, &match_.1, seen, seen_blocks, output)?;
            }
        }
        Expr::Collect(var_id, expr) => {
            seen.push(*var_id);
            discover_captures_in_expr(working_set, expr, seen, seen_blocks, output)?
        }
        Expr::RowCondition(block_id) | Expr::Subexpression(block_id) => {
            let block = working_set.get_block(*block_id);

            let results = {
                let mut results = vec![];
                let mut seen = vec![];
                discover_captures_in_closure(
                    working_set,
                    block,
                    &mut seen,
                    seen_blocks,
                    &mut results,
                )?;
                results
            };

            seen_blocks.insert(*block_id, results.clone());
            for (var_id, span) in results.into_iter() {
                if !seen.contains(&var_id) {
                    output.push((var_id, span))
                }
            }
        }
        Expr::Table(table) => {
            for header in table.columns.as_ref() {
                discover_captures_in_expr(working_set, header, seen, seen_blocks, output)?;
            }
            for row in table.rows.as_ref() {
                for cell in row.as_ref() {
                    discover_captures_in_expr(working_set, cell, seen, seen_blocks, output)?;
                }
            }
        }
        Expr::ValueWithUnit(value) => {
            discover_captures_in_expr(working_set, &value.expr, seen, seen_blocks, output)?;
        }
        Expr::Var(var_id) => {
            if (*var_id > ENV_VARIABLE_ID || *var_id == IN_VARIABLE_ID) && !seen.contains(var_id) {
                output.push((*var_id, expr.span));
            }
        }
        Expr::VarDecl(var_id) => {
            seen.push(*var_id);
        }
    }
    Ok(())
}

fn wrap_redirection_with_collect(
    working_set: &mut StateWorkingSet,
    target: RedirectionTarget,
) -> RedirectionTarget {
    match target {
        RedirectionTarget::File { expr, append, span } => RedirectionTarget::File {
            expr: wrap_expr_with_collect(working_set, expr),
            span,
            append,
        },
        RedirectionTarget::Pipe { span } => RedirectionTarget::Pipe { span },
    }
}

fn wrap_element_with_collect(
    working_set: &mut StateWorkingSet,
    element: PipelineElement,
) -> PipelineElement {
    PipelineElement {
        pipe: element.pipe,
        expr: wrap_expr_with_collect(working_set, element.expr),
        redirection: element.redirection.map(|r| match r {
            PipelineRedirection::Single { source, target } => PipelineRedirection::Single {
                source,
                target: wrap_redirection_with_collect(working_set, target),
            },
            PipelineRedirection::Separate { out, err } => PipelineRedirection::Separate {
                out: wrap_redirection_with_collect(working_set, out),
                err: wrap_redirection_with_collect(working_set, err),
            },
        }),
    }
}

fn wrap_expr_with_collect(working_set: &mut StateWorkingSet, expr: Expression) -> Expression {
    let span = expr.span;

    // IN_VARIABLE_ID should get replaced with a unique variable, so that we don't have to
    // execute as a closure
    let var_id = working_set.add_variable(
        b"$in".into(),
        Span::new(span.start, span.start),
        Type::Any,
        false,
    );
    let mut expr = expr.clone();
    expr.replace_in_variable(working_set, var_id);

    // Bind the custom `$in` variable for that particular expression
    let ty = expr.ty.clone();
    Expression::new(
        working_set,
        Expr::Collect(var_id, Box::new(expr)),
        span,
        // We can expect it to have the same result type
        ty,
    )
}

// Parses a vector of u8 to create an AST Block. If a file name is given, then
// the name is stored in the working set. When parsing a source without a file
// name, the source of bytes is stored as "source"
pub fn parse(
    working_set: &mut StateWorkingSet,
    fname: Option<&str>,
    contents: &[u8],
    scoped: bool,
) -> Arc<Block> {
    trace!("parse");
    let name = match fname {
        Some(fname) => {
            // use the canonical name for this filename
            nu_path::expand_to_real_path(fname)
                .to_string_lossy()
                .to_string()
        }
        None => "source".to_string(),
    };

    let file_id = working_set.add_file(name, contents);
    let new_span = working_set.get_span_for_file(file_id);

    let previously_parsed_block = working_set.find_block_by_span(new_span);

    let mut output = {
        if let Some(block) = previously_parsed_block {
            // dbg!("previous block");
            return block;
        } else {
            // dbg!("starting lex");
            let (output, err) = lex(contents, new_span.start, &[], &[], false);
            // dbg!("finished lex");
            // dbg!(&output);
            if let Some(err) = err {
                working_set.error(err)
            }

            Arc::new(parse_block(working_set, &output, new_span, scoped, false))
        }
    };

    let mut seen = vec![];
    let mut seen_blocks = HashMap::new();

    let mut captures = vec![];
    match discover_captures_in_closure(
        working_set,
        &output,
        &mut seen,
        &mut seen_blocks,
        &mut captures,
    ) {
        Ok(_) => {
            Arc::make_mut(&mut output).captures =
                captures.into_iter().map(|(var_id, _)| var_id).collect();
        }
        Err(err) => working_set.error(err),
    }

    // Also check other blocks that might have been imported
    let mut errors = vec![];
    for (block_idx, block) in working_set.delta.blocks.iter().enumerate() {
        let block_id = block_idx + working_set.permanent_state.num_blocks();
        let block_id = BlockId::new(block_id);

        if !seen_blocks.contains_key(&block_id) {
            let mut captures = vec![];

            match discover_captures_in_closure(
                working_set,
                block,
                &mut seen,
                &mut seen_blocks,
                &mut captures,
            ) {
                Ok(_) => {
                    seen_blocks.insert(block_id, captures);
                }
                Err(err) => {
                    errors.push(err);
                }
            }
        }
    }
    for err in errors {
        working_set.error(err)
    }

    for (block_id, captures) in seen_blocks.into_iter() {
        // In theory, we should only be updating captures where we have new information
        // the only place where this is possible would be blocks that are newly created
        // by our working set delta. If we ever tried to modify the permanent state, we'd
        // panic (again, in theory, this shouldn't be possible)
        let block = working_set.get_block(block_id);
        let block_captures_empty = block.captures.is_empty();
        // need to check block_id >= working_set.permanent_state.num_blocks()
        // to avoid mutate a block that is in the permanent state.
        // this can happened if user defines a function with recursive call
        // and pipe a variable to the command, e.g:
        // def px [] { if true { 42 } else { px } };    # the block px is saved in permanent state.
        // let x = 3
        // $x | px
        // If we don't guard for `block_id`, it will change captures of `px`, which is
        // already saved in permanent state
        if !captures.is_empty()
            && block_captures_empty
            && block_id.get() >= working_set.permanent_state.num_blocks()
        {
            let block = working_set.get_block_mut(block_id);
            block.captures = captures.into_iter().map(|(var_id, _)| var_id).collect();
        }
    }

    output
}<|MERGE_RESOLUTION|>--- conflicted
+++ resolved
@@ -5141,7 +5141,8 @@
         b"!~" | b"not-like" => Operator::Comparison(Comparison::NotRegexMatch),
         b"in" => Operator::Comparison(Comparison::In),
         b"not-in" => Operator::Comparison(Comparison::NotIn),
-<<<<<<< HEAD
+        b"has" => Operator::Comparison(Comparison::Has),
+        b"not-has" => Operator::Comparison(Comparison::NotHas),
         b"starts-with" => Operator::Comparison(Comparison::StartsWith),
         b"ends-with" => Operator::Comparison(Comparison::EndsWith),
         b"+" => Operator::Math(Math::Add),
@@ -5149,10 +5150,6 @@
         b"*" => Operator::Math(Math::Multiply),
         b"/" => Operator::Math(Math::Divide),
         b"//" => Operator::Math(Math::FloorDivide),
-=======
-        b"has" => Operator::Comparison(Comparison::Has),
-        b"not-has" => Operator::Comparison(Comparison::NotHas),
->>>>>>> cdb082e9
         b"mod" => Operator::Math(Math::Modulo),
         b"**" => Operator::Math(Math::Pow),
         b"++" => Operator::Math(Math::Concatenate),
