--- conflicted
+++ resolved
@@ -5367,37 +5367,9 @@
 
                         working_set.type_scope.add_type(out_expr.ty.clone());
 
-<<<<<<< HEAD
-                            PipelineElement::SeparateRedirection {
-                                out: (*out_span, out_expr),
-                                err: (*err_span, err_expr),
-                            }
-                        }
-                        LiteElement::SameTargetRedirection {
-                            cmd: (span, command),
-                            redirection: (redirect_span, redirect_cmd),
-                        } => {
-                            trace!("parsing: pipeline element: same target redirection");
-                            let expr =
-                                parse_expression(working_set, &command.parts, is_subexpression);
-                            working_set.type_scope.add_type(expr.ty.clone());
-
-                            let redirect_expr = parse_string(working_set, redirect_cmd.parts[0]);
-
-                            working_set.type_scope.add_type(redirect_expr.ty.clone());
-
-                            PipelineElement::SameTargetRedirection {
-                                cmd: (*span, expr),
-                                redirection: (*redirect_span, redirect_expr),
-                            }
-                        }
-                    })
-                    .collect::<Vec<PipelineElement>>();
-=======
                         let err_expr = parse_string(working_set, err_command.parts[0]);
 
                         working_set.type_scope.add_type(err_expr.ty.clone());
->>>>>>> bdaa3266
 
                         PipelineElement::SeparateRedirection {
                             out: (*out_span, out_expr),
@@ -5478,30 +5450,7 @@
                             }
                         }
                     }
-<<<<<<< HEAD
-                    LiteElement::SameTargetRedirection {
-                        cmd: (span, command),
-                        redirection: (redirect_span, redirect_cmd),
-                    } => {
-                        trace!("parsing: pipeline element: same target redirection");
-                        let expr = parse_expression(working_set, &command.parts, is_subexpression);
-                        working_set.type_scope.add_type(expr.ty.clone());
-
-                        let redirect_expr = parse_string(working_set, redirect_cmd.parts[0]);
-
-                        working_set.type_scope.add_type(redirect_expr.ty.clone());
-
-                        Pipeline {
-                            elements: vec![PipelineElement::SameTargetRedirection {
-                                cmd: (*span, expr),
-                                redirection: (*redirect_span, redirect_expr),
-                            }],
-                        }
-                    }
-=======
-
                     block.pipelines.push(pipeline)
->>>>>>> bdaa3266
                 }
             }
         }
