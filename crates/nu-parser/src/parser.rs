use crate::{
    eval::{eval_constant, value_as_string},
    lex::{lex, lex_signature},
    lite_parser::{lite_parse, LiteCommand, LiteElement},
    parse_mut,
    parse_patterns::{parse_match_pattern, parse_pattern},
    type_check::{math_result_type, type_compatible},
    Token, TokenContents,
};

use nu_engine::DIR_VAR_PARSER_INFO;
use nu_protocol::{
    ast::{
        Argument, Assignment, Bits, Block, Boolean, Call, CellPath, Comparison, Expr, Expression,
        FullCellPath, ImportPattern, ImportPatternHead, ImportPatternMember, MatchPattern, Math,
        Operator, PathMember, Pattern, Pipeline, PipelineElement, RangeInclusion, RangeOperator,
    },
    engine::StateWorkingSet,
    span, BlockId, DidYouMean, Flag, ParseError, PositionalArg, Signature, Span, Spanned,
    SyntaxShape, Type, UnitGroup, VarId, DURATION_UNIT_GROUPS, ENV_VARIABLE_ID,
    FILESIZE_UNIT_GROUPS, IN_VARIABLE_ID,
};

use crate::parse_keywords::{
    find_dirs_var, is_unaliasable_parser_keyword, parse_alias, parse_def, parse_def_predecl,
    parse_export_in_block, parse_extern, parse_for, parse_hide, parse_keyword, parse_let_or_const,
    parse_module, parse_overlay_hide, parse_overlay_new, parse_overlay_use, parse_source,
    parse_use, parse_where, parse_where_expr, LIB_DIRS_VAR,
};

use itertools::Itertools;
use log::trace;
use std::collections::{HashMap, HashSet};
use std::{num::ParseIntError, str};

#[cfg(feature = "plugin")]
use crate::parse_keywords::parse_register;

pub fn garbage(span: Span) -> Expression {
    Expression::garbage(span)
}

pub fn garbage_pipeline(spans: &[Span]) -> Pipeline {
    Pipeline::from_vec(vec![garbage(span(spans))])
}

fn is_identifier_byte(b: u8) -> bool {
    b != b'.'
        && b != b'['
        && b != b'('
        && b != b'{'
        && b != b'+'
        && b != b'-'
        && b != b'*'
        && b != b'^'
        && b != b'/'
        && b != b'='
        && b != b'!'
        && b != b'<'
        && b != b'>'
        && b != b'&'
        && b != b'|'
}

pub fn is_math_expression_like(working_set: &mut StateWorkingSet, span: Span) -> bool {
    let bytes = working_set.get_span_contents(span);
    if bytes.is_empty() {
        return false;
    }

    if bytes == b"true"
        || bytes == b"false"
        || bytes == b"null"
        || bytes == b"not"
        || bytes == b"if"
        || bytes == b"match"
    {
        return true;
    }

    let b = bytes[0];

    if b == b'(' || b == b'{' || b == b'[' || b == b'$' || b == b'"' || b == b'\'' || b == b'-' {
        return true;
    }

    let starting_error_count = working_set.parse_errors.len();

    // Number
    parse_number(working_set, span);
    if working_set.parse_errors.len() == starting_error_count {
        return true;
    }
    working_set.parse_errors.truncate(starting_error_count);

    // Filesize
    parse_filesize(working_set, span);
    if working_set.parse_errors.len() == starting_error_count {
        return true;
    }
    working_set.parse_errors.truncate(starting_error_count);

    parse_duration(working_set, span);
    if working_set.parse_errors.len() == starting_error_count {
        return true;
    }
    working_set.parse_errors.truncate(starting_error_count);

    parse_datetime(working_set, span);
    if working_set.parse_errors.len() == starting_error_count {
        return true;
    }
    working_set.parse_errors.truncate(starting_error_count);

    parse_binary(working_set, span);
    if working_set.parse_errors.len() == starting_error_count {
        return true;
    }
    working_set.parse_errors.truncate(starting_error_count);

    parse_range(working_set, span);

    if working_set.parse_errors.len() == starting_error_count {
        return true;
    }
    working_set.parse_errors.truncate(starting_error_count);

    false
}

fn is_identifier(bytes: &[u8]) -> bool {
    bytes.iter().all(|x| is_identifier_byte(*x))
}

pub fn is_variable(bytes: &[u8]) -> bool {
    if bytes.len() > 1 && bytes[0] == b'$' {
        is_identifier(&bytes[1..])
    } else {
        is_identifier(bytes)
    }
}

pub fn trim_quotes(bytes: &[u8]) -> &[u8] {
    if (bytes.starts_with(b"\"") && bytes.ends_with(b"\"") && bytes.len() > 1)
        || (bytes.starts_with(b"\'") && bytes.ends_with(b"\'") && bytes.len() > 1)
        || (bytes.starts_with(b"`") && bytes.ends_with(b"`") && bytes.len() > 1)
    {
        &bytes[1..(bytes.len() - 1)]
    } else {
        bytes
    }
}

pub fn trim_quotes_str(s: &str) -> &str {
    if (s.starts_with('"') && s.ends_with('"') && s.len() > 1)
        || (s.starts_with('\'') && s.ends_with('\'') && s.len() > 1)
        || (s.starts_with('`') && s.ends_with('`') && s.len() > 1)
    {
        &s[1..(s.len() - 1)]
    } else {
        s
    }
}

pub fn check_call(working_set: &mut StateWorkingSet, command: Span, sig: &Signature, call: &Call) {
    // Allow the call to pass if they pass in the help flag
    if call.named_iter().any(|(n, _, _)| n.item == "help") {
        return;
    }

    if call.positional_len() < sig.required_positional.len() {
        // Comparing the types of all signature positional arguments against the parsed
        // expressions found in the call. If one type is not found then it could be assumed
        // that that positional argument is missing from the parsed call
        for argument in &sig.required_positional {
            let found = call.positional_iter().fold(false, |ac, expr| {
                if argument.shape.to_type() == expr.ty || argument.shape == SyntaxShape::Any {
                    true
                } else {
                    ac
                }
            });
            if !found {
                if let Some(last) = call.positional_iter().last() {
                    working_set.error(ParseError::MissingPositional(
                        argument.name.clone(),
                        Span::new(last.span.end, last.span.end),
                        sig.call_signature(),
                    ));
                    return;
                } else {
                    working_set.error(ParseError::MissingPositional(
                        argument.name.clone(),
                        Span::new(command.end, command.end),
                        sig.call_signature(),
                    ));
                    return;
                }
            }
        }

        let missing = &sig.required_positional[call.positional_len()];
        if let Some(last) = call.positional_iter().last() {
            working_set.error(ParseError::MissingPositional(
                missing.name.clone(),
                Span::new(last.span.end, last.span.end),
                sig.call_signature(),
            ))
        } else {
            working_set.error(ParseError::MissingPositional(
                missing.name.clone(),
                Span::new(command.end, command.end),
                sig.call_signature(),
            ))
        }
    } else {
        for req_flag in sig.named.iter().filter(|x| x.required) {
            if call.named_iter().all(|(n, _, _)| n.item != req_flag.long) {
                working_set.error(ParseError::MissingRequiredFlag(
                    req_flag.long.clone(),
                    command,
                ));
            }
        }
    }
}

pub fn check_name<'a>(working_set: &mut StateWorkingSet, spans: &'a [Span]) -> Option<&'a Span> {
    let command_len = if !spans.is_empty() {
        if working_set.get_span_contents(spans[0]) == b"export" {
            2
        } else {
            1
        }
    } else {
        return None;
    };

    if spans.len() == 1 {
        None
    } else if spans.len() < command_len + 3 {
        if working_set.get_span_contents(spans[command_len]) == b"=" {
            let name =
                String::from_utf8_lossy(working_set.get_span_contents(span(&spans[..command_len])));
            working_set.error(ParseError::AssignmentMismatch(
                format!("{name} missing name"),
                "missing name".into(),
                spans[command_len],
            ));
            Some(&spans[command_len])
        } else {
            None
        }
    } else if working_set.get_span_contents(spans[command_len + 1]) != b"=" {
        let name =
            String::from_utf8_lossy(working_set.get_span_contents(span(&spans[..command_len])));
        working_set.error(ParseError::AssignmentMismatch(
            format!("{name} missing sign"),
            "missing equal sign".into(),
            spans[command_len + 1],
        ));
        Some(&spans[command_len + 1])
    } else {
        None
    }
}

fn parse_external_arg(working_set: &mut StateWorkingSet, span: Span) -> Expression {
    let contents = working_set.get_span_contents(span);

    if contents.starts_with(b"$") || contents.starts_with(b"(") {
        parse_dollar_expr(working_set, span)
    } else if contents.starts_with(b"[") {
        parse_list_expression(working_set, span, &SyntaxShape::Any)
    } else {
        // Eval stage trims the quotes, so we don't have to do the same thing when parsing.
        let contents = if contents.starts_with(b"\"") {
            let (contents, err) = unescape_string(contents, span);
            if let Some(err) = err {
                working_set.error(err)
            }
            String::from_utf8_lossy(&contents).to_string()
        } else {
            String::from_utf8_lossy(contents).to_string()
        };

        Expression {
            expr: Expr::String(contents),
            span,
            ty: Type::String,
            custom_completion: None,
        }
    }
}

pub fn parse_external_call(
    working_set: &mut StateWorkingSet,
    spans: &[Span],
    is_subexpression: bool,
) -> Expression {
    trace!("parse external");

    let mut args = vec![];

    let head_contents = working_set.get_span_contents(spans[0]);

    let head_span = if head_contents.starts_with(b"^") {
        Span::new(spans[0].start + 1, spans[0].end)
    } else {
        spans[0]
    };

    let head_contents = working_set.get_span_contents(head_span).to_vec();

    let head = if head_contents.starts_with(b"$") || head_contents.starts_with(b"(") {
        // the expression is inside external_call, so it's a subexpression
        let arg = parse_expression(working_set, &[head_span], true);
        Box::new(arg)
    } else {
        let (contents, err) = unescape_unquote_string(&head_contents, head_span);
        if let Some(err) = err {
            working_set.error(err)
        }

        Box::new(Expression {
            expr: Expr::String(contents),
            span: head_span,
            ty: Type::String,
            custom_completion: None,
        })
    };

    for span in &spans[1..] {
        let arg = parse_external_arg(working_set, *span);
        args.push(arg);
    }

    Expression {
        expr: Expr::ExternalCall(head, args, is_subexpression),
        span: span(spans),
        ty: Type::Any,
        custom_completion: None,
    }
}

fn parse_long_flag(
    working_set: &mut StateWorkingSet,
    spans: &[Span],
    spans_idx: &mut usize,
    sig: &Signature,
) -> (Option<Spanned<String>>, Option<Expression>) {
    let arg_span = spans[*spans_idx];
    let arg_contents = working_set.get_span_contents(arg_span);

    if arg_contents.starts_with(b"--") {
        // FIXME: only use the first flag you find?
        let split: Vec<_> = arg_contents.split(|x| *x == b'=').collect();
        let long_name = String::from_utf8(split[0].into());
        if let Ok(long_name) = long_name {
            let long_name = long_name[2..].to_string();
            if let Some(flag) = sig.get_long_flag(&long_name) {
                if let Some(arg_shape) = &flag.arg {
                    if split.len() > 1 {
                        // and we also have the argument
                        let long_name_len = long_name.len();
                        let mut span = arg_span;
                        span.start += long_name_len + 3; //offset by long flag and '='

                        let arg = parse_value(working_set, span, arg_shape);

                        (
                            Some(Spanned {
                                item: long_name,
                                span: Span::new(arg_span.start, arg_span.start + long_name_len + 2),
                            }),
                            Some(arg),
                        )
                    } else if let Some(arg) = spans.get(*spans_idx + 1) {
                        let arg = parse_value(working_set, *arg, arg_shape);

                        *spans_idx += 1;
                        (
                            Some(Spanned {
                                item: long_name,
                                span: arg_span,
                            }),
                            Some(arg),
                        )
                    } else {
                        working_set.error(ParseError::MissingFlagParam(
                            arg_shape.to_string(),
                            arg_span,
                        ));
                        (
                            Some(Spanned {
                                item: long_name,
                                span: arg_span,
                            }),
                            None,
                        )
                    }
                } else {
                    // A flag with no argument
                    (
                        Some(Spanned {
                            item: long_name,
                            span: arg_span,
                        }),
                        None,
                    )
                }
            } else {
                working_set.error(ParseError::UnknownFlag(
                    sig.name.clone(),
                    long_name.clone(),
                    arg_span,
                    sig.clone().formatted_flags(),
                ));
                (
                    Some(Spanned {
                        item: long_name.clone(),
                        span: arg_span,
                    }),
                    None,
                )
            }
        } else {
            working_set.error(ParseError::NonUtf8(arg_span));
            (
                Some(Spanned {
                    item: "--".into(),
                    span: arg_span,
                }),
                None,
            )
        }
    } else {
        (None, None)
    }
}

fn parse_short_flags(
    working_set: &mut StateWorkingSet,
    spans: &[Span],
    spans_idx: &mut usize,
    positional_idx: usize,
    sig: &Signature,
) -> Option<Vec<Flag>> {
    let arg_span = spans[*spans_idx];

    let arg_contents = working_set.get_span_contents(arg_span);

    if let Ok(arg_contents_uft8_ref) = str::from_utf8(arg_contents) {
        if arg_contents_uft8_ref.starts_with('-') && arg_contents_uft8_ref.len() > 1 {
            let short_flags = &arg_contents_uft8_ref[1..];
            let num_chars = short_flags.chars().count();
            let mut found_short_flags = vec![];
            let mut unmatched_short_flags = vec![];
            for (offset, short_flag) in short_flags.char_indices() {
                let short_flag_span = Span::new(
                    arg_span.start + 1 + offset,
                    arg_span.start + 1 + offset + short_flag.len_utf8(),
                );
                if let Some(flag) = sig.get_short_flag(short_flag) {
                    // Allow args in short flag batches as long as it is the last flag.
                    if flag.arg.is_some() && offset < num_chars - 1 {
                        working_set
                            .error(ParseError::OnlyLastFlagInBatchCanTakeArg(short_flag_span));
                        break;
                    }
                    found_short_flags.push(flag);
                } else {
                    unmatched_short_flags.push(short_flag_span);
                }
            }

            if found_short_flags.is_empty() {
                let arg_contents = working_set.get_span_contents(arg_span);

                // check to see if we have a negative number
                if let Some(positional) = sig.get_positional(positional_idx) {
                    if positional.shape == SyntaxShape::Int
                        || positional.shape == SyntaxShape::Number
                    {
                        if String::from_utf8_lossy(arg_contents).parse::<f64>().is_ok() {
                            return None;
                        } else if let Some(first) = unmatched_short_flags.first() {
                            let contents = working_set.get_span_contents(*first);
                            working_set.error(ParseError::UnknownFlag(
                                sig.name.clone(),
                                format!("-{}", String::from_utf8_lossy(contents)),
                                *first,
                                sig.clone().formatted_flags(),
                            ));
                        }
                    } else if let Some(first) = unmatched_short_flags.first() {
                        let contents = working_set.get_span_contents(*first);
                        working_set.error(ParseError::UnknownFlag(
                            sig.name.clone(),
                            format!("-{}", String::from_utf8_lossy(contents)),
                            *first,
                            sig.clone().formatted_flags(),
                        ));
                    }
                } else if let Some(first) = unmatched_short_flags.first() {
                    let contents = working_set.get_span_contents(*first);
                    working_set.error(ParseError::UnknownFlag(
                        sig.name.clone(),
                        format!("-{}", String::from_utf8_lossy(contents)),
                        *first,
                        sig.clone().formatted_flags(),
                    ));
                }
            } else if !unmatched_short_flags.is_empty() {
                if let Some(first) = unmatched_short_flags.first() {
                    let contents = working_set.get_span_contents(*first);
                    working_set.error(ParseError::UnknownFlag(
                        sig.name.clone(),
                        format!("-{}", String::from_utf8_lossy(contents)),
                        *first,
                        sig.clone().formatted_flags(),
                    ));
                }
            }

            Some(found_short_flags)
        } else {
            None
        }
    } else {
        working_set.error(ParseError::NonUtf8(arg_span));
        None
    }
}

fn first_kw_idx(
    working_set: &StateWorkingSet,
    signature: &Signature,
    spans: &[Span],
    spans_idx: usize,
    positional_idx: usize,
) -> (Option<usize>, usize) {
    for idx in (positional_idx + 1)..signature.num_positionals() {
        if let Some(PositionalArg {
            shape: SyntaxShape::Keyword(kw, ..),
            ..
        }) = signature.get_positional(idx)
        {
            #[allow(clippy::needless_range_loop)]
            for span_idx in spans_idx..spans.len() {
                let contents = working_set.get_span_contents(spans[span_idx]);

                if contents == kw {
                    return (Some(idx), span_idx);
                }
            }
        }
    }
    (None, spans.len())
}

fn calculate_end_span(
    working_set: &StateWorkingSet,
    signature: &Signature,
    spans: &[Span],
    spans_idx: usize,
    positional_idx: usize,
) -> usize {
    if signature.rest_positional.is_some() {
        spans.len()
    } else {
        let (kw_pos, kw_idx) =
            first_kw_idx(working_set, signature, spans, spans_idx, positional_idx);

        if let Some(kw_pos) = kw_pos {
            // We found a keyword. Keywords, once found, create a guidepost to
            // show us where the positionals will lay into the arguments. Because they're
            // keywords, they get to set this by being present

            let positionals_between = kw_pos - positional_idx - 1;
            if positionals_between > (kw_idx - spans_idx) {
                kw_idx
            } else {
                kw_idx - positionals_between
            }
        } else {
            // Make space for the remaining require positionals, if we can
            if signature.num_positionals_after(positional_idx) == 0 {
                spans.len()
            } else if positional_idx < signature.required_positional.len()
                && spans.len() > (signature.required_positional.len() - positional_idx)
            {
                spans.len() - (signature.required_positional.len() - positional_idx - 1)
            } else {
                spans_idx + 1
            }
        }
    }
}

pub fn parse_multispan_value(
    working_set: &mut StateWorkingSet,
    spans: &[Span],
    spans_idx: &mut usize,
    shape: &SyntaxShape,
) -> Expression {
    match shape {
        SyntaxShape::VarWithOptType => {
            trace!("parsing: var with opt type");

            parse_var_with_opt_type(working_set, spans, spans_idx, false)
        }
        SyntaxShape::RowCondition => {
            trace!("parsing: row condition");
            let arg = parse_row_condition(working_set, &spans[*spans_idx..]);
            *spans_idx = spans.len() - 1;

            arg
        }
        SyntaxShape::MathExpression => {
            trace!("parsing: math expression");

            let arg = parse_math_expression(working_set, &spans[*spans_idx..], None);
            *spans_idx = spans.len() - 1;

            arg
        }
        SyntaxShape::OneOf(shapes) => {
            // handle for `if` command.
            //let block_then_exp = shapes.as_slice() == [SyntaxShape::Block, SyntaxShape::Expression];
            for shape in shapes.iter() {
                let starting_error_count = working_set.parse_errors.len();
                let s = parse_multispan_value(working_set, spans, spans_idx, shape);

                if starting_error_count == working_set.parse_errors.len() {
                    return s;
                } else if let Some(
                    ParseError::Expected(..) | ParseError::ExpectedWithStringMsg(..),
                ) = working_set.parse_errors.last()
                {
                    working_set.parse_errors.truncate(starting_error_count);
                    continue;
                }
                // `if` is parsing block first and then expression.
                // when we're writing something like `else if $a`, parsing as a
                // block will result to error(because it's not a block)
                //
                // If parse as a expression also failed, user is more likely concerned
                // about expression failure rather than "expect block failure"".

                // FIXME FIXME FIXME
                // if block_then_exp {
                //     match &err {
                //         Some(ParseError::Expected(expected, _)) => {
                //             if expected.starts_with("block") {
                //                 err = e
                //             }
                //         }
                //         _ => err = err.or(e),
                //     }
                // } else {
                //     err = err.or(e)
                // }
            }
            let span = spans[*spans_idx];

            if working_set.parse_errors.is_empty() {
                working_set.error(ParseError::ExpectedWithStringMsg(
                    format!("one of a list of accepted shapes: {shapes:?}"),
                    span,
                ));
            }

            Expression::garbage(span)
        }
        SyntaxShape::Expression => {
            trace!("parsing: expression");

            // is it subexpression?
            // Not sure, but let's make it not, so the behavior is the same as previous version of nushell.
            let arg = parse_expression(working_set, &spans[*spans_idx..], false);
            *spans_idx = spans.len() - 1;

            arg
        }
        SyntaxShape::Keyword(keyword, arg) => {
            trace!(
                "parsing: keyword({}) {:?}",
                String::from_utf8_lossy(keyword),
                arg
            );
            let arg_span = spans[*spans_idx];

            let arg_contents = working_set.get_span_contents(arg_span);

            if arg_contents != keyword {
                // When keywords mismatch, this is a strong indicator of something going wrong.
                // We won't often override the current error, but as this is a strong indicator
                // go ahead and override the current error and tell the user about the missing
                // keyword/literal.
                working_set.error(ParseError::ExpectedKeyword(
                    String::from_utf8_lossy(keyword).into(),
                    arg_span,
                ))
            }

            *spans_idx += 1;
            if *spans_idx >= spans.len() {
                working_set.error(ParseError::KeywordMissingArgument(
                    arg.to_string(),
                    String::from_utf8_lossy(keyword).into(),
                    Span::new(spans[*spans_idx - 1].end, spans[*spans_idx - 1].end),
                ));
                return Expression {
                    expr: Expr::Keyword(
                        keyword.clone(),
                        spans[*spans_idx - 1],
                        Box::new(Expression::garbage(arg_span)),
                    ),
                    span: arg_span,
                    ty: Type::Any,
                    custom_completion: None,
                };
            }
            let keyword_span = spans[*spans_idx - 1];
            let expr = parse_multispan_value(working_set, spans, spans_idx, arg);
            let ty = expr.ty.clone();

            Expression {
                expr: Expr::Keyword(keyword.clone(), keyword_span, Box::new(expr)),
                span: arg_span,
                ty,
                custom_completion: None,
            }
        }
        _ => {
            // All other cases are single-span values
            let arg_span = spans[*spans_idx];

            parse_value(working_set, arg_span, shape)
        }
    }
}

pub struct ParsedInternalCall {
    pub call: Box<Call>,
    pub output: Type,
}

fn attach_parser_info_builtin(working_set: &StateWorkingSet, name: &str, call: &mut Call) {
    match name {
        "use" | "overlay use" | "source-env" | "nu-check" => {
            if let Some(var_id) = find_dirs_var(working_set, LIB_DIRS_VAR) {
                call.set_parser_info(
                    DIR_VAR_PARSER_INFO.to_owned(),
                    Expression {
                        expr: Expr::Var(var_id),
                        span: call.head,
                        ty: Type::Any,
                        custom_completion: None,
                    },
                );
            }
        }
        _ => {}
    }
}

pub fn parse_internal_call(
    working_set: &mut StateWorkingSet,
    command_span: Span,
    spans: &[Span],
    decl_id: usize,
) -> ParsedInternalCall {
    trace!("parsing: internal call (decl id: {})", decl_id);

    let mut call = Call::new(command_span);
    call.decl_id = decl_id;
    call.head = command_span;

    let decl = working_set.get_decl(decl_id);
    let signature = decl.signature();
    let output = signature.output_type.clone();

    if decl.is_builtin() {
        attach_parser_info_builtin(working_set, decl.name(), &mut call);
    }

    // The index into the positional parameter in the definition
    let mut positional_idx = 0;

    // The index into the spans of argument data given to parse
    // Starting at the first argument
    let mut spans_idx = 0;

    if let Some(alias) = decl.as_alias() {
        if let Expression {
            expr: Expr::Call(wrapped_call),
            ..
        } = &alias.wrapped_call
        {
            // Replace this command's call with the aliased call, but keep the alias name
            call = *wrapped_call.clone();
            call.head = command_span;
            // Skip positionals passed to aliased call
            positional_idx = call.positional_len();
        } else {
            working_set.error(ParseError::UnknownState(
                "Alias does not point to internal call.".to_string(),
                command_span,
            ));
            return ParsedInternalCall {
                call: Box::new(call),
                output: Type::Any,
            };
        }
    }

    working_set.type_scope.add_type(output.clone());

    if signature.creates_scope {
        working_set.enter_scope();
    }

    while spans_idx < spans.len() {
        let arg_span = spans[spans_idx];

        let starting_error_count = working_set.parse_errors.len();
        // Check if we're on a long flag, if so, parse
        let (long_name, arg) = parse_long_flag(working_set, spans, &mut spans_idx, &signature);

        if let Some(long_name) = long_name {
            // We found a long flag, like --bar
            if working_set.parse_errors[starting_error_count..]
                .iter()
                .any(|x| matches!(x, ParseError::UnknownFlag(_, _, _, _)))
                && signature.allows_unknown_args
            {
                working_set.parse_errors.truncate(starting_error_count);
                let arg = parse_value(working_set, arg_span, &SyntaxShape::Any);

                call.add_unknown(arg);
            } else {
                call.add_named((long_name, None, arg));
            }

            spans_idx += 1;
            continue;
        }

        let starting_error_count = working_set.parse_errors.len();

        // Check if we're on a short flag or group of short flags, if so, parse
        let short_flags = parse_short_flags(
            working_set,
            spans,
            &mut spans_idx,
            positional_idx,
            &signature,
        );

        if let Some(mut short_flags) = short_flags {
            if short_flags.is_empty() {
                // workaround for completions (PR #6067)
                short_flags.push(Flag {
                    long: "".to_string(),
                    short: Some('a'),
                    arg: None,
                    required: false,
                    desc: "".to_string(),
                    var_id: None,
                    default_value: None,
                })
            }

            if working_set.parse_errors[starting_error_count..]
                .iter()
                .any(|x| matches!(x, ParseError::UnknownFlag(_, _, _, _)))
                && signature.allows_unknown_args
            {
                working_set.parse_errors.truncate(starting_error_count);
                let arg = parse_value(working_set, arg_span, &SyntaxShape::Any);

                call.add_unknown(arg);
            } else {
                for flag in short_flags {
                    if let Some(arg_shape) = flag.arg {
                        if let Some(arg) = spans.get(spans_idx + 1) {
                            let arg = parse_value(working_set, *arg, &arg_shape);

                            if flag.long.is_empty() {
                                if let Some(short) = flag.short {
                                    call.add_named((
                                        Spanned {
                                            item: String::new(),
                                            span: spans[spans_idx],
                                        },
                                        Some(Spanned {
                                            item: short.to_string(),
                                            span: spans[spans_idx],
                                        }),
                                        Some(arg),
                                    ));
                                }
                            } else {
                                call.add_named((
                                    Spanned {
                                        item: flag.long.clone(),
                                        span: spans[spans_idx],
                                    },
                                    None,
                                    Some(arg),
                                ));
                            }
                            spans_idx += 1;
                        } else {
                            working_set.error(ParseError::MissingFlagParam(
                                arg_shape.to_string(),
                                arg_span,
                            ))
                        }
                    } else if flag.long.is_empty() {
                        if let Some(short) = flag.short {
                            call.add_named((
                                Spanned {
                                    item: String::new(),
                                    span: spans[spans_idx],
                                },
                                Some(Spanned {
                                    item: short.to_string(),
                                    span: spans[spans_idx],
                                }),
                                None,
                            ));
                        }
                    } else {
                        call.add_named((
                            Spanned {
                                item: flag.long.clone(),
                                span: spans[spans_idx],
                            },
                            None,
                            None,
                        ));
                    }
                }
            }

            spans_idx += 1;
            continue;
        }

        // Parse a positional arg if there is one
        if let Some(positional) = signature.get_positional(positional_idx) {
            let end = calculate_end_span(working_set, &signature, spans, spans_idx, positional_idx);

            let end = if spans.len() > spans_idx && end == spans_idx {
                end + 1
            } else {
                end
            };

            if spans[..end].is_empty() || spans_idx == end {
                working_set.error(ParseError::MissingPositional(
                    positional.name.clone(),
                    Span::new(spans[spans_idx].end, spans[spans_idx].end),
                    signature.call_signature(),
                ));
                positional_idx += 1;
                continue;
            }

            let arg = parse_multispan_value(
                working_set,
                &spans[..end],
                &mut spans_idx,
                &positional.shape,
            );

            let arg = if !type_compatible(&positional.shape.to_type(), &arg.ty) {
                working_set.error(ParseError::TypeMismatch(
                    positional.shape.to_type(),
                    arg.ty,
                    arg.span,
                ));
                Expression::garbage(arg.span)
            } else {
                arg
            };
            call.add_positional(arg);
            positional_idx += 1;
        } else if signature.allows_unknown_args {
            let arg = parse_value(working_set, arg_span, &SyntaxShape::Any);

            call.add_unknown(arg);
        } else {
            call.add_positional(Expression::garbage(arg_span));
            working_set.error(ParseError::ExtraPositional(
                signature.call_signature(),
                arg_span,
            ))
        }

        spans_idx += 1;
    }

    check_call(working_set, command_span, &signature, &call);

    if signature.creates_scope {
        working_set.exit_scope();
    }

    ParsedInternalCall {
        call: Box::new(call),
        output,
    }
}

pub fn parse_call(
    working_set: &mut StateWorkingSet,
    spans: &[Span],
    head: Span,
    is_subexpression: bool,
) -> Expression {
    trace!("parsing: call");

    if spans.is_empty() {
        working_set.error(ParseError::UnknownState(
            "Encountered command with zero spans".into(),
            span(spans),
        ));
        return garbage(head);
    }

    let mut pos = 0;
    let cmd_start = pos;
    let mut name_spans = vec![];
    let mut name = vec![];

    for word_span in spans[cmd_start..].iter() {
        // Find the longest group of words that could form a command

        name_spans.push(*word_span);

        let name_part = working_set.get_span_contents(*word_span);
        if name.is_empty() {
            name.extend(name_part);
        } else {
            name.push(b' ');
            name.extend(name_part);
        }

        pos += 1;
    }

    let input = working_set.type_scope.get_previous();
    let mut maybe_decl_id = working_set.find_decl(&name, input);

    while maybe_decl_id.is_none() {
        // Find the longest command match
        if name_spans.len() <= 1 {
            // Keep the first word even if it does not match -- could be external command
            break;
        }

        name_spans.pop();
        pos -= 1;

        let mut name = vec![];
        for name_span in &name_spans {
            let name_part = working_set.get_span_contents(*name_span);
            if name.is_empty() {
                name.extend(name_part);
            } else {
                name.push(b' ');
                name.extend(name_part);
            }
        }
        maybe_decl_id = working_set.find_decl(&name, input);
    }

    if let Some(decl_id) = maybe_decl_id {
        // Before the internal parsing we check if there is no let or alias declarations
        // that are missing their name, e.g.: let = 1 or alias = 2
        if spans.len() > 1 {
            let test_equal = working_set.get_span_contents(spans[1]);

            if test_equal == [b'='] {
                trace!("incomplete statement");

                working_set.error(ParseError::UnknownState(
                    "Incomplete statement".into(),
                    span(spans),
                ));
                return garbage(span(spans));
            }
        }

        // TODO: Try to remove the clone
        let decl = working_set.get_decl(decl_id).clone();

        let parsed_call = if let Some(alias) = decl.as_alias() {
            if let Expression {
                expr: Expr::ExternalCall(head, args, is_subexpression),
                span: _,
                ty,
                custom_completion,
            } = &alias.wrapped_call
            {
                trace!("parsing: alias of external call");

                let mut final_args = args.clone();

                for arg_span in spans.iter().skip(1) {
                    let arg = parse_external_arg(working_set, *arg_span);
                    final_args.push(arg);
                }

                let mut head = head.clone();
                head.span = spans[0]; // replacing the spans preserves syntax highlighting

                return Expression {
                    expr: Expr::ExternalCall(head, final_args, *is_subexpression),
                    span: span(spans),
                    ty: ty.clone(),
                    custom_completion: *custom_completion,
                };
            } else {
                trace!("parsing: alias of internal call");
                parse_internal_call(
                    working_set,
                    span(&spans[cmd_start..pos]),
                    &spans[pos..],
                    decl_id,
                )
            }
        } else {
            trace!("parsing: internal call");
            parse_internal_call(
                working_set,
                span(&spans[cmd_start..pos]),
                &spans[pos..],
                decl_id,
            )
        };

        Expression {
            expr: Expr::Call(parsed_call.call),
            span: span(spans),
            ty: parsed_call.output,
            custom_completion: None,
        }
    } else {
        // We might be parsing left-unbounded range ("..10")
        let bytes = working_set.get_span_contents(spans[0]);
        trace!("parsing: range {:?} ", bytes);
        if let (Some(b'.'), Some(b'.')) = (bytes.first(), bytes.get(1)) {
            trace!("-- found leading range indicator");
            let starting_error_count = working_set.parse_errors.len();

            let range_expr = parse_range(working_set, spans[0]);
            if working_set.parse_errors.len() == starting_error_count {
                trace!("-- successfully parsed range");
                return range_expr;
            }
            working_set.parse_errors.truncate(starting_error_count);
        }
        trace!("parsing: external call");

        // Otherwise, try external command
        parse_external_call(working_set, spans, is_subexpression)
    }
}

pub fn parse_binary(working_set: &mut StateWorkingSet, span: Span) -> Expression {
    let contents = working_set.get_span_contents(span);
    if contents.starts_with(b"0x[") {
        parse_binary_with_base(working_set, span, 16, 2, b"0x[", b"]")
    } else if contents.starts_with(b"0o[") {
        parse_binary_with_base(working_set, span, 8, 3, b"0o[", b"]")
    } else if contents.starts_with(b"0b[") {
        parse_binary_with_base(working_set, span, 2, 8, b"0b[", b"]")
    } else {
        working_set.error(ParseError::Expected("binary", span));
        garbage(span)
    }
}

fn parse_binary_with_base(
    working_set: &mut StateWorkingSet,
    span: Span,
    base: u32,
    min_digits_per_byte: usize,
    prefix: &[u8],
    suffix: &[u8],
) -> Expression {
    let token = working_set.get_span_contents(span);

    if let Some(token) = token.strip_prefix(prefix) {
        if let Some(token) = token.strip_suffix(suffix) {
            let (lexed, err) = lex(
                token,
                span.start + prefix.len(),
                &[b',', b'\r', b'\n'],
                &[],
                true,
            );
            if let Some(err) = err {
                working_set.error(err);
            }

            let mut binary_value = vec![];
            for token in lexed {
                match token.contents {
                    TokenContents::Item => {
                        let contents = working_set.get_span_contents(token.span);

                        binary_value.extend_from_slice(contents);
                    }
                    TokenContents::Pipe
                    | TokenContents::PipePipe
                    | TokenContents::OutGreaterThan
                    | TokenContents::ErrGreaterThan
                    | TokenContents::OutErrGreaterThan => {
                        working_set.error(ParseError::Expected("binary", span));
                        return garbage(span);
                    }
                    TokenContents::Comment | TokenContents::Semicolon | TokenContents::Eol => {}
                }
            }

            let required_padding = (min_digits_per_byte - binary_value.len() % min_digits_per_byte)
                % min_digits_per_byte;

            if required_padding != 0 {
                binary_value = {
                    let mut tail = binary_value;
                    let mut binary_value: Vec<u8> = vec![b'0'; required_padding];
                    binary_value.append(&mut tail);
                    binary_value
                };
            }

            let str = String::from_utf8_lossy(&binary_value).to_string();

            match decode_with_base(&str, base, min_digits_per_byte) {
                Ok(v) => {
                    return Expression {
                        expr: Expr::Binary(v),
                        span,
                        ty: Type::Binary,
                        custom_completion: None,
                    }
                }
                Err(x) => {
                    working_set.error(ParseError::IncorrectValue(
                        "not a binary value".into(),
                        span,
                        x.to_string(),
                    ));
                    return garbage(span);
                }
            }
        }
    }

    working_set.error(ParseError::Expected("binary", span));
    garbage(span)
}

fn decode_with_base(s: &str, base: u32, digits_per_byte: usize) -> Result<Vec<u8>, ParseIntError> {
    s.chars()
        .chunks(digits_per_byte)
        .into_iter()
        .map(|chunk| {
            let str: String = chunk.collect();
            u8::from_str_radix(&str, base)
        })
        .collect()
}

fn strip_underscores(token: &[u8]) -> String {
    String::from_utf8_lossy(token)
        .chars()
        .filter(|c| *c != '_')
        .collect()
}

pub fn parse_int(working_set: &mut StateWorkingSet, span: Span) -> Expression {
    let token = working_set.get_span_contents(span);

    fn extract_int(
        working_set: &mut StateWorkingSet,
        token: &str,
        span: Span,
        radix: u32,
    ) -> Expression {
        if let Ok(num) = i64::from_str_radix(token, radix) {
            Expression {
                expr: Expr::Int(num),
                span,
                ty: Type::Int,
                custom_completion: None,
            }
        } else {
            working_set.error(ParseError::InvalidLiteral(
                format!("invalid digits for radix {}", radix),
                "int".into(),
                span,
            ));

            garbage(span)
        }
    }

    let token = strip_underscores(token);

    if token.is_empty() {
        working_set.error(ParseError::Expected("int", span));
        return garbage(span);
    }

    if let Some(num) = token.strip_prefix("0b") {
        extract_int(working_set, num, span, 2)
    } else if let Some(num) = token.strip_prefix("0o") {
        extract_int(working_set, num, span, 8)
    } else if let Some(num) = token.strip_prefix("0x") {
        extract_int(working_set, num, span, 16)
    } else if let Ok(num) = token.parse::<i64>() {
        Expression {
            expr: Expr::Int(num),
            span,
            ty: Type::Int,
            custom_completion: None,
        }
    } else {
        working_set.error(ParseError::Expected("int", span));
        garbage(span)
    }
}

pub fn parse_float(working_set: &mut StateWorkingSet, span: Span) -> Expression {
    let token = working_set.get_span_contents(span);
    let token = strip_underscores(token);

    if let Ok(x) = token.parse::<f64>() {
        Expression {
            expr: Expr::Float(x),
            span,
            ty: Type::Float,
            custom_completion: None,
        }
    } else {
        working_set.error(ParseError::Expected("float", span));

        garbage(span)
    }
}

pub fn parse_number(working_set: &mut StateWorkingSet, span: Span) -> Expression {
    let starting_error_count = working_set.parse_errors.len();

    let result = parse_int(working_set, span);
    if starting_error_count == working_set.parse_errors.len() {
        return result;
    } else if !matches!(
        working_set.parse_errors.last(),
        Some(ParseError::Expected(_, _))
    ) {
    } else {
        working_set.parse_errors.truncate(starting_error_count);
    }

    let result = parse_float(working_set, span);

    if starting_error_count == working_set.parse_errors.len() {
        return result;
    }
    working_set.parse_errors.truncate(starting_error_count);

    working_set.error(ParseError::Expected("number", span));
    garbage(span)
}

pub fn parse_range(working_set: &mut StateWorkingSet, span: Span) -> Expression {
    trace!("parsing: range");

    // Range follows the following syntax: [<from>][<next_operator><next>]<range_operator>[<to>]
    //   where <next_operator> is ".."
    //   and  <range_operator> is "..", "..=" or "..<"
    //   and one of the <from> or <to> bounds must be present (just '..' is not allowed since it
    //     looks like parent directory)
    //bugbug range cannot be [..] because that looks like parent directory

    let contents = working_set.get_span_contents(span);

    let token = if let Ok(s) = String::from_utf8(contents.into()) {
        s
    } else {
        working_set.error(ParseError::NonUtf8(span));
        return garbage(span);
    };

    if !token.contains("..") {
        working_set.error(ParseError::Expected("at least one range bound set", span));
        return garbage(span);
    }

    // First, figure out what exact operators are used and determine their positions
    let dotdot_pos: Vec<_> = token.match_indices("..").map(|(pos, _)| pos).collect();

    let (next_op_pos, range_op_pos) = match dotdot_pos.len() {
        1 => (None, dotdot_pos[0]),
        2 => (Some(dotdot_pos[0]), dotdot_pos[1]),
        _ => {
            working_set.error(ParseError::Expected(
                "one range operator ('..' or '..<') and optionally one next operator ('..')",
                span,
            ));
            return garbage(span);
        }
    };

    let (inclusion, range_op_str, range_op_span) = if let Some(pos) = token.find("..<") {
        if pos == range_op_pos {
            let op_str = "..<";
            let op_span = Span::new(
                span.start + range_op_pos,
                span.start + range_op_pos + op_str.len(),
            );
            (RangeInclusion::RightExclusive, "..<", op_span)
        } else {
            working_set.error(ParseError::Expected(
                "inclusive operator preceding second range bound",
                span,
            ));
            return garbage(span);
        }
    } else {
        let op_str = if token.contains("..=") { "..=" } else { ".." };
        let op_span = Span::new(
            span.start + range_op_pos,
            span.start + range_op_pos + op_str.len(),
        );
        (RangeInclusion::Inclusive, op_str, op_span)
    };

    // Now, based on the operator positions, figure out where the bounds & next are located and
    // parse them
    // TODO: Actually parse the next number in the range
    let from = if token.starts_with("..") {
        // token starts with either next operator, or range operator -- we don't care which one
        None
    } else {
        let from_span = Span::new(span.start, span.start + dotdot_pos[0]);
        Some(Box::new(parse_value(
            working_set,
            from_span,
            &SyntaxShape::Number,
        )))
    };

    let to = if token.ends_with(range_op_str) {
        None
    } else {
        let to_span = Span::new(range_op_span.end, span.end);
        Some(Box::new(parse_value(
            working_set,
            to_span,
            &SyntaxShape::Number,
        )))
    };

    trace!("-- from: {:?} to: {:?}", from, to);

    if let (None, None) = (&from, &to) {
        working_set.error(ParseError::Expected("at least one range bound set", span));
        return garbage(span);
    }

    let (next, next_op_span) = if let Some(pos) = next_op_pos {
        let next_op_span = Span::new(span.start + pos, span.start + pos + "..".len());
        let next_span = Span::new(next_op_span.end, range_op_span.start);

        (
            Some(Box::new(parse_value(
                working_set,
                next_span,
                &SyntaxShape::Number,
            ))),
            next_op_span,
        )
    } else {
        (None, span)
    };

    let range_op = RangeOperator {
        inclusion,
        span: range_op_span,
        next_op_span,
    };

    Expression {
        expr: Expr::Range(from, next, to, range_op),
        span,
        ty: Type::Range,
        custom_completion: None,
    }
}

pub(crate) fn parse_dollar_expr(working_set: &mut StateWorkingSet, span: Span) -> Expression {
    trace!("parsing: dollar expression");
    let contents = working_set.get_span_contents(span);

    if contents.starts_with(b"$\"") || contents.starts_with(b"$'") {
        parse_string_interpolation(working_set, span)
    } else if contents.starts_with(b"$.") {
        parse_simple_cell_path(working_set, Span::new(span.start + 2, span.end))
    } else {
        let starting_error_count = working_set.parse_errors.len();

        let expr = parse_range(working_set, span);
        if starting_error_count == working_set.parse_errors.len() {
            expr
        } else {
            working_set.parse_errors.truncate(starting_error_count);
            parse_full_cell_path(working_set, None, span)
        }
    }
}

pub fn parse_paren_expr(
    working_set: &mut StateWorkingSet,
    span: Span,
    shape: &SyntaxShape,
) -> Expression {
    let starting_error_count = working_set.parse_errors.len();

    let expr = parse_range(working_set, span);

    if starting_error_count == working_set.parse_errors.len() {
        expr
    } else {
        working_set.parse_errors.truncate(starting_error_count);

        if matches!(shape, SyntaxShape::Signature) {
            parse_signature(working_set, span)
        } else {
            parse_full_cell_path(working_set, None, span)
        }
    }
}

pub fn parse_brace_expr(
    working_set: &mut StateWorkingSet,
    span: Span,
    shape: &SyntaxShape,
) -> Expression {
    // Try to detect what kind of value we're about to parse
    // FIXME: In the future, we should work over the token stream so we only have to do this once
    // before parsing begins

    // FIXME: we're still using the shape because we rely on it to know how to handle syntax where
    // the parse is ambiguous. We'll need to update the parts of the grammar where this is ambiguous
    // and then revisit the parsing.

    if span.end <= (span.start + 1) {
        working_set.error(ParseError::ExpectedWithStringMsg(
            format!("non-block value: {shape}"),
            span,
        ));
        return Expression::garbage(span);
    }

    let bytes = working_set.get_span_contents(Span::new(span.start + 1, span.end - 1));
    let (tokens, _) = lex(bytes, span.start + 1, &[b'\r', b'\n', b'\t'], &[b':'], true);

    let second_token = tokens
        .get(0)
        .map(|token| working_set.get_span_contents(token.span));

    let second_token_contents = tokens.get(0).map(|token| token.contents);

    let third_token = tokens
        .get(1)
        .map(|token| working_set.get_span_contents(token.span));

    if second_token.is_none() {
        // If we're empty, that means an empty record or closure
        if matches!(shape, SyntaxShape::Closure(_)) {
            parse_closure_expression(working_set, shape, span)
        } else if matches!(shape, SyntaxShape::Block) {
            parse_block_expression(working_set, span)
        } else if matches!(shape, SyntaxShape::MatchBlock) {
            parse_match_block_expression(working_set, span)
        } else {
            parse_record(working_set, span)
        }
    } else if matches!(second_token_contents, Some(TokenContents::Pipe))
        || matches!(second_token_contents, Some(TokenContents::PipePipe))
    {
        parse_closure_expression(working_set, shape, span)
    } else if matches!(third_token, Some(b":")) {
        parse_full_cell_path(working_set, None, span)
    } else if matches!(shape, SyntaxShape::Closure(_)) || matches!(shape, SyntaxShape::Any) {
        parse_closure_expression(working_set, shape, span)
    } else if matches!(shape, SyntaxShape::Block) {
        parse_block_expression(working_set, span)
    } else if matches!(shape, SyntaxShape::MatchBlock) {
        parse_match_block_expression(working_set, span)
    } else {
        working_set.error(ParseError::ExpectedWithStringMsg(
            format!("non-block value: {shape}"),
            span,
        ));

        Expression::garbage(span)
    }
}

pub fn parse_string_interpolation(working_set: &mut StateWorkingSet, span: Span) -> Expression {
    #[derive(PartialEq, Eq, Debug)]
    enum InterpolationMode {
        String,
        Expression,
    }

    let contents = working_set.get_span_contents(span);

    let mut double_quote = false;

    let (start, end) = if contents.starts_with(b"$\"") {
        double_quote = true;
        let end = if contents.ends_with(b"\"") && contents.len() > 2 {
            span.end - 1
        } else {
            span.end
        };
        (span.start + 2, end)
    } else if contents.starts_with(b"$'") {
        let end = if contents.ends_with(b"'") && contents.len() > 2 {
            span.end - 1
        } else {
            span.end
        };
        (span.start + 2, end)
    } else {
        (span.start, span.end)
    };

    let inner_span = Span::new(start, end);
    let contents = working_set.get_span_contents(inner_span).to_vec();

    let mut output = vec![];
    let mut mode = InterpolationMode::String;
    let mut token_start = start;
    let mut delimiter_stack = vec![];

    let mut consecutive_backslashes: usize = 0;

    let mut b = start;

    while b != end {
        let current_byte = contents[b - start];

        if mode == InterpolationMode::String {
            let preceding_consecutive_backslashes = consecutive_backslashes;

            let is_backslash = current_byte == b'\\';
            consecutive_backslashes = if is_backslash {
                preceding_consecutive_backslashes + 1
            } else {
                0
            };

            if current_byte == b'(' && (!double_quote || preceding_consecutive_backslashes % 2 == 0)
            {
                mode = InterpolationMode::Expression;
                if token_start < b {
                    let span = Span::new(token_start, b);
                    let str_contents = working_set.get_span_contents(span);

                    let (str_contents, err) = if double_quote {
                        unescape_string(str_contents, span)
                    } else {
                        (str_contents.to_vec(), None)
                    };
                    if let Some(err) = err {
                        working_set.error(err);
                    }

                    output.push(Expression {
                        expr: Expr::String(String::from_utf8_lossy(&str_contents).to_string()),
                        span,
                        ty: Type::String,
                        custom_completion: None,
                    });
                    token_start = b;
                }
            }
        }

        if mode == InterpolationMode::Expression {
            let byte = current_byte;
            if let Some(b'\'') = delimiter_stack.last() {
                if byte == b'\'' {
                    delimiter_stack.pop();
                }
            } else if let Some(b'"') = delimiter_stack.last() {
                if byte == b'"' {
                    delimiter_stack.pop();
                }
            } else if let Some(b'`') = delimiter_stack.last() {
                if byte == b'`' {
                    delimiter_stack.pop();
                }
            } else if byte == b'\'' {
                delimiter_stack.push(b'\'')
            } else if byte == b'"' {
                delimiter_stack.push(b'"');
            } else if byte == b'`' {
                delimiter_stack.push(b'`')
            } else if byte == b'(' {
                delimiter_stack.push(b')');
            } else if byte == b')' {
                if let Some(b')') = delimiter_stack.last() {
                    delimiter_stack.pop();
                }
                if delimiter_stack.is_empty() {
                    mode = InterpolationMode::String;

                    if token_start < b {
                        let span = Span::new(token_start, b + 1);

                        let expr = parse_full_cell_path(working_set, None, span);
                        output.push(expr);
                    }

                    token_start = b + 1;
                    continue;
                }
            }
        }
        b += 1;
    }

    match mode {
        InterpolationMode::String => {
            if token_start < end {
                let span = Span::new(token_start, end);
                let str_contents = working_set.get_span_contents(span);

                let (str_contents, err) = if double_quote {
                    unescape_string(str_contents, span)
                } else {
                    (str_contents.to_vec(), None)
                };
                if let Some(err) = err {
                    working_set.error(err);
                }

                output.push(Expression {
                    expr: Expr::String(String::from_utf8_lossy(&str_contents).to_string()),
                    span,
                    ty: Type::String,
                    custom_completion: None,
                });
            }
        }
        InterpolationMode::Expression => {
            if token_start < end {
                let span = Span::new(token_start, end);

                let expr = parse_full_cell_path(working_set, None, span);
                output.push(expr);
            }
        }
    }

    Expression {
        expr: Expr::StringInterpolation(output),
        span,
        ty: Type::String,
        custom_completion: None,
    }
}

pub fn parse_variable_expr(working_set: &mut StateWorkingSet, span: Span) -> Expression {
    let contents = working_set.get_span_contents(span);

    if contents == b"$nothing" {
        return Expression {
            expr: Expr::Nothing,
            span,
            ty: Type::Nothing,
            custom_completion: None,
        };
    } else if contents == b"$nu" {
        return Expression {
            expr: Expr::Var(nu_protocol::NU_VARIABLE_ID),
            span,
            ty: Type::Any,
            custom_completion: None,
        };
    } else if contents == b"$in" {
        return Expression {
            expr: Expr::Var(nu_protocol::IN_VARIABLE_ID),
            span,
            ty: Type::Any,
            custom_completion: None,
        };
    } else if contents == b"$env" {
        return Expression {
            expr: Expr::Var(nu_protocol::ENV_VARIABLE_ID),
            span,
            ty: Type::Any,
            custom_completion: None,
        };
    }

    let name = if contents.starts_with(b"$") {
        String::from_utf8_lossy(&contents[1..]).to_string()
    } else {
        String::from_utf8_lossy(contents).to_string()
    };

    if let Some(id) = parse_variable(working_set, span) {
        Expression {
            expr: Expr::Var(id),
            span,
            ty: working_set.get_variable(id).ty.clone(),
            custom_completion: None,
        }
    } else if working_set.get_env_var(&name).is_some() {
        working_set.error(ParseError::EnvVarNotVar(name, span));
        garbage(span)
    } else {
        let ws = &*working_set;
        let suggestion = DidYouMean::new(&ws.list_variables(), ws.get_span_contents(span));
        working_set.error(ParseError::VariableNotFound(suggestion, span));
        garbage(span)
    }
}

pub fn parse_cell_path(
    working_set: &mut StateWorkingSet,
    tokens: impl Iterator<Item = Token>,
    expect_dot: bool,
) -> Vec<PathMember> {
    enum TokenType {
        Dot,           // .
        QuestionOrDot, // ? or .
        PathMember,    // an int or string, like `1` or `foo`
    }

    // Parsing a cell path is essentially a state machine, and this is the state
    let mut expected_token = if expect_dot {
        TokenType::Dot
    } else {
        TokenType::PathMember
    };

    let mut tail = vec![];

    for path_element in tokens {
        let bytes = working_set.get_span_contents(path_element.span);

        match expected_token {
            TokenType::Dot => {
                if bytes.len() != 1 || bytes[0] != b'.' {
                    working_set.error(ParseError::Expected(".", path_element.span));
                    return tail;
                }
                expected_token = TokenType::PathMember;
            }
            TokenType::QuestionOrDot => {
                if bytes.len() == 1 && bytes[0] == b'.' {
                    expected_token = TokenType::PathMember;
                } else if bytes.len() == 1 && bytes[0] == b'?' {
                    if let Some(last) = tail.last_mut() {
                        match last {
                            PathMember::String {
                                ref mut optional, ..
                            } => *optional = true,
                            PathMember::Int {
                                ref mut optional, ..
                            } => *optional = true,
                        }
                    }
                    expected_token = TokenType::Dot;
                } else {
                    working_set.error(ParseError::Expected(". or ?", path_element.span));
                    return tail;
                }
            }
            TokenType::PathMember => {
                let starting_error_count = working_set.parse_errors.len();

                let expr = parse_int(working_set, path_element.span);
                working_set.parse_errors.truncate(starting_error_count);

                match expr {
                    Expression {
                        expr: Expr::Int(val),
                        span,
                        ..
                    } => tail.push(PathMember::Int {
                        val: val as usize,
                        span,
                        optional: false,
                    }),
                    _ => {
                        let result = parse_string(working_set, path_element.span);
                        match result {
                            Expression {
                                expr: Expr::String(string),
                                span,
                                ..
                            } => {
                                tail.push(PathMember::String {
                                    val: string,
                                    span,
                                    optional: false,
                                });
                            }
                            _ => {
                                working_set
                                    .error(ParseError::Expected("string", path_element.span));
                                return tail;
                            }
                        }
                    }
                }
                expected_token = TokenType::QuestionOrDot;
            }
        }
    }

    tail
}

pub fn parse_simple_cell_path(working_set: &mut StateWorkingSet, span: Span) -> Expression {
    let source = working_set.get_span_contents(span);

    let (tokens, err) = lex(source, span.start, &[b'\n', b'\r'], &[b'.', b'?'], true);
    if let Some(err) = err {
        working_set.error(err)
    }

    let tokens = tokens.into_iter().peekable();

    let cell_path = parse_cell_path(working_set, tokens, false);

    Expression {
        expr: Expr::CellPath(CellPath { members: cell_path }),
        span,
        ty: Type::CellPath,
        custom_completion: None,
    }
}

pub fn parse_full_cell_path(
    working_set: &mut StateWorkingSet,
    implicit_head: Option<VarId>,
    span: Span,
) -> Expression {
    trace!("parsing: full cell path");
    let full_cell_span = span;
    let source = working_set.get_span_contents(span);

    let (tokens, err) = lex(source, span.start, &[b'\n', b'\r'], &[b'.', b'?'], true);
    if let Some(err) = err {
        working_set.error(err)
    }

    let mut tokens = tokens.into_iter().peekable();
    if let Some(head) = tokens.peek() {
        let bytes = working_set.get_span_contents(head.span);
        let (head, expect_dot) = if bytes.starts_with(b"(") {
            trace!("parsing: paren-head of full cell path");

            let head_span = head.span;
            let mut start = head.span.start;
            let mut end = head.span.end;

            if bytes.starts_with(b"(") {
                start += 1;
            }
            if bytes.ends_with(b")") {
                end -= 1;
            } else {
                working_set.error(ParseError::Unclosed(")".into(), Span::new(end, end)));
            }

            let span = Span::new(start, end);

            let source = working_set.get_span_contents(span);

            let (output, err) = lex(source, span.start, &[b'\n', b'\r'], &[], true);
            if let Some(err) = err {
                working_set.error(err)
            }

            // Creating a Type scope to parse the new block. This will keep track of
            // the previous input type found in that block
            let output = parse_block(working_set, &output, span, true, true);
            working_set
                .type_scope
                .add_type(working_set.type_scope.get_last_output());

            let ty = output
                .pipelines
                .last()
                .and_then(|Pipeline { elements, .. }| elements.last())
                .map(|element| match element {
                    PipelineElement::Expression(_, expr)
                        if matches!(
                            expr,
                            Expression {
                                expr: Expr::BinaryOp(..),
                                ..
                            }
                        ) =>
                    {
                        expr.ty.clone()
                    }
                    _ => working_set.type_scope.get_last_output(),
                })
                .unwrap_or_else(|| working_set.type_scope.get_last_output());

            let block_id = working_set.add_block(output);
            tokens.next();

            (
                Expression {
                    expr: Expr::Subexpression(block_id),
                    span: head_span,
                    ty,
                    custom_completion: None,
                },
                true,
            )
        } else if bytes.starts_with(b"[") {
            trace!("parsing: table head of full cell path");

            let output = parse_table_expression(working_set, head.span);

            tokens.next();

            (output, true)
        } else if bytes.starts_with(b"{") {
            trace!("parsing: record head of full cell path");
            let output = parse_record(working_set, head.span);

            tokens.next();

            (output, true)
        } else if bytes.starts_with(b"$") {
            trace!("parsing: $variable head of full cell path");

            let out = parse_variable_expr(working_set, head.span);

            tokens.next();

            (out, true)
        } else if let Some(var_id) = implicit_head {
            trace!("parsing: implicit head of full cell path");
            (
                Expression {
                    expr: Expr::Var(var_id),
                    span: head.span,
                    ty: Type::Any,
                    custom_completion: None,
                },
                false,
            )
        } else {
            working_set.error(ParseError::Mismatch(
                "variable or subexpression".into(),
                String::from_utf8_lossy(bytes).to_string(),
                span,
            ));
            return garbage(span);
        };

        let tail = parse_cell_path(working_set, tokens, expect_dot);

        Expression {
            // FIXME: Get the type of the data at the tail using follow_cell_path() (or something)
            ty: if !tail.is_empty() {
                // Until the aforementioned fix is implemented, this is necessary to allow mutable list upserts
                // such as $a.1 = 2 to work correctly.
                Type::Any
            } else {
                head.ty.clone()
            },
            expr: Expr::FullCellPath(Box::new(FullCellPath { head, tail })),
            span: full_cell_span,
            custom_completion: None,
        }
    } else {
        garbage(span)
    }
}

pub fn parse_directory(working_set: &mut StateWorkingSet, span: Span) -> Expression {
    let bytes = working_set.get_span_contents(span);
    let (token, err) = unescape_unquote_string(bytes, span);
    trace!("parsing: directory");

    if err.is_none() {
        trace!("-- found {}", token);

        Expression {
            expr: Expr::Directory(token),
            span,
            ty: Type::String,
            custom_completion: None,
        }
    } else {
        working_set.error(ParseError::Expected("directory", span));

        garbage(span)
    }
}

pub fn parse_filepath(working_set: &mut StateWorkingSet, span: Span) -> Expression {
    let bytes = working_set.get_span_contents(span);
    let (token, err) = unescape_unquote_string(bytes, span);
    trace!("parsing: filepath");

    if err.is_none() {
        trace!("-- found {}", token);

        Expression {
            expr: Expr::Filepath(token),
            span,
            ty: Type::String,
            custom_completion: None,
        }
    } else {
        working_set.error(ParseError::Expected("filepath", span));

        garbage(span)
    }
}
/// Parse a datetime type, eg '2022-02-02'
pub fn parse_datetime(working_set: &mut StateWorkingSet, span: Span) -> Expression {
    trace!("parsing: datetime");

    let bytes = working_set.get_span_contents(span);

    if bytes.len() < 6
        || !bytes[0].is_ascii_digit()
        || !bytes[1].is_ascii_digit()
        || !bytes[2].is_ascii_digit()
        || !bytes[3].is_ascii_digit()
        || bytes[4] != b'-'
    {
        working_set.error(ParseError::Expected("datetime", span));
        return garbage(span);
    }

    let token = String::from_utf8_lossy(bytes).to_string();

    if let Ok(datetime) = chrono::DateTime::parse_from_rfc3339(&token) {
        return Expression {
            expr: Expr::DateTime(datetime),
            span,
            ty: Type::Date,
            custom_completion: None,
        };
    }

    // Just the date
    let just_date = token.clone() + "T00:00:00+00:00";
    if let Ok(datetime) = chrono::DateTime::parse_from_rfc3339(&just_date) {
        return Expression {
            expr: Expr::DateTime(datetime),
            span,
            ty: Type::Date,
            custom_completion: None,
        };
    }

    // Date and time, assume UTC
    let datetime = token + "+00:00";
    if let Ok(datetime) = chrono::DateTime::parse_from_rfc3339(&datetime) {
        return Expression {
            expr: Expr::DateTime(datetime),
            span,
            ty: Type::Date,
            custom_completion: None,
        };
    }

    working_set.error(ParseError::Expected("datetime", span));

    garbage(span)
}

/// Parse a duration type, eg '10day'
pub fn parse_duration(working_set: &mut StateWorkingSet, span: Span) -> Expression {
    trace!("parsing: duration");

    let bytes = working_set.get_span_contents(span);

    match parse_unit_value(bytes, span, DURATION_UNIT_GROUPS, Type::Duration, |x| x) {
        Some(Ok(expr)) => expr,
        Some(Err(mk_err_for)) => {
            working_set.error(mk_err_for("duration"));
            garbage(span)
        }
        None => {
            working_set.error(ParseError::Expected("duration with valid units", span));
            garbage(span)
        }
    }
}

/// Parse a unit type, eg '10kb'
pub fn parse_filesize(working_set: &mut StateWorkingSet, span: Span) -> Expression {
    trace!("parsing: filesize");

    let bytes = working_set.get_span_contents(span);

    // the hex digit `b` might be mistaken for the unit `b`, so check that first
    if bytes.starts_with(b"0x") {
        working_set.error(ParseError::Expected("filesize with valid units", span));
        return garbage(span);
    }

    match parse_unit_value(bytes, span, FILESIZE_UNIT_GROUPS, Type::Filesize, |x| {
        x.to_uppercase()
    }) {
        Some(Ok(expr)) => expr,
        Some(Err(mk_err_for)) => {
            working_set.error(mk_err_for("filesize"));
            garbage(span)
        }
        None => {
            working_set.error(ParseError::Expected("filesize with valid units", span));
            garbage(span)
        }
    }
}

type ParseUnitResult<'res> = Result<Expression, Box<dyn Fn(&'res str) -> ParseError>>;

pub fn parse_unit_value<'res>(
    bytes: &[u8],
    span: Span,
    unit_groups: &[UnitGroup],
    ty: Type,
    transform: fn(String) -> String,
) -> Option<ParseUnitResult<'res>> {
    if bytes.len() < 2
        || !(bytes[0].is_ascii_digit() || (bytes[0] == b'-' && bytes[1].is_ascii_digit()))
    {
        return None;
    }

    let value = transform(String::from_utf8_lossy(bytes).into());
    let unit_boundary =
        value
            .char_indices()
            .find_map(|(i, c)| if c.is_alphabetic() { Some(i) } else { None })?;

    let numeric = &value[..unit_boundary];
    let unit = &value[unit_boundary..];

    if let Some((unit, _name, convert)) = unit_groups.iter().find(|x| unit == x.1) {
        let lhs = strip_underscores(numeric.as_bytes());
        let lhs_span = Span::new(span.start, span.start + numeric.len());
        let unit_span = Span::new(span.start + numeric.len(), span.end);

        let (decimal_part, number_part) = modf(match lhs.parse::<f64>() {
            Ok(it) => it,
            Err(_) => {
                let mk_err = move |name| {
                    ParseError::LabeledError(
                        format!("{name} value must be a number"),
                        "not a number".into(),
                        lhs_span,
                    )
                };
                return Some(Err(Box::new(mk_err)));
            }
        });

        let (num_f64, unit) = match convert {
            Some(convert_to) => (
                ((number_part * convert_to.1 as f64) + (decimal_part * convert_to.1 as f64)),
                convert_to.0,
            ),
            None => (number_part, *unit),
        };

        // don't just silently lose precision casting from f64 to i64 -- check the quantity will fit into i64.
        if (num_f64 < i64::MIN as f64) || (num_f64 > i64::MAX as f64) {
            let mk_err = move |name| {
                ParseError::LabeledError(
                    format!(
                        "{name} unit quantity must be in range {} to {}",
                        i64::MIN,
                        i64::MAX
                    ),
                    "overflowed".into(),
                    lhs_span,
                )
            };
            Some(Err(Box::new(mk_err)))
        } else {
            let num = num_f64 as i64;
            trace!("-- found {} {:?}", num, unit);
            let expr = Expression {
                expr: Expr::ValueWithUnit(
                    Box::new(Expression {
                        expr: Expr::Int(num),
                        span: lhs_span,
                        ty: Type::Number,
                        custom_completion: None,
                    }),
                    Spanned {
                        item: unit,
                        span: unit_span,
                    },
                ),
                span,
                ty,
                custom_completion: None,
            };
            Some(Ok(expr))
        }
    } else {
        None
    }
}

<<<<<<< HEAD
=======
pub const FILESIZE_UNIT_GROUPS: &[UnitGroup] = &[
    (Unit::Kilobyte, "KB", Some((Unit::Byte, 1000))),
    (Unit::Megabyte, "MB", Some((Unit::Kilobyte, 1000))),
    (Unit::Gigabyte, "GB", Some((Unit::Megabyte, 1000))),
    (Unit::Terabyte, "TB", Some((Unit::Gigabyte, 1000))),
    (Unit::Petabyte, "PB", Some((Unit::Terabyte, 1000))),
    (Unit::Exabyte, "EB", Some((Unit::Petabyte, 1000))),
    (Unit::Kibibyte, "KIB", Some((Unit::Byte, 1024))),
    (Unit::Mebibyte, "MIB", Some((Unit::Kibibyte, 1024))),
    (Unit::Gibibyte, "GIB", Some((Unit::Mebibyte, 1024))),
    (Unit::Tebibyte, "TIB", Some((Unit::Gibibyte, 1024))),
    (Unit::Pebibyte, "PIB", Some((Unit::Tebibyte, 1024))),
    (Unit::Exbibyte, "EIB", Some((Unit::Pebibyte, 1024))),
    (Unit::Byte, "B", None),
];

pub const DURATION_UNIT_GROUPS: &[UnitGroup] = &[
    (Unit::Nanosecond, "ns", None),
    (Unit::Microsecond, "us", Some((Unit::Nanosecond, 1000))),
    (
        // µ Micro Sign
        Unit::Microsecond,
        "\u{00B5}s",
        Some((Unit::Nanosecond, 1000)),
    ),
    (
        // μ Greek small letter Mu
        Unit::Microsecond,
        "\u{03BC}s",
        Some((Unit::Nanosecond, 1000)),
    ),
    (Unit::Millisecond, "ms", Some((Unit::Microsecond, 1000))),
    (Unit::Second, "sec", Some((Unit::Millisecond, 1000))),
    (Unit::Minute, "min", Some((Unit::Second, 60))),
    (Unit::Hour, "hr", Some((Unit::Minute, 60))),
    (Unit::Day, "day", Some((Unit::Minute, 1440))),
    (Unit::Week, "wk", Some((Unit::Day, 7))),
];

>>>>>>> 08449e17
// Borrowed from libm at https://github.com/rust-lang/libm/blob/master/src/math/modf.rs
fn modf(x: f64) -> (f64, f64) {
    let rv2: f64;
    let mut u = x.to_bits();
    let e = ((u >> 52 & 0x7ff) as i32) - 0x3ff;

    /* no fractional part */
    if e >= 52 {
        rv2 = x;
        if e == 0x400 && (u << 12) != 0 {
            /* nan */
            return (x, rv2);
        }
        u &= 1 << 63;
        return (f64::from_bits(u), rv2);
    }

    /* no integral part*/
    if e < 0 {
        u &= 1 << 63;
        rv2 = f64::from_bits(u);
        return (x, rv2);
    }

    let mask = ((!0) >> 12) >> e;
    if (u & mask) == 0 {
        rv2 = x;
        u &= 1 << 63;
        return (f64::from_bits(u), rv2);
    }
    u &= !mask;
    rv2 = f64::from_bits(u);
    (x - rv2, rv2)
}

pub fn parse_glob_pattern(working_set: &mut StateWorkingSet, span: Span) -> Expression {
    let bytes = working_set.get_span_contents(span);
    let (token, err) = unescape_unquote_string(bytes, span);
    trace!("parsing: glob pattern");

    if err.is_none() {
        trace!("-- found {}", token);

        Expression {
            expr: Expr::GlobPattern(token),
            span,
            ty: Type::String,
            custom_completion: None,
        }
    } else {
        working_set.error(ParseError::Expected("glob pattern string", span));

        garbage(span)
    }
}

pub fn unescape_string(bytes: &[u8], span: Span) -> (Vec<u8>, Option<ParseError>) {
    let mut output = Vec::new();
    let mut error = None;

    let mut idx = 0;

    if !bytes.contains(&b'\\') {
        return (bytes.to_vec(), None);
    }

    'us_loop: while idx < bytes.len() {
        if bytes[idx] == b'\\' {
            // We're in an escape
            idx += 1;

            match bytes.get(idx) {
                Some(b'"') => {
                    output.push(b'"');
                    idx += 1;
                }
                Some(b'\'') => {
                    output.push(b'\'');
                    idx += 1;
                }
                Some(b'\\') => {
                    output.push(b'\\');
                    idx += 1;
                }
                Some(b'/') => {
                    output.push(b'/');
                    idx += 1;
                }
                Some(b'(') => {
                    output.push(b'(');
                    idx += 1;
                }
                Some(b')') => {
                    output.push(b')');
                    idx += 1;
                }
                Some(b'{') => {
                    output.push(b'{');
                    idx += 1;
                }
                Some(b'}') => {
                    output.push(b'}');
                    idx += 1;
                }
                Some(b'$') => {
                    output.push(b'$');
                    idx += 1;
                }
                Some(b'^') => {
                    output.push(b'^');
                    idx += 1;
                }
                Some(b'#') => {
                    output.push(b'#');
                    idx += 1;
                }
                Some(b'|') => {
                    output.push(b'|');
                    idx += 1;
                }
                Some(b'~') => {
                    output.push(b'~');
                    idx += 1;
                }
                Some(b'a') => {
                    output.push(0x7);
                    idx += 1;
                }
                Some(b'b') => {
                    output.push(0x8);
                    idx += 1;
                }
                Some(b'e') => {
                    output.push(0x1b);
                    idx += 1;
                }
                Some(b'f') => {
                    output.push(0xc);
                    idx += 1;
                }
                Some(b'n') => {
                    output.push(b'\n');
                    idx += 1;
                }
                Some(b'r') => {
                    output.push(b'\r');
                    idx += 1;
                }
                Some(b't') => {
                    output.push(b'\t');
                    idx += 1;
                }
                Some(b'u') => {
                    let mut digits = String::with_capacity(10);
                    let mut cur_idx = idx + 1; // index of first beyond current end of token

                    if let Some(b'{') = bytes.get(idx + 1) {
                        cur_idx = idx + 2;
                        loop {
                            match bytes.get(cur_idx) {
                                Some(b'}') => {
                                    cur_idx += 1;
                                    break;
                                }
                                Some(c) => {
                                    digits.push(*c as char);
                                    cur_idx += 1;
                                }
                                _ => {
                                    error = error.or(Some(ParseError::InvalidLiteral(
                                        "missing '}' for unicode escape '\\u{X...}'".into(),
                                        "string".into(),
                                        Span::new(span.start + idx, span.end),
                                    )));
                                    break 'us_loop;
                                }
                            }
                        }
                    }

                    if (1..=6).contains(&digits.len()) {
                        let int = u32::from_str_radix(&digits, 16);

                        if let Ok(int) = int {
                            if int <= 0x10ffff {
                                let result = char::from_u32(int);

                                if let Some(result) = result {
                                    let mut buffer = vec![0; 4];
                                    let result = result.encode_utf8(&mut buffer);

                                    for elem in result.bytes() {
                                        output.push(elem);
                                    }

                                    idx = cur_idx;
                                    continue 'us_loop;
                                }
                            }
                        }
                    }
                    // fall through -- escape not accepted above, must be error.
                    error = error.or(Some(ParseError::InvalidLiteral(
                            "invalid unicode escape '\\u{X...}', must be 1-6 hex digits, max value 10FFFF".into(),
                            "string".into(),
                            Span::new(span.start + idx, span.end),
                    )));
                    break 'us_loop;
                }

                _ => {
                    error = error.or(Some(ParseError::InvalidLiteral(
                        "unrecognized escape after '\\'".into(),
                        "string".into(),
                        Span::new(span.start + idx, span.end),
                    )));
                    break 'us_loop;
                }
            }
        } else {
            output.push(bytes[idx]);
            idx += 1;
        }
    }

    (output, error)
}

pub fn unescape_unquote_string(bytes: &[u8], span: Span) -> (String, Option<ParseError>) {
    if bytes.starts_with(b"\"") {
        // Needs unescaping
        let bytes = trim_quotes(bytes);

        let (bytes, err) = unescape_string(bytes, span);

        if let Ok(token) = String::from_utf8(bytes) {
            (token, err)
        } else {
            (String::new(), Some(ParseError::Expected("string", span)))
        }
    } else {
        let bytes = trim_quotes(bytes);

        if let Ok(token) = String::from_utf8(bytes.into()) {
            (token, None)
        } else {
            (String::new(), Some(ParseError::Expected("string", span)))
        }
    }
}

pub fn parse_string(working_set: &mut StateWorkingSet, span: Span) -> Expression {
    trace!("parsing: string");

    let bytes = working_set.get_span_contents(span);

    if bytes.is_empty() {
        working_set.error(ParseError::Expected("String", span));
        return Expression::garbage(span);
    }

    // Check for bare word interpolation
    if bytes[0] != b'\'' && bytes[0] != b'"' && bytes[0] != b'`' && bytes.contains(&b'(') {
        return parse_string_interpolation(working_set, span);
    }

    let (s, err) = unescape_unquote_string(bytes, span);
    if let Some(err) = err {
        working_set.error(err);
    }

    Expression {
        expr: Expr::String(s),
        span,
        ty: Type::String,
        custom_completion: None,
    }
}

pub fn parse_string_strict(working_set: &mut StateWorkingSet, span: Span) -> Expression {
    trace!("parsing: string, with required delimiters");

    let bytes = working_set.get_span_contents(span);

    // Check for unbalanced quotes:
    {
        let bytes = if bytes.starts_with(b"$") {
            &bytes[1..]
        } else {
            bytes
        };
        if bytes.starts_with(b"\"") && (bytes.len() == 1 || !bytes.ends_with(b"\"")) {
            working_set.error(ParseError::Unclosed("\"".into(), span));
            return garbage(span);
        }
        if bytes.starts_with(b"\'") && (bytes.len() == 1 || !bytes.ends_with(b"\'")) {
            working_set.error(ParseError::Unclosed("\'".into(), span));
            return garbage(span);
        }
    }

    let (bytes, quoted) = if (bytes.starts_with(b"\"") && bytes.ends_with(b"\"") && bytes.len() > 1)
        || (bytes.starts_with(b"\'") && bytes.ends_with(b"\'") && bytes.len() > 1)
    {
        (&bytes[1..(bytes.len() - 1)], true)
    } else if (bytes.starts_with(b"$\"") && bytes.ends_with(b"\"") && bytes.len() > 2)
        || (bytes.starts_with(b"$\'") && bytes.ends_with(b"\'") && bytes.len() > 2)
    {
        (&bytes[2..(bytes.len() - 1)], true)
    } else {
        (bytes, false)
    };

    if let Ok(token) = String::from_utf8(bytes.into()) {
        trace!("-- found {}", token);

        if quoted {
            Expression {
                expr: Expr::String(token),
                span,
                ty: Type::String,
                custom_completion: None,
            }
        } else if token.contains(' ') {
            working_set.error(ParseError::Expected("string", span));

            garbage(span)
        } else {
            Expression {
                expr: Expr::String(token),
                span,
                ty: Type::String,
                custom_completion: None,
            }
        }
    } else {
        working_set.error(ParseError::Expected("string", span));
        garbage(span)
    }
}

//TODO: Handle error case for unknown shapes
pub fn parse_shape_name(
    working_set: &mut StateWorkingSet,
    bytes: &[u8],
    span: Span,
) -> SyntaxShape {
    let result = match bytes {
        b"any" => SyntaxShape::Any,
        b"binary" => SyntaxShape::Binary,
        b"block" => SyntaxShape::Block, //FIXME: Blocks should have known output types
        b"bool" => SyntaxShape::Boolean,
        b"cell-path" => SyntaxShape::CellPath,
        b"closure" => SyntaxShape::Closure(None), //FIXME: Blocks should have known output types
        b"cond" => SyntaxShape::RowCondition,
        // b"custom" => SyntaxShape::Custom(Box::new(SyntaxShape::Any), SyntaxShape::Int),
        b"datetime" => SyntaxShape::DateTime,
        b"directory" => SyntaxShape::Directory,
        b"duration" => SyntaxShape::Duration,
        b"error" => SyntaxShape::Error,
        b"expr" => SyntaxShape::Expression,
        b"float" | b"decimal" => SyntaxShape::Decimal,
        b"filesize" => SyntaxShape::Filesize,
        b"full-cell-path" => SyntaxShape::FullCellPath,
        b"glob" => SyntaxShape::GlobPattern,
        b"int" => SyntaxShape::Int,
        b"import-pattern" => SyntaxShape::ImportPattern,
        b"keyword" => SyntaxShape::Keyword(vec![], Box::new(SyntaxShape::Any)),
        _ if bytes.starts_with(b"list") => parse_list_shape(working_set, bytes, span),
        b"math" => SyntaxShape::MathExpression,
        b"nothing" => SyntaxShape::Nothing,
        b"number" => SyntaxShape::Number,
        b"one-of" => SyntaxShape::OneOf(vec![]),
        b"operator" => SyntaxShape::Operator,
        b"path" => SyntaxShape::Filepath,
        b"range" => SyntaxShape::Range,
        _ if bytes.starts_with(b"record") => parse_collection_shape(working_set, bytes, span),
        b"signature" => SyntaxShape::Signature,
        b"string" => SyntaxShape::String,
        b"table" => SyntaxShape::Table,
        b"variable" => SyntaxShape::Variable,
        b"var-with-opt-type" => SyntaxShape::VarWithOptType,
        _ => {
            if bytes.contains(&b'@') {
                let split: Vec<_> = bytes.split(|b| b == &b'@').collect();

                let shape_span = Span::new(span.start, span.start + split[0].len());
                let cmd_span = Span::new(span.start + split[0].len() + 1, span.end);
                let shape = parse_shape_name(working_set, split[0], shape_span);

                let command_name = trim_quotes(split[1]);

                if command_name.is_empty() {
                    working_set.error(ParseError::Expected("a command name", cmd_span));
                    return SyntaxShape::Any;
                }

                let decl_id = working_set.find_decl(command_name, &Type::Any);

                if let Some(decl_id) = decl_id {
                    return SyntaxShape::Custom(Box::new(shape), decl_id);
                } else {
                    working_set.error(ParseError::UnknownCommand(cmd_span));
                    return shape;
                }
            } else {
                working_set.error(ParseError::UnknownType(span));
                return SyntaxShape::Any;
            }
        }
    };

    result
}

fn parse_collection_shape(
    working_set: &mut StateWorkingSet,
    bytes: &[u8],
    span: Span,
) -> SyntaxShape {
    assert!(bytes.starts_with(b"record"));
    let name = "record";
    let mk_shape = SyntaxShape::Record;

    if bytes == name.as_bytes() {
        mk_shape(vec![])
    } else if bytes.starts_with(b"record<") {
        let Some(inner_span) = prepare_inner_span(working_set, bytes, span, 7) else {
            return SyntaxShape::Any;
        };

        // record<> or table<>
        if inner_span.end - inner_span.start == 0 {
            return mk_shape(vec![]);
        }
        let source = working_set.get_span_contents(inner_span);
        let (tokens, err) = lex_signature(
            source,
            inner_span.start,
            &[b'\n', b'\r'],
            &[b':', b','],
            true,
        );

        if let Some(err) = err {
            working_set.error(err);
            // lexer errors cause issues with span overflows
            return mk_shape(vec![]);
        }

        let mut sig = vec![];
        let mut idx = 0;

        let key_error = |span| {
            ParseError::LabeledError(
                format!("`{name}` type annotations key not string"),
                "must be a string".into(),
                span,
            )
        };

        while idx < tokens.len() {
            let TokenContents::Item = tokens[idx].contents else {
                working_set.error(key_error(tokens[idx].span));
                return mk_shape(vec![])
            };

            let key_bytes = working_set.get_span_contents(tokens[idx].span).to_vec();
            if key_bytes.first().copied() == Some(b',') {
                idx += 1;
                continue;
            }

            let Some(key) = parse_value(working_set, tokens[idx].span, &SyntaxShape::String).as_string() else {
                working_set.error(key_error(tokens[idx].span));
                return mk_shape(vec![]);
            };

            // we want to allow such an annotation
            // `record<name>` where the user leaves out the type
            if idx + 1 == tokens.len() {
                sig.push((key, SyntaxShape::Any));
                break;
            } else {
                idx += 1;
            }

            let maybe_colon = working_set.get_span_contents(tokens[idx].span).to_vec();
            match maybe_colon.as_slice() {
                b":" => {
                    if idx + 1 == tokens.len() {
                        working_set
                            .error(ParseError::Expected("type after colon", tokens[idx].span));
                        break;
                    } else {
                        idx += 1;
                    }
                }
                // a key provided without a type
                b"," => {
                    idx += 1;
                    sig.push((key, SyntaxShape::Any));
                    continue;
                }
                // a key provided without a type
                _ => {
                    sig.push((key, SyntaxShape::Any));
                    continue;
                }
            }

            let shape_bytes = working_set.get_span_contents(tokens[idx].span).to_vec();
            let shape = parse_shape_name(working_set, &shape_bytes, tokens[idx].span);
            sig.push((key, shape));
            idx += 1;
        }

        mk_shape(sig)
    } else {
        working_set.error(ParseError::UnknownType(span));

        SyntaxShape::Any
    }
}

fn parse_list_shape(working_set: &mut StateWorkingSet, bytes: &[u8], span: Span) -> SyntaxShape {
    assert!(bytes.starts_with(b"list"));

    if bytes == b"list" {
        SyntaxShape::List(Box::new(SyntaxShape::Any))
    } else if bytes.starts_with(b"list<") {
        let Some(inner_span) = prepare_inner_span(working_set, bytes, span, 5) else {
            return SyntaxShape::Any;
        };

        let inner_text = String::from_utf8_lossy(working_set.get_span_contents(inner_span));
        // remove any extra whitespace, for example `list< string >` becomes `list<string>`
        let inner_bytes = inner_text.trim().as_bytes().to_vec();

        // list<>
        if inner_bytes.is_empty() {
            SyntaxShape::List(Box::new(SyntaxShape::Any))
        } else {
            let inner_sig = parse_shape_name(working_set, &inner_bytes, inner_span);

            SyntaxShape::List(Box::new(inner_sig))
        }
    } else {
        working_set.error(ParseError::UnknownType(span));

        SyntaxShape::List(Box::new(SyntaxShape::Any))
    }
}

fn prepare_inner_span(
    working_set: &mut StateWorkingSet,
    bytes: &[u8],
    span: Span,
    prefix_len: usize,
) -> Option<Span> {
    let start = span.start + prefix_len;

    if bytes.ends_with(b">") {
        let end = span.end - 1;
        Some(Span::new(start, end))
    } else if bytes.contains(&b'>') {
        let angle_start = bytes.split(|it| it == &b'>').collect::<Vec<_>>()[0].len() + 1;
        let span = Span::new(span.start + angle_start, span.end);

        working_set.error(ParseError::LabeledError(
            "Extra characters in the parameter name".into(),
            "extra characters".into(),
            span,
        ));

        None
    } else {
        working_set.error(ParseError::Unclosed(">".into(), span));
        None
    }
}

pub fn parse_type(_working_set: &StateWorkingSet, bytes: &[u8]) -> Type {
    match bytes {
        b"binary" => Type::Binary,
        b"block" => Type::Block,
        b"bool" => Type::Bool,
        b"cellpath" => Type::CellPath,
        b"closure" => Type::Closure,
        b"date" => Type::Date,
        b"duration" => Type::Duration,
        b"error" => Type::Error,
        b"filesize" => Type::Filesize,
        b"float" | b"decimal" => Type::Float,
        b"int" => Type::Int,
        b"list" => Type::List(Box::new(Type::Any)),
        b"number" => Type::Number,
        b"range" => Type::Range,
        b"record" => Type::Record(vec![]),
        b"string" => Type::String,
        b"table" => Type::Table(vec![]), //FIXME

        _ => Type::Any,
    }
}

pub fn parse_import_pattern(working_set: &mut StateWorkingSet, spans: &[Span]) -> Expression {
    let Some(head_span) = spans.get(0) else {
        working_set.error(ParseError::WrongImportPattern(
            "needs at least one component of import pattern".to_string(),
            span(spans),
        ));
        return garbage(span(spans));
    };

    let head_expr = parse_value(working_set, *head_span, &SyntaxShape::Any);

    let (maybe_module_id, head_name) = match eval_constant(working_set, &head_expr) {
        Ok(val) => match value_as_string(val, head_expr.span) {
            Ok(s) => (working_set.find_module(s.as_bytes()), s.into_bytes()),
            Err(err) => {
                working_set.error(err);
                return garbage(span(spans));
            }
        },
        Err(err) => {
            working_set.error(err);
            return garbage(span(spans));
        }
    };

    let mut import_pattern = ImportPattern {
        head: ImportPatternHead {
            name: head_name,
            id: maybe_module_id,
            span: *head_span,
        },
        members: vec![],
        hidden: HashSet::new(),
    };

    if spans.len() > 1 {
        let mut leaf_member_span = None;

        for tail_span in spans[1..].iter() {
            if let Some(prev_span) = leaf_member_span {
                let what = if working_set.get_span_contents(prev_span) == b"*" {
                    "glob"
                } else {
                    "list"
                };
                working_set.error(ParseError::WrongImportPattern(
                    format!(
                        "{} member can be only at the end of an import pattern",
                        what
                    ),
                    prev_span,
                ));
                return Expression {
                    expr: Expr::ImportPattern(import_pattern),
                    span: prev_span,
                    ty: Type::List(Box::new(Type::String)),
                    custom_completion: None,
                };
            }

            let tail = working_set.get_span_contents(*tail_span);

            if tail == b"*" {
                import_pattern
                    .members
                    .push(ImportPatternMember::Glob { span: *tail_span });

                leaf_member_span = Some(*tail_span);
            } else if tail.starts_with(b"[") {
                let result = parse_list_expression(working_set, *tail_span, &SyntaxShape::String);

                let mut output = vec![];

                if let Expression {
                    expr: Expr::List(list),
                    ..
                } = result
                {
                    for expr in list {
                        let contents = working_set.get_span_contents(expr.span);
                        output.push((trim_quotes(contents).to_vec(), expr.span));
                    }

                    import_pattern
                        .members
                        .push(ImportPatternMember::List { names: output });
                } else {
                    working_set.error(ParseError::ExportNotFound(result.span));
                    return Expression {
                        expr: Expr::ImportPattern(import_pattern),
                        span: span(spans),
                        ty: Type::List(Box::new(Type::String)),
                        custom_completion: None,
                    };
                }

                leaf_member_span = Some(*tail_span);
            } else {
                let tail = trim_quotes(tail);

                import_pattern.members.push(ImportPatternMember::Name {
                    name: tail.to_vec(),
                    span: *tail_span,
                });
            }
        }
    }

    Expression {
        expr: Expr::ImportPattern(import_pattern),
        span: span(&spans[1..]),
        ty: Type::List(Box::new(Type::String)),
        custom_completion: None,
    }
}

pub fn parse_var_with_opt_type(
    working_set: &mut StateWorkingSet,
    spans: &[Span],
    spans_idx: &mut usize,
    mutable: bool,
) -> Expression {
    let bytes = working_set.get_span_contents(spans[*spans_idx]).to_vec();

    if bytes.contains(&b' ')
        || bytes.contains(&b'"')
        || bytes.contains(&b'\'')
        || bytes.contains(&b'`')
    {
        working_set.error(ParseError::VariableNotValid(spans[*spans_idx]));
        return garbage(spans[*spans_idx]);
    }

    if bytes.ends_with(b":") {
        // We end with colon, so the next span should be the type
        if *spans_idx + 1 < spans.len() {
            *spans_idx += 1;
            let type_bytes = working_set.get_span_contents(spans[*spans_idx]);

            let ty = parse_type(working_set, type_bytes);

            let var_name = bytes[0..(bytes.len() - 1)].to_vec();

            if !is_variable(&var_name) {
                working_set.error(ParseError::Expected(
                    "valid variable name",
                    spans[*spans_idx],
                ));
                return garbage(spans[*spans_idx]);
            }

            let id = working_set.add_variable(var_name, spans[*spans_idx - 1], ty.clone(), mutable);

            Expression {
                expr: Expr::VarDecl(id),
                span: span(&spans[*spans_idx - 1..*spans_idx + 1]),
                ty,
                custom_completion: None,
            }
        } else {
            let var_name = bytes[0..(bytes.len() - 1)].to_vec();

            if !is_variable(&var_name) {
                working_set.error(ParseError::Expected(
                    "valid variable name",
                    spans[*spans_idx],
                ));
                return garbage(spans[*spans_idx]);
            }

            let id = working_set.add_variable(var_name, spans[*spans_idx], Type::Any, mutable);

            working_set.error(ParseError::MissingType(spans[*spans_idx]));
            Expression {
                expr: Expr::VarDecl(id),
                span: spans[*spans_idx],
                ty: Type::Any,
                custom_completion: None,
            }
        }
    } else {
        let var_name = bytes;

        if !is_variable(&var_name) {
            working_set.error(ParseError::Expected(
                "valid variable name",
                spans[*spans_idx],
            ));
            return garbage(spans[*spans_idx]);
        }

        let id = working_set.add_variable(
            var_name,
            span(&spans[*spans_idx..*spans_idx + 1]),
            Type::Any,
            mutable,
        );

        Expression {
            expr: Expr::VarDecl(id),
            span: span(&spans[*spans_idx..*spans_idx + 1]),
            ty: Type::Any,
            custom_completion: None,
        }
    }
}

pub fn expand_to_cell_path(
    working_set: &mut StateWorkingSet,
    expression: &mut Expression,
    var_id: VarId,
) {
    trace!("parsing: expanding to cell path");
    if let Expression {
        expr: Expr::String(_),
        span,
        ..
    } = expression
    {
        // Re-parse the string as if it were a cell-path
        let new_expression = parse_full_cell_path(working_set, Some(var_id), *span);

        *expression = new_expression;
    }
}

pub fn parse_row_condition(working_set: &mut StateWorkingSet, spans: &[Span]) -> Expression {
    let var_id = working_set.add_variable(b"$it".to_vec(), span(spans), Type::Any, false);
    let expression = parse_math_expression(working_set, spans, Some(var_id));
    let span = span(spans);

    let block_id = match expression.expr {
        Expr::Block(block_id) => block_id,
        Expr::Closure(block_id) => block_id,
        _ => {
            // We have an expression, so let's convert this into a block.
            let mut block = Block::new();
            let mut pipeline = Pipeline::new();
            pipeline
                .elements
                .push(PipelineElement::Expression(None, expression));

            block.pipelines.push(pipeline);

            block.signature.required_positional.push(PositionalArg {
                name: "$it".into(),
                desc: "row condition".into(),
                shape: SyntaxShape::Any,
                var_id: Some(var_id),
                default_value: None,
            });

            working_set.add_block(block)
        }
    };

    Expression {
        ty: Type::Bool,
        span,
        expr: Expr::RowCondition(block_id),
        custom_completion: None,
    }
}

pub fn parse_signature(working_set: &mut StateWorkingSet, span: Span) -> Expression {
    let bytes = working_set.get_span_contents(span);

    let mut start = span.start;
    let mut end = span.end;

    let mut has_paren = false;

    if bytes.starts_with(b"[") {
        start += 1;
    } else if bytes.starts_with(b"(") {
        has_paren = true;
        start += 1;
    } else {
        working_set.error(ParseError::Expected("[ or (", Span::new(start, start + 1)));
        return garbage(span);
    }

    if (has_paren && bytes.ends_with(b")")) || (!has_paren && bytes.ends_with(b"]")) {
        end -= 1;
    } else {
        working_set.error(ParseError::Unclosed("] or )".into(), Span::new(end, end)));
    }

    let sig = parse_signature_helper(working_set, Span::new(start, end));

    Expression {
        expr: Expr::Signature(sig),
        span,
        ty: Type::Signature,
        custom_completion: None,
    }
}

pub fn parse_signature_helper(working_set: &mut StateWorkingSet, span: Span) -> Box<Signature> {
    #[allow(clippy::enum_variant_names)]
    enum ParseMode {
        ArgMode,
        AfterCommaArgMode,
        TypeMode,
        DefaultValueMode,
    }

    #[derive(Debug)]
    enum Arg {
        Positional(PositionalArg, bool), // bool - required
        RestPositional(PositionalArg),
        Flag(Flag),
    }

    let source = working_set.get_span_contents(span);

    let (output, err) = lex_signature(
        source,
        span.start,
        &[b'\n', b'\r'],
        &[b':', b'=', b','],
        false,
    );
    if let Some(err) = err {
        working_set.error(err);
    }

    let mut args: Vec<Arg> = vec![];
    let mut parse_mode = ParseMode::ArgMode;

    for token in &output {
        match token {
            Token {
                contents: crate::TokenContents::Item,
                span,
            } => {
                let span = *span;
                let contents = working_set.get_span_contents(span).to_vec();

                // The : symbol separates types
                if contents == b":" {
                    match parse_mode {
                        ParseMode::ArgMode => {
                            parse_mode = ParseMode::TypeMode;
                        }
                        ParseMode::AfterCommaArgMode => {
                            working_set.error(ParseError::Expected("parameter or flag", span));
                        }
                        ParseMode::TypeMode | ParseMode::DefaultValueMode => {
                            // We're seeing two types for the same thing for some reason, error
                            working_set.error(ParseError::Expected("type", span));
                        }
                    }
                }
                // The = symbol separates a variable from its default value
                else if contents == b"=" {
                    match parse_mode {
                        ParseMode::ArgMode | ParseMode::TypeMode => {
                            parse_mode = ParseMode::DefaultValueMode;
                        }
                        ParseMode::AfterCommaArgMode => {
                            working_set.error(ParseError::Expected("parameter or flag", span));
                        }
                        ParseMode::DefaultValueMode => {
                            // We're seeing two default values for some reason, error
                            working_set.error(ParseError::Expected("default value", span));
                        }
                    }
                }
                // The , symbol separates params only
                else if contents == b"," {
                    match parse_mode {
                        ParseMode::ArgMode => parse_mode = ParseMode::AfterCommaArgMode,
                        ParseMode::AfterCommaArgMode => {
                            working_set.error(ParseError::Expected("parameter or flag", span));
                        }
                        ParseMode::TypeMode => {
                            working_set.error(ParseError::Expected("type", span));
                        }
                        ParseMode::DefaultValueMode => {
                            working_set.error(ParseError::Expected("default value", span));
                        }
                    }
                } else {
                    match parse_mode {
                        ParseMode::ArgMode | ParseMode::AfterCommaArgMode => {
                            // Long flag with optional short form following with no whitespace, e.g. --output, --age(-a)
                            if contents.starts_with(b"--") && contents.len() > 2 {
                                // Split the long flag from the short flag with the ( character as delimiter.
                                // The trailing ) is removed further down.
                                let flags: Vec<_> =
                                    contents.split(|x| x == &b'(').map(|x| x.to_vec()).collect();

                                let long = String::from_utf8_lossy(&flags[0][2..]).to_string();
                                let mut variable_name = flags[0][2..].to_vec();
                                // Replace the '-' in a variable name with '_'
                                (0..variable_name.len()).for_each(|idx| {
                                    if variable_name[idx] == b'-' {
                                        variable_name[idx] = b'_';
                                    }
                                });

                                if !is_variable(&variable_name) {
                                    working_set.error(ParseError::Expected(
                                        "valid variable name for this long flag",
                                        span,
                                    ))
                                }

                                let var_id =
                                    working_set.add_variable(variable_name, span, Type::Any, false);

                                // If there's no short flag, exit now. Otherwise, parse it.
                                if flags.len() == 1 {
                                    args.push(Arg::Flag(Flag {
                                        arg: None,
                                        desc: String::new(),
                                        long,
                                        short: None,
                                        required: false,
                                        var_id: Some(var_id),
                                        default_value: None,
                                    }));
                                } else if flags.len() >= 3 {
                                    working_set.error(ParseError::Expected(
                                        "only one short flag alternative",
                                        span,
                                    ));
                                } else {
                                    let short_flag = &flags[1];
                                    let short_flag = if !short_flag.starts_with(b"-")
                                        || !short_flag.ends_with(b")")
                                    {
                                        working_set.error(ParseError::Expected(
                                            "short flag alternative for the long flag",
                                            span,
                                        ));
                                        short_flag
                                    } else {
                                        // Obtain the flag's name by removing the starting - and trailing )
                                        &short_flag[1..(short_flag.len() - 1)]
                                    };
                                    // Note that it is currently possible to make a short flag with non-alphanumeric characters,
                                    // like -).

                                    let short_flag =
                                        String::from_utf8_lossy(short_flag).to_string();
                                    let chars: Vec<char> = short_flag.chars().collect();
                                    let long = String::from_utf8_lossy(&flags[0][2..]).to_string();
                                    let mut variable_name = flags[0][2..].to_vec();

                                    (0..variable_name.len()).for_each(|idx| {
                                        if variable_name[idx] == b'-' {
                                            variable_name[idx] = b'_';
                                        }
                                    });

                                    if !is_variable(&variable_name) {
                                        working_set.error(ParseError::Expected(
                                            "valid variable name for this short flag",
                                            span,
                                        ))
                                    }

                                    let var_id = working_set.add_variable(
                                        variable_name,
                                        span,
                                        Type::Any,
                                        false,
                                    );

                                    if chars.len() == 1 {
                                        args.push(Arg::Flag(Flag {
                                            arg: None,
                                            desc: String::new(),
                                            long,
                                            short: Some(chars[0]),
                                            required: false,
                                            var_id: Some(var_id),
                                            default_value: None,
                                        }));
                                    } else {
                                        working_set.error(ParseError::Expected("short flag", span));
                                    }
                                }
                                parse_mode = ParseMode::ArgMode;
                            }
                            // Mandatory short flag, e.g. -e (must be one character)
                            else if contents.starts_with(b"-") && contents.len() > 1 {
                                let short_flag = &contents[1..];
                                let short_flag = String::from_utf8_lossy(short_flag).to_string();
                                let chars: Vec<char> = short_flag.chars().collect();

                                if chars.len() > 1 {
                                    working_set.error(ParseError::Expected("short flag", span));
                                }

                                let mut encoded_var_name = vec![0u8; 4];
                                let len = chars[0].encode_utf8(&mut encoded_var_name).len();
                                let variable_name = encoded_var_name[0..len].to_vec();

                                if !is_variable(&variable_name) {
                                    working_set.error(ParseError::Expected(
                                        "valid variable name for this short flag",
                                        span,
                                    ))
                                }

                                let var_id =
                                    working_set.add_variable(variable_name, span, Type::Any, false);

                                args.push(Arg::Flag(Flag {
                                    arg: None,
                                    desc: String::new(),
                                    long: String::new(),
                                    short: Some(chars[0]),
                                    required: false,
                                    var_id: Some(var_id),
                                    default_value: None,
                                }));
                                parse_mode = ParseMode::ArgMode;
                            }
                            // Short flag alias for long flag, e.g. --b (-a)
                            // This is the same as the short flag in --b(-a)
                            else if contents.starts_with(b"(-") {
                                if matches!(parse_mode, ParseMode::AfterCommaArgMode) {
                                    working_set
                                        .error(ParseError::Expected("parameter or flag", span));
                                }
                                let short_flag = &contents[2..];

                                let short_flag = if !short_flag.ends_with(b")") {
                                    working_set.error(ParseError::Expected("short flag", span));
                                    short_flag
                                } else {
                                    &short_flag[..(short_flag.len() - 1)]
                                };

                                let short_flag = String::from_utf8_lossy(short_flag).to_string();
                                let chars: Vec<char> = short_flag.chars().collect();

                                if chars.len() == 1 {
                                    match args.last_mut() {
                                        Some(Arg::Flag(flag)) => {
                                            if flag.short.is_some() {
                                                working_set.error(ParseError::Expected(
                                                    "one short flag",
                                                    span,
                                                ));
                                            } else {
                                                flag.short = Some(chars[0]);
                                            }
                                        }
                                        _ => {
                                            working_set
                                                .error(ParseError::Expected("unknown flag", span));
                                        }
                                    }
                                } else {
                                    working_set.error(ParseError::Expected("short flag", span));
                                }
                            }
                            // Positional arg, optional
                            else if contents.ends_with(b"?") {
                                let contents: Vec<_> = contents[..(contents.len() - 1)].into();
                                let name = String::from_utf8_lossy(&contents).to_string();

                                if !is_variable(&contents) {
                                    working_set.error(ParseError::Expected(
                                        "valid variable name for this optional parameter",
                                        span,
                                    ))
                                }

                                let var_id =
                                    working_set.add_variable(contents, span, Type::Any, false);

                                args.push(Arg::Positional(
                                    PositionalArg {
                                        desc: String::new(),
                                        name,
                                        shape: SyntaxShape::Any,
                                        var_id: Some(var_id),
                                        default_value: None,
                                    },
                                    false,
                                ));
                                parse_mode = ParseMode::ArgMode;
                            }
                            // Rest param
                            else if let Some(contents) = contents.strip_prefix(b"...") {
                                let name = String::from_utf8_lossy(contents).to_string();
                                let contents_vec: Vec<u8> = contents.to_vec();

                                if !is_variable(&contents_vec) {
                                    working_set.error(ParseError::Expected(
                                        "valid variable name for this rest parameter",
                                        span,
                                    ))
                                }

                                let var_id =
                                    working_set.add_variable(contents_vec, span, Type::Any, false);

                                args.push(Arg::RestPositional(PositionalArg {
                                    desc: String::new(),
                                    name,
                                    shape: SyntaxShape::Any,
                                    var_id: Some(var_id),
                                    default_value: None,
                                }));
                                parse_mode = ParseMode::ArgMode;
                            }
                            // Normal param
                            else {
                                let name = String::from_utf8_lossy(&contents).to_string();
                                let contents_vec = contents.to_vec();

                                if !is_variable(&contents_vec) {
                                    working_set.error(ParseError::Expected(
                                        "valid variable name for this parameter",
                                        span,
                                    ))
                                }

                                let var_id =
                                    working_set.add_variable(contents_vec, span, Type::Any, false);

                                // Positional arg, required
                                args.push(Arg::Positional(
                                    PositionalArg {
                                        desc: String::new(),
                                        name,
                                        shape: SyntaxShape::Any,
                                        var_id: Some(var_id),
                                        default_value: None,
                                    },
                                    true,
                                ));
                                parse_mode = ParseMode::ArgMode;
                            }
                        }
                        ParseMode::TypeMode => {
                            if let Some(last) = args.last_mut() {
                                let syntax_shape = parse_shape_name(working_set, &contents, span);
                                //TODO check if we're replacing a custom parameter already
                                match last {
                                    Arg::Positional(PositionalArg { shape, var_id, .. }, ..) => {
                                        working_set.set_variable_type(var_id.expect("internal error: all custom parameters must have var_ids"), syntax_shape.to_type());
                                        *shape = syntax_shape;
                                    }
                                    Arg::RestPositional(PositionalArg {
                                        shape, var_id, ..
                                    }) => {
                                        working_set.set_variable_type(var_id.expect("internal error: all custom parameters must have var_ids"), syntax_shape.to_type());
                                        *shape = syntax_shape;
                                    }
                                    Arg::Flag(Flag { arg, var_id, .. }) => {
                                        // Flags with a boolean type are just present/not-present switches
                                        if syntax_shape != SyntaxShape::Boolean {
                                            working_set.set_variable_type(var_id.expect("internal error: all custom parameters must have var_ids"), syntax_shape.to_type());
                                            *arg = Some(syntax_shape)
                                        }
                                    }
                                }
                            }
                            parse_mode = ParseMode::ArgMode;
                        }
                        ParseMode::DefaultValueMode => {
                            if let Some(last) = args.last_mut() {
                                let expression = parse_value(working_set, span, &SyntaxShape::Any);

                                //TODO check if we're replacing a custom parameter already
                                match last {
                                    Arg::Positional(
                                        PositionalArg {
                                            shape,
                                            var_id,
                                            default_value,
                                            ..
                                        },
                                        required,
                                    ) => {
                                        let var_id = var_id.expect("internal error: all custom parameters must have var_ids");
                                        let var_type = &working_set.get_variable(var_id).ty;
                                        match var_type {
                                            Type::Any => {
                                                working_set.set_variable_type(
                                                    var_id,
                                                    expression.ty.clone(),
                                                );
                                            }
                                            _ => {
                                                if !type_compatible(var_type, &expression.ty) {
                                                    working_set.error(
                                                        ParseError::AssignmentMismatch(
                                                            "Default value wrong type".into(),
                                                            format!(
                                                            "expected default value to be `{var_type}`"
                                                        ),
                                                            expression.span,
                                                        ),
                                                    )
                                                }
                                            }
                                        }

                                        *default_value = if let Ok(constant) =
                                            eval_constant(working_set, &expression)
                                        {
                                            Some(constant)
                                        } else {
                                            working_set.error(ParseError::NonConstantDefaultValue(
                                                expression.span,
                                            ));
                                            None
                                        };

                                        *shape = expression.ty.to_shape();
                                        *required = false;
                                    }
                                    Arg::RestPositional(..) => {
                                        working_set.error(ParseError::AssignmentMismatch(
                                            "Rest parameter was given a default value".into(),
                                            "can't have default value".into(),
                                            expression.span,
                                        ))
                                    }
                                    Arg::Flag(Flag {
                                        arg,
                                        var_id,
                                        default_value,
                                        ..
                                    }) => {
                                        let expression_span = expression.span;

                                        *default_value = if let Ok(value) =
                                            eval_constant(working_set, &expression)
                                        {
                                            Some(value)
                                        } else {
                                            working_set.error(ParseError::NonConstantDefaultValue(
                                                expression_span,
                                            ));
                                            None
                                        };

                                        let var_id = var_id.expect("internal error: all custom parameters must have var_ids");
                                        let var_type = &working_set.get_variable(var_id).ty;
                                        let expression_ty = expression.ty.clone();

                                        // Flags with a boolean type are just present/not-present switches
                                        if var_type != &Type::Bool {
                                            match var_type {
                                                Type::Any => {
                                                    *arg = Some(expression_ty.to_shape());
                                                    working_set
                                                        .set_variable_type(var_id, expression_ty);
                                                }
                                                t => {
                                                    if t != &expression_ty {
                                                        working_set.error(
                                                            ParseError::AssignmentMismatch(
                                                                "Default value is the wrong type"
                                                                    .into(),
                                                                format!(
                                                            "expected default value to be `{t}`"
                                                                ),
                                                                expression_span,
                                                            ),
                                                        )
                                                    }
                                                }
                                            }
                                        }
                                    }
                                }
                            }
                            parse_mode = ParseMode::ArgMode;
                        }
                    }
                }
            }
            Token {
                contents: crate::TokenContents::Comment,
                span,
            } => {
                let contents = working_set.get_span_contents(Span::new(span.start + 1, span.end));

                let mut contents = String::from_utf8_lossy(contents).to_string();
                contents = contents.trim().into();

                if let Some(last) = args.last_mut() {
                    match last {
                        Arg::Flag(flag) => {
                            if !flag.desc.is_empty() {
                                flag.desc.push('\n');
                            }
                            flag.desc.push_str(&contents);
                        }
                        Arg::Positional(positional, ..) => {
                            if !positional.desc.is_empty() {
                                positional.desc.push('\n');
                            }
                            positional.desc.push_str(&contents);
                        }
                        Arg::RestPositional(positional) => {
                            if !positional.desc.is_empty() {
                                positional.desc.push('\n');
                            }
                            positional.desc.push_str(&contents);
                        }
                    }
                }
            }
            _ => {}
        }
    }

    let mut sig = Signature::new(String::new());

    for arg in args {
        match arg {
            Arg::Positional(positional, required) => {
                if required {
                    if !sig.optional_positional.is_empty() {
                        working_set.error(ParseError::RequiredAfterOptional(
                            positional.name.clone(),
                            span,
                        ))
                    }
                    sig.required_positional.push(positional)
                } else {
                    sig.optional_positional.push(positional)
                }
            }
            Arg::Flag(flag) => sig.named.push(flag),
            Arg::RestPositional(positional) => {
                if positional.name.is_empty() {
                    working_set.error(ParseError::RestNeedsName(span))
                } else if sig.rest_positional.is_none() {
                    sig.rest_positional = Some(PositionalArg {
                        name: positional.name,
                        ..positional
                    })
                } else {
                    // Too many rest params
                    working_set.error(ParseError::MultipleRestParams(span))
                }
            }
        }
    }

    Box::new(sig)
}

pub fn parse_list_expression(
    working_set: &mut StateWorkingSet,
    span: Span,
    element_shape: &SyntaxShape,
) -> Expression {
    let bytes = working_set.get_span_contents(span);

    let mut start = span.start;
    let mut end = span.end;

    if bytes.starts_with(b"[") {
        start += 1;
    }
    if bytes.ends_with(b"]") {
        end -= 1;
    } else {
        working_set.error(ParseError::Unclosed("]".into(), Span::new(end, end)));
    }

    let inner_span = Span::new(start, end);
    let source = working_set.get_span_contents(inner_span);

    let (output, err) = lex(source, inner_span.start, &[b'\n', b'\r', b','], &[], true);
    if let Some(err) = err {
        working_set.error(err)
    }

    let (output, err) = lite_parse(&output);
    if let Some(err) = err {
        working_set.error(err)
    }

    let mut args = vec![];

    let mut contained_type: Option<Type> = None;

    if !output.block.is_empty() {
        for arg in &output.block[0].commands {
            let mut spans_idx = 0;

            if let LiteElement::Command(_, command) = arg {
                while spans_idx < command.parts.len() {
                    let arg = parse_multispan_value(
                        working_set,
                        &command.parts,
                        &mut spans_idx,
                        element_shape,
                    );

                    if let Some(ref ctype) = contained_type {
                        if *ctype != arg.ty {
                            contained_type = Some(Type::Any);
                        }
                    } else {
                        contained_type = Some(arg.ty.clone());
                    }

                    args.push(arg);

                    spans_idx += 1;
                }
            }
        }
    }

    Expression {
        expr: Expr::List(args),
        span,
        ty: Type::List(Box::new(if let Some(ty) = contained_type {
            ty
        } else {
            Type::Any
        })),
        custom_completion: None,
    }
}

pub fn parse_table_expression(
    working_set: &mut StateWorkingSet,
    original_span: Span,
) -> Expression {
    let bytes = working_set.get_span_contents(original_span);

    let mut start = original_span.start;
    let mut end = original_span.end;

    if bytes.starts_with(b"[") {
        start += 1;
    }
    if bytes.ends_with(b"]") {
        end -= 1;
    } else {
        working_set.error(ParseError::Unclosed("]".into(), Span::new(end, end)));
    }

    let inner_span = Span::new(start, end);

    let source = working_set.get_span_contents(inner_span);

    let (output, err) = lex(source, start, &[b'\n', b'\r', b','], &[], true);
    if let Some(err) = err {
        working_set.error(err);
    }

    let (output, err) = lite_parse(&output);
    if let Some(err) = err {
        working_set.error(err);
    }

    match output.block.len() {
        0 => Expression {
            expr: Expr::List(vec![]),
            span: original_span,
            ty: Type::List(Box::new(Type::Any)),
            custom_completion: None,
        },
        1 => {
            // List
            parse_list_expression(working_set, original_span, &SyntaxShape::Any)
        }
        _ => {
            match &output.block[0].commands[0] {
                LiteElement::Command(_, command)
                | LiteElement::Redirection(_, _, command)
                | LiteElement::SeparateRedirection {
                    out: (_, command), ..
                }
                | LiteElement::SameTargetRedirection {
                    cmd: (_, command), ..
                } => {
                    let mut table_headers = vec![];

                    let headers =
                        parse_list_expression(working_set, command.parts[0], &SyntaxShape::Any);

                    if let Expression {
                        expr: Expr::List(headers),
                        ..
                    } = headers
                    {
                        table_headers = headers;
                    }

                    match &output.block[1].commands[0] {
                        LiteElement::Command(_, command)
                        | LiteElement::Redirection(_, _, command)
                        | LiteElement::SeparateRedirection {
                            out: (_, command), ..
                        }
                        | LiteElement::SameTargetRedirection {
                            cmd: (_, command), ..
                        } => {
                            let mut rows = vec![];
                            for part in &command.parts {
                                let values =
                                    parse_list_expression(working_set, *part, &SyntaxShape::Any);
                                if let Expression {
                                    expr: Expr::List(values),
                                    span,
                                    ..
                                } = values
                                {
                                    match values.len().cmp(&table_headers.len()) {
                                        std::cmp::Ordering::Less => working_set.error(
                                            ParseError::MissingColumns(table_headers.len(), span),
                                        ),
                                        std::cmp::Ordering::Equal => {}
                                        std::cmp::Ordering::Greater => {
                                            working_set.error(ParseError::ExtraColumns(
                                                table_headers.len(),
                                                values[table_headers.len()].span,
                                            ))
                                        }
                                    }

                                    rows.push(values);
                                }
                            }

                            Expression {
                                expr: Expr::Table(table_headers, rows),
                                span: original_span,
                                ty: Type::Table(vec![]), //FIXME
                                custom_completion: None,
                            }
                        }
                    }
                }
            }
        }
    }
}

pub fn parse_block_expression(working_set: &mut StateWorkingSet, span: Span) -> Expression {
    trace!("parsing: block expression");

    let bytes = working_set.get_span_contents(span);

    let mut start = span.start;
    let mut end = span.end;

    if bytes.starts_with(b"{") {
        start += 1;
    } else {
        working_set.error(ParseError::Expected("block", span));
        return garbage(span);
    }
    if bytes.ends_with(b"}") {
        end -= 1;
    } else {
        working_set.error(ParseError::Unclosed("}".into(), Span::new(end, end)));
    }

    let inner_span = Span::new(start, end);

    let source = working_set.get_span_contents(inner_span);

    let (output, err) = lex(source, start, &[], &[], false);
    if let Some(err) = err {
        working_set.error(err);
    }

    working_set.enter_scope();

    // Check to see if we have parameters
    let (signature, amt_to_skip): (Option<(Box<Signature>, Span)>, usize) = match output.first() {
        Some(Token {
            contents: TokenContents::Pipe,
            span,
        }) => {
            working_set.error(ParseError::Expected("block but found closure", *span));
            (None, 0)
        }
        _ => (None, 0),
    };

    let mut output = parse_block(working_set, &output[amt_to_skip..], span, false, false);

    if let Some(signature) = signature {
        output.signature = signature.0;
    } else if let Some(last) = working_set.delta.scope.last() {
        // FIXME: this only supports the top $it. Is this sufficient?

        if let Some(var_id) = last.get_var(b"$it") {
            let mut signature = Signature::new("");
            signature.required_positional.push(PositionalArg {
                var_id: Some(*var_id),
                name: "$it".into(),
                desc: String::new(),
                shape: SyntaxShape::Any,
                default_value: None,
            });
            output.signature = Box::new(signature);
        }
    }

    output.span = Some(span);

    working_set.exit_scope();

    let block_id = working_set.add_block(output);

    Expression {
        expr: Expr::Block(block_id),
        span,
        ty: Type::Block,
        custom_completion: None,
    }
}

pub fn parse_match_block_expression(working_set: &mut StateWorkingSet, span: Span) -> Expression {
    let bytes = working_set.get_span_contents(span);

    let mut start = span.start;
    let mut end = span.end;

    if bytes.starts_with(b"{") {
        start += 1;
    } else {
        working_set.error(ParseError::Expected("closure", span));
        return garbage(span);
    }
    if bytes.ends_with(b"}") {
        end -= 1;
    } else {
        working_set.error(ParseError::Unclosed("}".into(), Span::new(end, end)));
    }

    let inner_span = Span::new(start, end);

    let source = working_set.get_span_contents(inner_span);

    let (output, err) = lex(source, start, &[b' ', b'\r', b'\n', b',', b'|'], &[], false);
    if let Some(err) = err {
        working_set.error(err);
    }

    let mut position = 0;

    let mut output_matches = vec![];

    while position < output.len() {
        // Each match gets its own scope

        working_set.enter_scope();

        // First parse the pattern
        let mut pattern = parse_pattern(working_set, output[position].span);

        position += 1;

        if position >= output.len() {
            working_set.error(ParseError::Mismatch(
                "=>".into(),
                "end of input".into(),
                Span::new(output[position - 1].span.end, output[position - 1].span.end),
            ));

            working_set.exit_scope();
            break;
        }

        // Multiple patterns connected by '|'
        let mut connector = working_set.get_span_contents(output[position].span);
        if connector == b"|" && position < output.len() {
            let mut or_pattern = vec![pattern];

            while connector == b"|" && position < output.len() {
                connector = b"";

                position += 1;

                if position >= output.len() {
                    working_set.error(ParseError::Mismatch(
                        "pattern".into(),
                        "end of input".into(),
                        Span::new(output[position - 1].span.end, output[position - 1].span.end),
                    ));

                    working_set.exit_scope();
                    break;
                }

                let pattern = parse_pattern(working_set, output[position].span);
                or_pattern.push(pattern);

                position += 1;
                if position >= output.len() {
                    working_set.error(ParseError::Mismatch(
                        "=>".into(),
                        "end of input".into(),
                        Span::new(output[position - 1].span.end, output[position - 1].span.end),
                    ));

                    working_set.exit_scope();
                    break;
                } else {
                    connector = working_set.get_span_contents(output[position].span);
                }
            }

            let start = or_pattern
                .first()
                .expect("internal error: unexpected state of or-pattern")
                .span
                .start;
            let end = or_pattern
                .last()
                .expect("internal error: unexpected state of or-pattern")
                .span
                .end;

            pattern = MatchPattern {
                pattern: Pattern::Or(or_pattern),
                span: Span::new(start, end),
            }
        }

        // Then the `=>` arrow
        if connector != b"=>" {
            working_set.error(ParseError::Mismatch(
                "=>".into(),
                "end of input".into(),
                Span::new(output[position - 1].span.end, output[position - 1].span.end),
            ));
        } else {
            position += 1;
        }

        // Finally, the value/expression/block that we will run to produce the result
        if position >= output.len() {
            working_set.error(ParseError::Mismatch(
                "match result".into(),
                "end of input".into(),
                Span::new(output[position - 1].span.end, output[position - 1].span.end),
            ));

            working_set.exit_scope();
            break;
        }

        let result = parse_multispan_value(
            working_set,
            &[output[position].span],
            &mut 0,
            &SyntaxShape::OneOf(vec![SyntaxShape::Block, SyntaxShape::Expression]),
        );
        position += 1;
        working_set.exit_scope();

        output_matches.push((pattern, result));
    }

    Expression {
        expr: Expr::MatchBlock(output_matches),
        span,
        ty: Type::Any,
        custom_completion: None,
    }
}

pub fn parse_closure_expression(
    working_set: &mut StateWorkingSet,
    shape: &SyntaxShape,
    span: Span,
) -> Expression {
    trace!("parsing: closure expression");

    let bytes = working_set.get_span_contents(span);

    let mut start = span.start;
    let mut end = span.end;

    if bytes.starts_with(b"{") {
        start += 1;
    } else {
        working_set.error(ParseError::Expected("closure", span));
        return garbage(span);
    }
    if bytes.ends_with(b"}") {
        end -= 1;
    } else {
        working_set.error(ParseError::Unclosed("}".into(), Span::new(end, end)));
    }

    let inner_span = Span::new(start, end);

    let source = working_set.get_span_contents(inner_span);

    let (output, err) = lex(source, start, &[], &[], false);
    if let Some(err) = err {
        working_set.error(err);
    }

    working_set.enter_scope();

    // Check to see if we have parameters
    let (signature, amt_to_skip): (Option<(Box<Signature>, Span)>, usize) = match output.first() {
        Some(Token {
            contents: TokenContents::Pipe,
            span,
        }) => {
            // We've found a parameter list
            let start_point = span.start;
            let mut token_iter = output.iter().enumerate().skip(1);
            let mut end_span = None;
            let mut amt_to_skip = 1;

            for token in &mut token_iter {
                if let Token {
                    contents: TokenContents::Pipe,
                    span,
                } = token.1
                {
                    end_span = Some(span);
                    amt_to_skip = token.0;
                    break;
                }
            }

            let end_point = if let Some(span) = end_span {
                span.end
            } else {
                end
            };

            let signature_span = Span::new(start_point, end_point);
            let signature = parse_signature_helper(working_set, signature_span);

            (Some((signature, signature_span)), amt_to_skip)
        }
        Some(Token {
            contents: TokenContents::PipePipe,
            span,
        }) => (
            Some((Box::new(Signature::new("closure".to_string())), *span)),
            1,
        ),
        _ => (None, 0),
    };

    // TODO: Finish this
    if let SyntaxShape::Closure(Some(v)) = shape {
        if let Some((sig, sig_span)) = &signature {
            if sig.num_positionals() > v.len() {
                working_set.error(ParseError::ExpectedWithStringMsg(
                    format!(
                        "{} closure parameter{}",
                        v.len(),
                        if v.len() > 1 { "s" } else { "" }
                    ),
                    *sig_span,
                ));
            }

            for (expected, PositionalArg { name, shape, .. }) in
                v.iter().zip(sig.required_positional.iter())
            {
                if expected != shape && *shape != SyntaxShape::Any {
                    working_set.error(ParseError::ParameterMismatchType(
                        name.to_owned(),
                        expected.to_string(),
                        shape.to_string(),
                        *sig_span,
                    ));
                }
            }
        }
    }

    let mut output = parse_block(working_set, &output[amt_to_skip..], span, false, false);

    if let Some(signature) = signature {
        output.signature = signature.0;
    } else if let Some(last) = working_set.delta.scope.last() {
        // FIXME: this only supports the top $it. Is this sufficient?

        if let Some(var_id) = last.get_var(b"$it") {
            let mut signature = Signature::new("");
            signature.required_positional.push(PositionalArg {
                var_id: Some(*var_id),
                name: "$it".into(),
                desc: String::new(),
                shape: SyntaxShape::Any,
                default_value: None,
            });
            output.signature = Box::new(signature);
        }
    }

    output.span = Some(span);

    working_set.exit_scope();

    let block_id = working_set.add_block(output);

    Expression {
        expr: Expr::Closure(block_id),
        span,
        ty: Type::Closure,
        custom_completion: None,
    }
}

pub fn parse_value(
    working_set: &mut StateWorkingSet,
    span: Span,
    shape: &SyntaxShape,
) -> Expression {
    trace!("parsing: value: {}", shape);

    let bytes = working_set.get_span_contents(span);

    if bytes.is_empty() {
        working_set.error(ParseError::IncompleteParser(span));
        return garbage(span);
    }

    // Check for reserved keyword values
    match bytes {
        b"true" => {
            if matches!(shape, SyntaxShape::Boolean) || matches!(shape, SyntaxShape::Any) {
                return Expression {
                    expr: Expr::Bool(true),
                    span,
                    ty: Type::Bool,
                    custom_completion: None,
                };
            } else {
                working_set.error(ParseError::Expected("non-boolean value", span));
                return Expression::garbage(span);
            }
        }
        b"false" => {
            if matches!(shape, SyntaxShape::Boolean) || matches!(shape, SyntaxShape::Any) {
                return Expression {
                    expr: Expr::Bool(false),
                    span,
                    ty: Type::Bool,
                    custom_completion: None,
                };
            } else {
                working_set.error(ParseError::Expected("non-boolean value", span));
                return Expression::garbage(span);
            }
        }
        b"null" => {
            return Expression {
                expr: Expr::Nothing,
                span,
                ty: Type::Nothing,
                custom_completion: None,
            };
        }
        b"-inf" | b"inf" | b"NaN" => {
            return parse_float(working_set, span);
        }
        _ => {}
    }

    if matches!(shape, SyntaxShape::MatchPattern) {
        return parse_match_pattern(working_set, span);
    }

    match bytes[0] {
        b'$' => return parse_dollar_expr(working_set, span),
        b'(' => return parse_paren_expr(working_set, span, shape),
        b'{' => return parse_brace_expr(working_set, span, shape),
        b'[' => match shape {
            SyntaxShape::Any
            | SyntaxShape::List(_)
            | SyntaxShape::Table
            | SyntaxShape::Signature => {}
            _ => {
                working_set.error(ParseError::Expected("non-[] value", span));
                return Expression::garbage(span);
            }
        },
        _ => {}
    }

    match shape {
        SyntaxShape::Custom(shape, custom_completion) => {
            let mut expression = parse_value(working_set, span, shape);
            expression.custom_completion = Some(*custom_completion);
            expression
        }
        SyntaxShape::Number => parse_number(working_set, span),
        SyntaxShape::Decimal => parse_float(working_set, span),
        SyntaxShape::Int => parse_int(working_set, span),
        SyntaxShape::Duration => parse_duration(working_set, span),
        SyntaxShape::DateTime => parse_datetime(working_set, span),
        SyntaxShape::Filesize => parse_filesize(working_set, span),
        SyntaxShape::Range => parse_range(working_set, span),
        SyntaxShape::Filepath => parse_filepath(working_set, span),
        SyntaxShape::Directory => parse_directory(working_set, span),
        SyntaxShape::GlobPattern => parse_glob_pattern(working_set, span),
        SyntaxShape::String => parse_string(working_set, span),
        SyntaxShape::Binary => parse_binary(working_set, span),
        SyntaxShape::MatchPattern => parse_match_pattern(working_set, span),
        SyntaxShape::Signature => {
            if bytes.starts_with(b"[") {
                parse_signature(working_set, span)
            } else {
                working_set.error(ParseError::Expected("signature", span));

                Expression::garbage(span)
            }
        }
        SyntaxShape::List(elem) => {
            if bytes.starts_with(b"[") {
                parse_list_expression(working_set, span, elem)
            } else {
                working_set.error(ParseError::Expected("list", span));

                Expression::garbage(span)
            }
        }
        SyntaxShape::Table => {
            if bytes.starts_with(b"[") {
                parse_table_expression(working_set, span)
            } else {
                working_set.error(ParseError::Expected("table", span));

                Expression::garbage(span)
            }
        }
        SyntaxShape::CellPath => parse_simple_cell_path(working_set, span),
        SyntaxShape::Boolean => {
            // Redundant, though we catch bad boolean parses here
            if bytes == b"true" || bytes == b"false" {
                Expression {
                    expr: Expr::Bool(true),
                    span,
                    ty: Type::Bool,
                    custom_completion: None,
                }
            } else {
                working_set.error(ParseError::Expected("bool", span));

                Expression::garbage(span)
            }
        }

        // Be sure to return ParseError::Expected(..) if invoked for one of these shapes, but lex
        // stream doesn't start with '{'} -- parsing in SyntaxShape::Any arm depends on this error variant.
        SyntaxShape::Block | SyntaxShape::Closure(..) | SyntaxShape::Record(_) => {
            working_set.error(ParseError::Expected("block, closure or record", span));

            Expression::garbage(span)
        }

        SyntaxShape::Any => {
            if bytes.starts_with(b"[") {
                //parse_value(working_set, span, &SyntaxShape::Table)
                parse_full_cell_path(working_set, None, span)
            } else {
                let shapes = [
                    SyntaxShape::Binary,
                    SyntaxShape::Filesize,
                    SyntaxShape::Duration,
                    SyntaxShape::Range,
                    SyntaxShape::DateTime,
                    SyntaxShape::Int,
                    SyntaxShape::Number,
                    SyntaxShape::String,
                ];
                for shape in shapes.iter() {
                    let starting_error_count = working_set.parse_errors.len();

                    let s = parse_value(working_set, span, shape);

                    if starting_error_count == working_set.parse_errors.len() {
                        return s;
                    } else {
                        match working_set.parse_errors.get(starting_error_count) {
                            Some(
                                ParseError::Expected(_, _)
                                | ParseError::ExpectedWithStringMsg(_, _),
                            ) => {
                                working_set.parse_errors.truncate(starting_error_count);
                                continue;
                            }
                            _ => {
                                return s;
                            }
                        }
                    }
                }
                working_set.error(ParseError::Expected("any shape", span));
                garbage(span)
            }
        }
        x => {
            working_set.error(ParseError::ExpectedWithStringMsg(
                x.to_type().to_string(),
                span,
            ));
            garbage(span)
        }
    }
}

pub fn parse_operator(working_set: &mut StateWorkingSet, span: Span) -> Expression {
    let contents = working_set.get_span_contents(span);

    let operator = match contents {
        b"=" => Operator::Assignment(Assignment::Assign),
        b"+=" => Operator::Assignment(Assignment::PlusAssign),
        b"++=" => Operator::Assignment(Assignment::AppendAssign),
        b"-=" => Operator::Assignment(Assignment::MinusAssign),
        b"*=" => Operator::Assignment(Assignment::MultiplyAssign),
        b"/=" => Operator::Assignment(Assignment::DivideAssign),
        b"==" => Operator::Comparison(Comparison::Equal),
        b"!=" => Operator::Comparison(Comparison::NotEqual),
        b"<" => Operator::Comparison(Comparison::LessThan),
        b"<=" => Operator::Comparison(Comparison::LessThanOrEqual),
        b">" => Operator::Comparison(Comparison::GreaterThan),
        b">=" => Operator::Comparison(Comparison::GreaterThanOrEqual),
        b"=~" => Operator::Comparison(Comparison::RegexMatch),
        b"!~" => Operator::Comparison(Comparison::NotRegexMatch),
        b"+" => Operator::Math(Math::Plus),
        b"++" => Operator::Math(Math::Append),
        b"-" => Operator::Math(Math::Minus),
        b"*" => Operator::Math(Math::Multiply),
        b"/" => Operator::Math(Math::Divide),
        b"//" => Operator::Math(Math::FloorDivision),
        b"in" => Operator::Comparison(Comparison::In),
        b"not-in" => Operator::Comparison(Comparison::NotIn),
        b"mod" => Operator::Math(Math::Modulo),
        b"bit-or" => Operator::Bits(Bits::BitOr),
        b"bit-xor" => Operator::Bits(Bits::BitXor),
        b"bit-and" => Operator::Bits(Bits::BitAnd),
        b"bit-shl" => Operator::Bits(Bits::ShiftLeft),
        b"bit-shr" => Operator::Bits(Bits::ShiftRight),
        b"starts-with" => Operator::Comparison(Comparison::StartsWith),
        b"ends-with" => Operator::Comparison(Comparison::EndsWith),
        b"and" => Operator::Boolean(Boolean::And),
        b"or" => Operator::Boolean(Boolean::Or),
        b"xor" => Operator::Boolean(Boolean::Xor),
        b"**" => Operator::Math(Math::Pow),
        // WARNING: not actual operators below! Error handling only
        pow @ (b"^" | b"pow") => {
            working_set.error(ParseError::UnknownOperator(
                match pow {
                    b"^" => "^",
                    b"pow" => "pow",
                    _ => unreachable!(),
                },
                "Use '**' for exponentiation or 'bit-xor' for bitwise XOR.",
                span,
            ));
            return garbage(span);
        }
        equality @ (b"is" | b"===") => {
            working_set.error(ParseError::UnknownOperator(
                match equality {
                    b"is" => "is",
                    b"===" => "===",
                    _ => unreachable!(),
                },
                "Did you mean '=='?",
                span,
            ));
            return garbage(span);
        }
        b"contains" => {
            working_set.error(ParseError::UnknownOperator(
                "contains",
                "Did you mean '$string =~ $pattern' or '$element in $container'?",
                span,
            ));
            return garbage(span);
        }
        b"%" => {
            working_set.error(ParseError::UnknownOperator(
                "%",
                "Did you mean 'mod'?",
                span,
            ));
            return garbage(span);
        }
        b"&" => {
            working_set.error(ParseError::UnknownOperator(
                "&",
                "Did you mean 'bit-and'?",
                span,
            ));
            return garbage(span);
        }
        b"<<" => {
            working_set.error(ParseError::UnknownOperator(
                "<<",
                "Did you mean 'bit-shl'?",
                span,
            ));
            return garbage(span);
        }
        b">>" => {
            working_set.error(ParseError::UnknownOperator(
                ">>",
                "Did you mean 'bit-shr'?",
                span,
            ));
            return garbage(span);
        }
        bits @ (b"bits-and" | b"bits-xor" | b"bits-or" | b"bits-shl" | b"bits-shr") => {
            working_set.error(ParseError::UnknownOperator(
                match bits {
                    b"bits-and" => "bits-and",
                    b"bits-xor" => "bits-xor",
                    b"bits-or" => "bits-or",
                    b"bits-shl" => "bits-shl",
                    b"bits-shr" => "bits-shr",
                    _ => unreachable!(),
                },
                match bits {
                    b"bits-and" => "Did you mean 'bit-and'?",
                    b"bits-xor" => "Did you mean 'bit-xor'?",
                    b"bits-or" => "Did you mean 'bit-or'?",
                    b"bits-shl" => "Did you mean 'bit-shl'?",
                    b"bits-shr" => "Did you mean 'bit-shr'?",
                    _ => unreachable!(),
                },
                span,
            ));
            return garbage(span);
        }
        _ => {
            working_set.error(ParseError::Expected("operator", span));
            return garbage(span);
        }
    };

    Expression {
        expr: Expr::Operator(operator),
        span,
        ty: Type::Any,
        custom_completion: None,
    }
}

pub fn parse_math_expression(
    working_set: &mut StateWorkingSet,
    spans: &[Span],
    lhs_row_var_id: Option<VarId>,
) -> Expression {
    trace!("parsing: math expression");

    // As the expr_stack grows, we increase the required precedence to grow larger
    // If, at any time, the operator we're looking at is the same or lower precedence
    // of what is in the expression stack, we collapse the expression stack.
    //
    // This leads to an expression stack that grows under increasing precedence and collapses
    // under decreasing/sustained precedence
    //
    // The end result is a stack that we can fold into binary operations as right associations
    // safely.

    let mut expr_stack: Vec<Expression> = vec![];

    let mut idx = 0;
    let mut last_prec = 1000000;

    let first_span = working_set.get_span_contents(spans[0]);

    if first_span == b"if" || first_span == b"match" {
        // If expression
        if spans.len() > 1 {
            return parse_call(working_set, spans, spans[0], false);
        } else {
            working_set.error(ParseError::Expected(
                "expression",
                Span::new(spans[0].end, spans[0].end),
            ));
            return garbage(spans[0]);
        }
    } else if first_span == b"not" {
        if spans.len() > 1 {
            let remainder = parse_math_expression(working_set, &spans[1..], lhs_row_var_id);
            return Expression {
                expr: Expr::UnaryNot(Box::new(remainder)),
                span: span(spans),
                ty: Type::Bool,
                custom_completion: None,
            };
        } else {
            working_set.error(ParseError::Expected(
                "expression",
                Span::new(spans[0].end, spans[0].end),
            ));
            return garbage(spans[0]);
        }
    }

    let mut lhs = parse_value(working_set, spans[0], &SyntaxShape::Any);
    idx += 1;

    if idx >= spans.len() {
        // We already found the one part of our expression, so let's expand
        if let Some(row_var_id) = lhs_row_var_id {
            expand_to_cell_path(working_set, &mut lhs, row_var_id);
        }
    }

    expr_stack.push(lhs);

    while idx < spans.len() {
        let op = parse_operator(working_set, spans[idx]);

        let op_prec = op.precedence();

        idx += 1;

        if idx == spans.len() {
            // Handle broken math expr `1 +` etc
            working_set.error(ParseError::IncompleteMathExpression(spans[idx - 1]));

            expr_stack.push(Expression::garbage(spans[idx - 1]));
            expr_stack.push(Expression::garbage(spans[idx - 1]));

            break;
        }

        let rhs = parse_value(working_set, spans[idx], &SyntaxShape::Any);

        while op_prec <= last_prec && expr_stack.len() > 1 {
            // Collapse the right associated operations first
            // so that we can get back to a stack with a lower precedence
            let mut rhs = expr_stack
                .pop()
                .expect("internal error: expression stack empty");
            let mut op = expr_stack
                .pop()
                .expect("internal error: expression stack empty");

            last_prec = op.precedence();

            if last_prec < op_prec {
                expr_stack.push(op);
                expr_stack.push(rhs);
                break;
            }

            let mut lhs = expr_stack
                .pop()
                .expect("internal error: expression stack empty");

            if let Some(row_var_id) = lhs_row_var_id {
                expand_to_cell_path(working_set, &mut lhs, row_var_id);
            }

            let (result_ty, err) = math_result_type(working_set, &mut lhs, &mut op, &mut rhs);
            if let Some(err) = err {
                working_set.error(err);
            }

            let op_span = span(&[lhs.span, rhs.span]);
            expr_stack.push(Expression {
                expr: Expr::BinaryOp(Box::new(lhs), Box::new(op), Box::new(rhs)),
                span: op_span,
                ty: result_ty,
                custom_completion: None,
            });
        }
        expr_stack.push(op);
        expr_stack.push(rhs);

        last_prec = op_prec;

        idx += 1;
    }

    while expr_stack.len() != 1 {
        let mut rhs = expr_stack
            .pop()
            .expect("internal error: expression stack empty");
        let mut op = expr_stack
            .pop()
            .expect("internal error: expression stack empty");
        let mut lhs = expr_stack
            .pop()
            .expect("internal error: expression stack empty");

        if let Some(row_var_id) = lhs_row_var_id {
            expand_to_cell_path(working_set, &mut lhs, row_var_id);
        }

        let (result_ty, err) = math_result_type(working_set, &mut lhs, &mut op, &mut rhs);
        if let Some(err) = err {
            working_set.error(err)
        }

        let binary_op_span = span(&[lhs.span, rhs.span]);
        expr_stack.push(Expression {
            expr: Expr::BinaryOp(Box::new(lhs), Box::new(op), Box::new(rhs)),
            span: binary_op_span,
            ty: result_ty,
            custom_completion: None,
        });
    }

    expr_stack
        .pop()
        .expect("internal error: expression stack empty")
}

pub fn parse_expression(
    working_set: &mut StateWorkingSet,
    spans: &[Span],
    is_subexpression: bool,
) -> Expression {
    trace!("parsing: expression");

    let mut pos = 0;
    let mut shorthand = vec![];

    while pos < spans.len() {
        // Check if there is any environment shorthand
        let name = working_set.get_span_contents(spans[pos]);

        let split = name.splitn(2, |x| *x == b'=');
        let split: Vec<_> = split.collect();
        if !name.starts_with(b"^")
            && split.len() == 2
            && !split[0].is_empty()
            && !split[0].ends_with(b"..")
        // was range op ..=
        {
            let point = split[0].len() + 1;

            let starting_error_count = working_set.parse_errors.len();

            let lhs = parse_string_strict(
                working_set,
                Span::new(spans[pos].start, spans[pos].start + point - 1),
            );
            let rhs = if spans[pos].start + point < spans[pos].end {
                let rhs_span = Span::new(spans[pos].start + point, spans[pos].end);

                if working_set.get_span_contents(rhs_span).starts_with(b"$") {
                    parse_dollar_expr(working_set, rhs_span)
                } else {
                    parse_string_strict(working_set, rhs_span)
                }
            } else {
                Expression {
                    expr: Expr::String(String::new()),
                    span: Span::unknown(),
                    ty: Type::Nothing,
                    custom_completion: None,
                }
            };

            if starting_error_count == working_set.parse_errors.len() {
                shorthand.push((lhs, rhs));
                pos += 1;
            } else {
                working_set.parse_errors.truncate(starting_error_count);
                break;
            }
        } else {
            break;
        }
    }

    if pos == spans.len() {
        working_set.error(ParseError::UnknownCommand(spans[0]));
        return garbage(span(spans));
    }

    let output = if is_math_expression_like(working_set, spans[pos]) {
        parse_math_expression(working_set, &spans[pos..], None)
    } else {
        let bytes = working_set.get_span_contents(spans[pos]).to_vec();

        // For now, check for special parses of certain keywords
        match bytes.as_slice() {
            b"def" | b"extern" | b"for" | b"module" | b"use" | b"source" | b"alias" | b"export"
            | b"hide" => {
                working_set.error(ParseError::BuiltinCommandInPipeline(
                    String::from_utf8(bytes)
                        .expect("builtin commands bytes should be able to convert to string"),
                    spans[0],
                ));

                parse_call(working_set, &spans[pos..], spans[0], is_subexpression)
            }
            b"let" | b"const" | b"mut" => {
                working_set.error(ParseError::AssignInPipeline(
                    String::from_utf8(bytes)
                        .expect("builtin commands bytes should be able to convert to string"),
                    String::from_utf8_lossy(match spans.len() {
                        1 | 2 | 3 => b"value",
                        _ => working_set.get_span_contents(spans[3]),
                    })
                    .to_string(),
                    String::from_utf8_lossy(match spans.len() {
                        1 => b"variable",
                        _ => working_set.get_span_contents(spans[1]),
                    })
                    .to_string(),
                    spans[0],
                ));
                parse_call(working_set, &spans[pos..], spans[0], is_subexpression)
            }
            b"overlay" => {
                if spans.len() > 1 && working_set.get_span_contents(spans[1]) == b"list" {
                    // whitelist 'overlay list'
                    parse_call(working_set, &spans[pos..], spans[0], is_subexpression)
                } else {
                    working_set.error(ParseError::BuiltinCommandInPipeline(
                        "overlay".into(),
                        spans[0],
                    ));

                    parse_call(working_set, &spans[pos..], spans[0], is_subexpression)
                }
            }
            b"where" => parse_where_expr(working_set, &spans[pos..]),
            #[cfg(feature = "plugin")]
            b"register" => {
                working_set.error(ParseError::BuiltinCommandInPipeline(
                    "plugin".into(),
                    spans[0],
                ));

                parse_call(working_set, &spans[pos..], spans[0], is_subexpression)
            }

            _ => parse_call(working_set, &spans[pos..], spans[0], is_subexpression),
        }
    };

    let with_env = working_set.find_decl(b"with-env", &Type::Any);

    if !shorthand.is_empty() {
        if let Some(decl_id) = with_env {
            let mut block = Block::default();
            let ty = output.ty.clone();
            block.pipelines = vec![Pipeline::from_vec(vec![output])];

            let block_id = working_set.add_block(block);

            let mut env_vars = vec![];
            for sh in shorthand {
                env_vars.push(sh.0);
                env_vars.push(sh.1);
            }

            let arguments = vec![
                Argument::Positional(Expression {
                    expr: Expr::List(env_vars),
                    span: span(&spans[..pos]),
                    ty: Type::Any,
                    custom_completion: None,
                }),
                Argument::Positional(Expression {
                    expr: Expr::Closure(block_id),
                    span: span(&spans[pos..]),
                    ty: Type::Closure,
                    custom_completion: None,
                }),
            ];

            let expr = Expr::Call(Box::new(Call {
                head: Span::unknown(),
                decl_id,
                arguments,
                redirect_stdout: true,
                redirect_stderr: false,
                parser_info: HashMap::new(),
            }));

            Expression {
                expr,
                custom_completion: None,
                span: span(spans),
                ty,
            }
        } else {
            output
        }
    } else {
        output
    }
}

pub fn parse_variable(working_set: &mut StateWorkingSet, span: Span) -> Option<VarId> {
    let bytes = working_set.get_span_contents(span);

    if is_variable(bytes) {
        if let Some(var_id) = working_set.find_variable(bytes) {
            let input = working_set.get_variable(var_id).ty.clone();
            working_set.type_scope.add_type(input);

            Some(var_id)
        } else {
            None
        }
    } else {
        working_set.error(ParseError::Expected("valid variable name", span));

        None
    }
}

pub fn parse_builtin_commands(
    working_set: &mut StateWorkingSet,
    lite_command: &LiteCommand,
    is_subexpression: bool,
) -> Pipeline {
    if !is_math_expression_like(working_set, lite_command.parts[0])
        && !is_unaliasable_parser_keyword(working_set, &lite_command.parts)
    {
        let name = working_set.get_span_contents(lite_command.parts[0]);
        if let Some(decl_id) = working_set.find_decl(name, &Type::Any) {
            let cmd = working_set.get_decl(decl_id);
            if cmd.is_alias() {
                // Parse keywords that can be aliased. Note that we check for "unaliasable" keywords
                // because alias can have any name, therefore, we can't check for "aliasable" keywords.
                let call_expr = parse_call(
                    working_set,
                    &lite_command.parts,
                    lite_command.parts[0],
                    is_subexpression,
                );

                if let Expression {
                    expr: Expr::Call(call),
                    ..
                } = call_expr
                {
                    // Apply parse keyword side effects
                    let cmd = working_set.get_decl(call.decl_id);
                    match cmd.name() {
                        "overlay hide" => return parse_overlay_hide(working_set, call),
                        "overlay new" => return parse_overlay_new(working_set, call),
                        "overlay use" => return parse_overlay_use(working_set, call),
                        _ => { /* this alias is not a parser keyword */ }
                    }
                }
            }
        }
    }

    let name = working_set.get_span_contents(lite_command.parts[0]);

    match name {
        b"def" | b"def-env" => parse_def(working_set, lite_command, None),
        b"extern" => parse_extern(working_set, lite_command, None),
        b"let" | b"const" => parse_let_or_const(working_set, &lite_command.parts),
        b"mut" => parse_mut(working_set, &lite_command.parts),
        b"for" => {
            let expr = parse_for(working_set, &lite_command.parts);
            Pipeline::from_vec(vec![expr])
        }
        b"alias" => parse_alias(working_set, lite_command, None),
        b"module" => parse_module(working_set, lite_command, None).0,
        b"use" => {
            let (pipeline, _) = parse_use(working_set, &lite_command.parts);
            pipeline
        }
        b"overlay" => parse_keyword(working_set, lite_command, is_subexpression),
        b"source" | b"source-env" => parse_source(working_set, &lite_command.parts),
        b"export" => parse_export_in_block(working_set, lite_command),
        b"hide" => parse_hide(working_set, &lite_command.parts),
        b"where" => parse_where(working_set, &lite_command.parts),
        #[cfg(feature = "plugin")]
        b"register" => parse_register(working_set, &lite_command.parts),
        _ => {
            let expr = parse_expression(working_set, &lite_command.parts, is_subexpression);

            Pipeline::from_vec(vec![expr])
        }
    }
}

pub fn parse_record(working_set: &mut StateWorkingSet, span: Span) -> Expression {
    let bytes = working_set.get_span_contents(span);

    let mut start = span.start;
    let mut end = span.end;

    if bytes.starts_with(b"{") {
        start += 1;
    } else {
        working_set.error(ParseError::Expected("{", Span::new(start, start + 1)));
        return garbage(span);
    }

    if bytes.ends_with(b"}") {
        end -= 1;
    } else {
        working_set.error(ParseError::Unclosed("}".into(), Span::new(end, end)));
    }

    let inner_span = Span::new(start, end);
    let source = working_set.get_span_contents(inner_span);

    let (tokens, err) = lex(source, start, &[b'\n', b'\r', b','], &[b':'], true);
    if let Some(err) = err {
        working_set.error(err);
    }

    let mut output = vec![];
    let mut idx = 0;

    let mut field_types = Some(vec![]);
    while idx < tokens.len() {
        let field = parse_value(working_set, tokens[idx].span, &SyntaxShape::Any);

        idx += 1;
        if idx == tokens.len() {
            working_set.error(ParseError::Expected("record", span));
            return garbage(span);
        }
        let colon = working_set.get_span_contents(tokens[idx].span);
        idx += 1;
        if idx == tokens.len() || colon != b":" {
            //FIXME: need better error
            working_set.error(ParseError::Expected("record", span));
            return garbage(span);
        }
        let value = parse_value(working_set, tokens[idx].span, &SyntaxShape::Any);
        idx += 1;

        if let Some(field) = field.as_string() {
            if let Some(fields) = &mut field_types {
                fields.push((field, value.ty.clone()));
            }
        } else {
            // We can't properly see all the field types
            // so fall back to the Any type later
            field_types = None;
        }
        output.push((field, value));
    }

    Expression {
        expr: Expr::Record(output),
        span,
        ty: (if let Some(fields) = field_types {
            Type::Record(fields)
        } else {
            Type::Any
        }),
        custom_completion: None,
    }
}

pub fn parse_block(
    working_set: &mut StateWorkingSet,
    tokens: &[Token],
    span: Span,
    scoped: bool,
    is_subexpression: bool,
) -> Block {
    let (lite_block, err) = lite_parse(tokens);
    if let Some(err) = err {
        working_set.error(err);
    }

    trace!("parsing block: {:?}", lite_block);

    if scoped {
        working_set.enter_scope();
    }
    working_set.type_scope.enter_scope();

    // Pre-declare any definition so that definitions
    // that share the same block can see each other
    for pipeline in &lite_block.block {
        if pipeline.commands.len() == 1 {
            match &pipeline.commands[0] {
                LiteElement::Command(_, command)
                | LiteElement::Redirection(_, _, command)
                | LiteElement::SeparateRedirection {
                    out: (_, command), ..
                }
                | LiteElement::SameTargetRedirection {
                    cmd: (_, command), ..
                } => parse_def_predecl(working_set, &command.parts),
            }
        }
    }

    let mut block = Block::new_with_capacity(lite_block.block.len());

    for (idx, pipeline) in lite_block.block.iter().enumerate() {
        if pipeline.commands.len() > 1 {
            let mut output = pipeline
                .commands
                .iter()
                .map(|command| match command {
                    LiteElement::Command(span, command) => {
                        trace!("parsing: pipeline element: command");
                        let expr = parse_expression(working_set, &command.parts, is_subexpression);
                        working_set.type_scope.add_type(expr.ty.clone());

                        PipelineElement::Expression(*span, expr)
                    }
                    LiteElement::Redirection(span, redirection, command) => {
                        trace!("parsing: pipeline element: redirection");
                        let expr = parse_string(working_set, command.parts[0]);

                        working_set.type_scope.add_type(expr.ty.clone());

                        PipelineElement::Redirection(*span, redirection.clone(), expr)
                    }
                    LiteElement::SeparateRedirection {
                        out: (out_span, out_command),
                        err: (err_span, err_command),
                    } => {
                        trace!("parsing: pipeline element: separate redirection");
                        let out_expr = parse_string(working_set, out_command.parts[0]);

                        working_set.type_scope.add_type(out_expr.ty.clone());

                        let err_expr = parse_string(working_set, err_command.parts[0]);

                        working_set.type_scope.add_type(err_expr.ty.clone());

                        PipelineElement::SeparateRedirection {
                            out: (*out_span, out_expr),
                            err: (*err_span, err_expr),
                        }
                    }
                    LiteElement::SameTargetRedirection {
                        cmd: (cmd_span, command),
                        redirection: (redirect_span, redirect_command),
                    } => {
                        trace!("parsing: pipeline element: same target redirection");
                        let expr = parse_expression(working_set, &command.parts, is_subexpression);
                        working_set.type_scope.add_type(expr.ty.clone());
                        let redirect_expr = parse_string(working_set, redirect_command.parts[0]);
                        working_set.type_scope.add_type(redirect_expr.ty.clone());
                        PipelineElement::SameTargetRedirection {
                            cmd: (*cmd_span, expr),
                            redirection: (*redirect_span, redirect_expr),
                        }
                    }
                })
                .collect::<Vec<PipelineElement>>();

            if is_subexpression {
                for element in output.iter_mut().skip(1) {
                    if element.has_in_variable(working_set) {
                        *element = wrap_element_with_collect(working_set, element);
                    }
                }
            } else {
                for element in output.iter_mut() {
                    if element.has_in_variable(working_set) {
                        *element = wrap_element_with_collect(working_set, element);
                    }
                }
            }

            block.pipelines.push(Pipeline { elements: output })
        } else {
            match &pipeline.commands[0] {
                LiteElement::Command(_, command)
                | LiteElement::Redirection(_, _, command)
                | LiteElement::SeparateRedirection {
                    out: (_, command), ..
                } => {
                    let mut pipeline =
                        parse_builtin_commands(working_set, command, is_subexpression);

                    if idx == 0 {
                        if let Some(let_decl_id) = working_set.find_decl(b"let", &Type::Any) {
                            if let Some(let_env_decl_id) =
                                working_set.find_decl(b"let-env", &Type::Any)
                            {
                                for element in pipeline.elements.iter_mut() {
                                    if let PipelineElement::Expression(
                                        _,
                                        Expression {
                                            expr: Expr::Call(call),
                                            ..
                                        },
                                    ) = element
                                    {
                                        if call.decl_id == let_decl_id
                                            || call.decl_id == let_env_decl_id
                                        {
                                            // Do an expansion
                                            if let Some(Expression {
                                                expr: Expr::Keyword(_, _, expr),
                                                ..
                                            }) = call.positional_iter_mut().nth(1)
                                            {
                                                if expr.has_in_variable(working_set) {
                                                    *expr = Box::new(wrap_expr_with_collect(
                                                        working_set,
                                                        expr,
                                                    ));
                                                }
                                            }
                                            continue;
                                        } else if element.has_in_variable(working_set)
                                            && !is_subexpression
                                        {
                                            *element =
                                                wrap_element_with_collect(working_set, element);
                                        }
                                    } else if element.has_in_variable(working_set)
                                        && !is_subexpression
                                    {
                                        *element = wrap_element_with_collect(working_set, element);
                                    }
                                }
                            }
                        }
                    }
                    block.pipelines.push(pipeline)
                }
                LiteElement::SameTargetRedirection {
                    cmd: (span, command),
                    redirection: (redirect_span, redirect_cmd),
                } => {
                    trace!("parsing: pipeline element: same target redirection");
                    let expr = parse_expression(working_set, &command.parts, is_subexpression);
                    working_set.type_scope.add_type(expr.ty.clone());

                    let redirect_expr = parse_string(working_set, redirect_cmd.parts[0]);

                    working_set.type_scope.add_type(redirect_expr.ty.clone());

                    block.pipelines.push(Pipeline {
                        elements: vec![PipelineElement::SameTargetRedirection {
                            cmd: (*span, expr),
                            redirection: (*redirect_span, redirect_expr),
                        }],
                    })
                }
            }
        }
    }

    if scoped {
        working_set.exit_scope();
    }
    working_set.type_scope.exit_scope();

    block.span = Some(span);

    block
}

pub fn discover_captures_in_closure(
    working_set: &StateWorkingSet,
    block: &Block,
    seen: &mut Vec<VarId>,
    seen_blocks: &mut HashMap<BlockId, Vec<(VarId, Span)>>,
    output: &mut Vec<(VarId, Span)>,
) -> Result<(), ParseError> {
    for flag in &block.signature.named {
        if let Some(var_id) = flag.var_id {
            seen.push(var_id);
        }
    }

    for positional in &block.signature.required_positional {
        if let Some(var_id) = positional.var_id {
            seen.push(var_id);
        }
    }
    for positional in &block.signature.optional_positional {
        if let Some(var_id) = positional.var_id {
            seen.push(var_id);
        }
    }
    for positional in &block.signature.rest_positional {
        if let Some(var_id) = positional.var_id {
            seen.push(var_id);
        }
    }

    for pipeline in &block.pipelines {
        discover_captures_in_pipeline(working_set, pipeline, seen, seen_blocks, output)?;
    }

    Ok(())
}

fn discover_captures_in_pipeline(
    working_set: &StateWorkingSet,
    pipeline: &Pipeline,
    seen: &mut Vec<VarId>,
    seen_blocks: &mut HashMap<BlockId, Vec<(VarId, Span)>>,
    output: &mut Vec<(VarId, Span)>,
) -> Result<(), ParseError> {
    for element in &pipeline.elements {
        discover_captures_in_pipeline_element(working_set, element, seen, seen_blocks, output)?;
    }

    Ok(())
}

// Closes over captured variables
pub fn discover_captures_in_pipeline_element(
    working_set: &StateWorkingSet,
    element: &PipelineElement,
    seen: &mut Vec<VarId>,
    seen_blocks: &mut HashMap<BlockId, Vec<(VarId, Span)>>,
    output: &mut Vec<(VarId, Span)>,
) -> Result<(), ParseError> {
    match element {
        PipelineElement::Expression(_, expression)
        | PipelineElement::Redirection(_, _, expression)
        | PipelineElement::And(_, expression)
        | PipelineElement::Or(_, expression) => {
            discover_captures_in_expr(working_set, expression, seen, seen_blocks, output)
        }
        PipelineElement::SeparateRedirection {
            out: (_, out_expr),
            err: (_, err_expr),
        } => {
            discover_captures_in_expr(working_set, out_expr, seen, seen_blocks, output)?;
            discover_captures_in_expr(working_set, err_expr, seen, seen_blocks, output)?;
            Ok(())
        }
        PipelineElement::SameTargetRedirection {
            cmd: (_, cmd_expr),
            redirection: (_, redirect_expr),
        } => {
            discover_captures_in_expr(working_set, cmd_expr, seen, seen_blocks, output)?;
            discover_captures_in_expr(working_set, redirect_expr, seen, seen_blocks, output)?;
            Ok(())
        }
    }
}

pub fn discover_captures_in_pattern(pattern: &MatchPattern, seen: &mut Vec<VarId>) {
    match &pattern.pattern {
        Pattern::Variable(var_id) => seen.push(*var_id),
        Pattern::List(items) => {
            for item in items {
                discover_captures_in_pattern(item, seen)
            }
        }
        Pattern::Record(items) => {
            for item in items {
                discover_captures_in_pattern(&item.1, seen)
            }
        }
        Pattern::Or(patterns) => {
            for pattern in patterns {
                discover_captures_in_pattern(pattern, seen)
            }
        }
        Pattern::Rest(var_id) => seen.push(*var_id),
        Pattern::Value(_) | Pattern::IgnoreValue | Pattern::IgnoreRest | Pattern::Garbage => {}
    }
}

// Closes over captured variables
pub fn discover_captures_in_expr(
    working_set: &StateWorkingSet,
    expr: &Expression,
    seen: &mut Vec<VarId>,
    seen_blocks: &mut HashMap<BlockId, Vec<(VarId, Span)>>,
    output: &mut Vec<(VarId, Span)>,
) -> Result<(), ParseError> {
    match &expr.expr {
        Expr::BinaryOp(lhs, _, rhs) => {
            discover_captures_in_expr(working_set, lhs, seen, seen_blocks, output)?;
            discover_captures_in_expr(working_set, rhs, seen, seen_blocks, output)?;
        }
        Expr::UnaryNot(expr) => {
            discover_captures_in_expr(working_set, expr, seen, seen_blocks, output)?;
        }
        Expr::Closure(block_id) => {
            let block = working_set.get_block(*block_id);
            let results = {
                let mut seen = vec![];
                let mut results = vec![];

                discover_captures_in_closure(
                    working_set,
                    block,
                    &mut seen,
                    seen_blocks,
                    &mut results,
                )?;

                for (var_id, span) in results.iter() {
                    if !seen.contains(var_id) {
                        if let Some(variable) = working_set.get_variable_if_possible(*var_id) {
                            if variable.mutable {
                                return Err(ParseError::CaptureOfMutableVar(*span));
                            }
                        }
                    }
                }

                results
            };
            seen_blocks.insert(*block_id, results.clone());
            for (var_id, span) in results.into_iter() {
                if !seen.contains(&var_id) {
                    output.push((var_id, span))
                }
            }
        }
        Expr::Block(block_id) => {
            let block = working_set.get_block(*block_id);
            // FIXME: is this correct?
            let results = {
                let mut seen = vec![];
                let mut results = vec![];
                discover_captures_in_closure(
                    working_set,
                    block,
                    &mut seen,
                    seen_blocks,
                    &mut results,
                )?;
                results
            };

            seen_blocks.insert(*block_id, results.clone());
            for (var_id, span) in results.into_iter() {
                if !seen.contains(&var_id) {
                    output.push((var_id, span))
                }
            }
        }
        Expr::Binary(_) => {}
        Expr::Bool(_) => {}
        Expr::Call(call) => {
            let decl = working_set.get_decl(call.decl_id);
            if let Some(block_id) = decl.get_block_id() {
                match seen_blocks.get(&block_id) {
                    Some(capture_list) => {
                        output.extend(capture_list);
                    }
                    None => {
                        let block = working_set.get_block(block_id);
                        if !block.captures.is_empty() {
                            output.extend(block.captures.iter().map(|var_id| (*var_id, call.head)));
                        } else {
                            let mut seen = vec![];
                            seen_blocks.insert(block_id, output.clone());

                            let mut result = vec![];
                            discover_captures_in_closure(
                                working_set,
                                block,
                                &mut seen,
                                seen_blocks,
                                &mut result,
                            )?;
                            output.extend(&result);
                            seen_blocks.insert(block_id, result);
                        }
                    }
                }
            }

            for named in call.named_iter() {
                if let Some(arg) = &named.2 {
                    discover_captures_in_expr(working_set, arg, seen, seen_blocks, output)?;
                }
            }

            for positional in call.positional_iter() {
                discover_captures_in_expr(working_set, positional, seen, seen_blocks, output)?;
            }
        }
        Expr::CellPath(_) => {}
        Expr::DateTime(_) => {}
        Expr::ExternalCall(head, exprs, _) => {
            discover_captures_in_expr(working_set, head, seen, seen_blocks, output)?;

            for expr in exprs {
                discover_captures_in_expr(working_set, expr, seen, seen_blocks, output)?;
            }
        }
        Expr::Filepath(_) => {}
        Expr::Directory(_) => {}
        Expr::Float(_) => {}
        Expr::FullCellPath(cell_path) => {
            discover_captures_in_expr(working_set, &cell_path.head, seen, seen_blocks, output)?;
        }
        Expr::ImportPattern(_) => {}
        Expr::Overlay(_) => {}
        Expr::Garbage => {}
        Expr::Nothing => {}
        Expr::GlobPattern(_) => {}
        Expr::Int(_) => {}
        Expr::Keyword(_, _, expr) => {
            discover_captures_in_expr(working_set, expr, seen, seen_blocks, output)?;
        }
        Expr::List(exprs) => {
            for expr in exprs {
                discover_captures_in_expr(working_set, expr, seen, seen_blocks, output)?;
            }
        }
        Expr::Operator(_) => {}
        Expr::Range(expr1, expr2, expr3, _) => {
            if let Some(expr) = expr1 {
                discover_captures_in_expr(working_set, expr, seen, seen_blocks, output)?;
            }
            if let Some(expr) = expr2 {
                discover_captures_in_expr(working_set, expr, seen, seen_blocks, output)?;
            }
            if let Some(expr) = expr3 {
                discover_captures_in_expr(working_set, expr, seen, seen_blocks, output)?;
            }
        }
        Expr::Record(fields) => {
            for (field_name, field_value) in fields {
                discover_captures_in_expr(working_set, field_name, seen, seen_blocks, output)?;
                discover_captures_in_expr(working_set, field_value, seen, seen_blocks, output)?;
            }
        }
        Expr::Signature(sig) => {
            // Something with a declaration, similar to a var decl, will introduce more VarIds into the stack at eval
            for pos in &sig.required_positional {
                if let Some(var_id) = pos.var_id {
                    seen.push(var_id);
                }
            }
            for pos in &sig.optional_positional {
                if let Some(var_id) = pos.var_id {
                    seen.push(var_id);
                }
            }
            if let Some(rest) = &sig.rest_positional {
                if let Some(var_id) = rest.var_id {
                    seen.push(var_id);
                }
            }
            for named in &sig.named {
                if let Some(var_id) = named.var_id {
                    seen.push(var_id);
                }
            }
        }
        Expr::String(_) => {}
        Expr::StringInterpolation(exprs) => {
            for expr in exprs {
                discover_captures_in_expr(working_set, expr, seen, seen_blocks, output)?;
            }
        }
        Expr::MatchPattern(_) => {}
        Expr::MatchBlock(match_block) => {
            for match_ in match_block {
                discover_captures_in_pattern(&match_.0, seen);
                discover_captures_in_expr(working_set, &match_.1, seen, seen_blocks, output)?;
            }
        }
        Expr::RowCondition(block_id) | Expr::Subexpression(block_id) => {
            let block = working_set.get_block(*block_id);

            let results = {
                let mut results = vec![];
                let mut seen = vec![];
                discover_captures_in_closure(
                    working_set,
                    block,
                    &mut seen,
                    seen_blocks,
                    &mut results,
                )?;
                results
            };

            seen_blocks.insert(*block_id, results.clone());
            for (var_id, span) in results.into_iter() {
                if !seen.contains(&var_id) {
                    output.push((var_id, span))
                }
            }
        }
        Expr::Table(headers, values) => {
            for header in headers {
                discover_captures_in_expr(working_set, header, seen, seen_blocks, output)?;
            }
            for row in values {
                for cell in row {
                    discover_captures_in_expr(working_set, cell, seen, seen_blocks, output)?;
                }
            }
        }
        Expr::ValueWithUnit(expr, _) => {
            discover_captures_in_expr(working_set, expr, seen, seen_blocks, output)?;
        }
        Expr::Var(var_id) => {
            if (*var_id > ENV_VARIABLE_ID || *var_id == IN_VARIABLE_ID) && !seen.contains(var_id) {
                output.push((*var_id, expr.span));
            }
        }
        Expr::VarDecl(var_id) => {
            seen.push(*var_id);
        }
    }
    Ok(())
}

fn wrap_element_with_collect(
    working_set: &mut StateWorkingSet,
    element: &PipelineElement,
) -> PipelineElement {
    match element {
        PipelineElement::Expression(span, expression) => {
            PipelineElement::Expression(*span, wrap_expr_with_collect(working_set, expression))
        }
        PipelineElement::Redirection(span, redirection, expression) => {
            PipelineElement::Redirection(
                *span,
                redirection.clone(),
                wrap_expr_with_collect(working_set, expression),
            )
        }
        PipelineElement::SeparateRedirection {
            out: (out_span, out_exp),
            err: (err_span, err_exp),
        } => PipelineElement::SeparateRedirection {
            out: (*out_span, wrap_expr_with_collect(working_set, out_exp)),
            err: (*err_span, wrap_expr_with_collect(working_set, err_exp)),
        },
        PipelineElement::SameTargetRedirection {
            cmd: (cmd_span, cmd_exp),
            redirection: (redirect_span, redirect_exp),
        } => PipelineElement::SameTargetRedirection {
            cmd: (*cmd_span, wrap_expr_with_collect(working_set, cmd_exp)),
            redirection: (
                *redirect_span,
                wrap_expr_with_collect(working_set, redirect_exp),
            ),
        },
        PipelineElement::And(span, expression) => {
            PipelineElement::And(*span, wrap_expr_with_collect(working_set, expression))
        }
        PipelineElement::Or(span, expression) => {
            PipelineElement::Or(*span, wrap_expr_with_collect(working_set, expression))
        }
    }
}

fn wrap_expr_with_collect(working_set: &mut StateWorkingSet, expr: &Expression) -> Expression {
    let span = expr.span;

    if let Some(decl_id) = working_set.find_decl(b"collect", &Type::Any) {
        let mut output = vec![];

        let var_id = IN_VARIABLE_ID;
        let mut signature = Signature::new("");
        signature.required_positional.push(PositionalArg {
            var_id: Some(var_id),
            name: "$in".into(),
            desc: String::new(),
            shape: SyntaxShape::Any,
            default_value: None,
        });

        let mut expr = expr.clone();
        expr.replace_in_variable(working_set, var_id);

        let block = Block {
            pipelines: vec![Pipeline::from_vec(vec![expr])],
            signature: Box::new(signature),
            ..Default::default()
        };

        let block_id = working_set.add_block(block);

        output.push(Argument::Positional(Expression {
            expr: Expr::Closure(block_id),
            span,
            ty: Type::Any,
            custom_completion: None,
        }));

        output.push(Argument::Named((
            Spanned {
                item: "keep-env".to_string(),
                span: Span::new(0, 0),
            },
            None,
            None,
        )));

        // The containing, synthetic call to `collect`.
        // We don't want to have a real span as it will confuse flattening
        // The args are where we'll get the real info
        Expression {
            expr: Expr::Call(Box::new(Call {
                head: Span::new(0, 0),
                arguments: output,
                decl_id,
                redirect_stdout: true,
                redirect_stderr: false,
                parser_info: HashMap::new(),
            })),
            span,
            ty: Type::String,
            custom_completion: None,
        }
    } else {
        Expression::garbage(span)
    }
}

// Parses a vector of u8 to create an AST Block. If a file name is given, then
// the name is stored in the working set. When parsing a source without a file
// name, the source of bytes is stored as "source"
pub fn parse(
    working_set: &mut StateWorkingSet,
    fname: Option<&str>,
    contents: &[u8],
    scoped: bool,
) -> Block {
    let name = match fname {
        Some(fname) => {
            // use the canonical name for this filename
            nu_path::expand_to_real_path(fname)
                .to_string_lossy()
                .to_string()
        }
        None => "source".to_string(),
    };

    let file_id = working_set.add_file(name, contents);
    let new_span = working_set.get_span_for_file(file_id);

    let previously_parsed_block = working_set.find_block_by_span(new_span);

    let mut output = {
        if let Some(block) = previously_parsed_block {
            return block;
        } else {
            let (output, err) = lex(contents, new_span.start, &[], &[], false);
            if let Some(err) = err {
                working_set.error(err)
            }

            parse_block(working_set, &output, new_span, scoped, false)
        }
    };

    let mut seen = vec![];
    let mut seen_blocks = HashMap::new();

    let mut captures = vec![];
    match discover_captures_in_closure(
        working_set,
        &output,
        &mut seen,
        &mut seen_blocks,
        &mut captures,
    ) {
        Ok(_) => output.captures = captures.into_iter().map(|(var_id, _)| var_id).collect(),
        Err(err) => working_set.error(err),
    }

    // Also check other blocks that might have been imported
    let mut errors = vec![];
    for (block_idx, block) in working_set.delta.blocks.iter().enumerate() {
        let block_id = block_idx + working_set.permanent_state.num_blocks();

        if !seen_blocks.contains_key(&block_id) {
            let mut captures = vec![];

            match discover_captures_in_closure(
                working_set,
                block,
                &mut seen,
                &mut seen_blocks,
                &mut captures,
            ) {
                Ok(_) => {
                    seen_blocks.insert(block_id, captures);
                }
                Err(err) => {
                    errors.push(err);
                }
            }
        }
    }
    for err in errors {
        working_set.error(err)
    }

    for (block_id, captures) in seen_blocks.into_iter() {
        // In theory, we should only be updating captures where we have new information
        // the only place where this is possible would be blocks that are newly created
        // by our working set delta. If we ever tried to modify the permanent state, we'd
        // panic (again, in theory, this shouldn't be possible)
        let block = working_set.get_block(block_id);
        let block_captures_empty = block.captures.is_empty();
        if !captures.is_empty() && block_captures_empty {
            let block = working_set.get_block_mut(block_id);
            block.captures = captures.into_iter().map(|(var_id, _)| var_id).collect();
        }
    }

    output
}<|MERGE_RESOLUTION|>--- conflicted
+++ resolved
@@ -2337,8 +2337,6 @@
     }
 }
 
-<<<<<<< HEAD
-=======
 pub const FILESIZE_UNIT_GROUPS: &[UnitGroup] = &[
     (Unit::Kilobyte, "KB", Some((Unit::Byte, 1000))),
     (Unit::Megabyte, "MB", Some((Unit::Kilobyte, 1000))),
@@ -2378,7 +2376,6 @@
     (Unit::Week, "wk", Some((Unit::Day, 7))),
 ];
 
->>>>>>> 08449e17
 // Borrowed from libm at https://github.com/rust-lang/libm/blob/master/src/math/modf.rs
 fn modf(x: f64) -> (f64, f64) {
     let rv2: f64;
