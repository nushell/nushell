use crate::{
    lex, lite_parse,
    lite_parse::LiteCommand,
<<<<<<< HEAD
=======
    parse_export_in_block,
    parse_keywords::{parse_extern, parse_for, parse_source},
>>>>>>> 7ef4e5f9
    type_check::{math_result_type, type_compatible},
    LiteBlock, ParseError, Token, TokenContents,
};

use nu_protocol::{
    ast::{
        Argument, Block, Call, CellPath, Expr, Expression, FullCellPath, ImportPattern,
        ImportPatternHead, ImportPatternMember, Operator, PathMember, Pipeline, RangeInclusion,
        RangeOperator,
    },
    engine::StateWorkingSet,
    span, BlockId, Flag, PositionalArg, Signature, Span, Spanned, SyntaxShape, Type, Unit, VarId,
    ENV_VARIABLE_ID, IN_VARIABLE_ID,
};

use crate::parse_keywords::{
    parse_alias, parse_def, parse_def_predecl, parse_extern, parse_for, parse_hide, parse_let,
    parse_module, parse_overlay, parse_source, parse_use,
};

use itertools::Itertools;
use log::trace;
use std::{
    collections::{HashMap, HashSet},
    num::ParseIntError,
};

#[cfg(feature = "plugin")]
use crate::parse_keywords::parse_register;

#[derive(Debug, Clone)]
pub enum Import {}

pub fn garbage(span: Span) -> Expression {
    Expression::garbage(span)
}

pub fn garbage_pipeline(spans: &[Span]) -> Pipeline {
    Pipeline::from_vec(vec![garbage(span(spans))])
}

fn is_identifier_byte(b: u8) -> bool {
    b != b'.'
        && b != b'['
        && b != b'('
        && b != b'{'
        && b != b'+'
        && b != b'-'
        && b != b'*'
        && b != b'^'
        && b != b'/'
        && b != b'='
        && b != b'!'
        && b != b'<'
        && b != b'>'
        && b != b'&'
        && b != b'|'
}

pub fn is_math_expression_like(
    working_set: &mut StateWorkingSet,
    span: Span,
    expand_aliases_denylist: &[usize],
) -> bool {
    let bytes = working_set.get_span_contents(span);
    if bytes.is_empty() {
        return false;
    }

    if bytes == b"true" || bytes == b"false" || bytes == b"null" || bytes == b"not" {
        return true;
    }

    let b = bytes[0];

    if b == b'('
        || b == b'{'
        || b == b'['
        || b == b'$'
        || b == b'"'
        || b == b'\''
        || b == b'`'
        || b == b'-'
    {
        return true;
    }

    if parse_number(bytes, span).1.is_none() {
        return true;
    }

    if parse_filesize(working_set, span).1.is_none() {
        return true;
    }

    if parse_duration(working_set, span).1.is_none() {
        return true;
    }

    if parse_datetime(working_set, span).1.is_none() {
        return true;
    }

    if parse_binary(working_set, span).1.is_none() {
        return true;
    }

    if parse_range(working_set, span, expand_aliases_denylist)
        .1
        .is_none()
    {
        return true;
    }

    false
}

fn is_identifier(bytes: &[u8]) -> bool {
    bytes.iter().all(|x| is_identifier_byte(*x))
}

fn is_variable(bytes: &[u8]) -> bool {
    if bytes.len() > 1 && bytes[0] == b'$' {
        is_identifier(&bytes[1..])
    } else {
        is_identifier(bytes)
    }
}

pub fn trim_quotes(bytes: &[u8]) -> &[u8] {
    if (bytes.starts_with(b"\"") && bytes.ends_with(b"\"") && bytes.len() > 1)
        || (bytes.starts_with(b"\'") && bytes.ends_with(b"\'") && bytes.len() > 1)
        || (bytes.starts_with(b"`") && bytes.ends_with(b"`") && bytes.len() > 1)
    {
        &bytes[1..(bytes.len() - 1)]
    } else {
        bytes
    }
}

pub fn trim_quotes_str(s: &str) -> &str {
    if (s.starts_with('"') && s.ends_with('"') && s.len() > 1)
        || (s.starts_with('\'') && s.ends_with('\'') && s.len() > 1)
        || (s.starts_with('`') && s.ends_with('`') && s.len() > 1)
    {
        &s[1..(s.len() - 1)]
    } else {
        s
    }
}

pub fn check_call(command: Span, sig: &Signature, call: &Call) -> Option<ParseError> {
    // Allow the call to pass if they pass in the help flag
    if call.named_iter().any(|(n, _, _)| n.item == "help") {
        return None;
    }

    if call.positional_len() < sig.required_positional.len() {
        // Comparing the types of all signature positional arguments against the parsed
        // expressions found in the call. If one type is not found then it could be assumed
        // that that positional argument is missing from the parsed call
        for argument in &sig.required_positional {
            let found = call.positional_iter().fold(false, |ac, expr| {
                if argument.shape.to_type() == expr.ty || argument.shape == SyntaxShape::Any {
                    true
                } else {
                    ac
                }
            });
            if !found {
                if let Some(last) = call.positional_iter().last() {
                    return Some(ParseError::MissingPositional(
                        argument.name.clone(),
                        Span {
                            start: last.span.end,
                            end: last.span.end,
                        },
                        sig.call_signature(),
                    ));
                } else {
                    return Some(ParseError::MissingPositional(
                        argument.name.clone(),
                        Span {
                            start: command.end,
                            end: command.end,
                        },
                        sig.call_signature(),
                    ));
                }
            }
        }

        let missing = &sig.required_positional[call.positional_len()];
        if let Some(last) = call.positional_iter().last() {
            Some(ParseError::MissingPositional(
                missing.name.clone(),
                Span {
                    start: last.span.end,
                    end: last.span.end,
                },
                sig.call_signature(),
            ))
        } else {
            Some(ParseError::MissingPositional(
                missing.name.clone(),
                Span {
                    start: command.end,
                    end: command.end,
                },
                sig.call_signature(),
            ))
        }
    } else {
        for req_flag in sig.named.iter().filter(|x| x.required) {
            if call.named_iter().all(|(n, _, _)| n.item != req_flag.long) {
                return Some(ParseError::MissingRequiredFlag(
                    req_flag.long.clone(),
                    command,
                ));
            }
        }
        None
    }
}

pub fn check_name<'a>(
    working_set: &mut StateWorkingSet,
    spans: &'a [Span],
) -> Option<(&'a Span, ParseError)> {
    let command_len = if !spans.is_empty() {
        if working_set.get_span_contents(spans[0]) == b"export" {
            2
        } else {
            1
        }
    } else {
        return None;
    };

    if spans.len() == 1 {
        None
    } else if spans.len() < command_len + 3 {
        if working_set.get_span_contents(spans[command_len]) == b"=" {
            let name =
                String::from_utf8_lossy(working_set.get_span_contents(span(&spans[..command_len])));
            Some((
                &spans[command_len],
                ParseError::AssignmentMismatch(
                    format!("{} missing name", name),
                    "missing name".into(),
                    spans[command_len],
                ),
            ))
        } else {
            None
        }
    } else if working_set.get_span_contents(spans[command_len + 1]) != b"=" {
        let name =
            String::from_utf8_lossy(working_set.get_span_contents(span(&spans[..command_len])));
        Some((
            &spans[command_len + 1],
            ParseError::AssignmentMismatch(
                format!("{} missing sign", name),
                "missing equal sign".into(),
                spans[command_len + 1],
            ),
        ))
    } else {
        None
    }
}

pub fn parse_external_call(
    working_set: &mut StateWorkingSet,
    spans: &[Span],
    expand_aliases_denylist: &[usize],
) -> (Expression, Option<ParseError>) {
    trace!("parse external");

    let mut args = vec![];

    let head_contents = working_set.get_span_contents(spans[0]);

    let head_span = if head_contents.starts_with(b"^") {
        Span {
            start: spans[0].start + 1,
            end: spans[0].end,
        }
    } else {
        spans[0]
    };

    let head_contents = working_set.get_span_contents(head_span).to_vec();

    let mut error = None;

    let head = if head_contents.starts_with(b"$") || head_contents.starts_with(b"(") {
        let (arg, err) = parse_expression(working_set, &[head_span], expand_aliases_denylist);
        error = error.or(err);
        Box::new(arg)
    } else {
        let (contents, err) = unescape_unquote_string(&head_contents, head_span);
        error = error.or(err);

        Box::new(Expression {
            expr: Expr::String(contents),
            span: head_span,
            ty: Type::String,
            custom_completion: None,
        })
    };

    for span in &spans[1..] {
        let contents = working_set.get_span_contents(*span);

        if contents.starts_with(b"$") || contents.starts_with(b"(") {
            let (arg, err) = parse_dollar_expr(working_set, *span, expand_aliases_denylist);
            error = error.or(err);
            args.push(arg);
        } else if contents.starts_with(b"[") {
            let (arg, err) = parse_list_expression(
                working_set,
                *span,
                &SyntaxShape::Any,
                expand_aliases_denylist,
            );
            error = error.or(err);
            args.push(arg);
        } else {
            // Eval stage trims the quotes, so we don't have to do the same thing when parsing.
            let contents = String::from_utf8_lossy(contents).to_string();

            args.push(Expression {
                expr: Expr::String(contents),
                span: *span,
                ty: Type::String,
                custom_completion: None,
            })
        }
    }
    (
        Expression {
            expr: Expr::ExternalCall(head, args),
            span: span(spans),
            ty: Type::Any,
            custom_completion: None,
        },
        error,
    )
}

fn parse_long_flag(
    working_set: &mut StateWorkingSet,
    spans: &[Span],
    spans_idx: &mut usize,
    sig: &Signature,
    expand_aliases_denylist: &[usize],
) -> (
    Option<Spanned<String>>,
    Option<Expression>,
    Option<ParseError>,
) {
    let arg_span = spans[*spans_idx];
    let arg_contents = working_set.get_span_contents(arg_span);

    if arg_contents.starts_with(b"--") {
        // FIXME: only use the first flag you find?
        let split: Vec<_> = arg_contents.split(|x| *x == b'=').collect();
        let long_name = String::from_utf8(split[0].into());
        if let Ok(long_name) = long_name {
            let long_name = long_name[2..].to_string();
            if let Some(flag) = sig.get_long_flag(&long_name) {
                if let Some(arg_shape) = &flag.arg {
                    if split.len() > 1 {
                        // and we also have the argument
                        let long_name_len = long_name.len();
                        let mut span = arg_span;
                        span.start += long_name_len + 3; //offset by long flag and '='

                        let (arg, err) =
                            parse_value(working_set, span, arg_shape, expand_aliases_denylist);

                        (
                            Some(Spanned {
                                item: long_name,
                                span: Span {
                                    start: arg_span.start,
                                    end: arg_span.start + long_name_len + 2,
                                },
                            }),
                            Some(arg),
                            err,
                        )
                    } else if let Some(arg) = spans.get(*spans_idx + 1) {
                        let (arg, err) =
                            parse_value(working_set, *arg, arg_shape, expand_aliases_denylist);

                        *spans_idx += 1;
                        (
                            Some(Spanned {
                                item: long_name,
                                span: arg_span,
                            }),
                            Some(arg),
                            err,
                        )
                    } else {
                        (
                            Some(Spanned {
                                item: long_name,
                                span: arg_span,
                            }),
                            None,
                            Some(ParseError::MissingFlagParam(
                                arg_shape.to_string(),
                                arg_span,
                            )),
                        )
                    }
                } else {
                    // A flag with no argument
                    (
                        Some(Spanned {
                            item: long_name,
                            span: arg_span,
                        }),
                        None,
                        None,
                    )
                }
            } else {
                (
                    Some(Spanned {
                        item: long_name.clone(),
                        span: arg_span,
                    }),
                    None,
                    Some(ParseError::UnknownFlag(
                        sig.name.clone(),
                        long_name.clone(),
                        arg_span,
                    )),
                )
            }
        } else {
            (
                Some(Spanned {
                    item: "--".into(),
                    span: arg_span,
                }),
                None,
                Some(ParseError::NonUtf8(arg_span)),
            )
        }
    } else {
        (None, None, None)
    }
}

fn parse_short_flags(
    working_set: &mut StateWorkingSet,
    spans: &[Span],
    spans_idx: &mut usize,
    positional_idx: usize,
    sig: &Signature,
) -> (Option<Vec<Flag>>, Option<ParseError>) {
    let mut error = None;
    let arg_span = spans[*spans_idx];

    let arg_contents = working_set.get_span_contents(arg_span);

    if arg_contents.starts_with(b"-") && arg_contents.len() > 1 {
        let short_flags = &arg_contents[1..];
        let mut found_short_flags = vec![];
        let mut unmatched_short_flags = vec![];
        for short_flag in short_flags.iter().enumerate() {
            let short_flag_char = char::from(*short_flag.1);
            let orig = arg_span;
            let short_flag_span = Span {
                start: orig.start + 1 + short_flag.0,
                end: orig.start + 1 + short_flag.0 + 1,
            };
            if let Some(flag) = sig.get_short_flag(short_flag_char) {
                // If we require an arg and are in a batch of short flags, error
                if !found_short_flags.is_empty() && flag.arg.is_some() {
                    error = error.or(Some(ParseError::ShortFlagBatchCantTakeArg(short_flag_span)))
                }
                found_short_flags.push(flag);
            } else {
                unmatched_short_flags.push(short_flag_span);
            }
        }

        if found_short_flags.is_empty() {
            // check to see if we have a negative number
            if let Some(positional) = sig.get_positional(positional_idx) {
                if positional.shape == SyntaxShape::Int || positional.shape == SyntaxShape::Number {
                    if String::from_utf8_lossy(arg_contents).parse::<f64>().is_ok() {
                        return (None, None);
                    } else if let Some(first) = unmatched_short_flags.first() {
                        let contents = working_set.get_span_contents(*first);
                        error = error.or_else(|| {
                            Some(ParseError::UnknownFlag(
                                sig.name.clone(),
                                format!("-{}", String::from_utf8_lossy(contents)),
                                *first,
                            ))
                        });
                    }
                } else if let Some(first) = unmatched_short_flags.first() {
                    let contents = working_set.get_span_contents(*first);
                    error = error.or_else(|| {
                        Some(ParseError::UnknownFlag(
                            sig.name.clone(),
                            format!("-{}", String::from_utf8_lossy(contents)),
                            *first,
                        ))
                    });
                }
            } else if let Some(first) = unmatched_short_flags.first() {
                let contents = working_set.get_span_contents(*first);
                error = error.or_else(|| {
                    Some(ParseError::UnknownFlag(
                        sig.name.clone(),
                        format!("-{}", String::from_utf8_lossy(contents)),
                        *first,
                    ))
                });
            }
        } else if !unmatched_short_flags.is_empty() {
            if let Some(first) = unmatched_short_flags.first() {
                let contents = working_set.get_span_contents(*first);
                error = error.or_else(|| {
                    Some(ParseError::UnknownFlag(
                        sig.name.clone(),
                        format!("-{}", String::from_utf8_lossy(contents)),
                        *first,
                    ))
                });
            }
        }

        (Some(found_short_flags), error)
    } else {
        (None, None)
    }
}

fn first_kw_idx(
    working_set: &StateWorkingSet,
    signature: &Signature,
    spans: &[Span],
    spans_idx: usize,
    positional_idx: usize,
) -> (Option<usize>, usize) {
    for idx in (positional_idx + 1)..signature.num_positionals() {
        if let Some(PositionalArg {
            shape: SyntaxShape::Keyword(kw, ..),
            ..
        }) = signature.get_positional(idx)
        {
            #[allow(clippy::needless_range_loop)]
            for span_idx in spans_idx..spans.len() {
                let contents = working_set.get_span_contents(spans[span_idx]);

                if contents == kw {
                    return (Some(idx), span_idx);
                }
            }
        }
    }
    (None, spans.len())
}

fn calculate_end_span(
    working_set: &StateWorkingSet,
    signature: &Signature,
    spans: &[Span],
    spans_idx: usize,
    positional_idx: usize,
) -> usize {
    if signature.rest_positional.is_some() {
        spans.len()
    } else {
        let (kw_pos, kw_idx) =
            first_kw_idx(working_set, signature, spans, spans_idx, positional_idx);

        if let Some(kw_pos) = kw_pos {
            // We found a keyword. Keywords, once found, create a guidepost to
            // show us where the positionals will lay into the arguments. Because they're
            // keywords, they get to set this by being present

            let positionals_between = kw_pos - positional_idx - 1;
            if positionals_between > (kw_idx - spans_idx) {
                kw_idx
            } else {
                kw_idx - positionals_between
            }
        } else {
            // Make space for the remaining require positionals, if we can
            if signature.num_positionals_after(positional_idx) == 0 {
                spans.len()
            } else if positional_idx < signature.required_positional.len()
                && spans.len() > (signature.required_positional.len() - positional_idx)
            {
                spans.len() - (signature.required_positional.len() - positional_idx - 1)
            } else {
                spans_idx + 1
            }
        }
    }
}

pub fn parse_multispan_value(
    working_set: &mut StateWorkingSet,
    spans: &[Span],
    spans_idx: &mut usize,
    shape: &SyntaxShape,
    expand_aliases_denylist: &[usize],
) -> (Expression, Option<ParseError>) {
    let mut error = None;

    match shape {
        SyntaxShape::VarWithOptType => {
            trace!("parsing: var with opt type");

            let (arg, err) = parse_var_with_opt_type(working_set, spans, spans_idx);
            error = error.or(err);

            (arg, error)
        }
        SyntaxShape::RowCondition => {
            trace!("parsing: row condition");
            let (arg, err) =
                parse_row_condition(working_set, &spans[*spans_idx..], expand_aliases_denylist);
            error = error.or(err);
            *spans_idx = spans.len() - 1;

            (arg, error)
        }
        SyntaxShape::MathExpression => {
            trace!("parsing: math expression");

            let (arg, err) = parse_math_expression(
                working_set,
                &spans[*spans_idx..],
                None,
                expand_aliases_denylist,
            );
            error = error.or(err);
            *spans_idx = spans.len() - 1;

            (arg, error)
        }
        SyntaxShape::Expression => {
            trace!("parsing: expression");

            let (arg, err) =
                parse_expression(working_set, &spans[*spans_idx..], expand_aliases_denylist);
            error = error.or(err);
            *spans_idx = spans.len() - 1;

            (arg, error)
        }
        SyntaxShape::ImportPattern => {
            trace!("parsing: import pattern");

            let (arg, err) =
                parse_import_pattern(working_set, &spans[*spans_idx..], expand_aliases_denylist);
            error = error.or(err);
            *spans_idx = spans.len() - 1;

            (arg, error)
        }
        SyntaxShape::Keyword(keyword, arg) => {
            trace!(
                "parsing: keyword({}) {:?}",
                String::from_utf8_lossy(keyword),
                arg
            );
            let arg_span = spans[*spans_idx];

            let arg_contents = working_set.get_span_contents(arg_span);

            if arg_contents != keyword {
                // When keywords mismatch, this is a strong indicator of something going wrong.
                // We won't often override the current error, but as this is a strong indicator
                // go ahead and override the current error and tell the user about the missing
                // keyword/literal.
                error = Some(ParseError::ExpectedKeyword(
                    String::from_utf8_lossy(keyword).into(),
                    arg_span,
                ))
            }

            *spans_idx += 1;
            if *spans_idx >= spans.len() {
                error = error.or_else(|| {
                    Some(ParseError::KeywordMissingArgument(
                        arg.to_string(),
                        String::from_utf8_lossy(keyword).into(),
                        Span {
                            start: spans[*spans_idx - 1].end,
                            end: spans[*spans_idx - 1].end,
                        },
                    ))
                });
                return (
                    Expression {
                        expr: Expr::Keyword(
                            keyword.clone(),
                            spans[*spans_idx - 1],
                            Box::new(Expression::garbage(arg_span)),
                        ),
                        span: arg_span,
                        ty: Type::Any,
                        custom_completion: None,
                    },
                    error,
                );
            }
            let keyword_span = spans[*spans_idx - 1];
            let (expr, err) =
                parse_multispan_value(working_set, spans, spans_idx, arg, expand_aliases_denylist);
            error = error.or(err);
            let ty = expr.ty.clone();

            (
                Expression {
                    expr: Expr::Keyword(keyword.clone(), keyword_span, Box::new(expr)),
                    span: arg_span,
                    ty,
                    custom_completion: None,
                },
                error,
            )
        }
        _ => {
            // All other cases are single-span values
            let arg_span = spans[*spans_idx];

            let (arg, err) = parse_value(working_set, arg_span, shape, expand_aliases_denylist);
            error = error.or(err);

            (arg, error)
        }
    }
}

pub struct ParsedInternalCall {
    pub call: Box<Call>,
    pub output: Type,
    pub error: Option<ParseError>,
}

pub fn parse_internal_call(
    working_set: &mut StateWorkingSet,
    command_span: Span,
    spans: &[Span],
    decl_id: usize,
    expand_aliases_denylist: &[usize],
) -> ParsedInternalCall {
    trace!("parsing: internal call (decl id: {})", decl_id);

    let mut error = None;

    let mut call = Call::new(command_span);
    call.decl_id = decl_id;
    call.head = command_span;

    let decl = working_set.get_decl(decl_id);
    let signature = decl.signature();
    let output = signature.output_type.clone();

    working_set.type_scope.add_type(output.clone());

    if signature.creates_scope {
        working_set.enter_scope();
    }

    // The index into the positional parameter in the definition
    let mut positional_idx = 0;

    // The index into the spans of argument data given to parse
    // Starting at the first argument
    let mut spans_idx = 0;

    while spans_idx < spans.len() {
        let arg_span = spans[spans_idx];

        // Check if we're on a long flag, if so, parse
        let (long_name, arg, err) = parse_long_flag(
            working_set,
            spans,
            &mut spans_idx,
            &signature,
            expand_aliases_denylist,
        );
        if let Some(long_name) = long_name {
            // We found a long flag, like --bar
            error = error.or(err);
            call.add_named((long_name, None, arg));
            spans_idx += 1;
            continue;
        }

        // Check if we're on a short flag or group of short flags, if so, parse
        let (short_flags, err) = parse_short_flags(
            working_set,
            spans,
            &mut spans_idx,
            positional_idx,
            &signature,
        );

        if let Some(mut short_flags) = short_flags {
            if short_flags.is_empty() {
                short_flags.push(Flag {
                    long: "".to_string(),
                    short: Some('a'),
                    arg: None,
                    required: false,
                    desc: "".to_string(),
                    var_id: None,
                    default_value: None,
                })
            }
            error = error.or(err);
            for flag in short_flags {
                if let Some(arg_shape) = flag.arg {
                    if let Some(arg) = spans.get(spans_idx + 1) {
                        let (arg, err) =
                            parse_value(working_set, *arg, &arg_shape, expand_aliases_denylist);
                        error = error.or(err);

                        if flag.long.is_empty() {
                            if let Some(short) = flag.short {
                                call.add_named((
                                    Spanned {
                                        item: String::new(),
                                        span: spans[spans_idx],
                                    },
                                    Some(Spanned {
                                        item: short.to_string(),
                                        span: spans[spans_idx],
                                    }),
                                    Some(arg),
                                ));
                            }
                        } else {
                            call.add_named((
                                Spanned {
                                    item: flag.long.clone(),
                                    span: spans[spans_idx],
                                },
                                None,
                                Some(arg),
                            ));
                        }
                        spans_idx += 1;
                    } else {
                        error = error.or_else(|| {
                            Some(ParseError::MissingFlagParam(
                                arg_shape.to_string(),
                                arg_span,
                            ))
                        })
                    }
                } else if flag.long.is_empty() {
                    if let Some(short) = flag.short {
                        call.add_named((
                            Spanned {
                                item: String::new(),
                                span: spans[spans_idx],
                            },
                            Some(Spanned {
                                item: short.to_string(),
                                span: spans[spans_idx],
                            }),
                            None,
                        ));
                    }
                } else {
                    call.add_named((
                        Spanned {
                            item: flag.long.clone(),
                            span: spans[spans_idx],
                        },
                        None,
                        None,
                    ));
                }
            }
            spans_idx += 1;
            continue;
        }

        // Parse a positional arg if there is one
        if let Some(positional) = signature.get_positional(positional_idx) {
            let end = calculate_end_span(working_set, &signature, spans, spans_idx, positional_idx);

            let end = if spans.len() > spans_idx && end == spans_idx {
                end + 1
            } else {
                end
            };

            if spans[..end].is_empty() || spans_idx == end {
                error = error.or_else(|| {
                    Some(ParseError::MissingPositional(
                        positional.name.clone(),
                        Span {
                            start: spans[spans_idx].end,
                            end: spans[spans_idx].end,
                        },
                        signature.call_signature(),
                    ))
                });
                positional_idx += 1;
                continue;
            }

            let orig_idx = spans_idx;
            let (arg, err) = parse_multispan_value(
                working_set,
                &spans[..end],
                &mut spans_idx,
                &positional.shape,
                expand_aliases_denylist,
            );
            error = error.or(err);

            let arg = if !type_compatible(&positional.shape.to_type(), &arg.ty) {
                let span = span(&spans[orig_idx..spans_idx]);
                error = error.or_else(|| {
                    Some(ParseError::TypeMismatch(
                        positional.shape.to_type(),
                        arg.ty,
                        arg.span,
                    ))
                });
                Expression::garbage(span)
            } else {
                arg
            };
            call.add_positional(arg);
            positional_idx += 1;
        } else {
            call.add_positional(Expression::garbage(arg_span));
            error = error.or_else(|| {
                Some(ParseError::ExtraPositional(
                    signature.call_signature(),
                    arg_span,
                ))
            })
        }

        error = error.or(err);
        spans_idx += 1;
    }

    let err = check_call(command_span, &signature, &call);
    error = error.or(err);

    if signature.creates_scope {
        working_set.exit_scope();
    }

    ParsedInternalCall {
        call: Box::new(call),
        output,
        error,
    }
}

pub fn parse_call(
    working_set: &mut StateWorkingSet,
    spans: &[Span],
    head: Span,
    expand_aliases_denylist: &[usize],
) -> (Expression, Option<ParseError>) {
    trace!("parsing: call");

    if spans.is_empty() {
        return (
            garbage(head),
            Some(ParseError::UnknownState(
                "Encountered command with zero spans".into(),
                span(spans),
            )),
        );
    }

    let mut pos = 0;
    let cmd_start = pos;
    let mut name_spans = vec![];
    let mut name = vec![];

    for word_span in spans[cmd_start..].iter() {
        // Find the longest group of words that could form a command

        if is_math_expression_like(working_set, *word_span, expand_aliases_denylist) {
            let bytes = working_set.get_span_contents(*word_span);
            if bytes != b"true" && bytes != b"false" && bytes != b"null" && bytes != b"not" {
                break;
            }
        }

        name_spans.push(*word_span);

        let name_part = working_set.get_span_contents(*word_span);
        if name.is_empty() {
            name.extend(name_part);
        } else {
            name.push(b' ');
            name.extend(name_part);
        }

        // If the word is an alias, expand it and re-parse the expression
        if let Some(alias_id) = working_set.find_alias(&name) {
            if !expand_aliases_denylist.contains(&alias_id) {
                trace!("expanding alias");

                let expansion = working_set.get_alias(alias_id);

                let expansion_span = span(expansion);

                let orig_span = span(&[spans[cmd_start], spans[pos]]);
                let mut new_spans: Vec<Span> = vec![];
                new_spans.extend(&spans[0..cmd_start]);
                new_spans.extend(expansion);
                // TODO: This seems like it should be `pos + 1`. `pos` starts as 0
                if spans.len() > pos {
                    new_spans.extend(&spans[(pos + 1)..]);
                }

                let mut expand_aliases_denylist = expand_aliases_denylist.to_vec();
                expand_aliases_denylist.push(alias_id);

                let lite_command = LiteCommand {
                    comments: vec![],
                    parts: new_spans.clone(),
                };

                let (mut result, err) =
                    parse_builtin_commands(working_set, &lite_command, &expand_aliases_denylist);

                let mut result = result.expressions.remove(0);

                result.replace_span(working_set, expansion_span, orig_span);

                return (result, err);
            }
        }

        pos += 1;
    }

    let input = working_set.type_scope.get_previous();
    let mut maybe_decl_id = working_set.find_decl(&name, input);

    while maybe_decl_id.is_none() {
        // Find the longest command match
        if name_spans.len() <= 1 {
            // Keep the first word even if it does not match -- could be external command
            break;
        }

        name_spans.pop();
        pos -= 1;

        let mut name = vec![];
        for name_span in &name_spans {
            let name_part = working_set.get_span_contents(*name_span);
            if name.is_empty() {
                name.extend(name_part);
            } else {
                name.push(b' ');
                name.extend(name_part);
            }
        }
        maybe_decl_id = working_set.find_decl(&name, input);
    }

    if let Some(decl_id) = maybe_decl_id {
        // Before the internal parsing we check if there is no let or alias declarations
        // that are missing their name, e.g.: let = 1 or alias = 2
        if spans.len() > 1 {
            let test_equal = working_set.get_span_contents(spans[1]);

            if test_equal == [b'='] {
                trace!("incomplete statement");

                return (
                    garbage(span(spans)),
                    Some(ParseError::UnknownState(
                        "Incomplete statement".into(),
                        span(spans),
                    )),
                );
            }
        }

        trace!("parsing: internal call");

        // parse internal command
        let parsed_call = parse_internal_call(
            working_set,
            span(&spans[cmd_start..pos]),
            &spans[pos..],
            decl_id,
            expand_aliases_denylist,
        );

        (
            Expression {
                expr: Expr::Call(parsed_call.call),
                span: span(spans),
                ty: parsed_call.output,
                custom_completion: None,
            },
            parsed_call.error,
        )
    } else {
        // We might be parsing left-unbounded range ("..10")
        let bytes = working_set.get_span_contents(spans[0]);
        trace!("parsing: range {:?} ", bytes);
        if let (Some(b'.'), Some(b'.')) = (bytes.first(), bytes.get(1)) {
            trace!("-- found leading range indicator");
            let (range_expr, range_err) =
                parse_range(working_set, spans[0], expand_aliases_denylist);
            if range_err.is_none() {
                trace!("-- successfully parsed range");
                return (range_expr, range_err);
            }
        }
        trace!("parsing: external call");

        // Otherwise, try external command
        parse_external_call(working_set, spans, expand_aliases_denylist)
    }
}

pub fn parse_binary(
    working_set: &mut StateWorkingSet,
    span: Span,
) -> (Expression, Option<ParseError>) {
    let (hex_value, err) = parse_binary_with_base(working_set, span, 16, 2, b"0x[", b"]");
    if err.is_some() {
        let (octal_value, err) = parse_binary_with_base(working_set, span, 8, 3, b"0o[", b"]");
        if err.is_some() {
            return parse_binary_with_base(working_set, span, 2, 8, b"0b[", b"]");
        }
        return (octal_value, err);
    }
    (hex_value, err)
}

fn parse_binary_with_base(
    working_set: &mut StateWorkingSet,
    span: Span,
    base: u32,
    min_digits_per_byte: usize,
    prefix: &[u8],
    suffix: &[u8],
) -> (Expression, Option<ParseError>) {
    let token = working_set.get_span_contents(span);

    if let Some(token) = token.strip_prefix(prefix) {
        if let Some(token) = token.strip_suffix(suffix) {
            let (lexed, err) = lex(
                token,
                span.start + prefix.len(),
                &[b',', b'\r', b'\n'],
                &[],
                true,
            );

            let mut binary_value = vec![];
            for token in lexed {
                match token.contents {
                    TokenContents::Item => {
                        let contents = working_set.get_span_contents(token.span);

                        binary_value.extend_from_slice(contents);
                    }
                    TokenContents::Pipe => {
                        return (
                            garbage(span),
                            Some(ParseError::Expected("binary".into(), span)),
                        );
                    }
                    TokenContents::Comment | TokenContents::Semicolon | TokenContents::Eol => {}
                }
            }

            let required_padding = (min_digits_per_byte - binary_value.len() % min_digits_per_byte)
                % min_digits_per_byte;

            if required_padding != 0 {
                binary_value = {
                    let mut tail = binary_value;
                    let mut binary_value: Vec<u8> = vec![b'0'; required_padding];
                    binary_value.append(&mut tail);
                    binary_value
                };
            }

            let str = String::from_utf8_lossy(&binary_value).to_string();

            match decode_with_base(&str, base, min_digits_per_byte) {
                Ok(v) => {
                    return (
                        Expression {
                            expr: Expr::Binary(v),
                            span,
                            ty: Type::Binary,
                            custom_completion: None,
                        },
                        err,
                    )
                }
                Err(x) => {
                    return (
                        garbage(span),
                        Some(ParseError::IncorrectValue(
                            "not a binary value".into(),
                            span,
                            x.to_string(),
                        )),
                    )
                }
            }
        }
    }
    (
        garbage(span),
        Some(ParseError::Expected("binary".into(), span)),
    )
}

fn decode_with_base(s: &str, base: u32, digits_per_byte: usize) -> Result<Vec<u8>, ParseIntError> {
    s.chars()
        .chunks(digits_per_byte)
        .into_iter()
        .map(|chunk| {
            let str: String = chunk.collect();
            u8::from_str_radix(&str, base)
        })
        .collect()
}

pub fn parse_int(token: &[u8], span: Span) -> (Expression, Option<ParseError>) {
    if let Some(token) = token.strip_prefix(b"0x") {
        if let Ok(v) = i64::from_str_radix(&String::from_utf8_lossy(token), 16) {
            (
                Expression {
                    expr: Expr::Int(v),
                    span,
                    ty: Type::Int,
                    custom_completion: None,
                },
                None,
            )
        } else {
            (
                garbage(span),
                Some(ParseError::Mismatch(
                    "int".into(),
                    "incompatible int".into(),
                    span,
                )),
            )
        }
    } else if let Some(token) = token.strip_prefix(b"0b") {
        if let Ok(v) = i64::from_str_radix(&String::from_utf8_lossy(token), 2) {
            (
                Expression {
                    expr: Expr::Int(v),
                    span,
                    ty: Type::Int,
                    custom_completion: None,
                },
                None,
            )
        } else {
            (
                garbage(span),
                Some(ParseError::Mismatch(
                    "int".into(),
                    "incompatible int".into(),
                    span,
                )),
            )
        }
    } else if let Some(token) = token.strip_prefix(b"0o") {
        if let Ok(v) = i64::from_str_radix(&String::from_utf8_lossy(token), 8) {
            (
                Expression {
                    expr: Expr::Int(v),
                    span,
                    ty: Type::Int,
                    custom_completion: None,
                },
                None,
            )
        } else {
            (
                garbage(span),
                Some(ParseError::Mismatch(
                    "int".into(),
                    "incompatible int".into(),
                    span,
                )),
            )
        }
    } else if let Ok(x) = String::from_utf8_lossy(token).parse::<i64>() {
        (
            Expression {
                expr: Expr::Int(x),
                span,
                ty: Type::Int,
                custom_completion: None,
            },
            None,
        )
    } else {
        (
            garbage(span),
            Some(ParseError::Expected("int".into(), span)),
        )
    }
}

pub fn parse_float(token: &[u8], span: Span) -> (Expression, Option<ParseError>) {
    if let Ok(x) = String::from_utf8_lossy(token).parse::<f64>() {
        (
            Expression {
                expr: Expr::Float(x),
                span,
                ty: Type::Float,
                custom_completion: None,
            },
            None,
        )
    } else {
        (
            garbage(span),
            Some(ParseError::Expected("float".into(), span)),
        )
    }
}

pub fn parse_number(token: &[u8], span: Span) -> (Expression, Option<ParseError>) {
    if let (x, None) = parse_int(token, span) {
        (x, None)
    } else if let (x, None) = parse_float(token, span) {
        (x, None)
    } else {
        (
            garbage(span),
            Some(ParseError::Expected("number".into(), span)),
        )
    }
}

pub fn parse_range(
    working_set: &mut StateWorkingSet,
    span: Span,
    expand_aliases_denylist: &[usize],
) -> (Expression, Option<ParseError>) {
    trace!("parsing: range");

    // Range follows the following syntax: [<from>][<next_operator><next>]<range_operator>[<to>]
    //   where <next_operator> is ".."
    //   and  <range_operator> is ".." or "..<"
    //   and one of the <from> or <to> bounds must be present (just '..' is not allowed since it
    //     looks like parent directory)

    let contents = working_set.get_span_contents(span);

    let token = if let Ok(s) = String::from_utf8(contents.into()) {
        s
    } else {
        return (garbage(span), Some(ParseError::NonUtf8(span)));
    };

    if !token.contains("..") {
        return (
            garbage(span),
            Some(ParseError::Expected(
                "at least one range bound set".into(),
                span,
            )),
        );
    }

    // First, figure out what exact operators are used and determine their positions
    let dotdot_pos: Vec<_> = token.match_indices("..").map(|(pos, _)| pos).collect();

    let (next_op_pos, range_op_pos) =
        match dotdot_pos.len() {
            1 => (None, dotdot_pos[0]),
            2 => (Some(dotdot_pos[0]), dotdot_pos[1]),
            _ => return (
                garbage(span),
                Some(ParseError::Expected(
                    "one range operator ('..' or '..<') and optionally one next operator ('..')"
                        .into(),
                    span,
                )),
            ),
        };

    let (inclusion, range_op_str, range_op_span) = if let Some(pos) = token.find("..<") {
        if pos == range_op_pos {
            let op_str = "..<";
            let op_span = Span::new(
                span.start + range_op_pos,
                span.start + range_op_pos + op_str.len(),
            );
            (RangeInclusion::RightExclusive, "..<", op_span)
        } else {
            return (
                garbage(span),
                Some(ParseError::Expected(
                    "inclusive operator preceding second range bound".into(),
                    span,
                )),
            );
        }
    } else {
        let op_str = "..";
        let op_span = Span::new(
            span.start + range_op_pos,
            span.start + range_op_pos + op_str.len(),
        );
        (RangeInclusion::Inclusive, "..", op_span)
    };

    // Now, based on the operator positions, figure out where the bounds & next are located and
    // parse them
    // TODO: Actually parse the next number in the range
    let from = if token.starts_with("..") {
        // token starts with either next operator, or range operator -- we don't care which one
        None
    } else {
        let from_span = Span::new(span.start, span.start + dotdot_pos[0]);
        match parse_value(
            working_set,
            from_span,
            &SyntaxShape::Number,
            expand_aliases_denylist,
        ) {
            (expression, None) => Some(Box::new(expression)),
            _ => {
                return (
                    garbage(span),
                    Some(ParseError::Expected("number".into(), span)),
                )
            }
        }
    };

    let to = if token.ends_with(range_op_str) {
        None
    } else {
        let to_span = Span::new(range_op_span.end, span.end);
        match parse_value(
            working_set,
            to_span,
            &SyntaxShape::Number,
            expand_aliases_denylist,
        ) {
            (expression, None) => Some(Box::new(expression)),
            _ => {
                return (
                    garbage(span),
                    Some(ParseError::Expected("number".into(), span)),
                )
            }
        }
    };

    trace!("-- from: {:?} to: {:?}", from, to);

    if let (None, None) = (&from, &to) {
        return (
            garbage(span),
            Some(ParseError::Expected(
                "at least one range bound set".into(),
                span,
            )),
        );
    }

    let (next, next_op_span) = if let Some(pos) = next_op_pos {
        let next_op_span = Span::new(span.start + pos, span.start + pos + "..".len());
        let next_span = Span::new(next_op_span.end, range_op_span.start);

        match parse_value(
            working_set,
            next_span,
            &SyntaxShape::Number,
            expand_aliases_denylist,
        ) {
            (expression, None) => (Some(Box::new(expression)), next_op_span),
            _ => {
                return (
                    garbage(span),
                    Some(ParseError::Expected("number".into(), span)),
                )
            }
        }
    } else {
        (None, span)
    };

    let range_op = RangeOperator {
        inclusion,
        span: range_op_span,
        next_op_span,
    };

    (
        Expression {
            expr: Expr::Range(from, next, to, range_op),
            span,
            ty: Type::Range,
            custom_completion: None,
        },
        None,
    )
}

pub(crate) fn parse_dollar_expr(
    working_set: &mut StateWorkingSet,
    span: Span,
    expand_aliases_denylist: &[usize],
) -> (Expression, Option<ParseError>) {
    trace!("parsing: dollar expression");
    let contents = working_set.get_span_contents(span);

    if contents.starts_with(b"$\"") || contents.starts_with(b"$'") {
        parse_string_interpolation(working_set, span, expand_aliases_denylist)
    } else if let (expr, None) = parse_range(working_set, span, expand_aliases_denylist) {
        (expr, None)
    } else {
        parse_full_cell_path(working_set, None, span, expand_aliases_denylist)
    }
}

pub fn parse_string_interpolation(
    working_set: &mut StateWorkingSet,
    span: Span,
    expand_aliases_denylist: &[usize],
) -> (Expression, Option<ParseError>) {
    #[derive(PartialEq, Eq, Debug)]
    enum InterpolationMode {
        String,
        Expression,
    }
    let mut error = None;

    let contents = working_set.get_span_contents(span);

    let mut double_quote = false;

    let (start, end) = if contents.starts_with(b"$\"") {
        double_quote = true;
        let end = if contents.ends_with(b"\"") && contents.len() > 2 {
            span.end - 1
        } else {
            span.end
        };
        (span.start + 2, end)
    } else if contents.starts_with(b"$'") {
        let end = if contents.ends_with(b"'") && contents.len() > 2 {
            span.end - 1
        } else {
            span.end
        };
        (span.start + 2, end)
    } else {
        (span.start, span.end)
    };

    let inner_span = Span { start, end };
    let contents = working_set.get_span_contents(inner_span).to_vec();

    let mut output = vec![];
    let mut mode = InterpolationMode::String;
    let mut token_start = start;
    let mut delimiter_stack = vec![];

    let mut b = start;

    #[allow(clippy::needless_range_loop)]
    while b != end {
        if contents[b - start] == b'('
            && (if double_quote && (b - start) > 0 {
                contents[b - start - 1] != b'\\'
            } else {
                true
            })
            && mode == InterpolationMode::String
        {
            mode = InterpolationMode::Expression;
            if token_start < b {
                let span = Span {
                    start: token_start,
                    end: b,
                };
                let str_contents = working_set.get_span_contents(span);

                let str_contents = if double_quote {
                    let (str_contents, err) = unescape_string(str_contents, span);
                    error = error.or(err);

                    str_contents
                } else {
                    str_contents.to_vec()
                };

                output.push(Expression {
                    expr: Expr::String(String::from_utf8_lossy(&str_contents).to_string()),
                    span,
                    ty: Type::String,
                    custom_completion: None,
                });
                token_start = b;
            }
        }
        if mode == InterpolationMode::Expression {
            let byte = contents[b - start];
            if let Some(b'\'') = delimiter_stack.last() {
                if byte == b'\'' {
                    delimiter_stack.pop();
                }
            } else if let Some(b'"') = delimiter_stack.last() {
                if byte == b'"' {
                    delimiter_stack.pop();
                }
            } else if let Some(b'`') = delimiter_stack.last() {
                if byte == b'`' {
                    delimiter_stack.pop();
                }
            } else if byte == b'\'' {
                delimiter_stack.push(b'\'')
            } else if byte == b'"' {
                delimiter_stack.push(b'"');
            } else if byte == b'`' {
                delimiter_stack.push(b'`')
            } else if byte == b'(' {
                delimiter_stack.push(b')');
            } else if byte == b')' {
                if let Some(b')') = delimiter_stack.last() {
                    delimiter_stack.pop();
                }
                if delimiter_stack.is_empty() {
                    mode = InterpolationMode::String;

                    if token_start < b {
                        let span = Span {
                            start: token_start,
                            end: b + 1,
                        };

                        let (expr, err) =
                            parse_full_cell_path(working_set, None, span, expand_aliases_denylist);
                        error = error.or(err);
                        output.push(expr);
                    }

                    token_start = b + 1;
                    continue;
                }
            }
        }
        b += 1;
    }

    match mode {
        InterpolationMode::String => {
            if token_start < end {
                let span = Span {
                    start: token_start,
                    end,
                };
                let str_contents = working_set.get_span_contents(span);

                let str_contents = if double_quote {
                    let (str_contents, err) = unescape_string(str_contents, span);
                    error = error.or(err);

                    str_contents
                } else {
                    str_contents.to_vec()
                };

                output.push(Expression {
                    expr: Expr::String(String::from_utf8_lossy(&str_contents).to_string()),
                    span,
                    ty: Type::String,
                    custom_completion: None,
                });
            }
        }
        InterpolationMode::Expression => {
            if token_start < end {
                let span = Span {
                    start: token_start,
                    end,
                };

                let (expr, err) =
                    parse_full_cell_path(working_set, None, span, expand_aliases_denylist);
                error = error.or(err);
                output.push(expr);
            }
        }
    }

    (
        Expression {
            expr: Expr::StringInterpolation(output),
            span,
            ty: Type::String,
            custom_completion: None,
        },
        error,
    )
}

pub fn parse_variable_expr(
    working_set: &mut StateWorkingSet,
    span: Span,
) -> (Expression, Option<ParseError>) {
    let contents = working_set.get_span_contents(span);

    if contents == b"$nothing" {
        return (
            Expression {
                expr: Expr::Nothing,
                span,
                ty: Type::Nothing,
                custom_completion: None,
            },
            None,
        );
    } else if contents == b"$nu" {
        return (
            Expression {
                expr: Expr::Var(nu_protocol::NU_VARIABLE_ID),
                span,
                ty: Type::Any,
                custom_completion: None,
            },
            None,
        );
    } else if contents == b"$in" {
        return (
            Expression {
                expr: Expr::Var(nu_protocol::IN_VARIABLE_ID),
                span,
                ty: Type::Any,
                custom_completion: None,
            },
            None,
        );
    } else if contents == b"$env" {
        return (
            Expression {
                expr: Expr::Var(nu_protocol::ENV_VARIABLE_ID),
                span,
                ty: Type::Any,
                custom_completion: None,
            },
            None,
        );
    }

    let (id, err) = parse_variable(working_set, span);

    if err.is_none() {
        if let Some(id) = id {
            (
                Expression {
                    expr: Expr::Var(id),
                    span,
                    ty: working_set.get_variable(id).ty.clone(),
                    custom_completion: None,
                },
                None,
            )
        } else {
            (garbage(span), Some(ParseError::VariableNotFound(span)))
        }
    } else {
        (garbage(span), err)
    }
}

pub fn parse_cell_path(
    working_set: &mut StateWorkingSet,
    tokens: impl Iterator<Item = Token>,
    mut expect_dot: bool,
    expand_aliases_denylist: &[usize],
    span: Span,
) -> (Vec<PathMember>, Option<ParseError>) {
    let mut error = None;
    let mut tail = vec![];

    for path_element in tokens {
        let bytes = working_set.get_span_contents(path_element.span);

        if expect_dot {
            expect_dot = false;
            if bytes.len() != 1 || bytes[0] != b'.' {
                error = error.or_else(|| Some(ParseError::Expected('.'.into(), path_element.span)));
            }
        } else {
            expect_dot = true;

            match parse_int(bytes, path_element.span) {
                (
                    Expression {
                        expr: Expr::Int(val),
                        span,
                        ..
                    },
                    None,
                ) => tail.push(PathMember::Int {
                    val: val as usize,
                    span,
                }),
                _ => {
                    let (result, err) =
                        parse_string(working_set, path_element.span, expand_aliases_denylist);
                    error = error.or(err);
                    match result {
                        Expression {
                            expr: Expr::String(string),
                            span,
                            ..
                        } => {
                            tail.push(PathMember::String { val: string, span });
                        }
                        _ => {
                            error =
                                error.or_else(|| Some(ParseError::Expected("string".into(), span)));
                        }
                    }
                }
            }
        }
    }

    (tail, error)
}

pub fn parse_full_cell_path(
    working_set: &mut StateWorkingSet,
    implicit_head: Option<VarId>,
    span: Span,
    expand_aliases_denylist: &[usize],
) -> (Expression, Option<ParseError>) {
    let full_cell_span = span;
    let source = working_set.get_span_contents(span);
    let mut error = None;

    let (tokens, err) = lex(source, span.start, &[b'\n', b'\r'], &[b'.'], true);
    error = error.or(err);

    let mut tokens = tokens.into_iter().peekable();
    if let Some(head) = tokens.peek() {
        let bytes = working_set.get_span_contents(head.span);
        let (head, expect_dot) = if bytes.starts_with(b"(") {
            trace!("parsing: paren-head of full cell path");

            let head_span = head.span;
            let mut start = head.span.start;
            let mut end = head.span.end;

            if bytes.starts_with(b"(") {
                start += 1;
            }
            if bytes.ends_with(b")") {
                end -= 1;
            } else {
                error = error
                    .or_else(|| Some(ParseError::Unclosed(")".into(), Span { start: end, end })));
            }

            let span = Span { start, end };

            let source = working_set.get_span_contents(span);

            let (output, err) = lex(source, span.start, &[b'\n', b'\r'], &[], true);
            error = error.or(err);

            let (output, err) = lite_parse(&output);
            error = error.or(err);

            // Creating a Type scope to parse the new block. This will keep track of
            // the previous input type found in that block
            let (output, err) =
                parse_block(working_set, &output, true, expand_aliases_denylist, true);
            working_set
                .type_scope
                .add_type(working_set.type_scope.get_last_output());

            let ty = output
                .pipelines
                .last()
                .and_then(|Pipeline { expressions, .. }| expressions.last())
                .map(|expr| match expr.expr {
                    Expr::BinaryOp(..) => expr.ty.clone(),
                    _ => working_set.type_scope.get_last_output(),
                })
                .unwrap_or_else(|| working_set.type_scope.get_last_output());

            error = error.or(err);

            let block_id = working_set.add_block(output);
            tokens.next();

            (
                Expression {
                    expr: Expr::Subexpression(block_id),
                    span: head_span,
                    ty,
                    custom_completion: None,
                },
                true,
            )
        } else if bytes.starts_with(b"[") {
            trace!("parsing: table head of full cell path");

            let (output, err) =
                parse_table_expression(working_set, head.span, expand_aliases_denylist);
            error = error.or(err);

            tokens.next();

            (output, true)
        } else if bytes.starts_with(b"{") {
            trace!("parsing: record head of full cell path");
            let (output, err) = parse_record(working_set, head.span, expand_aliases_denylist);
            error = error.or(err);

            tokens.next();

            (output, true)
        } else if bytes.starts_with(b"$") {
            trace!("parsing: $variable head of full cell path");

            let (out, err) = parse_variable_expr(working_set, head.span);
            error = error.or(err);

            tokens.next();

            (out, true)
        } else if let Some(var_id) = implicit_head {
            (
                Expression {
                    expr: Expr::Var(var_id),
                    span: Span::new(0, 0),
                    ty: Type::Any,
                    custom_completion: None,
                },
                false,
            )
        } else {
            return (
                garbage(span),
                Some(ParseError::Mismatch(
                    "variable or subexpression".into(),
                    String::from_utf8_lossy(bytes).to_string(),
                    span,
                )),
            );
        };

        let (tail, err) = parse_cell_path(
            working_set,
            tokens,
            expect_dot,
            expand_aliases_denylist,
            span,
        );
        error = error.or(err);

        if !tail.is_empty() {
            (
                Expression {
                    ty: head.ty.clone(), // FIXME. How to access the last type of tail?
                    expr: Expr::FullCellPath(Box::new(FullCellPath { head, tail })),
                    span: full_cell_span,
                    custom_completion: None,
                },
                error,
            )
        } else {
            let ty = head.ty.clone();
            (
                Expression {
                    expr: Expr::FullCellPath(Box::new(FullCellPath { head, tail })),
                    ty,
                    span: full_cell_span,
                    custom_completion: None,
                },
                error,
            )
        }
    } else {
        (garbage(span), error)
    }
}

pub fn parse_directory(
    working_set: &mut StateWorkingSet,
    span: Span,
) -> (Expression, Option<ParseError>) {
    let bytes = working_set.get_span_contents(span);
    let (token, err) = unescape_unquote_string(bytes, span);
    trace!("parsing: directory");

    if err.is_none() {
        trace!("-- found {}", token);
        (
            Expression {
                expr: Expr::Directory(token),
                span,
                ty: Type::String,
                custom_completion: None,
            },
            None,
        )
    } else {
        (
            garbage(span),
            Some(ParseError::Expected("directory".into(), span)),
        )
    }
}

pub fn parse_filepath(
    working_set: &mut StateWorkingSet,
    span: Span,
) -> (Expression, Option<ParseError>) {
    let bytes = working_set.get_span_contents(span);
    let (token, err) = unescape_unquote_string(bytes, span);
    trace!("parsing: filepath");

    if err.is_none() {
        trace!("-- found {}", token);
        (
            Expression {
                expr: Expr::Filepath(token),
                span,
                ty: Type::String,
                custom_completion: None,
            },
            None,
        )
    } else {
        (
            garbage(span),
            Some(ParseError::Expected("filepath".into(), span)),
        )
    }
}

/// Parse a datetime type, eg '2022-02-02'
pub fn parse_datetime(
    working_set: &mut StateWorkingSet,
    span: Span,
) -> (Expression, Option<ParseError>) {
    trace!("parsing: datetime");

    let bytes = working_set.get_span_contents(span);

    if bytes.is_empty() || !bytes[0].is_ascii_digit() {
        return (
            garbage(span),
            Some(ParseError::Mismatch(
                "datetime".into(),
                "non-datetime".into(),
                span,
            )),
        );
    }

    let token = String::from_utf8_lossy(bytes).to_string();

    if let Ok(datetime) = chrono::DateTime::parse_from_rfc3339(&token) {
        return (
            Expression {
                expr: Expr::DateTime(datetime),
                span,
                ty: Type::Date,
                custom_completion: None,
            },
            None,
        );
    }

    // Just the date
    let just_date = token.clone() + "T00:00:00+00:00";
    if let Ok(datetime) = chrono::DateTime::parse_from_rfc3339(&just_date) {
        return (
            Expression {
                expr: Expr::DateTime(datetime),
                span,
                ty: Type::Date,
                custom_completion: None,
            },
            None,
        );
    }

    // Date and time, assume UTC
    let datetime = token + "+00:00";
    if let Ok(datetime) = chrono::DateTime::parse_from_rfc3339(&datetime) {
        return (
            Expression {
                expr: Expr::DateTime(datetime),
                span,
                ty: Type::Date,
                custom_completion: None,
            },
            None,
        );
    }

    (
        garbage(span),
        Some(ParseError::Mismatch(
            "datetime".into(),
            "non-datetime".into(),
            span,
        )),
    )
}

/// Parse a duration type, eg '10day'
pub fn parse_duration(
    working_set: &StateWorkingSet,
    span: Span,
) -> (Expression, Option<ParseError>) {
    trace!("parsing: duration");

    let bytes = working_set.get_span_contents(span);

    match parse_duration_bytes(bytes, span) {
        Some(expression) => (expression, None),
        None => (
            garbage(span),
            Some(ParseError::Mismatch(
                "duration".into(),
                "non-duration unit".into(),
                span,
            )),
        ),
    }
}

pub fn parse_duration_bytes(bytes: &[u8], span: Span) -> Option<Expression> {
    fn parse_decimal_str_to_number(decimal: &str) -> Option<i64> {
        let string_to_parse = format!("0.{}", decimal);
        if let Ok(x) = string_to_parse.parse::<f64>() {
            return Some((1_f64 / x) as i64);
        }
        None
    }

    if bytes.is_empty() || (!bytes[0].is_ascii_digit() && bytes[0] != b'-') {
        return None;
    }

    let token = String::from_utf8_lossy(bytes).to_string();

    let upper = token.to_uppercase();

    let unit_groups = [
        (Unit::Nanosecond, "NS", None),
        (Unit::Microsecond, "US", Some((Unit::Nanosecond, 1000))),
        (Unit::Millisecond, "MS", Some((Unit::Microsecond, 1000))),
        (Unit::Second, "SEC", Some((Unit::Millisecond, 1000))),
        (Unit::Minute, "MIN", Some((Unit::Second, 60))),
        (Unit::Hour, "HR", Some((Unit::Minute, 60))),
        (Unit::Day, "DAY", Some((Unit::Minute, 1440))),
        (Unit::Week, "WK", Some((Unit::Day, 7))),
        (Unit::Month, "MONTH", Some((Unit::Day, 30))), //30 day month
        (Unit::Year, "YR", Some((Unit::Day, 365))),    //365 day year
        (Unit::Decade, "DEC", Some((Unit::Year, 10))), //365 day years
    ];
    if let Some(unit) = unit_groups.iter().find(|&x| upper.ends_with(x.1)) {
        let mut lhs = token;
        for _ in 0..unit.1.len() {
            lhs.pop();
        }

        let input: Vec<&str> = lhs.split('.').collect();
        let (value, unit_to_use) = match &input[..] {
            [number_str] => (number_str.parse::<i64>().ok(), unit.0),
            [number_str, decimal_part_str] => match unit.2 {
                Some(unit_to_convert_to) => match (
                    number_str.parse::<i64>(),
                    parse_decimal_str_to_number(decimal_part_str),
                ) {
                    (Ok(number), Some(decimal_part)) => (
                        Some(
                            (number * unit_to_convert_to.1) + (unit_to_convert_to.1 / decimal_part),
                        ),
                        unit_to_convert_to.0,
                    ),
                    _ => (None, unit.0),
                },
                None => (None, unit.0),
            },
            _ => (None, unit.0),
        };

        if let Some(x) = value {
            trace!("-- found {} {:?}", x, unit_to_use);

            let lhs_span = Span::new(span.start, span.start + lhs.len());
            let unit_span = Span::new(span.start + lhs.len(), span.end);
            return Some(Expression {
                expr: Expr::ValueWithUnit(
                    Box::new(Expression {
                        expr: Expr::Int(x),
                        span: lhs_span,
                        ty: Type::Number,
                        custom_completion: None,
                    }),
                    Spanned {
                        item: unit_to_use,
                        span: unit_span,
                    },
                ),
                span,
                ty: Type::Duration,
                custom_completion: None,
            });
        }
    }

    None
}

/// Parse a unit type, eg '10kb'
pub fn parse_filesize(
    working_set: &StateWorkingSet,
    span: Span,
) -> (Expression, Option<ParseError>) {
    trace!("parsing: duration");

    fn parse_decimal_str_to_number(decimal: &str) -> Option<i64> {
        let string_to_parse = format!("0.{}", decimal);
        if let Ok(x) = string_to_parse.parse::<f64>() {
            return Some((1_f64 / x) as i64);
        }
        None
    }

    let bytes = working_set.get_span_contents(span);

    if bytes.is_empty() || (!bytes[0].is_ascii_digit() && bytes[0] != b'-') {
        return (
            garbage(span),
            Some(ParseError::Mismatch(
                "filesize".into(),
                "non-filesize unit".into(),
                span,
            )),
        );
    }

    let token = String::from_utf8_lossy(bytes).to_string();

    let upper = token.to_uppercase();

    let unit_groups = [
        (Unit::Kilobyte, "KB", Some((Unit::Byte, 1000))),
        (Unit::Megabyte, "MB", Some((Unit::Kilobyte, 1000))),
        (Unit::Gigabyte, "GB", Some((Unit::Megabyte, 1000))),
        (Unit::Terabyte, "TB", Some((Unit::Gigabyte, 1000))),
        (Unit::Petabyte, "PB", Some((Unit::Terabyte, 1000))),
        (Unit::Exabyte, "EB", Some((Unit::Petabyte, 1000))),
        (Unit::Zettabyte, "ZB", Some((Unit::Exabyte, 1000))),
        (Unit::Kibibyte, "KIB", Some((Unit::Byte, 1024))),
        (Unit::Mebibyte, "MIB", Some((Unit::Kibibyte, 1024))),
        (Unit::Gibibyte, "GIB", Some((Unit::Mebibyte, 1024))),
        (Unit::Tebibyte, "TIB", Some((Unit::Gibibyte, 1024))),
        (Unit::Pebibyte, "PIB", Some((Unit::Tebibyte, 1024))),
        (Unit::Exbibyte, "EIB", Some((Unit::Pebibyte, 1024))),
        (Unit::Zebibyte, "ZIB", Some((Unit::Exbibyte, 1024))),
        (Unit::Byte, "B", None),
    ];
    if let Some(unit) = unit_groups.iter().find(|&x| upper.ends_with(x.1)) {
        let mut lhs = token;
        for _ in 0..unit.1.len() {
            lhs.pop();
        }

        let input: Vec<&str> = lhs.split('.').collect();
        let (value, unit_to_use) = match &input[..] {
            [number_str] => (number_str.parse::<i64>().ok(), unit.0),
            [number_str, decimal_part_str] => match unit.2 {
                Some(unit_to_convert_to) => match (
                    number_str.parse::<i64>(),
                    parse_decimal_str_to_number(decimal_part_str),
                ) {
                    (Ok(number), Some(decimal_part)) => (
                        Some(
                            (number * unit_to_convert_to.1) + (unit_to_convert_to.1 / decimal_part),
                        ),
                        unit_to_convert_to.0,
                    ),
                    _ => (None, unit.0),
                },
                None => (None, unit.0),
            },
            _ => (None, unit.0),
        };

        if let Some(x) = value {
            trace!("-- found {} {:?}", x, unit_to_use);

            let lhs_span = Span::new(span.start, span.start + lhs.len());
            let unit_span = Span::new(span.start + lhs.len(), span.end);
            return (
                Expression {
                    expr: Expr::ValueWithUnit(
                        Box::new(Expression {
                            expr: Expr::Int(x),
                            span: lhs_span,
                            ty: Type::Number,
                            custom_completion: None,
                        }),
                        Spanned {
                            item: unit_to_use,
                            span: unit_span,
                        },
                    ),
                    span,
                    ty: Type::Filesize,
                    custom_completion: None,
                },
                None,
            );
        }
    }

    (
        garbage(span),
        Some(ParseError::Mismatch(
            "filesize".into(),
            "non-filesize unit".into(),
            span,
        )),
    )
}

pub fn parse_glob_pattern(
    working_set: &mut StateWorkingSet,
    span: Span,
) -> (Expression, Option<ParseError>) {
    let bytes = working_set.get_span_contents(span);
    let (token, err) = unescape_unquote_string(bytes, span);
    trace!("parsing: glob pattern");

    if err.is_none() {
        trace!("-- found {}", token);
        (
            Expression {
                expr: Expr::GlobPattern(token),
                span,
                ty: Type::String,
                custom_completion: None,
            },
            None,
        )
    } else {
        (
            garbage(span),
            Some(ParseError::Expected("string".into(), span)),
        )
    }
}

pub fn unescape_string(bytes: &[u8], span: Span) -> (Vec<u8>, Option<ParseError>) {
    let mut output = Vec::new();

    let mut idx = 0;
    let mut err = None;

    while idx < bytes.len() {
        if bytes[idx] == b'\\' {
            // We're in an escape
            idx += 1;

            match bytes.get(idx) {
                Some(b'"') => {
                    output.push(b'"');
                    idx += 1;
                }
                Some(b'\'') => {
                    output.push(b'\'');
                    idx += 1;
                }
                Some(b'\\') => {
                    output.push(b'\\');
                    idx += 1;
                }
                Some(b'/') => {
                    output.push(b'/');
                    idx += 1;
                }
                Some(b'(') => {
                    output.push(b'(');
                    idx += 1;
                }
                Some(b')') => {
                    output.push(b')');
                    idx += 1;
                }
                Some(b'{') => {
                    output.push(b'{');
                    idx += 1;
                }
                Some(b'}') => {
                    output.push(b'}');
                    idx += 1;
                }
                Some(b'$') => {
                    output.push(b'$');
                    idx += 1;
                }
                Some(b'^') => {
                    output.push(b'^');
                    idx += 1;
                }
                Some(b'#') => {
                    output.push(b'#');
                    idx += 1;
                }
                Some(b'|') => {
                    output.push(b'|');
                    idx += 1;
                }
                Some(b'~') => {
                    output.push(b'~');
                    idx += 1;
                }
                Some(b'a') => {
                    output.push(0x7);
                    idx += 1;
                }
                Some(b'b') => {
                    output.push(0x8);
                    idx += 1;
                }
                Some(b'e') => {
                    output.push(0x1b);
                    idx += 1;
                }
                Some(b'f') => {
                    output.push(0xc);
                    idx += 1;
                }
                Some(b'n') => {
                    output.push(b'\n');
                    idx += 1;
                }
                Some(b'r') => {
                    output.push(b'\r');
                    idx += 1;
                }
                Some(b't') => {
                    output.push(b'\t');
                    idx += 1;
                }
                Some(b'u') => {
                    match (
                        bytes.get(idx + 1),
                        bytes.get(idx + 2),
                        bytes.get(idx + 3),
                        bytes.get(idx + 4),
                    ) {
                        (Some(h1), Some(h2), Some(h3), Some(h4)) => {
                            let s = String::from_utf8(vec![*h1, *h2, *h3, *h4]);

                            if let Ok(s) = s {
                                let int = u32::from_str_radix(&s, 16);

                                if let Ok(int) = int {
                                    let result = char::from_u32(int);

                                    if let Some(result) = result {
                                        let mut buffer = vec![0; 4];
                                        let result = result.encode_utf8(&mut buffer);

                                        for elem in result.bytes() {
                                            output.push(elem);
                                        }

                                        idx += 5;
                                        continue;
                                    }
                                }
                            }
                            err = Some(ParseError::Expected(
                                "unicode hex value".into(),
                                Span {
                                    start: (span.start + idx),
                                    end: span.end,
                                },
                            ));
                        }
                        _ => {
                            err = Some(ParseError::Expected(
                                "unicode hex value".into(),
                                Span {
                                    start: (span.start + idx),
                                    end: span.end,
                                },
                            ));
                        }
                    }
                    idx += 5;
                }
                _ => {
                    err = Some(ParseError::Expected(
                        "supported escape character".into(),
                        Span {
                            start: (span.start + idx),
                            end: span.end,
                        },
                    ));
                }
            }
        } else {
            output.push(bytes[idx]);
            idx += 1;
        }
    }

    (output, err)
}

pub fn unescape_unquote_string(bytes: &[u8], span: Span) -> (String, Option<ParseError>) {
    if bytes.starts_with(b"\"") {
        // Needs unescaping
        let bytes = trim_quotes(bytes);

        let (bytes, err) = unescape_string(bytes, span);

        if let Ok(token) = String::from_utf8(bytes) {
            (token, err)
        } else {
            (
                String::new(),
                Some(ParseError::Expected("string".into(), span)),
            )
        }
    } else {
        let bytes = trim_quotes(bytes);

        if let Ok(token) = String::from_utf8(bytes.into()) {
            (token, None)
        } else {
            (
                String::new(),
                Some(ParseError::Expected("string".into(), span)),
            )
        }
    }
}

pub fn parse_string(
    working_set: &mut StateWorkingSet,
    span: Span,
    expand_aliases_denylist: &[usize],
) -> (Expression, Option<ParseError>) {
    trace!("parsing: string");

    let bytes = working_set.get_span_contents(span);

    // Check for bare word interpolation
    if bytes[0] != b'\'' && bytes[0] != b'"' && bytes[0] != b'`' && bytes.contains(&b'(') {
        return parse_string_interpolation(working_set, span, expand_aliases_denylist);
    }

    let (s, err) = unescape_unquote_string(bytes, span);

    (
        Expression {
            expr: Expr::String(s),
            span,
            ty: Type::String,
            custom_completion: None,
        },
        err,
    )
}

pub fn parse_string_strict(
    working_set: &mut StateWorkingSet,
    span: Span,
) -> (Expression, Option<ParseError>) {
    trace!("parsing: string, with required delimiters");

    let bytes = working_set.get_span_contents(span);

    // Check for unbalanced quotes:
    {
        let bytes = if bytes.starts_with(b"$") {
            &bytes[1..]
        } else {
            bytes
        };
        if bytes.starts_with(b"\"") && (bytes.len() == 1 || !bytes.ends_with(b"\"")) {
            return (garbage(span), Some(ParseError::Unclosed("\"".into(), span)));
        }
        if bytes.starts_with(b"\'") && (bytes.len() == 1 || !bytes.ends_with(b"\'")) {
            return (garbage(span), Some(ParseError::Unclosed("\'".into(), span)));
        }
    }

    let (bytes, quoted) = if (bytes.starts_with(b"\"") && bytes.ends_with(b"\"") && bytes.len() > 1)
        || (bytes.starts_with(b"\'") && bytes.ends_with(b"\'") && bytes.len() > 1)
    {
        (&bytes[1..(bytes.len() - 1)], true)
    } else if (bytes.starts_with(b"$\"") && bytes.ends_with(b"\"") && bytes.len() > 2)
        || (bytes.starts_with(b"$\'") && bytes.ends_with(b"\'") && bytes.len() > 2)
    {
        (&bytes[2..(bytes.len() - 1)], true)
    } else {
        (bytes, false)
    };

    if let Ok(token) = String::from_utf8(bytes.into()) {
        trace!("-- found {}", token);

        if quoted {
            (
                Expression {
                    expr: Expr::String(token),
                    span,
                    ty: Type::String,
                    custom_completion: None,
                },
                None,
            )
        } else if token.contains(' ') {
            (
                garbage(span),
                Some(ParseError::Expected("string".into(), span)),
            )
        } else {
            (
                Expression {
                    expr: Expr::String(token),
                    span,
                    ty: Type::String,
                    custom_completion: None,
                },
                None,
            )
        }
    } else {
        (
            garbage(span),
            Some(ParseError::Expected("string".into(), span)),
        )
    }
}

//TODO: Handle error case for unknown shapes
pub fn parse_shape_name(
    working_set: &StateWorkingSet,
    bytes: &[u8],
    span: Span,
) -> (SyntaxShape, Option<ParseError>) {
    let result = match bytes {
        b"any" => SyntaxShape::Any,
        b"binary" => SyntaxShape::Binary,
        b"block" => SyntaxShape::Block(None), //FIXME: Blocks should have known output types
        b"cell-path" => SyntaxShape::CellPath,
        b"duration" => SyntaxShape::Duration,
        b"path" => SyntaxShape::Filepath,
        b"directory" => SyntaxShape::Directory,
        b"expr" => SyntaxShape::Expression,
        b"filesize" => SyntaxShape::Filesize,
        b"glob" => SyntaxShape::GlobPattern,
        b"int" => SyntaxShape::Int,
        b"math" => SyntaxShape::MathExpression,
        b"number" => SyntaxShape::Number,
        b"operator" => SyntaxShape::Operator,
        b"range" => SyntaxShape::Range,
        b"cond" => SyntaxShape::RowCondition,
        b"bool" => SyntaxShape::Boolean,
        b"signature" => SyntaxShape::Signature,
        b"string" => SyntaxShape::String,
        b"variable" => SyntaxShape::Variable,
        b"record" => SyntaxShape::Record,
        b"list" => SyntaxShape::List(Box::new(SyntaxShape::Any)),
        b"table" => SyntaxShape::Table,
        b"error" => SyntaxShape::Error,
        _ => {
            if bytes.contains(&b'@') {
                let str = String::from_utf8_lossy(bytes);
                let split: Vec<_> = str.split('@').collect();
                let (shape, err) = parse_shape_name(
                    working_set,
                    split[0].as_bytes(),
                    Span {
                        start: span.start,
                        end: span.start + split[0].len(),
                    },
                );
                let command_name = trim_quotes(split[1].as_bytes());

                let decl_id = working_set.find_decl(command_name, &Type::Any);

                if let Some(decl_id) = decl_id {
                    return (SyntaxShape::Custom(Box::new(shape), decl_id), err);
                } else {
                    return (
                        shape,
                        Some(ParseError::UnknownCommand(Span {
                            start: span.start + split[0].len() + 1,
                            end: span.end,
                        })),
                    );
                }
            } else {
                return (SyntaxShape::Any, Some(ParseError::UnknownType(span)));
            }
        }
    };

    (result, None)
}

pub fn parse_type(_working_set: &StateWorkingSet, bytes: &[u8]) -> Type {
    match bytes {
        b"int" => Type::Int,
        b"float" => Type::Float,
        b"range" => Type::Range,
        b"bool" => Type::Bool,
        b"string" => Type::String,
        b"block" => Type::Block,
        b"duration" => Type::Duration,
        b"date" => Type::Date,
        b"filesize" => Type::Filesize,
        b"number" => Type::Number,
        b"table" => Type::Table(vec![]), //FIXME
        b"error" => Type::Error,
        b"binary" => Type::Binary,

        _ => Type::Any,
    }
}

pub fn parse_import_pattern(
    working_set: &mut StateWorkingSet,
    spans: &[Span],
    expand_aliases_denylist: &[usize],
) -> (Expression, Option<ParseError>) {
    let mut error = None;

    let (head, head_span) = if let Some(head_span) = spans.get(0) {
        (
            working_set.get_span_contents(*head_span).to_vec(),
            head_span,
        )
    } else {
        return (
            garbage(span(spans)),
            Some(ParseError::WrongImportPattern(span(spans))),
        );
    };

    let maybe_module_id = working_set.find_module(&head);

    let (import_pattern, err) = if let Some(tail_span) = spans.get(1) {
        // FIXME: expand this to handle deeper imports once we support module imports
        let tail = working_set.get_span_contents(*tail_span);
        if tail == b"*" {
            (
                ImportPattern {
                    head: ImportPatternHead {
                        name: head,
                        id: maybe_module_id,
                        span: *head_span,
                    },
                    members: vec![ImportPatternMember::Glob { span: *tail_span }],
                    hidden: HashSet::new(),
                },
                None,
            )
        } else if tail.starts_with(b"[") {
            let (result, err) = parse_list_expression(
                working_set,
                *tail_span,
                &SyntaxShape::String,
                expand_aliases_denylist,
            );
            error = error.or(err);

            let mut output = vec![];

            match result {
                Expression {
                    expr: Expr::List(list),
                    ..
                } => {
                    for expr in list {
                        let contents = working_set.get_span_contents(expr.span);
                        output.push((trim_quotes(contents).to_vec(), expr.span));
                    }

                    (
                        ImportPattern {
                            head: ImportPatternHead {
                                name: head,
                                id: maybe_module_id,
                                span: *head_span,
                            },
                            members: vec![ImportPatternMember::List { names: output }],
                            hidden: HashSet::new(),
                        },
                        None,
                    )
                }
                _ => (
                    ImportPattern {
                        head: ImportPatternHead {
                            name: head,
                            id: maybe_module_id,
                            span: *head_span,
                        },
                        members: vec![],
                        hidden: HashSet::new(),
                    },
                    Some(ParseError::ExportNotFound(result.span)),
                ),
            }
        } else {
            let tail = trim_quotes(tail);
            (
                ImportPattern {
                    head: ImportPatternHead {
                        name: head,
                        id: maybe_module_id,
                        span: *head_span,
                    },
                    members: vec![ImportPatternMember::Name {
                        name: tail.to_vec(),
                        span: *tail_span,
                    }],
                    hidden: HashSet::new(),
                },
                None,
            )
        }
    } else {
        (
            ImportPattern {
                head: ImportPatternHead {
                    name: head,
                    id: maybe_module_id,
                    span: *head_span,
                },
                members: vec![],
                hidden: HashSet::new(),
            },
            None,
        )
    };

    (
        Expression {
            expr: Expr::ImportPattern(import_pattern),
            span: span(&spans[1..]),
            ty: Type::List(Box::new(Type::String)),
            custom_completion: None,
        },
        error.or(err),
    )
}

pub fn parse_var_with_opt_type(
    working_set: &mut StateWorkingSet,
    spans: &[Span],
    spans_idx: &mut usize,
) -> (Expression, Option<ParseError>) {
    let bytes = working_set.get_span_contents(spans[*spans_idx]).to_vec();

    if bytes.contains(&b' ')
        || bytes.contains(&b'"')
        || bytes.contains(&b'\'')
        || bytes.contains(&b'`')
    {
        return (
            garbage(spans[*spans_idx]),
            Some(ParseError::VariableNotValid(spans[*spans_idx])),
        );
    }

    if bytes.ends_with(b":") {
        // We end with colon, so the next span should be the type
        if *spans_idx + 1 < spans.len() {
            *spans_idx += 1;
            let type_bytes = working_set.get_span_contents(spans[*spans_idx]);

            let ty = parse_type(working_set, type_bytes);

            let var_name = bytes[0..(bytes.len() - 1)].to_vec();

            if !is_variable(&var_name) {
                return (
                    garbage(spans[*spans_idx]),
                    Some(ParseError::Expected(
                        "valid variable name".into(),
                        spans[*spans_idx],
                    )),
                );
            }

            let id = working_set.add_variable(var_name, spans[*spans_idx - 1], ty.clone());

            (
                Expression {
                    expr: Expr::VarDecl(id),
                    span: span(&spans[*spans_idx - 1..*spans_idx + 1]),
                    ty,
                    custom_completion: None,
                },
                None,
            )
        } else {
            let var_name = bytes[0..(bytes.len() - 1)].to_vec();

            if !is_variable(&var_name) {
                return (
                    garbage(spans[*spans_idx]),
                    Some(ParseError::Expected(
                        "valid variable name".into(),
                        spans[*spans_idx],
                    )),
                );
            }

            let id = working_set.add_variable(var_name, spans[*spans_idx], Type::Any);
            (
                Expression {
                    expr: Expr::VarDecl(id),
                    span: spans[*spans_idx],
                    ty: Type::Any,
                    custom_completion: None,
                },
                Some(ParseError::MissingType(spans[*spans_idx])),
            )
        }
    } else {
        let var_name = bytes;

        if !is_variable(&var_name) {
            return (
                garbage(spans[*spans_idx]),
                Some(ParseError::Expected(
                    "valid variable name".into(),
                    spans[*spans_idx],
                )),
            );
        }

        let id = working_set.add_variable(
            var_name,
            span(&spans[*spans_idx..*spans_idx + 1]),
            Type::Any,
        );

        (
            Expression {
                expr: Expr::VarDecl(id),
                span: span(&spans[*spans_idx..*spans_idx + 1]),
                ty: Type::Any,
                custom_completion: None,
            },
            None,
        )
    }
}

pub fn expand_to_cell_path(
    working_set: &mut StateWorkingSet,
    expression: &mut Expression,
    var_id: VarId,
    expand_aliases_denylist: &[usize],
) {
    if let Expression {
        expr: Expr::String(_),
        span,
        ..
    } = expression
    {
        // Re-parse the string as if it were a cell-path
        let (new_expression, _err) =
            parse_full_cell_path(working_set, Some(var_id), *span, expand_aliases_denylist);

        *expression = new_expression;
    }
}

pub fn parse_row_condition(
    working_set: &mut StateWorkingSet,
    spans: &[Span],
    expand_aliases_denylist: &[usize],
) -> (Expression, Option<ParseError>) {
    let var_id = working_set.add_variable(b"$it".to_vec(), span(spans), Type::Any);
    let (expression, err) =
        parse_math_expression(working_set, spans, Some(var_id), expand_aliases_denylist);
    let span = span(spans);

    let block_id = match expression.expr {
        Expr::Block(block_id) => block_id,
        _ => {
            // We have an expression, so let's convert this into a block.
            let mut block = Block::new();
            let mut pipeline = Pipeline::new();
            pipeline.expressions.push(expression);

            block.pipelines.push(pipeline);

            block.signature.required_positional.push(PositionalArg {
                name: "$it".into(),
                desc: "row condition".into(),
                shape: SyntaxShape::Any,
                var_id: Some(var_id),
                default_value: None,
            });

            working_set.add_block(block)
        }
    };

    (
        Expression {
            ty: Type::Bool,
            span,
            expr: Expr::RowCondition(block_id),
            custom_completion: None,
        },
        err,
    )
}

pub fn parse_signature(
    working_set: &mut StateWorkingSet,
    span: Span,
    expand_aliases_denylist: &[usize],
) -> (Expression, Option<ParseError>) {
    let bytes = working_set.get_span_contents(span);

    let mut error = None;
    let mut start = span.start;
    let mut end = span.end;

    if bytes.starts_with(b"[") {
        start += 1;
    } else {
        error = error.or_else(|| {
            Some(ParseError::Expected(
                "[".into(),
                Span {
                    start,
                    end: start + 1,
                },
            ))
        });
    }

    if bytes.ends_with(b"]") {
        end -= 1;
    } else {
        error = error.or_else(|| Some(ParseError::Unclosed("]".into(), Span { start: end, end })));
    }

    let (sig, err) =
        parse_signature_helper(working_set, Span { start, end }, expand_aliases_denylist);
    error = error.or(err);

    (
        Expression {
            expr: Expr::Signature(sig),
            span,
            ty: Type::Signature,
            custom_completion: None,
        },
        error,
    )
}

pub fn parse_signature_helper(
    working_set: &mut StateWorkingSet,
    span: Span,
    expand_aliases_denylist: &[usize],
) -> (Box<Signature>, Option<ParseError>) {
    #[allow(clippy::enum_variant_names)]
    enum ParseMode {
        ArgMode,
        TypeMode,
        DefaultValueMode,
    }

    #[derive(Debug)]
    enum Arg {
        Positional(PositionalArg, bool), // bool - required
        RestPositional(PositionalArg),
        Flag(Flag),
    }

    let mut error = None;
    let source = working_set.get_span_contents(span);

    let (output, err) = lex(
        source,
        span.start,
        &[b'\n', b'\r', b','],
        &[b':', b'='],
        false,
    );
    error = error.or(err);

    let mut args: Vec<Arg> = vec![];
    let mut parse_mode = ParseMode::ArgMode;

    for token in &output {
        match token {
            Token {
                contents: crate::TokenContents::Item,
                span,
            } => {
                let span = *span;
                let contents = working_set.get_span_contents(span);

                if contents == b":" {
                    match parse_mode {
                        ParseMode::ArgMode => {
                            parse_mode = ParseMode::TypeMode;
                        }
                        ParseMode::TypeMode | ParseMode::DefaultValueMode => {
                            // We're seeing two types for the same thing for some reason, error
                            error =
                                error.or_else(|| Some(ParseError::Expected("type".into(), span)));
                        }
                    }
                } else if contents == b"=" {
                    match parse_mode {
                        ParseMode::ArgMode | ParseMode::TypeMode => {
                            parse_mode = ParseMode::DefaultValueMode;
                        }
                        ParseMode::DefaultValueMode => {
                            // We're seeing two default values for some reason, error
                            error = error.or_else(|| {
                                Some(ParseError::Expected("default value".into(), span))
                            });
                        }
                    }
                } else {
                    match parse_mode {
                        ParseMode::ArgMode => {
                            if contents.starts_with(b"--") && contents.len() > 2 {
                                // Long flag
                                let flags: Vec<_> =
                                    contents.split(|x| x == &b'(').map(|x| x.to_vec()).collect();

                                let long = String::from_utf8_lossy(&flags[0][2..]).to_string();
                                let mut variable_name = flags[0][2..].to_vec();
                                // Replace the '-' in a variable name with '_'
                                (0..variable_name.len()).for_each(|idx| {
                                    if variable_name[idx] == b'-' {
                                        variable_name[idx] = b'_';
                                    }
                                });

                                if !is_variable(&variable_name) {
                                    error = error.or_else(|| {
                                        Some(ParseError::Expected(
                                            "valid variable name".into(),
                                            span,
                                        ))
                                    })
                                }

                                let var_id =
                                    working_set.add_variable(variable_name, span, Type::Any);

                                if flags.len() == 1 {
                                    args.push(Arg::Flag(Flag {
                                        arg: None,
                                        desc: String::new(),
                                        long,
                                        short: None,
                                        required: false,
                                        var_id: Some(var_id),
                                        default_value: None,
                                    }));
                                } else if flags.len() >= 3 {
                                    error = error.or_else(|| {
                                        Some(ParseError::Expected("one short flag".into(), span))
                                    });
                                } else {
                                    let short_flag = &flags[1];
                                    let short_flag = if !short_flag.starts_with(b"-")
                                        || !short_flag.ends_with(b")")
                                    {
                                        error = error.or_else(|| {
                                            Some(ParseError::Expected("short flag".into(), span))
                                        });
                                        short_flag
                                    } else {
                                        &short_flag[1..(short_flag.len() - 1)]
                                    };

                                    let short_flag =
                                        String::from_utf8_lossy(short_flag).to_string();
                                    let chars: Vec<char> = short_flag.chars().collect();
                                    let long = String::from_utf8_lossy(&flags[0][2..]).to_string();
                                    let mut variable_name = flags[0][2..].to_vec();

                                    (0..variable_name.len()).for_each(|idx| {
                                        if variable_name[idx] == b'-' {
                                            variable_name[idx] = b'_';
                                        }
                                    });

                                    if !is_variable(&variable_name) {
                                        error = error.or_else(|| {
                                            Some(ParseError::Expected(
                                                "valid variable name".into(),
                                                span,
                                            ))
                                        })
                                    }

                                    let var_id =
                                        working_set.add_variable(variable_name, span, Type::Any);

                                    if chars.len() == 1 {
                                        args.push(Arg::Flag(Flag {
                                            arg: None,
                                            desc: String::new(),
                                            long,
                                            short: Some(chars[0]),
                                            required: false,
                                            var_id: Some(var_id),
                                            default_value: None,
                                        }));
                                    } else {
                                        error = error.or_else(|| {
                                            Some(ParseError::Expected("short flag".into(), span))
                                        });
                                    }
                                }
                            } else if contents.starts_with(b"-") && contents.len() > 1 {
                                // Short flag

                                let short_flag = &contents[1..];
                                let short_flag = String::from_utf8_lossy(short_flag).to_string();
                                let chars: Vec<char> = short_flag.chars().collect();

                                if chars.len() > 1 {
                                    error = error.or_else(|| {
                                        Some(ParseError::Expected("short flag".into(), span))
                                    });
                                }

                                let mut encoded_var_name = vec![0u8; 4];
                                let len = chars[0].encode_utf8(&mut encoded_var_name).len();
                                let variable_name = encoded_var_name[0..len].to_vec();
                                if !is_variable(&variable_name) {
                                    error = error.or_else(|| {
                                        Some(ParseError::Expected(
                                            "valid variable name".into(),
                                            span,
                                        ))
                                    })
                                }

                                let var_id =
                                    working_set.add_variable(variable_name, span, Type::Any);

                                args.push(Arg::Flag(Flag {
                                    arg: None,
                                    desc: String::new(),
                                    long: String::new(),
                                    short: Some(chars[0]),
                                    required: false,
                                    var_id: Some(var_id),
                                    default_value: None,
                                }));
                            } else if contents.starts_with(b"(-") {
                                let short_flag = &contents[2..];

                                let short_flag = if !short_flag.ends_with(b")") {
                                    error = error.or_else(|| {
                                        Some(ParseError::Expected("short flag".into(), span))
                                    });
                                    short_flag
                                } else {
                                    &short_flag[..(short_flag.len() - 1)]
                                };

                                let short_flag = String::from_utf8_lossy(short_flag).to_string();
                                let chars: Vec<char> = short_flag.chars().collect();

                                if chars.len() == 1 {
                                    match args.last_mut() {
                                        Some(Arg::Flag(flag)) => {
                                            if flag.short.is_some() {
                                                error = error.or_else(|| {
                                                    Some(ParseError::Expected(
                                                        "one short flag".into(),
                                                        span,
                                                    ))
                                                });
                                            } else {
                                                flag.short = Some(chars[0]);
                                            }
                                        }
                                        _ => {
                                            error = error.or_else(|| {
                                                Some(ParseError::Expected(
                                                    "unknown flag".into(),
                                                    span,
                                                ))
                                            });
                                        }
                                    }
                                } else {
                                    error = error.or_else(|| {
                                        Some(ParseError::Expected("short flag".into(), span))
                                    });
                                }
                            } else if contents.ends_with(b"?") {
                                let contents: Vec<_> = contents[..(contents.len() - 1)].into();
                                let name = String::from_utf8_lossy(&contents).to_string();

                                if !is_variable(&contents) {
                                    error = error.or_else(|| {
                                        Some(ParseError::Expected(
                                            "valid variable name".into(),
                                            span,
                                        ))
                                    })
                                }

                                let var_id = working_set.add_variable(contents, span, Type::Any);

                                // Positional arg, optional
                                args.push(Arg::Positional(
                                    PositionalArg {
                                        desc: String::new(),
                                        name,
                                        shape: SyntaxShape::Any,
                                        var_id: Some(var_id),
                                        default_value: None,
                                    },
                                    false,
                                ))
                            } else if let Some(contents) = contents.strip_prefix(b"...") {
                                let name = String::from_utf8_lossy(contents).to_string();
                                let contents_vec: Vec<u8> = contents.to_vec();
                                if !is_variable(&contents_vec) {
                                    error = error.or_else(|| {
                                        Some(ParseError::Expected(
                                            "valid variable name".into(),
                                            span,
                                        ))
                                    })
                                }

                                let var_id =
                                    working_set.add_variable(contents_vec, span, Type::Any);

                                args.push(Arg::RestPositional(PositionalArg {
                                    desc: String::new(),
                                    name,
                                    shape: SyntaxShape::Any,
                                    var_id: Some(var_id),
                                    default_value: None,
                                }));
                            } else {
                                let name = String::from_utf8_lossy(contents).to_string();
                                let contents_vec = contents.to_vec();

                                if !is_variable(&contents_vec) {
                                    error = error.or_else(|| {
                                        Some(ParseError::Expected(
                                            "valid variable name".into(),
                                            span,
                                        ))
                                    })
                                }

                                let var_id =
                                    working_set.add_variable(contents_vec, span, Type::Any);

                                // Positional arg, required
                                args.push(Arg::Positional(
                                    PositionalArg {
                                        desc: String::new(),
                                        name,
                                        shape: SyntaxShape::Any,
                                        var_id: Some(var_id),
                                        default_value: None,
                                    },
                                    true,
                                ))
                            }
                        }
                        ParseMode::TypeMode => {
                            if let Some(last) = args.last_mut() {
                                let (syntax_shape, err) =
                                    parse_shape_name(working_set, contents, span);
                                error = error.or(err);
                                //TODO check if we're replacing a custom parameter already
                                match last {
                                    Arg::Positional(PositionalArg { shape, var_id, .. }, ..) => {
                                        working_set.set_variable_type(var_id.expect("internal error: all custom parameters must have var_ids"), syntax_shape.to_type());
                                        *shape = syntax_shape;
                                    }
                                    Arg::RestPositional(PositionalArg {
                                        shape, var_id, ..
                                    }) => {
                                        working_set.set_variable_type(var_id.expect("internal error: all custom parameters must have var_ids"), syntax_shape.to_type());
                                        *shape = syntax_shape;
                                    }
                                    Arg::Flag(Flag { arg, var_id, .. }) => {
                                        // Flags with a boolean type are just present/not-present switches
                                        if syntax_shape != SyntaxShape::Boolean {
                                            working_set.set_variable_type(var_id.expect("internal error: all custom parameters must have var_ids"), syntax_shape.to_type());
                                            *arg = Some(syntax_shape)
                                        }
                                    }
                                }
                            }
                            parse_mode = ParseMode::ArgMode;
                        }
                        ParseMode::DefaultValueMode => {
                            if let Some(last) = args.last_mut() {
                                let (expression, err) = parse_value(
                                    working_set,
                                    span,
                                    &SyntaxShape::Any,
                                    expand_aliases_denylist,
                                );
                                error = error.or(err);

                                //TODO check if we're replacing a custom parameter already
                                match last {
                                    Arg::Positional(
                                        PositionalArg {
                                            shape,
                                            var_id,
                                            default_value,
                                            ..
                                        },
                                        required,
                                    ) => {
                                        let var_id = var_id.expect("internal error: all custom parameters must have var_ids");
                                        let var_type = &working_set.get_variable(var_id).ty;
                                        match var_type {
                                            Type::Any => {
                                                working_set.set_variable_type(
                                                    var_id,
                                                    expression.ty.clone(),
                                                );
                                            }
                                            t => {
                                                if t != &expression.ty {
                                                    error = error.or_else(|| {
                                                        Some(ParseError::AssignmentMismatch(
                                                            "Default value wrong type".into(),
                                                            format!("default value not {}", t),
                                                            expression.span,
                                                        ))
                                                    })
                                                }
                                            }
                                        }
                                        *shape = expression.ty.to_shape();
                                        *default_value = Some(expression);
                                        *required = false;
                                    }
                                    Arg::RestPositional(..) => {
                                        error = error.or_else(|| {
                                            Some(ParseError::AssignmentMismatch(
                                                "Rest parameter given default value".into(),
                                                "can't have default value".into(),
                                                expression.span,
                                            ))
                                        })
                                    }
                                    Arg::Flag(Flag {
                                        arg,
                                        var_id,
                                        default_value,
                                        ..
                                    }) => {
                                        let var_id = var_id.expect("internal error: all custom parameters must have var_ids");
                                        let var_type = &working_set.get_variable(var_id).ty;

                                        let expression_ty = expression.ty.clone();
                                        let expression_span = expression.span;

                                        *default_value = Some(expression);

                                        // Flags with a boolean type are just present/not-present switches
                                        if var_type != &Type::Bool {
                                            match var_type {
                                                Type::Any => {
                                                    *arg = Some(expression_ty.to_shape());
                                                    working_set
                                                        .set_variable_type(var_id, expression_ty);
                                                }
                                                t => {
                                                    if t != &expression_ty {
                                                        error = error.or_else(|| {
                                                            Some(ParseError::AssignmentMismatch(
                                                                "Default value wrong type".into(),
                                                                format!("default value not {}", t),
                                                                expression_span,
                                                            ))
                                                        })
                                                    }
                                                }
                                            }
                                        }
                                    }
                                }
                            }
                            parse_mode = ParseMode::ArgMode;
                        }
                    }
                }
            }
            Token {
                contents: crate::TokenContents::Comment,
                span,
            } => {
                let contents = working_set.get_span_contents(Span {
                    start: span.start + 1,
                    end: span.end,
                });

                let mut contents = String::from_utf8_lossy(contents).to_string();
                contents = contents.trim().into();

                if let Some(last) = args.last_mut() {
                    match last {
                        Arg::Flag(flag) => {
                            if !flag.desc.is_empty() {
                                flag.desc.push('\n');
                            }
                            flag.desc.push_str(&contents);
                        }
                        Arg::Positional(positional, ..) => {
                            if !positional.desc.is_empty() {
                                positional.desc.push('\n');
                            }
                            positional.desc.push_str(&contents);
                        }
                        Arg::RestPositional(positional) => {
                            if !positional.desc.is_empty() {
                                positional.desc.push('\n');
                            }
                            positional.desc.push_str(&contents);
                        }
                    }
                }
            }
            _ => {}
        }
    }

    let mut sig = Signature::new(String::new());

    for arg in args {
        match arg {
            Arg::Positional(positional, required) => {
                if required {
                    if !sig.optional_positional.is_empty() {
                        error = error.or_else(|| {
                            Some(ParseError::RequiredAfterOptional(
                                positional.name.clone(),
                                span,
                            ))
                        })
                    }
                    sig.required_positional.push(positional)
                } else {
                    sig.optional_positional.push(positional)
                }
            }
            Arg::Flag(flag) => sig.named.push(flag),
            Arg::RestPositional(positional) => {
                if positional.name.is_empty() {
                    error = error.or(Some(ParseError::RestNeedsName(span)))
                } else if sig.rest_positional.is_none() {
                    sig.rest_positional = Some(PositionalArg {
                        name: positional.name,
                        ..positional
                    })
                } else {
                    // Too many rest params
                    error = error.or(Some(ParseError::MultipleRestParams(span)))
                }
            }
        }
    }

    (Box::new(sig), error)
}

pub fn parse_list_expression(
    working_set: &mut StateWorkingSet,
    span: Span,
    element_shape: &SyntaxShape,
    expand_aliases_denylist: &[usize],
) -> (Expression, Option<ParseError>) {
    let bytes = working_set.get_span_contents(span);

    let mut error = None;

    let mut start = span.start;
    let mut end = span.end;

    if bytes.starts_with(b"[") {
        start += 1;
    }
    if bytes.ends_with(b"]") {
        end -= 1;
    } else {
        error = error.or_else(|| Some(ParseError::Unclosed("]".into(), Span { start: end, end })));
    }

    let inner_span = Span { start, end };
    let source = working_set.get_span_contents(inner_span);

    let (output, err) = lex(source, inner_span.start, &[b'\n', b'\r', b','], &[], true);
    error = error.or(err);

    let (output, err) = lite_parse(&output);
    error = error.or(err);

    let mut args = vec![];

    let mut contained_type: Option<Type> = None;

    if !output.block.is_empty() {
        for arg in &output.block[0].commands {
            let mut spans_idx = 0;

            while spans_idx < arg.parts.len() {
                let (arg, err) = parse_multispan_value(
                    working_set,
                    &arg.parts,
                    &mut spans_idx,
                    element_shape,
                    expand_aliases_denylist,
                );
                error = error.or(err);

                if let Some(ref ctype) = contained_type {
                    if *ctype != arg.ty {
                        contained_type = Some(Type::Any);
                    }
                } else {
                    contained_type = Some(arg.ty.clone());
                }

                args.push(arg);

                spans_idx += 1;
            }
        }
    }

    (
        Expression {
            expr: Expr::List(args),
            span,
            ty: Type::List(Box::new(if let Some(ty) = contained_type {
                ty
            } else {
                Type::Any
            })),
            custom_completion: None,
        },
        error,
    )
}

pub fn parse_table_expression(
    working_set: &mut StateWorkingSet,
    original_span: Span,
    expand_aliases_denylist: &[usize],
) -> (Expression, Option<ParseError>) {
    let bytes = working_set.get_span_contents(original_span);
    let mut error = None;

    let mut start = original_span.start;
    let mut end = original_span.end;

    if bytes.starts_with(b"[") {
        start += 1;
    }
    if bytes.ends_with(b"]") {
        end -= 1;
    } else {
        error = error.or_else(|| Some(ParseError::Unclosed("]".into(), Span { start: end, end })));
    }

    let inner_span = Span { start, end };

    let source = working_set.get_span_contents(inner_span);

    let (output, err) = lex(source, start, &[b'\n', b'\r', b','], &[], true);
    error = error.or(err);

    let (output, err) = lite_parse(&output);
    error = error.or(err);

    match output.block.len() {
        0 => (
            Expression {
                expr: Expr::List(vec![]),
                span: original_span,
                ty: Type::List(Box::new(Type::Any)),
                custom_completion: None,
            },
            None,
        ),
        1 => {
            // List
            parse_list_expression(
                working_set,
                original_span,
                &SyntaxShape::Any,
                expand_aliases_denylist,
            )
        }
        _ => {
            let mut table_headers = vec![];

            let (headers, err) = parse_value(
                working_set,
                output.block[0].commands[0].parts[0],
                &SyntaxShape::List(Box::new(SyntaxShape::Any)),
                expand_aliases_denylist,
            );
            error = error.or(err);

            if let Expression {
                expr: Expr::List(headers),
                ..
            } = headers
            {
                table_headers = headers;
            }

            let mut rows = vec![];
            for part in &output.block[1].commands[0].parts {
                let (values, err) = parse_value(
                    working_set,
                    *part,
                    &SyntaxShape::List(Box::new(SyntaxShape::Any)),
                    expand_aliases_denylist,
                );
                error = error.or(err);
                if let Expression {
                    expr: Expr::List(values),
                    span,
                    ..
                } = values
                {
                    match values.len().cmp(&table_headers.len()) {
                        std::cmp::Ordering::Less => {
                            error = error
                                .or(Some(ParseError::MissingColumns(table_headers.len(), span)))
                        }
                        std::cmp::Ordering::Equal => {}
                        std::cmp::Ordering::Greater => {
                            error = error.or_else(|| {
                                Some(ParseError::ExtraColumns(
                                    table_headers.len(),
                                    values[table_headers.len()].span,
                                ))
                            })
                        }
                    }

                    rows.push(values);
                }
            }

            (
                Expression {
                    expr: Expr::Table(table_headers, rows),
                    span: original_span,
                    ty: Type::Table(vec![]), //FIXME
                    custom_completion: None,
                },
                error,
            )
        }
    }
}

pub fn parse_block_expression(
    working_set: &mut StateWorkingSet,
    shape: &SyntaxShape,
    span: Span,
    expand_aliases_denylist: &[usize],
) -> (Expression, Option<ParseError>) {
    trace!("parsing: block expression");

    let bytes = working_set.get_span_contents(span);
    let mut error = None;

    let mut start = span.start;
    let mut end = span.end;

    if bytes.starts_with(b"{") {
        start += 1;
    } else {
        return (
            garbage(span),
            Some(ParseError::Expected("block".into(), span)),
        );
    }
    if bytes.ends_with(b"}") {
        end -= 1;
    } else {
        error = error.or_else(|| Some(ParseError::Unclosed("}".into(), Span { start: end, end })));
    }

    let inner_span = Span { start, end };

    let source = working_set.get_span_contents(inner_span);

    let (output, err) = lex(source, start, &[], &[], false);
    error = error.or(err);

    working_set.enter_scope();

    // Check to see if we have parameters
    let (signature, amt_to_skip): (Option<(Box<Signature>, Span)>, usize) = match output.first() {
        Some(Token {
            contents: TokenContents::Pipe,
            span,
        }) => {
            // We've found a parameter list
            let start_point = span.start;
            let mut token_iter = output.iter().enumerate().skip(1);
            let mut end_span = None;
            let mut amt_to_skip = 1;

            for token in &mut token_iter {
                if let Token {
                    contents: TokenContents::Pipe,
                    span,
                } = token.1
                {
                    end_span = Some(span);
                    amt_to_skip = token.0;
                    break;
                }
            }

            let end_point = if let Some(span) = end_span {
                span.end
            } else {
                end
            };

            let signature_span = Span {
                start: start_point,
                end: end_point,
            };
            let (signature, err) =
                parse_signature_helper(working_set, signature_span, expand_aliases_denylist);
            error = error.or(err);

            (Some((signature, signature_span)), amt_to_skip)
        }
        _ => (None, 0),
    };

    let (output, err) = lite_parse(&output[amt_to_skip..]);
    error = error.or(err);

    // TODO: Finish this
    if let SyntaxShape::Block(Some(v)) = shape {
        if let Some((sig, sig_span)) = &signature {
            if sig.num_positionals() > v.len() {
                error = error.or_else(|| {
                    Some(ParseError::Expected(
                        format!(
                            "{} block parameter{}",
                            v.len(),
                            if v.len() > 1 { "s" } else { "" }
                        ),
                        *sig_span,
                    ))
                });
            }

            for (expected, PositionalArg { name, shape, .. }) in
                v.iter().zip(sig.required_positional.iter())
            {
                if expected != shape && *shape != SyntaxShape::Any {
                    error = error.or_else(|| {
                        Some(ParseError::ParameterMismatchType(
                            name.to_owned(),
                            expected.to_string(),
                            shape.to_string(),
                            *sig_span,
                        ))
                    });
                }
            }
        }
    }

    let (mut output, err) =
        parse_block(working_set, &output, false, expand_aliases_denylist, false);
    error = error.or(err);

    if let Some(signature) = signature {
        output.signature = signature.0;
    } else if let Some(last) = working_set.delta.scope.last() {
        // FIXME: this only supports the top $it. Is this sufficient?

        if let Some(var_id) = last.get_var(b"$it") {
            let mut signature = Signature::new("");
            signature.required_positional.push(PositionalArg {
                var_id: Some(*var_id),
                name: "$it".into(),
                desc: String::new(),
                shape: SyntaxShape::Any,
                default_value: None,
            });
            output.signature = Box::new(signature);
        }
    }

    output.span = Some(span);

    working_set.exit_scope();

    let block_id = working_set.add_block(output);

    (
        Expression {
            expr: Expr::Block(block_id),
            span,
            ty: Type::Block,
            custom_completion: None,
        },
        error,
    )
}

pub fn parse_value(
    working_set: &mut StateWorkingSet,
    span: Span,
    shape: &SyntaxShape,
    expand_aliases_denylist: &[usize],
) -> (Expression, Option<ParseError>) {
    let bytes = working_set.get_span_contents(span);

    if bytes.is_empty() {
        return (garbage(span), Some(ParseError::IncompleteParser(span)));
    }

    // First, check the special-cases. These will likely represent specific values as expressions
    // and may fit a variety of shapes.
    //
    // We check variable first because immediately following we check for variables with cell paths
    // which might result in a value that fits other shapes (and require the variable to already be
    // declared)
    if shape == &SyntaxShape::Variable {
        trace!("parsing: variable");

        return parse_variable_expr(working_set, span);
    }

    // Check for reserved keyword values
    match bytes {
        b"true" => {
            if matches!(shape, SyntaxShape::Boolean) || matches!(shape, SyntaxShape::Any) {
                return (
                    Expression {
                        expr: Expr::Bool(true),
                        span,
                        ty: Type::Bool,
                        custom_completion: None,
                    },
                    None,
                );
            } else {
                return (
                    Expression::garbage(span),
                    Some(ParseError::Expected("non-boolean value".into(), span)),
                );
            }
        }
        b"false" => {
            if matches!(shape, SyntaxShape::Boolean) || matches!(shape, SyntaxShape::Any) {
                return (
                    Expression {
                        expr: Expr::Bool(false),
                        span,
                        ty: Type::Bool,
                        custom_completion: None,
                    },
                    None,
                );
            } else {
                return (
                    Expression::garbage(span),
                    Some(ParseError::Expected("non-boolean value".into(), span)),
                );
            }
        }
        b"null" => {
            return (
                Expression {
                    expr: Expr::Nothing,
                    span,
                    ty: Type::Nothing,
                    custom_completion: None,
                },
                None,
            );
        }

        _ => {}
    }

    match bytes[0] {
        b'$' => return parse_dollar_expr(working_set, span, expand_aliases_denylist),
        b'(' => {
            if let (expr, None) = parse_range(working_set, span, expand_aliases_denylist) {
                return (expr, None);
            } else {
                return parse_full_cell_path(working_set, None, span, expand_aliases_denylist);
            }
        }
        b'{' => {
            if !matches!(shape, SyntaxShape::Block(..)) {
                if let (expr, None) =
                    parse_full_cell_path(working_set, None, span, expand_aliases_denylist)
                {
                    return (expr, None);
                }
            }
            if matches!(shape, SyntaxShape::Block(_)) || matches!(shape, SyntaxShape::Any) {
                return parse_block_expression(working_set, shape, span, expand_aliases_denylist);
            } else if matches!(shape, SyntaxShape::Record) {
                return parse_record(working_set, span, expand_aliases_denylist);
            } else {
                return (
                    Expression::garbage(span),
                    Some(ParseError::Expected("non-block value".into(), span)),
                );
            }
        }
        b'[' => match shape {
            SyntaxShape::Any
            | SyntaxShape::List(_)
            | SyntaxShape::Table
            | SyntaxShape::Signature => {}
            _ => {
                return (
                    Expression::garbage(span),
                    Some(ParseError::Expected("non-[] value".into(), span)),
                );
            }
        },
        _ => {}
    }

    match shape {
        SyntaxShape::Custom(shape, custom_completion) => {
            let (mut expression, err) =
                parse_value(working_set, span, shape, expand_aliases_denylist);
            expression.custom_completion = Some(*custom_completion);
            (expression, err)
        }
        SyntaxShape::Number => parse_number(bytes, span),
        SyntaxShape::Int => parse_int(bytes, span),
        SyntaxShape::Duration => parse_duration(working_set, span),
        SyntaxShape::DateTime => parse_datetime(working_set, span),
        SyntaxShape::Filesize => parse_filesize(working_set, span),
        SyntaxShape::Range => parse_range(working_set, span, expand_aliases_denylist),
        SyntaxShape::Filepath => parse_filepath(working_set, span),
        SyntaxShape::Directory => parse_directory(working_set, span),
        SyntaxShape::GlobPattern => parse_glob_pattern(working_set, span),
        SyntaxShape::String => parse_string(working_set, span, expand_aliases_denylist),
        SyntaxShape::Binary => parse_binary(working_set, span),
        SyntaxShape::Signature => {
            if bytes.starts_with(b"[") {
                parse_signature(working_set, span, expand_aliases_denylist)
            } else {
                (
                    Expression::garbage(span),
                    Some(ParseError::Expected("signature".into(), span)),
                )
            }
        }
        SyntaxShape::List(elem) => {
            if bytes.starts_with(b"[") {
                parse_list_expression(working_set, span, elem, expand_aliases_denylist)
            } else {
                (
                    Expression::garbage(span),
                    Some(ParseError::Expected("list".into(), span)),
                )
            }
        }
        SyntaxShape::Table => {
            if bytes.starts_with(b"[") {
                parse_table_expression(working_set, span, expand_aliases_denylist)
            } else {
                (
                    Expression::garbage(span),
                    Some(ParseError::Expected("table".into(), span)),
                )
            }
        }
        SyntaxShape::CellPath => {
            let source = working_set.get_span_contents(span);
            let mut error = None;

            let (tokens, err) = lex(source, span.start, &[b'\n', b'\r'], &[b'.'], true);
            error = error.or(err);

            let tokens = tokens.into_iter().peekable();

            let (cell_path, err) =
                parse_cell_path(working_set, tokens, false, expand_aliases_denylist, span);
            error = error.or(err);

            (
                Expression {
                    expr: Expr::CellPath(CellPath { members: cell_path }),
                    span,
                    ty: Type::CellPath,
                    custom_completion: None,
                },
                error,
            )
        }
        SyntaxShape::Boolean => {
            // Redundant, though we catch bad boolean parses here
            if bytes == b"true" || bytes == b"false" {
                (
                    Expression {
                        expr: Expr::Bool(true),
                        span,
                        ty: Type::Bool,
                        custom_completion: None,
                    },
                    None,
                )
            } else {
                (
                    garbage(span),
                    Some(ParseError::Expected("bool".into(), span)),
                )
            }
        }
        SyntaxShape::Any => {
            if bytes.starts_with(b"[") {
                //parse_value(working_set, span, &SyntaxShape::Table)
                parse_full_cell_path(working_set, None, span, expand_aliases_denylist)
            } else {
                let shapes = [
                    SyntaxShape::Binary,
                    SyntaxShape::Int,
                    SyntaxShape::Number,
                    SyntaxShape::Range,
                    SyntaxShape::DateTime,
                    SyntaxShape::Filesize,
                    SyntaxShape::Duration,
                    SyntaxShape::Record,
                    SyntaxShape::Block(None),
                    SyntaxShape::String,
                ];
                for shape in shapes.iter() {
                    if let (s, None) =
                        parse_value(working_set, span, shape, expand_aliases_denylist)
                    {
                        return (s, None);
                    }
                }
                (
                    garbage(span),
                    Some(ParseError::Expected("any shape".into(), span)),
                )
            }
        }
        _ => (garbage(span), Some(ParseError::IncompleteParser(span))),
    }
}

pub fn parse_operator(
    working_set: &mut StateWorkingSet,
    span: Span,
) -> (Expression, Option<ParseError>) {
    let contents = working_set.get_span_contents(span);

    let operator = match contents {
        b"==" => Operator::Equal,
        b"!=" => Operator::NotEqual,
        b"<" => Operator::LessThan,
        b"<=" => Operator::LessThanOrEqual,
        b">" => Operator::GreaterThan,
        b">=" => Operator::GreaterThanOrEqual,
        b"=~" => Operator::RegexMatch,
        b"!~" => Operator::NotRegexMatch,
        b"+" => Operator::Plus,
        b"-" => Operator::Minus,
        b"*" => Operator::Multiply,
        b"/" => Operator::Divide,
        b"//" => Operator::FloorDivision,
        b"in" => Operator::In,
        b"not-in" => Operator::NotIn,
        b"mod" => Operator::Modulo,
        b"bit-or" => Operator::BitOr,
        b"bit-xor" => Operator::BitXor,
        b"bit-and" => Operator::BitAnd,
        b"bit-shl" => Operator::ShiftLeft,
        b"bit-shr" => Operator::ShiftRight,
        b"starts-with" => Operator::StartsWith,
        b"ends-with" => Operator::EndsWith,
        b"&&" | b"and" => Operator::And,
        b"||" | b"or" => Operator::Or,
        b"**" => Operator::Pow,
        _ => {
            return (
                garbage(span),
                Some(ParseError::Expected("operator".into(), span)),
            );
        }
    };

    (
        Expression {
            expr: Expr::Operator(operator),
            span,
            ty: Type::Any,
            custom_completion: None,
        },
        None,
    )
}

pub fn parse_math_expression(
    working_set: &mut StateWorkingSet,
    spans: &[Span],
    lhs_row_var_id: Option<VarId>,
    expand_aliases_denylist: &[usize],
) -> (Expression, Option<ParseError>) {
    // As the expr_stack grows, we increase the required precedence to grow larger
    // If, at any time, the operator we're looking at is the same or lower precedence
    // of what is in the expression stack, we collapse the expression stack.
    //
    // This leads to an expression stack that grows under increasing precedence and collapses
    // under decreasing/sustained precedence
    //
    // The end result is a stack that we can fold into binary operations as right associations
    // safely.

    let mut expr_stack: Vec<Expression> = vec![];

    let mut idx = 0;
    let mut last_prec = 1000000;

    let mut error = None;

    let first_span = working_set.get_span_contents(spans[0]);

    if first_span == b"not" {
        if spans.len() > 1 {
            let (remainder, err) = parse_math_expression(
                working_set,
                &spans[1..],
                lhs_row_var_id,
                expand_aliases_denylist,
            );
            return (
                Expression {
                    expr: Expr::UnaryNot(Box::new(remainder)),
                    span: span(spans),
                    ty: Type::Bool,
                    custom_completion: None,
                },
                err,
            );
        } else {
            return (
                garbage(spans[0]),
                Some(ParseError::Expected(
                    "expression".into(),
                    Span {
                        start: spans[0].end,
                        end: spans[0].end,
                    },
                )),
            );
        }
    }

    let (mut lhs, err) = parse_value(
        working_set,
        spans[0],
        &SyntaxShape::Any,
        expand_aliases_denylist,
    );
    error = error.or(err);
    idx += 1;

    if idx >= spans.len() {
        // We already found the one part of our expression, so let's expand
        if let Some(row_var_id) = lhs_row_var_id {
            expand_to_cell_path(working_set, &mut lhs, row_var_id, expand_aliases_denylist);
        }
    }

    expr_stack.push(lhs);

    while idx < spans.len() {
        let (op, err) = parse_operator(working_set, spans[idx]);
        error = error.or(err);

        let op_prec = op.precedence();

        idx += 1;

        if idx == spans.len() {
            // Handle broken math expr `1 +` etc
            error = error.or(Some(ParseError::IncompleteMathExpression(spans[idx - 1])));

            expr_stack.push(Expression::garbage(spans[idx - 1]));
            expr_stack.push(Expression::garbage(spans[idx - 1]));

            break;
        }

        let (rhs, err) = parse_value(
            working_set,
            spans[idx],
            &SyntaxShape::Any,
            expand_aliases_denylist,
        );
        error = error.or(err);

        while op_prec <= last_prec && expr_stack.len() > 1 {
            // Collapse the right associated operations first
            // so that we can get back to a stack with a lower precedence
            let mut rhs = expr_stack
                .pop()
                .expect("internal error: expression stack empty");
            let mut op = expr_stack
                .pop()
                .expect("internal error: expression stack empty");

            last_prec = op.precedence();

            if last_prec < op_prec {
                expr_stack.push(op);
                expr_stack.push(rhs);
                break;
            }

            let mut lhs = expr_stack
                .pop()
                .expect("internal error: expression stack empty");

            if let Some(row_var_id) = lhs_row_var_id {
                expand_to_cell_path(working_set, &mut lhs, row_var_id, expand_aliases_denylist);
            }

            let (result_ty, err) = math_result_type(working_set, &mut lhs, &mut op, &mut rhs);
            error = error.or(err);

            let op_span = span(&[lhs.span, rhs.span]);
            expr_stack.push(Expression {
                expr: Expr::BinaryOp(Box::new(lhs), Box::new(op), Box::new(rhs)),
                span: op_span,
                ty: result_ty,
                custom_completion: None,
            });
        }
        expr_stack.push(op);
        expr_stack.push(rhs);

        last_prec = op_prec;

        idx += 1;
    }

    while expr_stack.len() != 1 {
        let mut rhs = expr_stack
            .pop()
            .expect("internal error: expression stack empty");
        let mut op = expr_stack
            .pop()
            .expect("internal error: expression stack empty");
        let mut lhs = expr_stack
            .pop()
            .expect("internal error: expression stack empty");

        if let Some(row_var_id) = lhs_row_var_id {
            expand_to_cell_path(working_set, &mut lhs, row_var_id, expand_aliases_denylist);
        }

        let (result_ty, err) = math_result_type(working_set, &mut lhs, &mut op, &mut rhs);
        error = error.or(err);

        let binary_op_span = span(&[lhs.span, rhs.span]);
        expr_stack.push(Expression {
            expr: Expr::BinaryOp(Box::new(lhs), Box::new(op), Box::new(rhs)),
            span: binary_op_span,
            ty: result_ty,
            custom_completion: None,
        });
    }

    let output = expr_stack
        .pop()
        .expect("internal error: expression stack empty");

    (output, error)
}

pub fn parse_expression(
    working_set: &mut StateWorkingSet,
    spans: &[Span],
    expand_aliases_denylist: &[usize],
) -> (Expression, Option<ParseError>) {
    let mut pos = 0;
    let mut shorthand = vec![];

    while pos < spans.len() {
        // Check if there is any environment shorthand
        let name = working_set.get_span_contents(spans[pos]);

        let split = name.splitn(2, |x| *x == b'=');
        let split: Vec<_> = split.collect();
        if split.len() == 2 && !split[0].is_empty() {
            let point = split[0].len() + 1;

            let lhs = parse_string_strict(
                working_set,
                Span {
                    start: spans[pos].start,
                    end: spans[pos].start + point - 1,
                },
            );
            let rhs = if spans[pos].start + point < spans[pos].end {
                let rhs_span = Span {
                    start: spans[pos].start + point,
                    end: spans[pos].end,
                };

                if working_set.get_span_contents(rhs_span).starts_with(b"$") {
                    parse_dollar_expr(working_set, rhs_span, expand_aliases_denylist)
                } else {
                    parse_string_strict(working_set, rhs_span)
                }
            } else {
                (
                    Expression {
                        expr: Expr::String(String::new()),
                        span: Span { start: 0, end: 0 },
                        ty: Type::Nothing,
                        custom_completion: None,
                    },
                    None,
                )
            };

            if lhs.1.is_none() && rhs.1.is_none() {
                shorthand.push((lhs.0, rhs.0));
                pos += 1;
            } else {
                break;
            }
        } else {
            break;
        }
    }

    if pos == spans.len() {
        return (
            garbage(span(spans)),
            Some(ParseError::UnknownCommand(spans[0])),
        );
    }

    let (output, err) = if is_math_expression_like(working_set, spans[pos], expand_aliases_denylist)
    {
        parse_math_expression(working_set, &spans[pos..], None, expand_aliases_denylist)
    } else {
        let bytes = working_set.get_span_contents(spans[pos]);

        // For now, check for special parses of certain keywords
        match bytes {
            b"def" => (
                parse_call(
                    working_set,
                    &spans[pos..],
                    spans[0],
                    expand_aliases_denylist,
                )
                .0,
                Some(ParseError::BuiltinCommandInPipeline("def".into(), spans[0])),
            ),
            b"extern" => (
                parse_call(
                    working_set,
                    &spans[pos..],
                    spans[0],
                    expand_aliases_denylist,
                )
                .0,
                Some(ParseError::BuiltinCommandInPipeline(
                    "extern".into(),
                    spans[0],
                )),
            ),
            b"let" => (
                parse_call(
                    working_set,
                    &spans[pos..],
                    spans[0],
                    expand_aliases_denylist,
                )
                .0,
                Some(ParseError::LetInPipeline(
                    String::from_utf8_lossy(match spans.len() {
                        1 | 2 | 3 => b"value",
                        _ => working_set.get_span_contents(spans[3]),
                    })
                    .to_string(),
                    String::from_utf8_lossy(match spans.len() {
                        1 => b"variable",
                        _ => working_set.get_span_contents(spans[1]),
                    })
                    .to_string(),
                    spans[0],
                )),
            ),
            b"alias" => (
                parse_call(
                    working_set,
                    &spans[pos..],
                    spans[0],
                    expand_aliases_denylist,
                )
                .0,
                Some(ParseError::BuiltinCommandInPipeline(
                    "alias".into(),
                    spans[0],
                )),
            ),
            b"module" => (
                parse_call(
                    working_set,
                    &spans[pos..],
                    spans[0],
                    expand_aliases_denylist,
                )
                .0,
                Some(ParseError::BuiltinCommandInPipeline(
                    "module".into(),
                    spans[0],
                )),
            ),
            b"use" => (
                parse_call(
                    working_set,
                    &spans[pos..],
                    spans[0],
                    expand_aliases_denylist,
                )
                .0,
                Some(ParseError::BuiltinCommandInPipeline("use".into(), spans[0])),
            ),
            b"overlay" => {
                if spans.len() > 1 && working_set.get_span_contents(spans[1]) == b"list" {
                    // whitelist 'overlay list'
                    parse_call(
                        working_set,
                        &spans[pos..],
                        spans[0],
                        expand_aliases_denylist,
                    )
                } else {
                    (
                        parse_call(
                            working_set,
                            &spans[pos..],
                            spans[0],
                            expand_aliases_denylist,
                        )
                        .0,
                        Some(ParseError::BuiltinCommandInPipeline(
                            "overlay".into(),
                            spans[0],
                        )),
                    )
                }
            }
            b"source" => (
                parse_call(
                    working_set,
                    &spans[pos..],
                    spans[0],
                    expand_aliases_denylist,
                )
                .0,
                Some(ParseError::BuiltinCommandInPipeline(
                    "source".into(),
                    spans[0],
                )),
            ),
            b"export" => (
                parse_call(
                    working_set,
                    &spans[pos..],
                    spans[0],
                    expand_aliases_denylist,
                )
                .0,
                Some(ParseError::UnexpectedKeyword("export".into(), spans[0])),
            ),
            b"hide" => (
                parse_call(
                    working_set,
                    &spans[pos..],
                    spans[0],
                    expand_aliases_denylist,
                )
                .0,
                Some(ParseError::BuiltinCommandInPipeline(
                    "hide".into(),
                    spans[0],
                )),
            ),
            #[cfg(feature = "plugin")]
            b"register" => (
                parse_call(
                    working_set,
                    &spans[pos..],
                    spans[0],
                    expand_aliases_denylist,
                )
                .0,
                Some(ParseError::BuiltinCommandInPipeline(
                    "plugin".into(),
                    spans[0],
                )),
            ),

            b"for" => parse_for(working_set, spans, expand_aliases_denylist),
            _ => parse_call(
                working_set,
                &spans[pos..],
                spans[0],
                expand_aliases_denylist,
            ),
        }
    };

    let with_env = working_set.find_decl(b"with-env", &Type::Any);

    if !shorthand.is_empty() {
        if let Some(decl_id) = with_env {
            let mut block = Block::default();
            let ty = output.ty.clone();
            block.pipelines = vec![Pipeline {
                expressions: vec![output],
            }];

            let block_id = working_set.add_block(block);

            let mut env_vars = vec![];
            for sh in shorthand {
                env_vars.push(sh.0);
                env_vars.push(sh.1);
            }

            let arguments = vec![
                Argument::Positional(Expression {
                    expr: Expr::List(env_vars),
                    span: span(&spans[..pos]),
                    ty: Type::Any,
                    custom_completion: None,
                }),
                Argument::Positional(Expression {
                    expr: Expr::Block(block_id),
                    span: span(&spans[pos..]),
                    ty,
                    custom_completion: None,
                }),
            ];

            let expr = Expr::Call(Box::new(Call {
                head: Span { start: 0, end: 0 },
                decl_id,
                arguments,
                redirect_stdout: true,
                redirect_stderr: false,
            }));

            (
                Expression {
                    expr,
                    custom_completion: None,
                    span: span(spans),
                    ty: Type::Any,
                },
                err,
            )
        } else {
            (output, err)
        }
    } else {
        (output, err)
    }
}

pub fn parse_variable(
    working_set: &mut StateWorkingSet,
    span: Span,
) -> (Option<VarId>, Option<ParseError>) {
    let bytes = working_set.get_span_contents(span);

    if is_variable(bytes) {
        if let Some(var_id) = working_set.find_variable(bytes) {
            let input = working_set.get_variable(var_id).ty.clone();
            working_set.type_scope.add_type(input);

            (Some(var_id), None)
        } else {
            (None, None)
        }
    } else {
        (
            None,
            Some(ParseError::Expected("valid variable name".into(), span)),
        )
    }
}

pub fn parse_builtin_commands(
    working_set: &mut StateWorkingSet,
    lite_command: &LiteCommand,
    expand_aliases_denylist: &[usize],
) -> (Pipeline, Option<ParseError>) {
    let name = working_set.get_span_contents(lite_command.parts[0]);

    match name {
        b"def" | b"def-env" => parse_def(working_set, lite_command, expand_aliases_denylist),
        b"extern" => parse_extern(working_set, lite_command, expand_aliases_denylist),
        b"let" => parse_let(working_set, &lite_command.parts, expand_aliases_denylist),
        b"for" => {
            let (expr, err) = parse_for(working_set, &lite_command.parts, expand_aliases_denylist);
            (Pipeline::from_vec(vec![expr]), err)
        }
        b"alias" => parse_alias(working_set, &lite_command.parts, expand_aliases_denylist),
        b"module" => parse_module(working_set, &lite_command.parts, expand_aliases_denylist),
        b"use" => {
            let (pipeline, _, err) =
                parse_use(working_set, &lite_command.parts, expand_aliases_denylist);
            (pipeline, err)
        }
        b"overlay" => parse_overlay(working_set, &lite_command.parts, expand_aliases_denylist),
        b"source" => parse_source(working_set, &lite_command.parts, expand_aliases_denylist),
        b"export" => parse_export_in_block(working_set, lite_command, expand_aliases_denylist),
        b"hide" => parse_hide(working_set, &lite_command.parts, expand_aliases_denylist),
        #[cfg(feature = "plugin")]
        b"register" => parse_register(working_set, &lite_command.parts, expand_aliases_denylist),
        _ => {
            let (expr, err) =
                parse_expression(working_set, &lite_command.parts, expand_aliases_denylist);
            (Pipeline::from_vec(vec![expr]), err)
        }
    }
}

pub fn parse_record(
    working_set: &mut StateWorkingSet,
    span: Span,
    expand_aliases_denylist: &[usize],
) -> (Expression, Option<ParseError>) {
    let bytes = working_set.get_span_contents(span);

    let mut error = None;
    let mut start = span.start;
    let mut end = span.end;

    if bytes.starts_with(b"{") {
        start += 1;
    } else {
        error = error.or_else(|| {
            Some(ParseError::Expected(
                "{".into(),
                Span {
                    start,
                    end: start + 1,
                },
            ))
        });
    }

    if bytes.ends_with(b"}") {
        end -= 1;
    } else {
        error = error.or_else(|| Some(ParseError::Unclosed("}".into(), Span { start: end, end })));
    }

    let inner_span = Span { start, end };
    let source = working_set.get_span_contents(inner_span);

    let (tokens, err) = lex(source, start, &[b'\n', b'\r', b','], &[b':'], true);
    error = error.or(err);

    let mut output = vec![];
    let mut idx = 0;

    while idx < tokens.len() {
        let (field, err) = parse_value(
            working_set,
            tokens[idx].span,
            &SyntaxShape::Any,
            expand_aliases_denylist,
        );
        error = error.or(err);

        idx += 1;
        if idx == tokens.len() {
            return (
                garbage(span),
                Some(ParseError::Expected("record".into(), span)),
            );
        }
        let colon = working_set.get_span_contents(tokens[idx].span);
        idx += 1;
        if idx == tokens.len() || colon != b":" {
            //FIXME: need better error
            return (
                garbage(span),
                Some(ParseError::Expected("record".into(), span)),
            );
        }
        let (value, err) = parse_value(
            working_set,
            tokens[idx].span,
            &SyntaxShape::Any,
            expand_aliases_denylist,
        );
        error = error.or(err);
        idx += 1;

        output.push((field, value));
    }

    (
        Expression {
            expr: Expr::Record(output),
            span,
            ty: Type::Any, //FIXME: but we don't know the contents of the fields, do we?
            custom_completion: None,
        },
        error,
    )
}

pub fn parse_block(
    working_set: &mut StateWorkingSet,
    lite_block: &LiteBlock,
    scoped: bool,
    expand_aliases_denylist: &[usize],
    is_subexpression: bool,
) -> (Block, Option<ParseError>) {
    trace!("parsing block: {:?}", lite_block);

    if scoped {
        working_set.enter_scope();
    }
    working_set.type_scope.enter_scope();

    let mut error = None;

    // Pre-declare any definition so that definitions
    // that share the same block can see each other
    for pipeline in &lite_block.block {
        if pipeline.commands.len() == 1 {
            if let Some(err) = parse_def_predecl(
                working_set,
                &pipeline.commands[0].parts,
                expand_aliases_denylist,
            ) {
                error = error.or(Some(err));
            }
        }
    }

    let block: Block = lite_block
        .block
        .iter()
        .enumerate()
        .map(|(idx, pipeline)| {
            if pipeline.commands.len() > 1 {
                let mut output = pipeline
                    .commands
                    .iter()
                    .map(|command| {
                        let (expr, err) =
                            parse_expression(working_set, &command.parts, expand_aliases_denylist);

                        working_set.type_scope.add_type(expr.ty.clone());

                        if error.is_none() {
                            error = err;
                        }

                        expr
                    })
                    .collect::<Vec<Expression>>();

                if is_subexpression {
                    for expr in output.iter_mut().skip(1) {
                        if expr.has_in_variable(working_set) {
                            *expr = wrap_expr_with_collect(working_set, expr);
                        }
                    }
                } else {
                    for expr in output.iter_mut() {
                        if expr.has_in_variable(working_set) {
                            *expr = wrap_expr_with_collect(working_set, expr);
                        }
                    }
                }

                Pipeline {
                    expressions: output,
                }
            } else {
                let (mut pipeline, err) = parse_builtin_commands(
                    working_set,
                    &pipeline.commands[0],
                    expand_aliases_denylist,
                );

                if idx == 0 {
                    if let Some(let_decl_id) = working_set.find_decl(b"let", &Type::Any) {
                        if let Some(let_env_decl_id) = working_set.find_decl(b"let-env", &Type::Any)
                        {
                            for expr in pipeline.expressions.iter_mut() {
                                if let Expression {
                                    expr: Expr::Call(call),
                                    ..
                                } = expr
                                {
                                    if call.decl_id == let_decl_id
                                        || call.decl_id == let_env_decl_id
                                    {
                                        // Do an expansion
                                        if let Some(Expression {
                                            expr: Expr::Keyword(_, _, expr),
                                            ..
                                        }) = call.positional_iter_mut().nth(1)
                                        {
                                            if expr.has_in_variable(working_set) {
                                                *expr = Box::new(wrap_expr_with_collect(
                                                    working_set,
                                                    expr,
                                                ));
                                            }
                                        }
                                        continue;
                                    } else if expr.has_in_variable(working_set) && !is_subexpression
                                    {
                                        *expr = wrap_expr_with_collect(working_set, expr);
                                    }
                                } else if expr.has_in_variable(working_set) && !is_subexpression {
                                    *expr = wrap_expr_with_collect(working_set, expr);
                                }
                            }
                        }
                    }
                }

                if error.is_none() {
                    error = err;
                }

                pipeline
            }
        })
        .into();

    if scoped {
        working_set.exit_scope();
    }
    working_set.type_scope.exit_scope();

    (block, error)
}

pub fn discover_captures_in_block(
    working_set: &StateWorkingSet,
    block: &Block,
    seen: &mut Vec<VarId>,
    seen_blocks: &mut HashMap<BlockId, Vec<VarId>>,
) -> Vec<VarId> {
    let mut output = vec![];

    for flag in &block.signature.named {
        if let Some(var_id) = flag.var_id {
            seen.push(var_id);
        }
    }

    for positional in &block.signature.required_positional {
        if let Some(var_id) = positional.var_id {
            seen.push(var_id);
        }
    }
    for positional in &block.signature.optional_positional {
        if let Some(var_id) = positional.var_id {
            seen.push(var_id);
        }
    }
    for positional in &block.signature.rest_positional {
        if let Some(var_id) = positional.var_id {
            seen.push(var_id);
        }
    }

    for pipeline in &block.pipelines {
        let result = discover_captures_in_pipeline(working_set, pipeline, seen, seen_blocks);
        output.extend(&result);
    }

    output
}

fn discover_captures_in_pipeline(
    working_set: &StateWorkingSet,
    pipeline: &Pipeline,
    seen: &mut Vec<VarId>,
    seen_blocks: &mut HashMap<BlockId, Vec<VarId>>,
) -> Vec<VarId> {
    let mut output = vec![];
    for expr in &pipeline.expressions {
        let result = discover_captures_in_expr(working_set, expr, seen, seen_blocks);
        output.extend(&result);
    }

    output
}

pub fn discover_captures_in_expr(
    working_set: &StateWorkingSet,
    expr: &Expression,
    seen: &mut Vec<VarId>,
    seen_blocks: &mut HashMap<BlockId, Vec<VarId>>,
) -> Vec<VarId> {
    let mut output = vec![];
    match &expr.expr {
        Expr::BinaryOp(lhs, _, rhs) => {
            let lhs_result = discover_captures_in_expr(working_set, lhs, seen, seen_blocks);
            let rhs_result = discover_captures_in_expr(working_set, rhs, seen, seen_blocks);

            output.extend(&lhs_result);
            output.extend(&rhs_result);
        }
        Expr::UnaryNot(expr) => {
            let result = discover_captures_in_expr(working_set, expr, seen, seen_blocks);
            output.extend(&result);
        }
        Expr::Block(block_id) => {
            let block = working_set.get_block(*block_id);
            let results = {
                let mut seen = vec![];
                discover_captures_in_block(working_set, block, &mut seen, seen_blocks)
            };
            seen_blocks.insert(*block_id, results.clone());
            for var_id in results.into_iter() {
                if !seen.contains(&var_id) {
                    output.push(var_id)
                }
            }
        }
        Expr::Binary(_) => {}
        Expr::Bool(_) => {}
        Expr::Call(call) => {
            let decl = working_set.get_decl(call.decl_id);
            if let Some(block_id) = decl.get_block_id() {
                match seen_blocks.get(&block_id) {
                    Some(capture_list) => {
                        output.extend(capture_list);
                    }
                    None => {
                        let block = working_set.get_block(block_id);
                        if !block.captures.is_empty() {
                            output.extend(&block.captures);
                        } else {
                            let mut seen = vec![];
                            seen_blocks.insert(block_id, output.clone());

                            let result = discover_captures_in_block(
                                working_set,
                                block,
                                &mut seen,
                                seen_blocks,
                            );
                            output.extend(&result);
                            seen_blocks.insert(block_id, result);
                        }
                    }
                }
            }

            for named in call.named_iter() {
                if let Some(arg) = &named.2 {
                    let result = discover_captures_in_expr(working_set, arg, seen, seen_blocks);
                    output.extend(&result);
                }
            }

            for positional in call.positional_iter() {
                let result = discover_captures_in_expr(working_set, positional, seen, seen_blocks);
                output.extend(&result);
            }
        }
        Expr::CellPath(_) => {}
        Expr::DateTime(_) => {}
        Expr::ExternalCall(head, exprs) => {
            let result = discover_captures_in_expr(working_set, head, seen, seen_blocks);
            output.extend(&result);

            for expr in exprs {
                let result = discover_captures_in_expr(working_set, expr, seen, seen_blocks);
                output.extend(&result);
            }
        }
        Expr::Filepath(_) => {}
        Expr::Directory(_) => {}
        Expr::Float(_) => {}
        Expr::FullCellPath(cell_path) => {
            let result = discover_captures_in_expr(working_set, &cell_path.head, seen, seen_blocks);
            output.extend(&result);
        }
        Expr::ImportPattern(_) => {}
        Expr::Garbage => {}
        Expr::Nothing => {}
        Expr::GlobPattern(_) => {}
        Expr::Int(_) => {}
        Expr::Keyword(_, _, expr) => {
            let result = discover_captures_in_expr(working_set, expr, seen, seen_blocks);
            output.extend(&result);
        }
        Expr::List(exprs) => {
            for expr in exprs {
                let result = discover_captures_in_expr(working_set, expr, seen, seen_blocks);
                output.extend(&result);
            }
        }
        Expr::Operator(_) => {}
        Expr::Range(expr1, expr2, expr3, _) => {
            if let Some(expr) = expr1 {
                let result = discover_captures_in_expr(working_set, expr, seen, seen_blocks);
                output.extend(&result);
            }
            if let Some(expr) = expr2 {
                let result = discover_captures_in_expr(working_set, expr, seen, seen_blocks);
                output.extend(&result);
            }
            if let Some(expr) = expr3 {
                let result = discover_captures_in_expr(working_set, expr, seen, seen_blocks);
                output.extend(&result);
            }
        }
        Expr::Record(fields) => {
            for (field_name, field_value) in fields {
                output.extend(&discover_captures_in_expr(
                    working_set,
                    field_name,
                    seen,
                    seen_blocks,
                ));
                output.extend(&discover_captures_in_expr(
                    working_set,
                    field_value,
                    seen,
                    seen_blocks,
                ));
            }
        }
        Expr::Signature(sig) => {
            // Something with a declaration, similar to a var decl, will introduce more VarIds into the stack at eval
            for pos in &sig.required_positional {
                if let Some(var_id) = pos.var_id {
                    seen.push(var_id);
                }
            }
            for pos in &sig.optional_positional {
                if let Some(var_id) = pos.var_id {
                    seen.push(var_id);
                }
            }
            if let Some(rest) = &sig.rest_positional {
                if let Some(var_id) = rest.var_id {
                    seen.push(var_id);
                }
            }
            for named in &sig.named {
                if let Some(var_id) = named.var_id {
                    seen.push(var_id);
                }
            }
        }
        Expr::String(_) => {}
        Expr::StringInterpolation(exprs) => {
            for expr in exprs {
                let result = discover_captures_in_expr(working_set, expr, seen, seen_blocks);
                output.extend(&result);
            }
        }
        Expr::RowCondition(block_id) | Expr::Subexpression(block_id) => {
            let block = working_set.get_block(*block_id);
            let results = {
                let mut seen = vec![];
                discover_captures_in_block(working_set, block, &mut seen, seen_blocks)
            };
            seen_blocks.insert(*block_id, results.clone());
            for var_id in results.into_iter() {
                if !seen.contains(&var_id) {
                    output.push(var_id)
                }
            }
        }
        Expr::Table(headers, values) => {
            for header in headers {
                let result = discover_captures_in_expr(working_set, header, seen, seen_blocks);
                output.extend(&result);
            }
            for row in values {
                for cell in row {
                    let result = discover_captures_in_expr(working_set, cell, seen, seen_blocks);
                    output.extend(&result);
                }
            }
        }
        Expr::ValueWithUnit(expr, _) => {
            let result = discover_captures_in_expr(working_set, expr, seen, seen_blocks);
            output.extend(&result);
        }
        Expr::Var(var_id) => {
            if (*var_id > ENV_VARIABLE_ID || *var_id == IN_VARIABLE_ID) && !seen.contains(var_id) {
                output.push(*var_id);
            }
        }
        Expr::VarDecl(var_id) => {
            seen.push(*var_id);
        }
    }
    output
}

fn wrap_expr_with_collect(working_set: &mut StateWorkingSet, expr: &Expression) -> Expression {
    let span = expr.span;

    if let Some(decl_id) = working_set.find_decl(b"collect", &Type::Any) {
        let mut output = vec![];

        let var_id = working_set.next_var_id();
        let mut signature = Signature::new("");
        signature.required_positional.push(PositionalArg {
            var_id: Some(var_id),
            name: "$in".into(),
            desc: String::new(),
            shape: SyntaxShape::Any,
            default_value: None,
        });

        let mut expr = expr.clone();
        expr.replace_in_variable(working_set, var_id);

        let block = Block {
            pipelines: vec![Pipeline {
                expressions: vec![expr],
            }],
            signature: Box::new(signature),
            ..Default::default()
        };

        let block_id = working_set.add_block(block);

        output.push(Argument::Positional(Expression {
            expr: Expr::Block(block_id),
            span,
            ty: Type::Any,
            custom_completion: None,
        }));

        // The containing, synthetic call to `collect`.
        // We don't want to have a real span as it will confuse flattening
        // The args are where we'll get the real info
        Expression {
            expr: Expr::Call(Box::new(Call {
                head: Span::new(0, 0),
                arguments: output,
                decl_id,
                redirect_stdout: true,
                redirect_stderr: false,
            })),
            span,
            ty: Type::String,
            custom_completion: None,
        }
    } else {
        Expression::garbage(span)
    }
}

// Parses a vector of u8 to create an AST Block. If a file name is given, then
// the name is stored in the working set. When parsing a source without a file
// name, the source of bytes is stored as "source"
pub fn parse(
    working_set: &mut StateWorkingSet,
    fname: Option<&str>,
    contents: &[u8],
    scoped: bool,
    expand_aliases_denylist: &[usize],
) -> (Block, Option<ParseError>) {
    trace!("starting top-level parse");

    let mut error = None;

    let span_offset = working_set.next_span_start();

    let name = match fname {
        Some(fname) => fname.to_string(),
        None => "source".to_string(),
    };

    working_set.add_file(name, contents);

    let (output, err) = lex(contents, span_offset, &[], &[], false);
    error = error.or(err);

    let (output, err) = lite_parse(&output);
    error = error.or(err);

    let (mut output, err) =
        parse_block(working_set, &output, scoped, expand_aliases_denylist, false);
    error = error.or(err);

    let mut seen = vec![];
    let mut seen_blocks = HashMap::new();

    let captures = discover_captures_in_block(working_set, &output, &mut seen, &mut seen_blocks);
    output.captures = captures;

    // Also check other blocks that might have been imported
    for (block_idx, block) in working_set.delta.blocks.iter().enumerate() {
        let block_id = block_idx + working_set.permanent_state.num_blocks();

        if !seen_blocks.contains_key(&block_id) {
            let captures =
                discover_captures_in_block(working_set, block, &mut seen, &mut seen_blocks);
            seen_blocks.insert(block_id, captures);
        }
    }

    for (block_id, captures) in seen_blocks.into_iter() {
        // In theory, we should only be updating captures where we have new information
        // the only place where this is possible would be blocks that are newly created
        // by our working set delta. If we ever tried to modify the permanent state, we'd
        // panic (again, in theory, this shouldn't be possible)
        let block = working_set.get_block(block_id);
        let block_captures_empty = block.captures.is_empty();
        if !captures.is_empty() && block_captures_empty {
            let block = working_set.get_block_mut(block_id);
            block.captures = captures;
        }
    }

    (output, error)
}<|MERGE_RESOLUTION|>--- conflicted
+++ resolved
@@ -1,11 +1,6 @@
 use crate::{
     lex, lite_parse,
     lite_parse::LiteCommand,
-<<<<<<< HEAD
-=======
-    parse_export_in_block,
-    parse_keywords::{parse_extern, parse_for, parse_source},
->>>>>>> 7ef4e5f9
     type_check::{math_result_type, type_compatible},
     LiteBlock, ParseError, Token, TokenContents,
 };
@@ -22,8 +17,8 @@
 };
 
 use crate::parse_keywords::{
-    parse_alias, parse_def, parse_def_predecl, parse_extern, parse_for, parse_hide, parse_let,
-    parse_module, parse_overlay, parse_source, parse_use,
+    parse_alias, parse_def, parse_def_predecl, parse_export_in_block, parse_extern, parse_for, parse_hide, 
+    parse_let, parse_module, parse_overlay, parse_source, parse_use,
 };
 
 use itertools::Itertools;
