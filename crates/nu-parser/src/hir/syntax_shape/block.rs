--- conflicted
+++ resolved
@@ -18,48 +18,6 @@
     type Output = Result<SpannedExpression, ParseError>;
 
     fn name(&self) -> &'static str {
-<<<<<<< HEAD
-=======
-        "AnyBlockShape"
-    }
-
-    fn color_syntax<'a, 'b>(
-        &self,
-        _input: &(),
-        token_nodes: &'b mut TokensIterator<'a>,
-        context: &ExpandContext,
-    ) -> Result<(), ShellError> {
-        let block = token_nodes.peek_non_ws().not_eof("block");
-
-        let block = match block {
-            Err(_) => return Ok(()),
-            Ok(block) => block,
-        };
-
-        // is it just a block?
-        let block = block.node.as_block();
-
-        if let Some((children, spans)) = block {
-            token_nodes.child(children, context.source.clone(), |token_nodes| {
-                color_syntax_with(
-                    &DelimitedShape,
-                    &(Delimiter::Brace, spans.0, spans.1),
-                    token_nodes,
-                    context,
-                );
-            });
-
-            return Ok(());
-        }
-
-        // Otherwise, look for a shorthand block. If none found, fail
-        color_fallible_syntax(&ShorthandBlock, token_nodes, context)
-    }
-}
-
-impl ExpandExpression for AnyBlockShape {
-    fn name(&self) -> &'static str {
->>>>>>> 77d856fd
         "any block"
     }
 
@@ -68,24 +26,9 @@
         token_nodes: &mut TokensIterator<'_>,
     ) -> Result<SpannedExpression, ParseError> {
         // is it just a block?
-<<<<<<< HEAD
         token_nodes
             .expand_syntax(BlockShape)
             .or_else(|_| token_nodes.expand_syntax(ShorthandBlockShape))
-=======
-        let block = block.node.as_block();
-
-        if let Some((block, _tags)) = block {
-            let mut iterator =
-                TokensIterator::new(&block.item, block.span, context.source.clone(), false);
-
-            let exprs = expand_syntax(&ExpressionListShape, &mut iterator, context)?.exprs;
-
-            return Ok(hir::RawExpression::Block(exprs.item).into_expr(block.span));
-        }
-
-        expand_syntax(&ShorthandBlock, token_nodes, context)
->>>>>>> 77d856fd
     }
 }
 
@@ -142,50 +85,9 @@
 #[derive(Debug, Copy, Clone)]
 pub struct ShorthandPath;
 
-<<<<<<< HEAD
 impl ExpandSyntax for ShorthandPath {
     type Output = Result<SpannedExpression, ParseError>;
 
-=======
-impl FallibleColorSyntax for ShorthandPath {
-    type Info = ();
-    type Input = ();
-
-    fn name(&self) -> &'static str {
-        "ShorthandPath"
-    }
-
-    fn color_syntax<'a, 'b>(
-        &self,
-        _input: &(),
-        token_nodes: &'b mut TokensIterator<'a>,
-        context: &ExpandContext,
-    ) -> Result<(), ShellError> {
-        token_nodes.atomic(|token_nodes| {
-            let variable = color_fallible_syntax(&VariablePathShape, token_nodes, context);
-
-            if variable.is_ok() {
-                // if it's a variable path, that's the head part
-                return Ok(());
-            }
-
-            // otherwise, we'll try to find a member path
-
-            // look for a member (`<member>` -> `$it.<member>`)
-            color_fallible_syntax(&MemberShape, token_nodes, context)?;
-
-            // Now that we've synthesized the head, of the path, proceed to expand the tail of the path
-            // like any other path.
-            // It's ok if there's no path tail; a single member is sufficient
-            let _ = color_fallible_syntax(&PathTailShape, token_nodes, context);
-
-            Ok(())
-        })
-    }
-}
-
-impl ExpandExpression for ShorthandPath {
->>>>>>> 77d856fd
     fn name(&self) -> &'static str {
         "shorthand path"
     }
@@ -209,15 +111,10 @@
         let tail = token_nodes.expand_syntax(PathTailShape);
 
         match tail {
-<<<<<<< HEAD
             Err(_) => return Ok(head),
             Ok(PathTailSyntax { tail, span }) => {
                 let span = head.span.until(span);
 
-=======
-            Err(_) => Ok(head),
-            Ok(PathTailSyntax { tail, .. }) => {
->>>>>>> 77d856fd
                 // For each member that `PathTailShape` expanded, join it onto the existing expression
                 // to form a new path
                 for member in tail {
