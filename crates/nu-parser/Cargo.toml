[package]
authors = ["The Nushell Project Developers"]
description = "Nushell's parser"
repository = "https://github.com/nushell/nushell/tree/main/crates/nu-parser"
edition = "2021"
license = "MIT"
name = "nu-parser"
<<<<<<< HEAD
version = "0.84.0"
=======
version = "0.84.1"
>>>>>>> a9a82de5

[lib]
bench = false

[dependencies]
<<<<<<< HEAD
nu-engine = { path = "../nu-engine", version = "0.84.0" }
nu-path = {path = "../nu-path", version = "0.84.0" }
nu-plugin = { path = "../nu-plugin", optional = true, version = "0.84.0"  }
nu-protocol = { path = "../nu-protocol", version = "0.84.0" }

bytesize = "1.2"
chrono = { default-features = false, features = ['std'], version = "0.4" }
itertools = "0.10"
=======
nu-engine = { path = "../nu-engine", version = "0.84.1" }
nu-path = { path = "../nu-path", version = "0.84.1" }
nu-plugin = { path = "../nu-plugin", optional = true, version = "0.84.1" }
nu-protocol = { path = "../nu-protocol", version = "0.84.1" }

bytesize = "1.3"
chrono = { default-features = false, features = ['std'], version = "0.4" }
itertools = "0.11"
>>>>>>> a9a82de5
log = "0.4"
serde_json = "1.0"

[dev-dependencies]
rstest = { version = "0.18", default-features = false }

[features]
plugin = ["nu-plugin"]<|MERGE_RESOLUTION|>--- conflicted
+++ resolved
@@ -5,26 +5,12 @@
 edition = "2021"
 license = "MIT"
 name = "nu-parser"
-<<<<<<< HEAD
-version = "0.84.0"
-=======
 version = "0.84.1"
->>>>>>> a9a82de5
 
 [lib]
 bench = false
 
 [dependencies]
-<<<<<<< HEAD
-nu-engine = { path = "../nu-engine", version = "0.84.0" }
-nu-path = {path = "../nu-path", version = "0.84.0" }
-nu-plugin = { path = "../nu-plugin", optional = true, version = "0.84.0"  }
-nu-protocol = { path = "../nu-protocol", version = "0.84.0" }
-
-bytesize = "1.2"
-chrono = { default-features = false, features = ['std'], version = "0.4" }
-itertools = "0.10"
-=======
 nu-engine = { path = "../nu-engine", version = "0.84.1" }
 nu-path = { path = "../nu-path", version = "0.84.1" }
 nu-plugin = { path = "../nu-plugin", optional = true, version = "0.84.1" }
@@ -33,7 +19,6 @@
 bytesize = "1.3"
 chrono = { default-features = false, features = ['std'], version = "0.4" }
 itertools = "0.11"
->>>>>>> a9a82de5
 log = "0.4"
 serde_json = "1.0"
 
