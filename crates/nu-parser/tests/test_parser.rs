use nu_parser::*;
use nu_protocol::ast::{Call, PathMember};
use nu_protocol::Span;
use nu_protocol::{
    ast::{Expr, Expression, PipelineElement},
    engine::{Command, EngineState, Stack, StateWorkingSet},
    ParseError, PipelineData, ShellError, Signature, SyntaxShape,
};
use rstest::rstest;

#[cfg(test)]
#[derive(Clone)]
pub struct Let;

#[cfg(test)]
impl Command for Let {
    fn name(&self) -> &str {
        "let"
    }

    fn usage(&self) -> &str {
        "Create a variable and give it a value."
    }

    fn signature(&self) -> nu_protocol::Signature {
        Signature::build("let")
            .required("var_name", SyntaxShape::VarWithOptType, "variable name")
            .required(
                "initial_value",
                SyntaxShape::Keyword(b"=".to_vec(), Box::new(SyntaxShape::MathExpression)),
                "equals sign followed by value",
            )
    }

    fn run(
        &self,
        _engine_state: &EngineState,
        _stack: &mut Stack,
        _call: &Call,
        _input: PipelineData,
    ) -> Result<PipelineData, ShellError> {
        todo!()
    }
}

fn test_int(
    test_tag: &str,     // name of sub-test
    test: &[u8],        // input expression
    expected_val: Expr, // (usually Expr::{Int,String, Float}, not ::BinOp...
    expected_err: Option<&str>,
) // substring in error text
{
    let engine_state = EngineState::new();
    let mut working_set = StateWorkingSet::new(&engine_state);

    let block = parse(&mut working_set, None, test, true);

    let err = working_set.parse_errors.first();

    if let Some(err_pat) = expected_err {
        if let Some(parse_err) = err {
            let act_err = format!("{:?}", parse_err);
            assert!(
                act_err.contains(err_pat),
                "{test_tag}: expected err to contain {err_pat}, but actual error was {act_err}"
            );
        } else {
            assert!(
                err.is_some(),
                "{test_tag}: expected err containing {err_pat}, but no error returned"
            );
        }
    } else {
        assert!(err.is_none(), "{test_tag}: unexpected error {err:#?}");
        assert_eq!(block.len(), 1, "{test_tag}: result block length > 1");
        let expressions = &block[0];
        assert_eq!(
            expressions.len(),
            1,
            "{test_tag}: got multiple result expressions, expected 1"
        );
        if let PipelineElement::Expression(
            _,
            Expression {
                expr: observed_val, ..
            },
        ) = &expressions[0]
        {
            compare_rhs_binaryOp(test_tag, &expected_val, observed_val);
        }
    }
}

#[allow(non_snake_case)]
fn compare_rhs_binaryOp(
    test_tag: &str,
    expected: &Expr, // the rhs expr we hope to see (::Int, ::Float, not ::B)
    observed: &Expr, // the Expr actually provided: can be ::Int, ::Float, ::String,
                     // or ::BinOp (in which case rhs is checked), or ::Call (in which case cmd is checked)
) {
    match observed {
        Expr::Int(..) | Expr::Float(..) | Expr::String(..) => {
            assert_eq!(
                expected, observed,
                "{test_tag}: Expected: {expected:#?}, observed {observed:#?}"
            );
        }
        Expr::BinaryOp(_, _, e) => {
            let observed_expr = &e.expr;
            // can't pattern match Box<Foo>, but can match the box, then deref in separate statement.
            assert_eq!(
                expected, observed_expr,
                "{test_tag}: Expected: {expected:#?}, observed: {observed:#?}"
            )
        }
        Expr::ExternalCall(e, _, _) => {
            let observed_expr = &e.expr;
            assert_eq!(
                expected, observed_expr,
                "{test_tag}: Expected: {expected:#?}, observed: {observed_expr:#?}"
            )
        }
        _ => {
            panic!("{test_tag}: Unexpected Expr:: variant returned, observed {observed:#?}");
        }
    }
}

#[test]
pub fn multi_test_parse_int() {
    struct Test<'a>(&'a str, &'a [u8], Expr, Option<&'a str>);

    // use test expression of form '0 + x' to force parse() to parse x as numeric.
    // if expression were just 'x', parse() would try other items that would mask the error we're looking for.
    let tests = vec![
        Test("binary literal int", b"0 + 0b0", Expr::Int(0), None),
        Test(
            "binary literal invalid digits",
            b"0 + 0b2",
            Expr::Int(0),
            Some("invalid digits for radix 2"),
        ),
        Test("octal literal int", b"0 + 0o1", Expr::Int(1), None),
        Test(
            "octal literal int invalid digits",
            b"0 + 0o8",
            Expr::Int(0),
            Some("invalid digits for radix 8"),
        ),
        Test(
            "octal literal int truncated",
            b"0 + 0o",
            Expr::Int(0),
            Some("invalid digits for radix 8"),
        ),
        Test("hex literal int", b"0 + 0x2", Expr::Int(2), None),
        Test(
            "hex literal int invalid digits",
            b"0 + 0x0aq",
            Expr::Int(0),
            Some("invalid digits for radix 16"),
        ),
        Test(
            "hex literal with 'e' not mistaken for float",
            b"0 + 0x00e0",
            Expr::Int(0xe0),
            None,
        ),
        // decimal (rad10) literal is anything that starts with
        // optional sign then a digit.
        Test("rad10 literal int", b"0 + 42", Expr::Int(42), None),
        Test(
            "rad10 with leading + sign",
            b"0 + -42",
            Expr::Int(-42),
            None,
        ),
        Test("rad10 with leading - sign", b"0 + +42", Expr::Int(42), None),
        Test(
            "flag char is string, not (invalid) int",
            b"-x",
            Expr::String("-x".into()),
            None,
        ),
        Test(
            "keyword parameter is string",
            b"--exact",
            Expr::String("--exact".into()),
            None,
        ),
        Test(
            "ranges or relative paths not confused for int",
            b"./a/b",
            Expr::String("./a/b".into()),
            None,
        ),
        Test(
            "semver data not confused for int",
            b"'1.0.1'",
            Expr::String("1.0.1".into()),
            None,
        ),
    ];

    for test in tests {
        test_int(test.0, test.1, test.2, test.3);
    }
}

#[ignore]
#[test]
pub fn multi_test_parse_number() {
    struct Test<'a>(&'a str, &'a [u8], Expr, Option<&'a str>);

    // use test expression of form '0 + x' to force parse() to parse x as numeric.
    // if expression were just 'x', parse() would try other items that would mask the error we're looking for.
    let tests = vec![
        Test("float decimal", b"0 + 43.5", Expr::Float(43.5), None),
        //Test("float with leading + sign", b"0 + +41.7", Expr::Float(-41.7), None),
        Test(
            "float with leading - sign",
            b"0 + -41.7",
            Expr::Float(-41.7),
            None,
        ),
        Test(
            "float scientific notation",
            b"0 + 3e10",
            Expr::Float(3.00e10),
            None,
        ),
        Test(
            "float decimal literal invalid digits",
            b"0 + .3foo",
            Expr::Int(0),
            Some("invalid digits"),
        ),
        Test(
            "float scientific notation literal invalid digits",
            b"0 + 3e0faa",
            Expr::Int(0),
            Some("invalid digits"),
        ),
        Test(
            // odd that error is unsupportedOperation, but it does fail.
            "decimal literal int 2 leading signs",
            b"0 + --9",
            Expr::Int(0),
            Some("UnsupportedOperation"),
        ),
        //Test(
        //    ".<string> should not be taken as float",
        //    b"abc + .foo",
        //    Expr::String("..".into()),
        //    None,
        //),
    ];

    for test in tests {
        test_int(test.0, test.1, test.2, test.3);
    }
}
#[ignore]
#[test]
fn test_parse_any() {
    let test = b"1..10";
    let engine_state = EngineState::new();
    let mut working_set = StateWorkingSet::new(&engine_state);

    let block = parse(&mut working_set, None, test, true);

    match (block, working_set.parse_errors.first()) {
        (_, Some(e)) => {
            println!("test: {test:?}, error: {e:#?}");
        }
        (b, None) => {
            println!("test: {test:?}, parse: {b:#?}");
        }
    }
}
#[test]
pub fn parse_int() {
    let engine_state = EngineState::new();
    let mut working_set = StateWorkingSet::new(&engine_state);

    let block = parse(&mut working_set, None, b"3", true);

    assert!(working_set.parse_errors.is_empty());
    assert_eq!(block.len(), 1);
    let expressions = &block[0];
    assert_eq!(expressions.len(), 1);
    assert!(matches!(
        expressions[0],
        PipelineElement::Expression(
            _,
            Expression {
                expr: Expr::Int(3),
                ..
            }
        )
    ))
}

#[test]
pub fn parse_int_with_underscores() {
    let engine_state = EngineState::new();
    let mut working_set = StateWorkingSet::new(&engine_state);

    let block = parse(&mut working_set, None, b"420_69_2023", true);

    assert!(working_set.parse_errors.is_empty());
    assert_eq!(block.len(), 1);
    let expressions = &block[0];
    assert_eq!(expressions.len(), 1);
    assert!(matches!(
        expressions[0],
        PipelineElement::Expression(
            _,
            Expression {
                expr: Expr::Int(420692023),
                ..
            }
        )
    ))
}

#[test]
pub fn parse_cell_path() {
    let engine_state = EngineState::new();
    let mut working_set = StateWorkingSet::new(&engine_state);

    working_set.add_variable(
        "foo".to_string().into_bytes(),
        Span::test_data(),
        nu_protocol::Type::Record(vec![]),
        false,
    );

    let block = parse(&mut working_set, None, b"$foo.bar.baz", true);

    assert!(working_set.parse_errors.is_empty());
    assert_eq!(block.len(), 1);
    let expressions = &block[0];
    assert_eq!(expressions.len(), 1);

    // hoo boy this pattern matching is a pain
    if let PipelineElement::Expression(_, expr) = &expressions[0] {
        if let Expr::FullCellPath(b) = &expr.expr {
            assert!(matches!(
                b.head,
                Expression {
                    expr: Expr::Var(_),
                    ..
                }
            ));
            if let [a, b] = &b.tail[..] {
                if let PathMember::String { val, optional, .. } = a {
                    assert_eq!(val, "bar");
                    assert_eq!(optional, &false);
                } else {
                    panic!("wrong type")
                }

                if let PathMember::String { val, optional, .. } = b {
                    assert_eq!(val, "baz");
                    assert_eq!(optional, &false);
                } else {
                    panic!("wrong type")
                }
            } else {
                panic!("cell path tail is unexpected")
            }
        } else {
            panic!("Not a cell path");
        }
    } else {
        panic!("Not an expression")
    }
}

#[test]
pub fn parse_cell_path_optional() {
    let engine_state = EngineState::new();
    let mut working_set = StateWorkingSet::new(&engine_state);

    working_set.add_variable(
        "foo".to_string().into_bytes(),
        Span::test_data(),
        nu_protocol::Type::Record(vec![]),
        false,
    );

    let block = parse(&mut working_set, None, b"$foo.bar?.baz", true);

    assert!(working_set.parse_errors.is_empty());

    assert_eq!(block.len(), 1);
    let expressions = &block[0];
    assert_eq!(expressions.len(), 1);

    // hoo boy this pattern matching is a pain
    if let PipelineElement::Expression(_, expr) = &expressions[0] {
        if let Expr::FullCellPath(b) = &expr.expr {
            assert!(matches!(
                b.head,
                Expression {
                    expr: Expr::Var(_),
                    ..
                }
            ));
            if let [a, b] = &b.tail[..] {
                if let PathMember::String { val, optional, .. } = a {
                    assert_eq!(val, "bar");
                    assert_eq!(optional, &true);
                } else {
                    panic!("wrong type")
                }

                if let PathMember::String { val, optional, .. } = b {
                    assert_eq!(val, "baz");
                    assert_eq!(optional, &false);
                } else {
                    panic!("wrong type")
                }
            } else {
                panic!("cell path tail is unexpected")
            }
        } else {
            panic!("Not a cell path");
        }
    } else {
        panic!("Not an expression")
    }
}

#[test]
pub fn parse_binary_with_hex_format() {
    let engine_state = EngineState::new();
    let mut working_set = StateWorkingSet::new(&engine_state);

    let block = parse(&mut working_set, None, b"0x[13]", true);

    assert!(working_set.parse_errors.is_empty());
    assert_eq!(block.len(), 1);
    let expressions = &block[0];
    assert_eq!(expressions.len(), 1);
    if let PipelineElement::Expression(_, expr) = &expressions[0] {
        assert_eq!(expr.expr, Expr::Binary(vec![0x13]))
    } else {
        panic!("Not an expression")
    }
}

#[test]
pub fn parse_binary_with_incomplete_hex_format() {
    let engine_state = EngineState::new();
    let mut working_set = StateWorkingSet::new(&engine_state);

    let block = parse(&mut working_set, None, b"0x[3]", true);

    assert!(working_set.parse_errors.is_empty());
    assert_eq!(block.len(), 1);
    let expressions = &block[0];
    assert_eq!(expressions.len(), 1);
    if let PipelineElement::Expression(_, expr) = &expressions[0] {
        assert_eq!(expr.expr, Expr::Binary(vec![0x03]))
    } else {
        panic!("Not an expression")
    }
}

#[test]
pub fn parse_binary_with_binary_format() {
    let engine_state = EngineState::new();
    let mut working_set = StateWorkingSet::new(&engine_state);

    let block = parse(&mut working_set, None, b"0b[1010 1000]", true);

    assert!(working_set.parse_errors.is_empty());
    assert_eq!(block.len(), 1);
    let expressions = &block[0];
    assert_eq!(expressions.len(), 1);
    if let PipelineElement::Expression(_, expr) = &expressions[0] {
        assert_eq!(expr.expr, Expr::Binary(vec![0b10101000]))
    } else {
        panic!("Not an expression")
    }
}

#[test]
pub fn parse_binary_with_incomplete_binary_format() {
    let engine_state = EngineState::new();
    let mut working_set = StateWorkingSet::new(&engine_state);

    let block = parse(&mut working_set, None, b"0b[10]", true);

    assert!(working_set.parse_errors.is_empty());
    assert_eq!(block.len(), 1);
    let expressions = &block[0];
    assert_eq!(expressions.len(), 1);
    if let PipelineElement::Expression(_, expr) = &expressions[0] {
        assert_eq!(expr.expr, Expr::Binary(vec![0b00000010]))
    } else {
        panic!("Not an expression")
    }
}

#[test]
pub fn parse_binary_with_octal_format() {
    let engine_state = EngineState::new();
    let mut working_set = StateWorkingSet::new(&engine_state);

    let block = parse(&mut working_set, None, b"0o[250]", true);

    assert!(working_set.parse_errors.is_empty());
    assert_eq!(block.len(), 1);
    let expressions = &block[0];
    assert_eq!(expressions.len(), 1);
    if let PipelineElement::Expression(_, expr) = &expressions[0] {
        assert_eq!(expr.expr, Expr::Binary(vec![0o250]))
    } else {
        panic!("Not an expression")
    }
}

#[test]
pub fn parse_binary_with_incomplete_octal_format() {
    let engine_state = EngineState::new();
    let mut working_set = StateWorkingSet::new(&engine_state);

    let block = parse(&mut working_set, None, b"0o[2]", true);

    assert!(working_set.parse_errors.is_empty());
    assert_eq!(block.len(), 1);
    let expressions = &block[0];
    assert_eq!(expressions.len(), 1);
    if let PipelineElement::Expression(_, expr) = &expressions[0] {
        assert_eq!(expr.expr, Expr::Binary(vec![0o2]))
    } else {
        panic!("Not an expression")
    }
}

#[test]
pub fn parse_binary_with_invalid_octal_format() {
    let engine_state = EngineState::new();
    let mut working_set = StateWorkingSet::new(&engine_state);

    let block = parse(&mut working_set, None, b"0b[90]", true);

    assert!(working_set.parse_errors.is_empty());
    assert_eq!(block.len(), 1);
    let expressions = &block[0];
    assert_eq!(expressions.len(), 1);
    if let PipelineElement::Expression(_, expr) = &expressions[0] {
        assert!(!matches!(&expr.expr, Expr::Binary(_)))
    } else {
        panic!("Not an expression")
    }
}

#[test]
pub fn parse_binary_with_multi_byte_char() {
    let engine_state = EngineState::new();
    let mut working_set = StateWorkingSet::new(&engine_state);

    // found using fuzzing, Rust can panic if you slice into this string
    let contents = b"0x[\xEF\xBF\xBD]";
    let block = parse(&mut working_set, None, contents, true);

    assert!(working_set.parse_errors.is_empty());
    assert_eq!(block.len(), 1);
    let expressions = &block[0];
    assert_eq!(expressions.len(), 1);
    if let PipelineElement::Expression(_, expr) = &expressions[0] {
        assert!(!matches!(&expr.expr, Expr::Binary(_)))
    } else {
        panic!("Not an expression")
    }
}

#[test]
pub fn parse_call() {
    let engine_state = EngineState::new();
    let mut working_set = StateWorkingSet::new(&engine_state);

    let sig = Signature::build("foo").named("--jazz", SyntaxShape::Int, "jazz!!", Some('j'));
    working_set.add_decl(sig.predeclare());

    let block = parse(&mut working_set, None, b"foo", true);

    assert!(working_set.parse_errors.is_empty());
    assert_eq!(block.len(), 1);

    let expressions = &block[0];
    assert_eq!(expressions.len(), 1);

    if let PipelineElement::Expression(
        _,
        Expression {
            expr: Expr::Call(call),
            ..
        },
    ) = &expressions[0]
    {
        assert_eq!(call.decl_id, 0);
    }
}

#[test]
pub fn parse_call_missing_flag_arg() {
    let engine_state = EngineState::new();
    let mut working_set = StateWorkingSet::new(&engine_state);

    let sig = Signature::build("foo").named("jazz", SyntaxShape::Int, "jazz!!", Some('j'));
    working_set.add_decl(sig.predeclare());

    parse(&mut working_set, None, b"foo --jazz", true);
    assert!(matches!(
        working_set.parse_errors.first(),
        Some(ParseError::MissingFlagParam(..))
    ));
}

#[test]
pub fn parse_call_missing_short_flag_arg() {
    let engine_state = EngineState::new();
    let mut working_set = StateWorkingSet::new(&engine_state);

    let sig = Signature::build("foo").named("--jazz", SyntaxShape::Int, "jazz!!", Some('j'));
    working_set.add_decl(sig.predeclare());

    parse(&mut working_set, None, b"foo -j", true);
    assert!(matches!(
        working_set.parse_errors.first(),
        Some(ParseError::MissingFlagParam(..))
    ));
}

#[test]
pub fn parse_call_too_many_shortflag_args() {
    let engine_state = EngineState::new();
    let mut working_set = StateWorkingSet::new(&engine_state);

    let sig = Signature::build("foo")
        .named("--jazz", SyntaxShape::Int, "jazz!!", Some('j'))
        .named("--math", SyntaxShape::Int, "math!!", Some('m'));
    working_set.add_decl(sig.predeclare());
    parse(&mut working_set, None, b"foo -mj", true);
    assert!(matches!(
        working_set.parse_errors.first(),
        Some(ParseError::ShortFlagBatchCantTakeArg(..))
    ));
}

#[test]
pub fn parse_call_unknown_shorthand() {
    let engine_state = EngineState::new();
    let mut working_set = StateWorkingSet::new(&engine_state);

    let sig = Signature::build("foo").switch("--jazz", "jazz!!", Some('j'));
    working_set.add_decl(sig.predeclare());
    parse(&mut working_set, None, b"foo -mj", true);
    assert!(matches!(
        working_set.parse_errors.first(),
        Some(ParseError::UnknownFlag(..))
    ));
}

#[test]
pub fn parse_call_extra_positional() {
    let engine_state = EngineState::new();
    let mut working_set = StateWorkingSet::new(&engine_state);

    let sig = Signature::build("foo").switch("--jazz", "jazz!!", Some('j'));
    working_set.add_decl(sig.predeclare());
    parse(&mut working_set, None, b"foo -j 100", true);
    assert!(matches!(
        working_set.parse_errors.first(),
        Some(ParseError::ExtraPositional(..))
    ));
}

#[test]
pub fn parse_call_missing_req_positional() {
    let engine_state = EngineState::new();
    let mut working_set = StateWorkingSet::new(&engine_state);

    let sig = Signature::build("foo").required("jazz", SyntaxShape::Int, "jazz!!");
    working_set.add_decl(sig.predeclare());
    parse(&mut working_set, None, b"foo", true);
    assert!(matches!(
        working_set.parse_errors.first(),
        Some(ParseError::MissingPositional(..))
    ));
}

#[test]
pub fn parse_call_missing_req_flag() {
    let engine_state = EngineState::new();
    let mut working_set = StateWorkingSet::new(&engine_state);

    let sig = Signature::build("foo").required_named("--jazz", SyntaxShape::Int, "jazz!!", None);
    working_set.add_decl(sig.predeclare());
    parse(&mut working_set, None, b"foo", true);
    assert!(matches!(
        working_set.parse_errors.first(),
        Some(ParseError::MissingRequiredFlag(..))
    ));
}

#[test]
fn test_nothing_comparison_eq() {
    let engine_state = EngineState::new();
    let mut working_set = StateWorkingSet::new(&engine_state);
    let block = parse(&mut working_set, None, b"2 == null", true);

    assert!(working_set.parse_errors.is_empty());
    assert_eq!(block.len(), 1);

    let expressions = &block[0];
    assert_eq!(expressions.len(), 1);
    assert!(matches!(
        &expressions[0],
        PipelineElement::Expression(
            _,
            Expression {
                expr: Expr::BinaryOp(..),
                ..
            }
        )
    ))
}

#[test]
fn test_nothing_comparison_neq() {
    let engine_state = EngineState::new();
    let mut working_set = StateWorkingSet::new(&engine_state);
    let block = parse(&mut working_set, None, b"2 != null", true);

    assert!(working_set.parse_errors.is_empty());
    assert_eq!(block.len(), 1);

    let expressions = &block[0];
    assert_eq!(expressions.len(), 1);
    assert!(matches!(
        &expressions[0],
        PipelineElement::Expression(
            _,
            Expression {
                expr: Expr::BinaryOp(..),
                ..
            }
        )
    ))
}

mod string {
    use super::*;

    #[test]
    pub fn parse_string() {
        let engine_state = EngineState::new();
        let mut working_set = StateWorkingSet::new(&engine_state);

        let block = parse(&mut working_set, None, b"\"hello nushell\"", true);

        assert!(working_set.parse_errors.is_empty());
        assert_eq!(block.len(), 1);
        let expressions = &block[0];
        assert_eq!(expressions.len(), 1);
        if let PipelineElement::Expression(_, expr) = &expressions[0] {
            assert_eq!(expr.expr, Expr::String("hello nushell".to_string()))
        } else {
            panic!("Not an expression")
        }
    }

    mod interpolation {
        use nu_protocol::Span;

        use super::*;

        #[test]
        pub fn parse_string_interpolation() {
            let engine_state = EngineState::new();
            let mut working_set = StateWorkingSet::new(&engine_state);

            let block = parse(&mut working_set, None, b"$\"hello (39 + 3)\"", true);

            assert!(working_set.parse_errors.is_empty());
            assert_eq!(block.len(), 1);

            let expressions = &block[0];
            assert_eq!(expressions.len(), 1);

            if let PipelineElement::Expression(_, expr) = &expressions[0] {
                let subexprs: Vec<&Expr> = match expr {
                    Expression {
                        expr: Expr::StringInterpolation(expressions),
                        ..
                    } => expressions.iter().map(|e| &e.expr).collect(),
                    _ => panic!("Expected an `Expr::StringInterpolation`"),
                };

                assert_eq!(subexprs.len(), 2);

                assert_eq!(subexprs[0], &Expr::String("hello ".to_string()));

                assert!(matches!(subexprs[1], &Expr::FullCellPath(..)));
            } else {
                panic!("Not an expression")
            }
        }

        #[test]
        pub fn parse_string_interpolation_escaped_parenthesis() {
            let engine_state = EngineState::new();
            let mut working_set = StateWorkingSet::new(&engine_state);

            let block = parse(&mut working_set, None, b"$\"hello \\(39 + 3)\"", true);

            assert!(working_set.parse_errors.is_empty());

            assert_eq!(block.len(), 1);
            let expressions = &block[0];

            assert_eq!(expressions.len(), 1);

            if let PipelineElement::Expression(_, expr) = &expressions[0] {
                let subexprs: Vec<&Expr> = match expr {
                    Expression {
                        expr: Expr::StringInterpolation(expressions),
                        ..
                    } => expressions.iter().map(|e| &e.expr).collect(),
                    _ => panic!("Expected an `Expr::StringInterpolation`"),
                };

                assert_eq!(subexprs.len(), 1);

                assert_eq!(subexprs[0], &Expr::String("hello (39 + 3)".to_string()));
            } else {
                panic!("Not an expression")
            }
        }

        #[test]
        pub fn parse_string_interpolation_escaped_backslash_before_parenthesis() {
            let engine_state = EngineState::new();
            let mut working_set = StateWorkingSet::new(&engine_state);

            let block = parse(&mut working_set, None, b"$\"hello \\\\(39 + 3)\"", true);

            assert!(working_set.parse_errors.is_empty());

            assert_eq!(block.len(), 1);
            let expressions = &block[0];

            assert_eq!(expressions.len(), 1);

            if let PipelineElement::Expression(_, expr) = &expressions[0] {
                let subexprs: Vec<&Expr> = match expr {
                    Expression {
                        expr: Expr::StringInterpolation(expressions),
                        ..
                    } => expressions.iter().map(|e| &e.expr).collect(),
                    _ => panic!("Expected an `Expr::StringInterpolation`"),
                };

                assert_eq!(subexprs.len(), 2);

                assert_eq!(subexprs[0], &Expr::String("hello \\".to_string()));

                assert!(matches!(subexprs[1], &Expr::FullCellPath(..)));
            } else {
                panic!("Not an expression")
            }
        }

        #[test]
        pub fn parse_string_interpolation_backslash_count_reset_by_expression() {
            let engine_state = EngineState::new();
            let mut working_set = StateWorkingSet::new(&engine_state);

            let block = parse(&mut working_set, None, b"$\"\\(1 + 3)\\(7 - 5)\"", true);

            assert!(working_set.parse_errors.is_empty());

            assert_eq!(block.len(), 1);
            let expressions = &block[0];

            assert_eq!(expressions.len(), 1);

            if let PipelineElement::Expression(_, expr) = &expressions[0] {
                let subexprs: Vec<&Expr> = match expr {
                    Expression {
                        expr: Expr::StringInterpolation(expressions),
                        ..
                    } => expressions.iter().map(|e| &e.expr).collect(),
                    _ => panic!("Expected an `Expr::StringInterpolation`"),
                };

                assert_eq!(subexprs.len(), 1);
                assert_eq!(subexprs[0], &Expr::String("(1 + 3)(7 - 5)".to_string()));
            } else {
                panic!("Not an expression")
            }
        }

        #[test]
        pub fn parse_nested_expressions() {
            let engine_state = EngineState::new();
            let mut working_set = StateWorkingSet::new(&engine_state);

            working_set.add_variable(
                "foo".to_string().into_bytes(),
                Span::new(0, 0),
                nu_protocol::Type::CellPath,
                false,
            );

            parse(
                &mut working_set,
                None,
                br#"
                $"(($foo))"
                "#,
                true,
            );

            assert!(working_set.parse_errors.is_empty());
        }

        #[test]
        pub fn parse_path_expression() {
            let engine_state = EngineState::new();
            let mut working_set = StateWorkingSet::new(&engine_state);

            working_set.add_variable(
                "foo".to_string().into_bytes(),
                Span::new(0, 0),
                nu_protocol::Type::CellPath,
                false,
            );

            parse(
                &mut working_set,
                None,
                br#"
                $"Hello ($foo.bar)"
                "#,
                true,
            );

            assert!(working_set.parse_errors.is_empty());
        }
    }
}

mod range {
    use super::*;
    use nu_protocol::ast::{RangeInclusion, RangeOperator};

<<<<<<< HEAD
    #[test]
    fn parse_inclusive_range() {
        let engine_state = EngineState::new();
        let mut working_set = StateWorkingSet::new(&engine_state);

        let block = parse(&mut working_set, None, b"0..10", true);

        assert!(working_set.parse_errors.is_empty());
        assert_eq!(block.len(), 1);

        let expressions = &block[0];
        assert_eq!(expressions.len(), 1);
        assert!(matches!(
            expressions[0],
            PipelineElement::Expression(
                _,
                Expression {
                    expr: Expr::Range(
                        Some(_),
                        None,
                        Some(_),
                        RangeOperator {
                            inclusion: RangeInclusion::Inclusive,
                            ..
                        }
                    ),
                    ..
                }
            )
        ))
    }

    #[test]
    fn parse_exclusive_range() {
        let engine_state = EngineState::new();
        let mut working_set = StateWorkingSet::new(&engine_state);

        let block = parse(&mut working_set, None, b"0..<10", true);

        assert!(working_set.parse_errors.is_empty());
        assert_eq!(block.len(), 1);

        let expressions = &block[0];
        assert_eq!(expressions.len(), 1);
        assert!(matches!(
            expressions[0],
            PipelineElement::Expression(
                _,
                Expression {
                    expr: Expr::Range(
                        Some(_),
                        None,
                        Some(_),
                        RangeOperator {
                            inclusion: RangeInclusion::RightExclusive,
                            ..
                        }
                    ),
                    ..
                }
            )
        ))
    }

    #[test]
    fn parse_reverse_range() {
        let engine_state = EngineState::new();
        let mut working_set = StateWorkingSet::new(&engine_state);

        let block = parse(&mut working_set, None, b"10..0", true);

        assert!(working_set.parse_errors.is_empty());
        assert_eq!(block.len(), 1);

        let expressions = &block[0];
        assert_eq!(expressions.len(), 1);
        assert!(matches!(
            expressions[0],
            PipelineElement::Expression(
                _,
                Expression {
                    expr: Expr::Range(
                        Some(_),
                        None,
                        Some(_),
                        RangeOperator {
                            inclusion: RangeInclusion::Inclusive,
                            ..
                        }
                    ),
                    ..
                }
            )
        ))
    }

    #[test]
    fn parse_subexpression_range() {
        let engine_state = EngineState::new();
        let mut working_set = StateWorkingSet::new(&engine_state);

        let block = parse(&mut working_set, None, b"(3 - 3)..<(8 + 2)", true);
=======
    #[rstest]
    #[case(b"0..10", RangeInclusion::Inclusive, "inclusive")]
    #[case(b"0..=10", RangeInclusion::Inclusive, "=inclusive")]
    #[case(b"0..<10", RangeInclusion::RightExclusive, "exclusive")]
    #[case(b"10..0", RangeInclusion::Inclusive, "reverse inclusive")]
    #[case(b"10..=0", RangeInclusion::Inclusive, "reverse =inclusive")]
    #[case(
        b"(3 - 3)..<(8 + 2)",
        RangeInclusion::RightExclusive,
        "subexpression exclusive"
    )]
    #[case(
        b"(3 - 3)..(8 + 2)",
        RangeInclusion::Inclusive,
        "subexpression inclusive"
    )]
    #[case(
        b"(3 - 3)..=(8 + 2)",
        RangeInclusion::Inclusive,
        "subexpression =inclusive"
    )]
    #[case(b"-10..-3", RangeInclusion::Inclusive, "negative inclusive")]
    #[case(b"-10..=-3", RangeInclusion::Inclusive, "negative =inclusive")]
    #[case(b"-10..<-3", RangeInclusion::RightExclusive, "negative exclusive")]

    fn parse_bounded_range(
        #[case] phrase: &[u8],
        #[case] inclusion: RangeInclusion,
        #[case] tag: &str,
    ) {
        let engine_state = EngineState::new();
        let mut working_set = StateWorkingSet::new(&engine_state);

        let block = parse(&mut working_set, None, phrase, true, &[]);
>>>>>>> a3ea0c30

        assert!(working_set.parse_errors.is_empty());
        assert_eq!(block.len(), 1, "{tag}: block length");

        let expressions = &block[0];
        assert_eq!(expressions.len(), 1, "{tag}: expression length");
        if let PipelineElement::Expression(
            _,
            Expression {
                expr:
                    Expr::Range(
                        Some(_),
                        None,
                        Some(_),
                        RangeOperator {
                            inclusion: the_inclusion,
                            ..
                        },
                    ),
                ..
            },
        ) = expressions[0]
        {
            assert_eq!(
                the_inclusion, inclusion,
                "{tag}: wrong RangeInclusion {the_inclusion:?}"
            );
        } else {
            panic!("{tag}: expression mismatch.")
        };
    }

    #[rstest]
    #[case(
        b"let a = 2; $a..10",
        RangeInclusion::Inclusive,
        "variable start inclusive"
    )]
    #[case(
        b"let a = 2; $a..=10",
        RangeInclusion::Inclusive,
        "variable start =inclusive"
    )]
    #[case(
        b"let a = 2; $a..<($a + 10)",
        RangeInclusion::RightExclusive,
        "subexpression variable exclusive"
    )]
    fn parse_variable_range(
        #[case] phrase: &[u8],
        #[case] inclusion: RangeInclusion,
        #[case] tag: &str,
    ) {
        let engine_state = EngineState::new();
        let mut working_set = StateWorkingSet::new(&engine_state);

        working_set.add_decl(Box::new(Let));

<<<<<<< HEAD
        let block = parse(&mut working_set, None, b"let a = 2; $a..10", true);
=======
        let block = parse(&mut working_set, None, phrase, true, &[]);
>>>>>>> a3ea0c30

        assert!(working_set.parse_errors.is_empty());
        assert_eq!(block.len(), 2, "{tag} block len 2");

        let expressions = &block[1];
        assert_eq!(expressions.len(), 1, "{tag}: expression length 1");
        if let PipelineElement::Expression(
            _,
            Expression {
                expr:
                    Expr::Range(
                        Some(_),
                        None,
                        Some(_),
                        RangeOperator {
                            inclusion: the_inclusion,
                            ..
                        },
                    ),
                ..
            },
        ) = expressions[0]
        {
            assert_eq!(
                the_inclusion, inclusion,
                "{tag}: wrong RangeInclusion {the_inclusion:?}"
            );
        } else {
            panic!("{tag}: expression mismatch.")
        };
    }

<<<<<<< HEAD
    #[test]
    fn parse_subexpression_variable_range() {
        let engine_state = EngineState::new();
        let mut working_set = StateWorkingSet::new(&engine_state);

        working_set.add_decl(Box::new(Let));

        let block = parse(&mut working_set, None, b"let a = 2; $a..<($a + 10)", true);

        assert!(working_set.parse_errors.is_empty());
        assert_eq!(block.len(), 2);

        let expressions = &block[1];
        assert_eq!(expressions.len(), 1);
        assert!(matches!(
            expressions[0],
            PipelineElement::Expression(
                _,
                Expression {
                    expr: Expr::Range(
                        Some(_),
                        None,
                        Some(_),
                        RangeOperator {
                            inclusion: RangeInclusion::RightExclusive,
                            ..
                        }
                    ),
                    ..
                }
            )
        ))
    }
=======
    #[rstest]
    #[case(b"0..", RangeInclusion::Inclusive, "right unbounded")]
    #[case(b"0..=", RangeInclusion::Inclusive, "right unbounded =inclusive")]
    #[case(b"0..<", RangeInclusion::RightExclusive, "right unbounded")]
>>>>>>> a3ea0c30

    fn parse_right_unbounded_range(
        #[case] phrase: &[u8],
        #[case] inclusion: RangeInclusion,
        #[case] tag: &str,
    ) {
        let engine_state = EngineState::new();
        let mut working_set = StateWorkingSet::new(&engine_state);

<<<<<<< HEAD
        let block = parse(&mut working_set, None, b"0..", true);
=======
        let block = parse(&mut working_set, None, phrase, true, &[]);
>>>>>>> a3ea0c30

        assert!(working_set.parse_errors.is_empty());
        assert_eq!(block.len(), 1, "{tag}: block len 1");

        let expressions = &block[0];
        assert_eq!(expressions.len(), 1, "{tag}: expression length 1");
        if let PipelineElement::Expression(
            _,
            Expression {
                expr:
                    Expr::Range(
                        Some(_),
                        None,
                        None,
                        RangeOperator {
                            inclusion: the_inclusion,
                            ..
                        },
                    ),
                ..
            },
        ) = expressions[0]
        {
            assert_eq!(
                the_inclusion, inclusion,
                "{tag}: wrong RangeInclusion {the_inclusion:?}"
            );
        } else {
            panic!("{tag}: expression mismatch.")
        };
    }

    #[rstest]
    #[case(b"..10", RangeInclusion::Inclusive, "left unbounded inclusive")]
    #[case(b"..=10", RangeInclusion::Inclusive, "left unbounded =inclusive")]
    #[case(b"..<10", RangeInclusion::RightExclusive, "left unbounded exclusive")]

    fn parse_left_unbounded_range(
        #[case] phrase: &[u8],
        #[case] inclusion: RangeInclusion,
        #[case] tag: &str,
    ) {
        let engine_state = EngineState::new();
        let mut working_set = StateWorkingSet::new(&engine_state);

<<<<<<< HEAD
        let block = parse(&mut working_set, None, b"..10", true);
=======
        let block = parse(&mut working_set, None, phrase, true, &[]);
>>>>>>> a3ea0c30

        assert!(working_set.parse_errors.is_empty());
        assert_eq!(block.len(), 1, "{tag}: block len 1");

        let expressions = &block[0];
        assert_eq!(expressions.len(), 1, "{tag}: expression length 1");
        if let PipelineElement::Expression(
            _,
            Expression {
                expr:
                    Expr::Range(
                        None,
                        None,
                        Some(_),
                        RangeOperator {
                            inclusion: the_inclusion,
                            ..
                        },
                    ),
                ..
            },
        ) = expressions[0]
        {
            assert_eq!(
                the_inclusion, inclusion,
                "{tag}: wrong RangeInclusion {the_inclusion:?}"
            );
        } else {
            panic!("{tag}: expression mismatch.")
        };
    }

<<<<<<< HEAD
    #[test]
    fn parse_negative_range() {
        let engine_state = EngineState::new();
        let mut working_set = StateWorkingSet::new(&engine_state);

        let block = parse(&mut working_set, None, b"-10..-3", true);

        assert!(working_set.parse_errors.is_empty());
        assert_eq!(block.len(), 1);
=======
    #[rstest]
    #[case(b"2.0..4.0..10.0", RangeInclusion::Inclusive, "float inclusive")]
    #[case(b"2.0..4.0..=10.0", RangeInclusion::Inclusive, "float =inclusive")]
    #[case(b"2.0..4.0..<10.0", RangeInclusion::RightExclusive, "float exclusive")]
>>>>>>> a3ea0c30

    fn parse_float_range(
        #[case] phrase: &[u8],
        #[case] inclusion: RangeInclusion,
        #[case] tag: &str,
    ) {
        let engine_state = EngineState::new();
        let mut working_set = StateWorkingSet::new(&engine_state);

<<<<<<< HEAD
        let block = parse(&mut working_set, None, b"2.0..4.0..10.0", true);
=======
        let block = parse(&mut working_set, None, phrase, true, &[]);
>>>>>>> a3ea0c30

        assert!(working_set.parse_errors.is_empty());
        assert_eq!(block.len(), 1, "{tag}: block length 1");

        let expressions = &block[0];
        assert_eq!(expressions.len(), 1, "{tag}: expression length 1");
        if let PipelineElement::Expression(
            _,
            Expression {
                expr:
                    Expr::Range(
                        Some(_),
                        Some(_),
                        Some(_),
                        RangeOperator {
                            inclusion: the_inclusion,
                            ..
                        },
                    ),
                ..
            },
        ) = expressions[0]
        {
            assert_eq!(
                the_inclusion, inclusion,
                "{tag}: wrong RangeInclusion {the_inclusion:?}"
            );
        } else {
            panic!("{tag}: expression mismatch.")
        };
    }

    #[test]
    fn bad_parse_does_crash() {
        let engine_state = EngineState::new();
        let mut working_set = StateWorkingSet::new(&engine_state);

<<<<<<< HEAD
        parse(&mut working_set, None, b"(0)..\"a\"", true);
=======
        let _ = parse(&mut working_set, None, b"(0)..\"a\"", true, &[]);
>>>>>>> a3ea0c30

        assert!(!working_set.parse_errors.is_empty());
    }
}

#[cfg(test)]
mod input_types {
    use super::*;
    use nu_protocol::ast::Call;
    use nu_protocol::{ast::Argument, Category, PipelineData, ShellError, Type};

    #[derive(Clone)]
    pub struct LsTest;

    impl Command for LsTest {
        fn name(&self) -> &str {
            "ls"
        }

        fn usage(&self) -> &str {
            "Mock ls command."
        }

        fn signature(&self) -> nu_protocol::Signature {
            Signature::build(self.name()).category(Category::Default)
        }

        fn run(
            &self,
            _engine_state: &EngineState,
            _stack: &mut Stack,
            _call: &Call,
            _input: PipelineData,
        ) -> Result<PipelineData, ShellError> {
            todo!()
        }
    }

    #[derive(Clone)]
    pub struct GroupBy;

    impl Command for GroupBy {
        fn name(&self) -> &str {
            "group-by"
        }

        fn usage(&self) -> &str {
            "Mock group-by command."
        }

        fn signature(&self) -> nu_protocol::Signature {
            Signature::build(self.name())
                .required("column", SyntaxShape::String, "column name")
                .category(Category::Default)
        }

        fn run(
            &self,
            _engine_state: &EngineState,
            _stack: &mut Stack,
            _call: &Call,
            _input: PipelineData,
        ) -> Result<PipelineData, ShellError> {
            todo!()
        }
    }

    #[derive(Clone)]
    pub struct ToCustom;

    impl Command for ToCustom {
        fn name(&self) -> &str {
            "to-custom"
        }

        fn usage(&self) -> &str {
            "Mock converter command."
        }

        fn signature(&self) -> nu_protocol::Signature {
            Signature::build(self.name())
                .input_type(Type::Any)
                .output_type(Type::Custom("custom".into()))
                .category(Category::Custom("custom".into()))
        }

        fn run(
            &self,
            _engine_state: &EngineState,
            _stack: &mut Stack,
            _call: &Call,
            _input: PipelineData,
        ) -> Result<PipelineData, ShellError> {
            todo!()
        }
    }

    #[derive(Clone)]
    pub struct GroupByCustom;

    impl Command for GroupByCustom {
        fn name(&self) -> &str {
            "group-by"
        }

        fn usage(&self) -> &str {
            "Mock custom group-by command."
        }

        fn signature(&self) -> nu_protocol::Signature {
            Signature::build(self.name())
                .required("column", SyntaxShape::String, "column name")
                .required("other", SyntaxShape::String, "other value")
                .input_type(Type::Custom("custom".into()))
                .output_type(Type::Custom("custom".into()))
                .category(Category::Custom("custom".into()))
        }

        fn run(
            &self,
            _engine_state: &EngineState,
            _stack: &mut Stack,
            _call: &Call,
            _input: PipelineData,
        ) -> Result<PipelineData, ShellError> {
            todo!()
        }
    }

    #[derive(Clone)]
    pub struct AggCustom;

    impl Command for AggCustom {
        fn name(&self) -> &str {
            "agg"
        }

        fn usage(&self) -> &str {
            "Mock custom agg command."
        }

        fn signature(&self) -> nu_protocol::Signature {
            Signature::build(self.name())
                .required("operation", SyntaxShape::String, "operation")
                .input_type(Type::Custom("custom".into()))
                .category(Category::Custom("custom".into()))
        }

        fn run(
            &self,
            _engine_state: &EngineState,
            _stack: &mut Stack,
            _call: &Call,
            _input: PipelineData,
        ) -> Result<PipelineData, ShellError> {
            todo!()
        }
    }

    #[derive(Clone)]
    pub struct AggMin;

    impl Command for AggMin {
        fn name(&self) -> &str {
            "min"
        }

        fn usage(&self) -> &str {
            "Mock custom min command."
        }

        fn signature(&self) -> nu_protocol::Signature {
            Signature::build(self.name()).category(Category::Custom("custom".into()))
        }

        fn run(
            &self,
            _engine_state: &EngineState,
            _stack: &mut Stack,
            _call: &Call,
            _input: PipelineData,
        ) -> Result<PipelineData, ShellError> {
            todo!()
        }
    }

    #[derive(Clone)]
    pub struct WithColumn;

    impl Command for WithColumn {
        fn name(&self) -> &str {
            "with-column"
        }

        fn usage(&self) -> &str {
            "Mock custom with-column command."
        }

        fn signature(&self) -> nu_protocol::Signature {
            Signature::build(self.name())
                .rest("operation", SyntaxShape::Any, "operation")
                .input_type(Type::Custom("custom".into()))
                .output_type(Type::Custom("custom".into()))
                .category(Category::Custom("custom".into()))
        }

        fn run(
            &self,
            _engine_state: &EngineState,
            _stack: &mut Stack,
            _call: &Call,
            _input: PipelineData,
        ) -> Result<PipelineData, ShellError> {
            todo!()
        }
    }

    #[derive(Clone)]
    pub struct Collect;

    impl Command for Collect {
        fn name(&self) -> &str {
            "collect"
        }

        fn usage(&self) -> &str {
            "Mock custom collect command."
        }

        fn signature(&self) -> nu_protocol::Signature {
            Signature::build(self.name())
                .input_type(Type::Custom("custom".into()))
                .output_type(Type::Custom("custom".into()))
                .category(Category::Custom("custom".into()))
        }

        fn run(
            &self,
            _engine_state: &EngineState,
            _stack: &mut Stack,
            _call: &Call,
            _input: PipelineData,
        ) -> Result<PipelineData, ShellError> {
            todo!()
        }
    }

    #[derive(Clone)]
    pub struct IfMocked;

    impl Command for IfMocked {
        fn name(&self) -> &str {
            "if"
        }

        fn usage(&self) -> &str {
            "Mock if command."
        }

        fn signature(&self) -> nu_protocol::Signature {
            Signature::build("if")
                .required("cond", SyntaxShape::MathExpression, "condition to check")
                .required(
                    "then_block",
                    SyntaxShape::Block,
                    "block to run if check succeeds",
                )
                .optional(
                    "else_expression",
                    SyntaxShape::Keyword(
                        b"else".to_vec(),
                        Box::new(SyntaxShape::OneOf(vec![
                            SyntaxShape::Block,
                            SyntaxShape::Expression,
                        ])),
                    ),
                    "expression or block to run if check fails",
                )
                .category(Category::Core)
        }

        fn run(
            &self,
            _engine_state: &EngineState,
            _stack: &mut Stack,
            _call: &Call,
            _input: PipelineData,
        ) -> Result<PipelineData, ShellError> {
            todo!()
        }
    }

    fn add_declarations(engine_state: &mut EngineState) {
        let delta = {
            let mut working_set = StateWorkingSet::new(engine_state);
            working_set.add_decl(Box::new(Let));
            working_set.add_decl(Box::new(AggCustom));
            working_set.add_decl(Box::new(GroupByCustom));
            working_set.add_decl(Box::new(GroupBy));
            working_set.add_decl(Box::new(LsTest));
            working_set.add_decl(Box::new(ToCustom));
            working_set.add_decl(Box::new(AggMin));
            working_set.add_decl(Box::new(Collect));
            working_set.add_decl(Box::new(WithColumn));
            working_set.add_decl(Box::new(IfMocked));

            working_set.render()
        };

        engine_state
            .merge_delta(delta)
            .expect("Error merging delta");
    }

    #[test]
    fn call_types_test() {
        let mut engine_state = EngineState::new();
        add_declarations(&mut engine_state);

        let mut working_set = StateWorkingSet::new(&engine_state);
        let input = r#"ls | to-custom | group-by name other"#;

        let block = parse(&mut working_set, None, input.as_bytes(), true);

        assert!(working_set.parse_errors.is_empty());
        assert_eq!(block.len(), 1);

        let expressions = &block[0];
        assert_eq!(expressions.len(), 3);

        match &expressions[0] {
            PipelineElement::Expression(
                _,
                Expression {
                    expr: Expr::Call(call),
                    ..
                },
            ) => {
                let expected_id = working_set
                    .find_decl(b"ls", &Type::Any)
                    .expect("Error merging delta");
                assert_eq!(call.decl_id, expected_id)
            }
            _ => panic!("Expected expression Call not found"),
        }

        match &expressions[1] {
            PipelineElement::Expression(
                _,
                Expression {
                    expr: Expr::Call(call),
                    ..
                },
            ) => {
                let expected_id = working_set.find_decl(b"to-custom", &Type::Any).unwrap();
                assert_eq!(call.decl_id, expected_id)
            }
            _ => panic!("Expected expression Call not found"),
        }

        match &expressions[2] {
            PipelineElement::Expression(
                _,
                Expression {
                    expr: Expr::Call(call),
                    ..
                },
            ) => {
                let expected_id = working_set
                    .find_decl(b"group-by", &Type::Custom("custom".into()))
                    .unwrap();
                assert_eq!(call.decl_id, expected_id)
            }
            _ => panic!("Expected expression Call not found"),
        }
    }

    #[test]
    fn storing_variable_test() {
        let mut engine_state = EngineState::new();
        add_declarations(&mut engine_state);

        let mut working_set = StateWorkingSet::new(&engine_state);
        let input =
            r#"let a = (ls | to-custom | group-by name other); let b = (1+3); $a | agg sum"#;

        let block = parse(&mut working_set, None, input.as_bytes(), true);

        assert!(working_set.parse_errors.is_empty());
        assert_eq!(block.len(), 3);

        let expressions = &block[2];
        match &expressions[1] {
            PipelineElement::Expression(
                _,
                Expression {
                    expr: Expr::Call(call),
                    ..
                },
            ) => {
                let expected_id = working_set
                    .find_decl(b"agg", &Type::Custom("custom".into()))
                    .unwrap();
                assert_eq!(call.decl_id, expected_id)
            }
            _ => panic!("Expected expression Call not found"),
        }
    }

    #[test]
    fn stored_variable_operation_test() {
        let mut engine_state = EngineState::new();
        add_declarations(&mut engine_state);

        let mut working_set = StateWorkingSet::new(&engine_state);
        let input = r#"let a = (ls | to-custom | group-by name other); ($a + $a) | agg sum"#;

        let block = parse(&mut working_set, None, input.as_bytes(), true);

        assert!(working_set.parse_errors.is_empty());
        assert_eq!(block.len(), 2);

        let expressions = &block[1];
        match &expressions[1] {
            PipelineElement::Expression(
                _,
                Expression {
                    expr: Expr::Call(call),
                    ..
                },
            ) => {
                let expected_id = working_set
                    .find_decl(b"agg", &Type::Custom("custom".into()))
                    .unwrap();
                assert_eq!(call.decl_id, expected_id)
            }
            _ => panic!("Expected expression Call not found"),
        }
    }

    #[test]
    fn multiple_stored_variable_test() {
        let mut engine_state = EngineState::new();
        add_declarations(&mut engine_state);

        let mut working_set = StateWorkingSet::new(&engine_state);
        let input = r#"
        let a = (ls | to-custom | group-by name other); [1 2 3] | to-custom; [1 2 3] | to-custom"#;

        let block = parse(&mut working_set, None, input.as_bytes(), true);

        assert!(working_set.parse_errors.is_empty());
        assert_eq!(block.len(), 3);

        let expressions = &block[1];
        match &expressions[1] {
            PipelineElement::Expression(
                _,
                Expression {
                    expr: Expr::Call(call),
                    ..
                },
            ) => {
                let expected_id = working_set.find_decl(b"to-custom", &Type::Any).unwrap();
                assert_eq!(call.decl_id, expected_id)
            }
            _ => panic!("Expected expression Call not found"),
        }

        let expressions = &block[2];
        match &expressions[1] {
            PipelineElement::Expression(
                _,
                Expression {
                    expr: Expr::Call(call),
                    ..
                },
            ) => {
                let expected_id = working_set.find_decl(b"to-custom", &Type::Any).unwrap();
                assert_eq!(call.decl_id, expected_id)
            }
            _ => panic!("Expected expression Call not found"),
        }
    }

    #[test]
    fn call_non_custom_types_test() {
        let mut engine_state = EngineState::new();
        add_declarations(&mut engine_state);

        let mut working_set = StateWorkingSet::new(&engine_state);
        let input = r#"ls | group-by name"#;

        let block = parse(&mut working_set, None, input.as_bytes(), true);

        assert!(working_set.parse_errors.is_empty());
        assert_eq!(block.len(), 1);

        let expressions = &block[0];
        assert_eq!(expressions.len(), 2);

        match &expressions[0] {
            PipelineElement::Expression(
                _,
                Expression {
                    expr: Expr::Call(call),
                    ..
                },
            ) => {
                let expected_id = working_set.find_decl(b"ls", &Type::Any).unwrap();
                assert_eq!(call.decl_id, expected_id)
            }
            _ => panic!("Expected expression Call not found"),
        }

        match &expressions[1] {
            PipelineElement::Expression(
                _,
                Expression {
                    expr: Expr::Call(call),
                    ..
                },
            ) => {
                let expected_id = working_set.find_decl(b"group-by", &Type::Any).unwrap();
                assert_eq!(call.decl_id, expected_id)
            }
            _ => panic!("Expected expression Call not found"),
        }
    }

    #[test]
    fn nested_operations_test() {
        let mut engine_state = EngineState::new();
        add_declarations(&mut engine_state);

        let (block, delta) = {
            let mut working_set = StateWorkingSet::new(&engine_state);
            let input = r#"ls | to-custom | group-by name other | agg ("b" | min)"#;
            let block = parse(&mut working_set, None, input.as_bytes(), true);

            (block, working_set.render())
        };

        engine_state.merge_delta(delta).unwrap();

        let expressions = &block[0];
        match &expressions[3] {
            PipelineElement::Expression(
                _,
                Expression {
                    expr: Expr::Call(call),
                    ..
                },
            ) => {
                let arg = &call.arguments[0];
                match arg {
                    Argument::Positional(a) => match &a.expr {
                        Expr::FullCellPath(path) => match &path.head.expr {
                            Expr::Subexpression(id) => {
                                let block = engine_state.get_block(*id);

                                let expressions = &block[0];
                                assert_eq!(expressions.len(), 2);

                                match &expressions[1] {
                                    PipelineElement::Expression(
                                        _,
                                        Expression {
                                            expr: Expr::Call(call),
                                            ..
                                        },
                                    ) => {
                                        let working_set = StateWorkingSet::new(&engine_state);
                                        let expected_id =
                                            working_set.find_decl(b"min", &Type::Any).unwrap();
                                        assert_eq!(call.decl_id, expected_id)
                                    }
                                    _ => panic!("Expected expression Call not found"),
                                }
                            }
                            _ => panic!("Expected Subexpression not found"),
                        },
                        _ => panic!("Expected FullCellPath not found"),
                    },
                    _ => panic!("Expected Argument Positional not found"),
                }
            }
            _ => panic!("Expected expression Call not found"),
        }
    }

    #[test]
    fn call_with_list_test() {
        let mut engine_state = EngineState::new();
        add_declarations(&mut engine_state);

        let mut working_set = StateWorkingSet::new(&engine_state);
        let input = r#"[[a b]; [1 2] [3 4]] | to-custom | with-column [ ("a" | min) ("b" | min) ] | collect"#;

        let block = parse(&mut working_set, None, input.as_bytes(), true);

        assert!(working_set.parse_errors.is_empty());
        assert_eq!(block.len(), 1);

        let expressions = &block[0];
        match &expressions[2] {
            PipelineElement::Expression(
                _,
                Expression {
                    expr: Expr::Call(call),
                    ..
                },
            ) => {
                let expected_id = working_set
                    .find_decl(b"with-column", &Type::Custom("custom".into()))
                    .unwrap();
                assert_eq!(call.decl_id, expected_id)
            }
            _ => panic!("Expected expression Call not found"),
        }

        match &expressions[3] {
            PipelineElement::Expression(
                _,
                Expression {
                    expr: Expr::Call(call),
                    ..
                },
            ) => {
                let expected_id = working_set
                    .find_decl(b"collect", &Type::Custom("custom".into()))
                    .unwrap();
                assert_eq!(call.decl_id, expected_id)
            }
            _ => panic!("Expected expression Call not found"),
        }
    }

    #[test]
    fn operations_within_blocks_test() {
        let mut engine_state = EngineState::new();
        add_declarations(&mut engine_state);

        let mut working_set = StateWorkingSet::new(&engine_state);
        let inputs = vec![
            r#"let a = 'b'; ($a == 'b') or ($a == 'b')"#,
            r#"let a = 'b'; ($a == 'b') or ($a == 'b') and ($a == 'b')"#,
            r#"let a = 1; ($a == 1) or ($a == 2) and ($a == 3)"#,
            r#"let a = 'b'; if ($a == 'b') or ($a == 'b') { true } else { false }"#,
            r#"let a = 1; if ($a == 1) or ($a > 0) { true } else { false }"#,
        ];

        for input in inputs {
            let block = parse(&mut working_set, None, input.as_bytes(), true);

            assert!(working_set.parse_errors.is_empty());
            assert_eq!(block.len(), 2, "testing: {input}");
        }
    }

    #[test]
    fn else_errors_correctly() {
        let mut engine_state = EngineState::new();
        add_declarations(&mut engine_state);

        let mut working_set = StateWorkingSet::new(&engine_state);
        parse(
            &mut working_set,
            None,
            b"if false { 'a' } else { $foo }",
            true,
        );

        assert!(matches!(
            working_set.parse_errors.first(),
            Some(ParseError::VariableNotFound(_))
        ));
    }

    #[test]
    fn else_if_errors_correctly() {
        let mut engine_state = EngineState::new();
        add_declarations(&mut engine_state);

        let mut working_set = StateWorkingSet::new(&engine_state);
        parse(
            &mut working_set,
            None,
            b"if false { 'a' } else $foo { 'b' }",
            true,
        );

        assert!(matches!(
            working_set.parse_errors.first(),
            Some(ParseError::VariableNotFound(_))
        ));
    }
}<|MERGE_RESOLUTION|>--- conflicted
+++ resolved
@@ -961,110 +961,6 @@
     use super::*;
     use nu_protocol::ast::{RangeInclusion, RangeOperator};
 
-<<<<<<< HEAD
-    #[test]
-    fn parse_inclusive_range() {
-        let engine_state = EngineState::new();
-        let mut working_set = StateWorkingSet::new(&engine_state);
-
-        let block = parse(&mut working_set, None, b"0..10", true);
-
-        assert!(working_set.parse_errors.is_empty());
-        assert_eq!(block.len(), 1);
-
-        let expressions = &block[0];
-        assert_eq!(expressions.len(), 1);
-        assert!(matches!(
-            expressions[0],
-            PipelineElement::Expression(
-                _,
-                Expression {
-                    expr: Expr::Range(
-                        Some(_),
-                        None,
-                        Some(_),
-                        RangeOperator {
-                            inclusion: RangeInclusion::Inclusive,
-                            ..
-                        }
-                    ),
-                    ..
-                }
-            )
-        ))
-    }
-
-    #[test]
-    fn parse_exclusive_range() {
-        let engine_state = EngineState::new();
-        let mut working_set = StateWorkingSet::new(&engine_state);
-
-        let block = parse(&mut working_set, None, b"0..<10", true);
-
-        assert!(working_set.parse_errors.is_empty());
-        assert_eq!(block.len(), 1);
-
-        let expressions = &block[0];
-        assert_eq!(expressions.len(), 1);
-        assert!(matches!(
-            expressions[0],
-            PipelineElement::Expression(
-                _,
-                Expression {
-                    expr: Expr::Range(
-                        Some(_),
-                        None,
-                        Some(_),
-                        RangeOperator {
-                            inclusion: RangeInclusion::RightExclusive,
-                            ..
-                        }
-                    ),
-                    ..
-                }
-            )
-        ))
-    }
-
-    #[test]
-    fn parse_reverse_range() {
-        let engine_state = EngineState::new();
-        let mut working_set = StateWorkingSet::new(&engine_state);
-
-        let block = parse(&mut working_set, None, b"10..0", true);
-
-        assert!(working_set.parse_errors.is_empty());
-        assert_eq!(block.len(), 1);
-
-        let expressions = &block[0];
-        assert_eq!(expressions.len(), 1);
-        assert!(matches!(
-            expressions[0],
-            PipelineElement::Expression(
-                _,
-                Expression {
-                    expr: Expr::Range(
-                        Some(_),
-                        None,
-                        Some(_),
-                        RangeOperator {
-                            inclusion: RangeInclusion::Inclusive,
-                            ..
-                        }
-                    ),
-                    ..
-                }
-            )
-        ))
-    }
-
-    #[test]
-    fn parse_subexpression_range() {
-        let engine_state = EngineState::new();
-        let mut working_set = StateWorkingSet::new(&engine_state);
-
-        let block = parse(&mut working_set, None, b"(3 - 3)..<(8 + 2)", true);
-=======
     #[rstest]
     #[case(b"0..10", RangeInclusion::Inclusive, "inclusive")]
     #[case(b"0..=10", RangeInclusion::Inclusive, "=inclusive")]
@@ -1098,8 +994,7 @@
         let engine_state = EngineState::new();
         let mut working_set = StateWorkingSet::new(&engine_state);
 
-        let block = parse(&mut working_set, None, phrase, true, &[]);
->>>>>>> a3ea0c30
+        let block = parse(&mut working_set, None, phrase, true);
 
         assert!(working_set.parse_errors.is_empty());
         assert_eq!(block.len(), 1, "{tag}: block length");
@@ -1158,11 +1053,7 @@
 
         working_set.add_decl(Box::new(Let));
 
-<<<<<<< HEAD
-        let block = parse(&mut working_set, None, b"let a = 2; $a..10", true);
-=======
-        let block = parse(&mut working_set, None, phrase, true, &[]);
->>>>>>> a3ea0c30
+        let block = parse(&mut working_set, None, phrase, true);
 
         assert!(working_set.parse_errors.is_empty());
         assert_eq!(block.len(), 2, "{tag} block len 2");
@@ -1195,46 +1086,10 @@
         };
     }
 
-<<<<<<< HEAD
-    #[test]
-    fn parse_subexpression_variable_range() {
-        let engine_state = EngineState::new();
-        let mut working_set = StateWorkingSet::new(&engine_state);
-
-        working_set.add_decl(Box::new(Let));
-
-        let block = parse(&mut working_set, None, b"let a = 2; $a..<($a + 10)", true);
-
-        assert!(working_set.parse_errors.is_empty());
-        assert_eq!(block.len(), 2);
-
-        let expressions = &block[1];
-        assert_eq!(expressions.len(), 1);
-        assert!(matches!(
-            expressions[0],
-            PipelineElement::Expression(
-                _,
-                Expression {
-                    expr: Expr::Range(
-                        Some(_),
-                        None,
-                        Some(_),
-                        RangeOperator {
-                            inclusion: RangeInclusion::RightExclusive,
-                            ..
-                        }
-                    ),
-                    ..
-                }
-            )
-        ))
-    }
-=======
     #[rstest]
     #[case(b"0..", RangeInclusion::Inclusive, "right unbounded")]
     #[case(b"0..=", RangeInclusion::Inclusive, "right unbounded =inclusive")]
     #[case(b"0..<", RangeInclusion::RightExclusive, "right unbounded")]
->>>>>>> a3ea0c30
 
     fn parse_right_unbounded_range(
         #[case] phrase: &[u8],
@@ -1244,11 +1099,7 @@
         let engine_state = EngineState::new();
         let mut working_set = StateWorkingSet::new(&engine_state);
 
-<<<<<<< HEAD
-        let block = parse(&mut working_set, None, b"0..", true);
-=======
-        let block = parse(&mut working_set, None, phrase, true, &[]);
->>>>>>> a3ea0c30
+        let block = parse(&mut working_set, None, phrase, true);
 
         assert!(working_set.parse_errors.is_empty());
         assert_eq!(block.len(), 1, "{tag}: block len 1");
@@ -1294,11 +1145,7 @@
         let engine_state = EngineState::new();
         let mut working_set = StateWorkingSet::new(&engine_state);
 
-<<<<<<< HEAD
-        let block = parse(&mut working_set, None, b"..10", true);
-=======
-        let block = parse(&mut working_set, None, phrase, true, &[]);
->>>>>>> a3ea0c30
+        let block = parse(&mut working_set, None, phrase, true);
 
         assert!(working_set.parse_errors.is_empty());
         assert_eq!(block.len(), 1, "{tag}: block len 1");
@@ -1331,22 +1178,10 @@
         };
     }
 
-<<<<<<< HEAD
-    #[test]
-    fn parse_negative_range() {
-        let engine_state = EngineState::new();
-        let mut working_set = StateWorkingSet::new(&engine_state);
-
-        let block = parse(&mut working_set, None, b"-10..-3", true);
-
-        assert!(working_set.parse_errors.is_empty());
-        assert_eq!(block.len(), 1);
-=======
     #[rstest]
     #[case(b"2.0..4.0..10.0", RangeInclusion::Inclusive, "float inclusive")]
     #[case(b"2.0..4.0..=10.0", RangeInclusion::Inclusive, "float =inclusive")]
     #[case(b"2.0..4.0..<10.0", RangeInclusion::RightExclusive, "float exclusive")]
->>>>>>> a3ea0c30
 
     fn parse_float_range(
         #[case] phrase: &[u8],
@@ -1356,11 +1191,7 @@
         let engine_state = EngineState::new();
         let mut working_set = StateWorkingSet::new(&engine_state);
 
-<<<<<<< HEAD
-        let block = parse(&mut working_set, None, b"2.0..4.0..10.0", true);
-=======
-        let block = parse(&mut working_set, None, phrase, true, &[]);
->>>>>>> a3ea0c30
+        let block = parse(&mut working_set, None, phrase, true);
 
         assert!(working_set.parse_errors.is_empty());
         assert_eq!(block.len(), 1, "{tag}: block length 1");
@@ -1398,11 +1229,7 @@
         let engine_state = EngineState::new();
         let mut working_set = StateWorkingSet::new(&engine_state);
 
-<<<<<<< HEAD
-        parse(&mut working_set, None, b"(0)..\"a\"", true);
-=======
-        let _ = parse(&mut working_set, None, b"(0)..\"a\"", true, &[]);
->>>>>>> a3ea0c30
+        let _ = parse(&mut working_set, None, b"(0)..\"a\"", true);
 
         assert!(!working_set.parse_errors.is_empty());
     }
@@ -1896,7 +1723,7 @@
         let mut working_set = StateWorkingSet::new(&engine_state);
         let input = r#"ls | group-by name"#;
 
-        let block = parse(&mut working_set, None, input.as_bytes(), true);
+        let block = parse(&mut working_set, None, input.as_bytes(), true, &[]);
 
         assert!(working_set.parse_errors.is_empty());
         assert_eq!(block.len(), 1);
@@ -1941,7 +1768,7 @@
         let (block, delta) = {
             let mut working_set = StateWorkingSet::new(&engine_state);
             let input = r#"ls | to-custom | group-by name other | agg ("b" | min)"#;
-            let block = parse(&mut working_set, None, input.as_bytes(), true);
+            let block = parse(&mut working_set, None, input.as_bytes(), true, &[]);
 
             (block, working_set.render())
         };
@@ -2002,7 +1829,7 @@
         let mut working_set = StateWorkingSet::new(&engine_state);
         let input = r#"[[a b]; [1 2] [3 4]] | to-custom | with-column [ ("a" | min) ("b" | min) ] | collect"#;
 
-        let block = parse(&mut working_set, None, input.as_bytes(), true);
+        let block = parse(&mut working_set, None, input.as_bytes(), true, &[]);
 
         assert!(working_set.parse_errors.is_empty());
         assert_eq!(block.len(), 1);
@@ -2056,7 +1883,7 @@
         ];
 
         for input in inputs {
-            let block = parse(&mut working_set, None, input.as_bytes(), true);
+            let block = parse(&mut working_set, None, input.as_bytes(), true, &[]);
 
             assert!(working_set.parse_errors.is_empty());
             assert_eq!(block.len(), 2, "testing: {input}");
@@ -2074,6 +1901,7 @@
             None,
             b"if false { 'a' } else { $foo }",
             true,
+            &[],
         );
 
         assert!(matches!(
@@ -2093,6 +1921,7 @@
             None,
             b"if false { 'a' } else $foo { 'b' }",
             true,
+            &[],
         );
 
         assert!(matches!(
