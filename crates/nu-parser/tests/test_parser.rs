--- conflicted
+++ resolved
@@ -1182,20 +1182,14 @@
     let engine_state = EngineState::new();
     let mut working_set = StateWorkingSet::new(&engine_state);
     working_set.add_decl(Box::new(Let));
-<<<<<<< HEAD
-    let _block = parse(&mut working_set, None, phase, true);
-=======
     working_set.add_decl(Box::new(Mut));
 
     let block = parse(&mut working_set, None, phase, true);
->>>>>>> 366e52b7
     assert!(
         working_set.parse_errors.is_empty(),
         "parse errors: {:?}",
         working_set.parse_errors
     );
-<<<<<<< HEAD
-=======
     assert_eq!(1, block.pipelines[0].elements.len());
 
     let element = &block.pipelines[0].elements[0];
@@ -1210,7 +1204,6 @@
     } else {
         panic!("expected Call: {:?}", block.pipelines[0].elements[0])
     }
->>>>>>> 366e52b7
 }
 
 #[rstest]
