use gjson::Value as gjValue;
use nu_plugin::{EvaluatedCall, LabeledError};
use nu_protocol::{Record, Span, Spanned, Value};

pub fn execute_json_query(
    _name: &str,
    call: &EvaluatedCall,
    input: &Value,
    query: Option<Spanned<String>>,
) -> Result<Value, LabeledError> {
    let input_string = match &input.as_string() {
        Ok(s) => s.clone(),
        Err(e) => {
            return Err(LabeledError {
                span: Some(call.head),
                msg: e.to_string(),
                label: "problem with input data".to_string(),
            })
        }
    };

    let query_string = match &query {
        Some(v) => &v.item,
        None => {
            return Err(LabeledError {
                msg: "problem with input data".to_string(),
                label: "problem with input data".to_string(),
                span: Some(call.head),
            })
        }
    };

    // Validate the json before trying to query it
    let is_valid_json = gjson::valid(&input_string);

    if !is_valid_json {
        return Err(LabeledError {
            msg: "invalid json".to_string(),
            label: "invalid json".to_string(),
            span: Some(call.head),
        });
    }

    let val: gjValue = gjson::get(&input_string, query_string);

    if query_contains_modifiers(query_string) {
        let json_str = val.json();
        Ok(Value::string(json_str, call.head))
    } else {
        Ok(convert_gjson_value_to_nu_value(&val, call.head))
    }
}

fn query_contains_modifiers(query: &str) -> bool {
    // https://github.com/tidwall/gjson.rs documents 7 modifiers as of 4/19/21
    // Some of these modifiers mean we really need to output the data as a string
    // instead of tabular data. Others don't matter.

    // Output as String
    // @ugly: Remove all whitespace from a json document.
    // @pretty: Make the json document more human readable.
    query.contains("@ugly") || query.contains("@pretty")

    // Output as Tabular
    // Since it's output as tabular, which is our default, we can just ignore these
    // @reverse: Reverse an array or the members of an object.
    // @this: Returns the current element. It can be used to retrieve the root element.
    // @valid: Ensure the json document is valid.
    // @flatten: Flattens an array.
    // @join: Joins multiple objects into a single object.
}

fn convert_gjson_value_to_nu_value(v: &gjValue, span: Span) -> Value {
    match v.kind() {
        gjson::Kind::Array => {
            let mut vals = vec![];
            v.each(|_k, v| {
                vals.push(convert_gjson_value_to_nu_value(&v, span));
                true
            });

<<<<<<< HEAD
            Value::List { vals, span }
=======
            Value::list(vals, span)
>>>>>>> a9a82de5
        }
        gjson::Kind::Null => Value::nothing(span),
        gjson::Kind::False => Value::bool(false, span),
        gjson::Kind::Number => {
            let str_value = v.str();
            if str_value.contains('.') {
                Value::float(v.f64(), span)
            } else {
                Value::int(v.i64(), span)
            }
        }
        gjson::Kind::String => Value::string(v.str(), span),
        gjson::Kind::True => Value::bool(true, span),
        gjson::Kind::Object => {
            let mut record = Record::new();
            v.each(|k, v| {
                record.push(k.to_string(), convert_gjson_value_to_nu_value(&v, span));
                true
            });
<<<<<<< HEAD
            Value::Record { cols, vals, span }
=======
            Value::record(record, span)
>>>>>>> a9a82de5
        }
    }
}

#[cfg(test)]
mod tests {
    use gjson::{valid, Value as gjValue};

    #[test]
    fn validate_string() {
        let json = r#"{ "name": { "first": "Tom", "last": "Anderson" }, "age": 37, "children": ["Sara", "Alex", "Jack"], "friends": [ { "first": "James", "last": "Murphy" }, { "first": "Roger", "last": "Craig" } ] }"#;
        let val = valid(json);
        assert!(val);
    }

    #[test]
    fn answer_from_get_age() {
        let json = r#"{ "name": { "first": "Tom", "last": "Anderson" }, "age": 37, "children": ["Sara", "Alex", "Jack"], "friends": [ { "first": "James", "last": "Murphy" }, { "first": "Roger", "last": "Craig" } ] }"#;
        let val: gjValue = gjson::get(json, "age");
        assert_eq!(val.str(), "37");
    }

    #[test]
    fn answer_from_get_children() {
        let json = r#"{ "name": { "first": "Tom", "last": "Anderson" }, "age": 37, "children": ["Sara", "Alex", "Jack"], "friends": [ { "first": "James", "last": "Murphy" }, { "first": "Roger", "last": "Craig" } ] }"#;
        let val: gjValue = gjson::get(json, "children");
        assert_eq!(val.str(), r#"["Sara", "Alex", "Jack"]"#);
    }

    #[test]
    fn answer_from_get_children_count() {
        let json = r#"{ "name": { "first": "Tom", "last": "Anderson" }, "age": 37, "children": ["Sara", "Alex", "Jack"], "friends": [ { "first": "James", "last": "Murphy" }, { "first": "Roger", "last": "Craig" } ] }"#;
        let val: gjValue = gjson::get(json, "children.#");
        assert_eq!(val.str(), "3");
    }

    #[test]
    fn answer_from_get_friends_first_name() {
        let json = r#"{ "name": { "first": "Tom", "last": "Anderson" }, "age": 37, "children": ["Sara", "Alex", "Jack"], "friends": [ { "first": "James", "last": "Murphy" }, { "first": "Roger", "last": "Craig" } ] }"#;
        let val: gjValue = gjson::get(json, "friends.#.first");
        assert_eq!(val.str(), r#"["James","Roger"]"#);
    }
}<|MERGE_RESOLUTION|>--- conflicted
+++ resolved
@@ -79,11 +79,7 @@
                 true
             });
 
-<<<<<<< HEAD
-            Value::List { vals, span }
-=======
             Value::list(vals, span)
->>>>>>> a9a82de5
         }
         gjson::Kind::Null => Value::nothing(span),
         gjson::Kind::False => Value::bool(false, span),
@@ -103,11 +99,7 @@
                 record.push(k.to_string(), convert_gjson_value_to_nu_value(&v, span));
                 true
             });
-<<<<<<< HEAD
-            Value::Record { cols, vals, span }
-=======
             Value::record(record, span)
->>>>>>> a9a82de5
         }
     }
 }
