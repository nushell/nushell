use nu_plugin::{EvaluatedCall, LabeledError};
use nu_protocol::{record, Record, Span, Spanned, Value};
use sxd_document::parser;
use sxd_xpath::{Context, Factory};

pub fn execute_xpath_query(
    _name: &str,
    call: &EvaluatedCall,
    input: &Value,
    query: Option<Spanned<String>>,
) -> Result<Value, LabeledError> {
    let (query_string, span) = match &query {
        Some(v) => (&v.item, v.span),
        None => {
            return Err(LabeledError {
                msg: "problem with input data".to_string(),
                label: "problem with input data".to_string(),
                span: Some(call.head),
            })
        }
    };

    let xpath = build_xpath(query_string, span)?;
    let input_string = input.as_string()?;
    let package = parser::parse(&input_string);

    if package.is_err() {
        return Err(LabeledError {
            label: "invalid xml document".to_string(),
            msg: "invalid xml document".to_string(),
            span: Some(call.head),
        });
    }

    let package = package.expect("invalid xml document");

    let document = package.as_document();
    let context = Context::new();

    // leaving this here for augmentation at some point
    // build_variables(&arguments, &mut context);
    // build_namespaces(&arguments, &mut context);
    let res = xpath.evaluate(&context, document.root());

    // Some xpath statements can be long, so let's truncate it with ellipsis
    let mut key = query_string.clone();
    if query_string.len() >= 20 {
        key.truncate(17);
        key += "...";
    } else {
        key = query_string.to_string();
    };

    match res {
        Ok(r) => {
            let mut record = Record::new();
            let mut records: Vec<Value> = vec![];

            match r {
                sxd_xpath::Value::Nodeset(ns) => {
                    for n in ns.into_iter() {
                        record.push(key.clone(), Value::string(n.string_value(), call.head));
                    }
                }
                sxd_xpath::Value::Boolean(b) => {
<<<<<<< HEAD
                    cols.push(key.to_string());
                    vals.push(Value::bool(b, call.head));
=======
                    record.push(key, Value::bool(b, call.head));
>>>>>>> a9a82de5
                }
                sxd_xpath::Value::Number(n) => {
                    record.push(key, Value::float(n, call.head));
                }
                sxd_xpath::Value::String(s) => {
                    record.push(key, Value::string(s, call.head));
                }
            };

            // convert the cols and vecs to a table by creating individual records
            // for each item so we can then use a list to make a table
            for (k, v) in record {
                records.push(Value::record(record! { k => v }, call.head))
            }

            Ok(Value::list(records, call.head))
        }
        Err(_) => Err(LabeledError {
            label: "xpath query error".to_string(),
            msg: "xpath query error".to_string(),
            span: Some(call.head),
        }),
    }
}

fn build_xpath(xpath_str: &str, span: Span) -> Result<sxd_xpath::XPath, LabeledError> {
    let factory = Factory::new();

    if let Ok(xpath) = factory.build(xpath_str) {
        xpath.ok_or_else(|| LabeledError {
            label: "invalid xpath query".to_string(),
            msg: "invalid xpath query".to_string(),
            span: Some(span),
        })
    } else {
        Err(LabeledError {
            label: "expected valid xpath query".to_string(),
            msg: "expected valid xpath query".to_string(),
            span: Some(span),
        })
    }
}

#[cfg(test)]
mod tests {
    use super::execute_xpath_query as query;
    use nu_plugin::EvaluatedCall;
    use nu_protocol::{Record, Span, Spanned, Value};

    #[test]
    fn position_function_in_predicate() {
        let call = EvaluatedCall {
            head: Span::test_data(),
            positional: vec![],
            named: vec![],
        };

        let text = Value::string(
            r#"<?xml version="1.0" encoding="UTF-8"?><a><b/><b/></a>"#,
            Span::test_data(),
        );

        let spanned_str: Spanned<String> = Spanned {
            item: "count(//a/*[position() = 2])".to_string(),
            span: Span::test_data(),
        };

        let actual = query("", &call, &text, Some(spanned_str)).expect("test should not fail");
        let expected = Value::list(
            vec![Value::test_record(Record {
                cols: vec!["count(//a/*[posit...".to_string()],
                vals: vec![Value::test_float(1.0)],
            })],
            Span::test_data(),
        );

        assert_eq!(actual, expected);
    }

    #[test]
    fn functions_implicitly_coerce_argument_types() {
        let call = EvaluatedCall {
            head: Span::test_data(),
            positional: vec![],
            named: vec![],
        };

        let text = Value::string(
            r#"<?xml version="1.0" encoding="UTF-8"?><a>true</a>"#,
            Span::test_data(),
        );

        let spanned_str: Spanned<String> = Spanned {
            item: "count(//*[contains(., true)])".to_string(),
            span: Span::test_data(),
        };

        let actual = query("", &call, &text, Some(spanned_str)).expect("test should not fail");
        let expected = Value::list(
            vec![Value::test_record(Record {
                cols: vec!["count(//*[contain...".to_string()],
                vals: vec![Value::test_float(1.0)],
            })],
            Span::test_data(),
        );

        assert_eq!(actual, expected);
    }
}<|MERGE_RESOLUTION|>--- conflicted
+++ resolved
@@ -63,12 +63,7 @@
                     }
                 }
                 sxd_xpath::Value::Boolean(b) => {
-<<<<<<< HEAD
-                    cols.push(key.to_string());
-                    vals.push(Value::bool(b, call.head));
-=======
                     record.push(key, Value::bool(b, call.head));
->>>>>>> a9a82de5
                 }
                 sxd_xpath::Value::Number(n) => {
                     record.push(key, Value::float(n, call.head));
