--- conflicted
+++ resolved
@@ -1,8 +1,5 @@
-<<<<<<< HEAD
 use std::sync::Mutex;
 
-=======
->>>>>>> 3d62b8ec
 use crate::shell_error_to_mcp_error;
 use nu_engine::eval_block;
 use nu_parser::parse;
@@ -13,14 +10,10 @@
 };
 use rmcp::ErrorData as McpError;
 
-<<<<<<< HEAD
 const DEFAULT_OUTPUT_TRUNCATE_THRESHOLD: usize = 10_000;
 const OUTPUT_TRUNCATE_ENV_VAR: &str = "NU_MCP_OUTPUT_TRUNCATE";
 
-/// Evaluates Nushell code in isolated contexts for MCP.
-=======
 /// Evaluates Nushell code in a persistent REPL-style context for MCP.
->>>>>>> 3d62b8ec
 ///
 /// # Architecture
 ///
@@ -34,34 +27,27 @@
 ///
 /// # State Persistence
 ///
-<<<<<<< HEAD
-/// This architecture also enables future parallel evaluation of multiple pipelines.
-///
-/// # History
-///
-/// The evaluator maintains a `$history` list that stores all command outputs.
-/// Each evaluation can access previous outputs via `$history.0`, `$history.1`, etc.
-/// Large outputs are truncated in the response but stored in full in history.
-=======
 /// Variables, definitions, and environment changes persist across calls,
 /// enabling workflows like:
 /// ```nu
 /// $env.MY_VAR = "hello"  # First call
 /// $env.MY_VAR            # Second call returns "hello"
 /// ```
->>>>>>> 3d62b8ec
+///
+/// # History
+///
+/// The evaluator maintains a `$history` list that stores all command outputs.
+/// Each evaluation can access previous outputs via `$history.0`, `$history.1`, etc.
+/// Large outputs are truncated in the response but stored in full in history.
 pub struct Evaluator {
-    state: std::sync::Mutex<EvalState>,
+    state: Mutex<EvalState>,
+    history_var_id: VarId,
 }
 
 struct EvalState {
     engine_state: EngineState,
-<<<<<<< HEAD
-    history: Mutex<Vec<Value>>,
-    history_var_id: VarId,
-=======
     stack: Stack,
->>>>>>> 3d62b8ec
+    history: Vec<Value>,
 }
 
 impl Evaluator {
@@ -71,7 +57,6 @@
         config.use_ansi_coloring = UseAnsiColoring::False;
         engine_state.set_config(config);
 
-<<<<<<< HEAD
         // Register the $history variable in the engine state
         let history_var_id = {
             let mut working_set = StateWorkingSet::new(&engine_state);
@@ -89,8 +74,11 @@
         };
 
         Self {
-            engine_state,
-            history: Mutex::new(Vec::new()),
+            state: Mutex::new(EvalState {
+                engine_state,
+                stack: Stack::new(),
+                history: Vec::new(),
+            }),
             history_var_id,
         }
     }
@@ -103,20 +91,7 @@
     }
 
     pub fn eval(&self, nu_source: &str) -> Result<String, McpError> {
-        // Clone the pristine engine state for this evaluation
-        let mut engine_state = self.engine_state.clone();
-=======
-        Self {
-            state: std::sync::Mutex::new(EvalState {
-                engine_state,
-                stack: Stack::new(),
-            }),
-        }
-    }
-
-    pub fn eval(&self, nu_source: &str) -> Result<String, McpError> {
         let mut state = self.state.lock().expect("evaluator lock poisoned");
->>>>>>> 3d62b8ec
 
         let (block, delta) = {
             let mut working_set = StateWorkingSet::new(&state.engine_state);
@@ -147,43 +122,34 @@
         let EvalState {
             engine_state,
             stack,
+            history,
         } = &mut *state;
 
         // Merge the parsed blocks into the persistent engine state
         engine_state
             .merge_delta(delta)
-<<<<<<< HEAD
-            .map_err(|e| shell_error_to_mcp_error(e, &engine_state))?;
-
-        // Set up the stack with $history variable
-        let mut stack = Stack::new().collect_value();
-        {
-            let history_guard = self.history.lock().expect("history mutex poisoned");
-            let history_value = Value::list(history_guard.clone(), Span::unknown());
-            stack.add_var(self.history_var_id, history_value);
-        }
-
-        // Eval the block with the input
-        let output =
-            eval_block::<WithoutDebug>(&engine_state, &mut stack, &block, PipelineData::empty())
-                .map_err(|e| shell_error_to_mcp_error(e, &engine_state))?;
+            .map_err(|e| shell_error_to_mcp_error(e, engine_state))?;
+
+        // Set up $history variable on the stack before evaluation
+        let history_value = Value::list(history.clone(), Span::unknown());
+        stack.add_var(self.history_var_id, history_value);
+
+        // Eval the block with persistent state and stack
+        let output = eval_block::<WithoutDebug>(engine_state, stack, &block, PipelineData::empty())
+            .map_err(|e| shell_error_to_mcp_error(e, engine_state))?;
 
         // Get cwd after evaluation (command may have changed it)
         let cwd = engine_state
-            .cwd(Some(&stack))
+            .cwd(Some(stack))
             .map(|p| p.to_string_lossy().into_owned())
             .unwrap_or_else(|_| String::from("unknown"));
 
         // Process the output value
-        let (output_value, output_nuon) = self.process_pipeline(output, &engine_state)?;
+        let (output_value, output_nuon) = process_pipeline(output, engine_state)?;
 
         // Store the output in history and get its index
-        let history_index = {
-            let mut history_guard = self.history.lock().expect("history mutex poisoned");
-            let idx = history_guard.len();
-            history_guard.push(output_value);
-            idx
-        };
+        let history_index = history.len();
+        history.push(output_value);
 
         // Check if output needs truncation
         let threshold = Self::output_truncate_threshold();
@@ -204,74 +170,20 @@
         );
 
         nuon::to_nuon(
-            &engine_state,
+            engine_state,
             &response,
             nuon::ToStyle::Raw,
             Some(Span::unknown()),
             false,
         )
-        .map_err(|e| shell_error_to_mcp_error(e, &engine_state))
-    }
-
-    fn process_pipeline(
-        &self,
-        pipeline_execution_data: PipelineExecutionData,
-        engine_state: &EngineState,
-    ) -> Result<(Value, String), McpError> {
-        let span = pipeline_execution_data.span();
-
-        if let PipelineData::ByteStream(stream, ..) = pipeline_execution_data.body {
-            let mut buffer: Vec<u8> = Vec::new();
-            stream
-                .write_to(&mut buffer)
-                .map_err(|e| shell_error_to_mcp_error(e, engine_state))?;
-            let string_output = String::from_utf8_lossy(&buffer).into_owned();
-            let value = Value::string(&string_output, Span::unknown());
-            Ok((value, string_output))
-        } else {
-            // Collect all values from the pipeline
-            let mut values: Vec<Value> = Vec::new();
-            for item in pipeline_execution_data.body {
-                if let Value::Error { error, .. } = &item {
-                    return Err(shell_error_to_mcp_error(*error.clone(), engine_state));
-                }
-                values.push(item);
-            }
-
-            // Convert the entire result to NUON format
-            // If there's a single value, output it directly; otherwise wrap in a list
-            let value_to_store = match values.len() {
-                1 => values
-                    .pop()
-                    .expect("values has exactly one element; this cannot fail"),
-                _ => Value::list(values, span.unwrap_or(Span::unknown())),
-            };
-
-            let nuon_string = nuon::to_nuon(
-                engine_state,
-                &value_to_store,
-                nuon::ToStyle::Raw,
-                Some(Span::unknown()),
-                false,
-            )
-            .map_err(|e| shell_error_to_mcp_error(e, engine_state))?;
-
-            Ok((value_to_store, nuon_string))
-=======
-            .map_err(|e| shell_error_to_mcp_error(e, engine_state))?;
-
-        // Eval the block with persistent state and stack
-        let output = eval_block::<WithoutDebug>(engine_state, stack, &block, PipelineData::empty())
-            .map_err(|e| shell_error_to_mcp_error(e, engine_state))?;
-
-        process_pipeline(output, engine_state)
+        .map_err(|e| shell_error_to_mcp_error(e, engine_state))
     }
 }
 
 fn process_pipeline(
     pipeline_execution_data: PipelineExecutionData,
     engine_state: &EngineState,
-) -> Result<String, McpError> {
+) -> Result<(Value, String), McpError> {
     let span = pipeline_execution_data.span();
 
     if let PipelineData::ByteStream(stream, ..) = pipeline_execution_data.body {
@@ -279,7 +191,9 @@
         stream
             .write_to(&mut buffer)
             .map_err(|e| shell_error_to_mcp_error(e, engine_state))?;
-        return Ok(String::from_utf8_lossy(&buffer).into_owned());
+        let string_output = String::from_utf8_lossy(&buffer).into_owned();
+        let value = Value::string(&string_output, Span::unknown());
+        return Ok((value, string_output));
     }
 
     // Collect all values from the pipeline
@@ -287,28 +201,29 @@
     for item in pipeline_execution_data.body {
         if let Value::Error { error, .. } = &item {
             return Err(shell_error_to_mcp_error(*error.clone(), engine_state));
->>>>>>> 3d62b8ec
         }
         values.push(item);
     }
 
     // Convert the entire result to NUON format
     // If there's a single value, output it directly; otherwise wrap in a list
-    let value_to_convert = match values.len() {
+    let value_to_store = match values.len() {
         1 => values
             .pop()
             .expect("values has exactly one element; this cannot fail"),
         _ => Value::list(values, span.unwrap_or(Span::unknown())),
     };
 
-    nuon::to_nuon(
+    let nuon_string = nuon::to_nuon(
         engine_state,
-        &value_to_convert,
+        &value_to_store,
         nuon::ToStyle::Raw,
         Some(Span::unknown()),
         false,
     )
-    .map_err(|e| shell_error_to_mcp_error(e, engine_state))
+    .map_err(|e| shell_error_to_mcp_error(e, engine_state))?;
+
+    Ok((value_to_store, nuon_string))
 }
 
 #[cfg(test)]
@@ -574,6 +489,12 @@
             "Variable should be accessible: {:?}",
             result.err()
         );
+        // Check that the output contains 42
+        let output = result.unwrap();
+        assert!(
+            output.contains("42"),
+            "Variable $x should be 42, got: {output}"
+        );
     }
 
     #[test]
@@ -592,5 +513,11 @@
             "Env var should be accessible: {:?}",
             result.err()
         );
+        // Check that the output contains the value
+        let output = result.unwrap();
+        assert!(
+            output.contains("hello_repl"),
+            "Env var should be 'hello_repl', got: {output}"
+        );
     }
 }