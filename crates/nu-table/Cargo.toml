--- conflicted
+++ resolved
@@ -5,27 +5,12 @@
 edition = "2021"
 license = "MIT"
 name = "nu-table"
-<<<<<<< HEAD
-version = "0.84.0"
-=======
 version = "0.84.1"
->>>>>>> a9a82de5
 
 [lib]
 bench = false
 
 [dependencies]
-<<<<<<< HEAD
-nu-protocol = { path = "../nu-protocol", version = "0.84.0" }
-nu-utils = { path = "../nu-utils", version = "0.84.0" }
-nu-engine = { path = "../nu-engine", version = "0.84.0" }
-nu-color-config = { path = "../nu-color-config", version = "0.84.0" }
-nu-ansi-term = "0.49.0"
-tabled = { version = "0.14.0", features = ["color"], default-features = false }
-
-[dev-dependencies]
-# nu-test-support = { path="../nu-test-support", version = "0.84.0"  }
-=======
 nu-protocol = { path = "../nu-protocol", version = "0.84.1" }
 nu-utils = { path = "../nu-utils", version = "0.84.1" }
 nu-engine = { path = "../nu-engine", version = "0.84.1" }
@@ -36,5 +21,4 @@
 tabled = { version = "0.14.0", features = ["color"], default-features = false }
 
 [dev-dependencies]
-# nu-test-support = { path="../nu-test-support", version = "0.84.1"  }
->>>>>>> a9a82de5
+# nu-test-support = { path="../nu-test-support", version = "0.84.1"  }