[package]
authors = ["The Nushell Project Developers"]
description = "Nushell table printing"
edition = "2021"
license = "MIT"
name = "nu-table"
version = "0.60.1"

# See more keys and their definitions at https://doc.rust-lang.org/cargo/reference/manifest.html
[[bin]]
name = "table"
path = "src/main.rs"

[dependencies]
<<<<<<< HEAD
nu-ansi-term = "0.45.1"
nu-protocol = { path = "../nu-protocol", version = "0.60.0" }
=======
nu-ansi-term = "0.45.0"
nu-protocol = { path = "../nu-protocol", version = "0.60.1" }
>>>>>>> 0011f4df
regex = "1.4"
unicode-width = "0.1.8"
strip-ansi-escapes = "0.1.1"
ansi-cut = "0.2.0"
atty = "0.2.14"<|MERGE_RESOLUTION|>--- conflicted
+++ resolved
@@ -12,13 +12,8 @@
 path = "src/main.rs"
 
 [dependencies]
-<<<<<<< HEAD
 nu-ansi-term = "0.45.1"
-nu-protocol = { path = "../nu-protocol", version = "0.60.0" }
-=======
-nu-ansi-term = "0.45.0"
 nu-protocol = { path = "../nu-protocol", version = "0.60.1" }
->>>>>>> 0011f4df
 regex = "1.4"
 unicode-width = "0.1.8"
 strip-ansi-escapes = "0.1.1"
