[package]
authors = ["The Nushell Project Developers"]
description = "Nushell table printing"
repository = "https://github.com/nushell/nushell/tree/main/crates/nu-table"
edition = "2021"
license = "MIT"
name = "nu-table"
version = "0.79.1"

[lib]
bench = false

[dependencies]
<<<<<<< HEAD
nu-protocol = { path = "../nu-protocol", version = "0.78.1" }
nu-utils = { path = "../nu-utils", version = "0.78.1" }
nu-engine = { path = "../nu-engine", version = "0.78.1" }
nu-color-config = { path = "../nu-color-config", version = "0.78.1" }
nu-ansi-term = "0.47.0"
tabled = { version = "0.12.0", features = ["color"], default-features = false }
=======
nu-protocol = { path = "../nu-protocol", version = "0.79.1" }
nu-utils = { path = "../nu-utils", version = "0.79.1" }
nu-engine = { path = "../nu-engine", version = "0.79.1" }
nu-color-config = { path = "../nu-color-config", version = "0.79.1" }

nu-ansi-term = "0.47.0"

tabled = { version = "0.10.0", features = ["color"], default-features = false }
json_to_table = { version = "0.3.1", features = ["color"] }
serde_json = "1"

[dev-dependencies]
# nu-test-support = { path="../nu-test-support", version = "0.79.1"  }
>>>>>>> 66b59314
<|MERGE_RESOLUTION|>--- conflicted
+++ resolved
@@ -11,14 +11,6 @@
 bench = false
 
 [dependencies]
-<<<<<<< HEAD
-nu-protocol = { path = "../nu-protocol", version = "0.78.1" }
-nu-utils = { path = "../nu-utils", version = "0.78.1" }
-nu-engine = { path = "../nu-engine", version = "0.78.1" }
-nu-color-config = { path = "../nu-color-config", version = "0.78.1" }
-nu-ansi-term = "0.47.0"
-tabled = { version = "0.12.0", features = ["color"], default-features = false }
-=======
 nu-protocol = { path = "../nu-protocol", version = "0.79.1" }
 nu-utils = { path = "../nu-utils", version = "0.79.1" }
 nu-engine = { path = "../nu-engine", version = "0.79.1" }
@@ -26,10 +18,7 @@
 
 nu-ansi-term = "0.47.0"
 
-tabled = { version = "0.10.0", features = ["color"], default-features = false }
-json_to_table = { version = "0.3.1", features = ["color"] }
-serde_json = "1"
+tabled = { version = "0.12.0", features = ["color"], default-features = false }
 
 [dev-dependencies]
-# nu-test-support = { path="../nu-test-support", version = "0.79.1"  }
->>>>>>> 66b59314
+# nu-test-support = { path="../nu-test-support", version = "0.79.1"  }