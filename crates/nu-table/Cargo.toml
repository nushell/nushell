--- conflicted
+++ resolved
@@ -17,14 +17,10 @@
 nu-color-config = { path = "../nu-color-config", version = "0.81.1" }
 nu-ansi-term = "0.47.0"
 
-<<<<<<< HEAD
 tabled = { git = "https://github.com/zhiburt/tabled", branch = "patch-wrapping-keeping-words", features = [
     "color",
 ], default-features = false }
-=======
-tabled = { version = "0.12", features = ["color"], default-features = false }
 ahash = "0.8.3"
->>>>>>> 9c84c01a
 
 [dev-dependencies]
 # nu-test-support = { path="../nu-test-support", version = "0.81.1"  }