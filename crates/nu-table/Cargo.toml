[package]
authors = ["The Nushell Project Developers"]
description = "Nushell table printing"
repository = "https://github.com/nushell/nushell/tree/main/crates/nu-table"
edition = "2021"
license = "MIT"
name = "nu-table"
version = "0.70.1"

# See more keys and their definitions at https://doc.rust-lang.org/cargo/reference/manifest.html
[[bin]]
name = "table"
path = "src/main.rs"

[dependencies]
nu-ansi-term = "0.46.0"
nu-protocol = { path = "../nu-protocol", version = "0.70.1" }
strip-ansi-escapes = "0.1.1"
atty = "0.2.14"
<<<<<<< HEAD

tabled = { version = "0.10.0", features = ["color"], default-features = false }
json_to_table = { version = "0.2.0", features = ["color"] }

serde_json = "*"
=======
tabled = { version = "0.9.0", features = ["color"], default-features = false }
json_to_table = { version = "0.1.0", features = ["color"] }
serde_json = "1"
>>>>>>> 5eee33c7
<|MERGE_RESOLUTION|>--- conflicted
+++ resolved
@@ -17,14 +17,6 @@
 nu-protocol = { path = "../nu-protocol", version = "0.70.1" }
 strip-ansi-escapes = "0.1.1"
 atty = "0.2.14"
-<<<<<<< HEAD
-
 tabled = { version = "0.10.0", features = ["color"], default-features = false }
 json_to_table = { version = "0.2.0", features = ["color"] }
-
-serde_json = "*"
-=======
-tabled = { version = "0.9.0", features = ["color"], default-features = false }
-json_to_table = { version = "0.1.0", features = ["color"] }
-serde_json = "1"
->>>>>>> 5eee33c7
+serde_json = "1"