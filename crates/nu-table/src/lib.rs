mod nu_protocol_table;
mod table;
mod table_theme;
mod textstyle;

pub use nu_protocol_table::NuTable;
pub use table::{Alignments, Table};
pub use table_theme::TableTheme;
pub use textstyle::{Alignment, TextStyle};

use tabled::{Padding, Style, Width};

pub fn string_width(text: &str) -> usize {
    tabled::papergrid::util::string_width_multiline_tab(text, 4)
}

<<<<<<< HEAD
pub fn string_truncate(text: &str, width: usize) -> String {
    // todo: change me...

    match text.lines().next() {
        Some(first_line) => tabled::builder::Builder::from_iter([[first_line]])
            .build()
            .with(tabled::Style::empty())
            .with(tabled::Padding::zero())
            .with(tabled::Width::truncate(width))
            .to_string(),
        None => String::new(),
    }
}

pub fn string_wrap(text: &str, width: usize) -> String {
    // todo: change me...

    if text.is_empty() {
        return String::new();
    }

    tabled::builder::Builder::from_iter([[text]])
        .build()
        .with(tabled::Style::empty())
        .with(tabled::Padding::zero())
        .with(tabled::Width::wrap(width))
=======
pub fn wrap_string(text: &str, width: usize) -> String {
    // well... it's not effitient to build a table to wrap a string,
    // but ... it's better than a copy paste
    tabled::builder::Builder::from_iter([[text]])
        .build()
        .with(Padding::zero())
        .with(Style::empty())
        .with(Width::wrap(width))
>>>>>>> 3f960012
        .to_string()
}<|MERGE_RESOLUTION|>--- conflicted
+++ resolved
@@ -14,7 +14,17 @@
     tabled::papergrid::util::string_width_multiline_tab(text, 4)
 }
 
-<<<<<<< HEAD
+pub fn wrap_string(text: &str, width: usize) -> String {
+    // well... it's not effitient to build a table to wrap a string,
+    // but ... it's better than a copy paste
+    tabled::builder::Builder::from_iter([[text]])
+        .build()
+        .with(Padding::zero())
+        .with(Style::empty())
+        .with(Width::wrap(width))
+        .to_string()
+}
+
 pub fn string_truncate(text: &str, width: usize) -> String {
     // todo: change me...
 
@@ -41,15 +51,5 @@
         .with(tabled::Style::empty())
         .with(tabled::Padding::zero())
         .with(tabled::Width::wrap(width))
-=======
-pub fn wrap_string(text: &str, width: usize) -> String {
-    // well... it's not effitient to build a table to wrap a string,
-    // but ... it's better than a copy paste
-    tabled::builder::Builder::from_iter([[text]])
-        .build()
-        .with(Padding::zero())
-        .with(Style::empty())
-        .with(Width::wrap(width))
->>>>>>> 3f960012
         .to_string()
 }