use tabled::{builder::Builder, object::Cell, Modify, Padding, Style, Width};

pub fn string_width(text: &str) -> usize {
    tabled::papergrid::util::string_width_multiline_tab(text, 4)
}

pub fn string_wrap(text: &str, width: usize, keep_words: bool) -> String {
    // todo: change me...
    //
    // well... it's not effitient to build a table to wrap a string,
    // but ... it's better than a copy paste (is it?)

    if text.is_empty() {
        return String::new();
    }

    let wrap = if keep_words {
        Width::wrap(width).keep_words()
    } else {
        Width::wrap(width)
    };

    Builder::from_iter([[text]])
        .build()
        .with(Style::empty())
        .with(Padding::zero())
<<<<<<< HEAD
        .with(Modify::new(Cell(0, 0)).with(Width::wrap(width)))
        .to_string()
        .trim_end()
=======
        .with(Modify::new(Cell(0, 0)).with(wrap))
>>>>>>> 86acab24
        .to_string()
}

pub fn string_truncate(text: &str, width: usize) -> String {
    // todo: change me...

    let line = match text.lines().next() {
        Some(first_line) => first_line,
        None => return String::new(),
    };

    Builder::from_iter([[line]])
        .build()
        .with(Style::empty())
        .with(Padding::zero())
        .with(Width::truncate(width))
        .to_string()
}<|MERGE_RESOLUTION|>--- conflicted
+++ resolved
@@ -24,13 +24,7 @@
         .build()
         .with(Style::empty())
         .with(Padding::zero())
-<<<<<<< HEAD
-        .with(Modify::new(Cell(0, 0)).with(Width::wrap(width)))
-        .to_string()
-        .trim_end()
-=======
         .with(Modify::new(Cell(0, 0)).with(wrap))
->>>>>>> 86acab24
         .to_string()
 }
 
