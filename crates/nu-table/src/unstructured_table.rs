--- conflicted
+++ resolved
@@ -173,23 +173,12 @@
     }
 
     for val in vals {
-<<<<<<< HEAD
-        match val {
-            Value::Record { val, .. } => {
-                for (i, (_key, val)) in val.into_iter().take(count_columns).enumerate() {
-                    let cell = convert_nu_value_to_table_value(val, config);
-                    list[i].push(cell);
-                }
-            }
-            _ => unreachable!(),
-=======
         let val = get_as_record(val);
         for (i, (_, val)) in val.into_owned().into_iter().enumerate() {
             let value = convert_nu_value_to_table_value(val, config);
             let list = get_table_value_column_mut(&mut list[i]);
 
             list.push(value);
->>>>>>> bda32457
         }
     }
 
