--- conflicted
+++ resolved
@@ -534,21 +534,6 @@
     table.with(Padding::new(indent.left, indent.right, 0, 0));
 }
 
-<<<<<<< HEAD
-=======
-fn table_to_string(table: Table, termwidth: usize) -> Option<String> {
-    // Note: this is a "safe" path; presumable it must never happen cause we must made all the checks already
-    // TODO: maybe remove it? I think so?
-    let total_width = table.total_width();
-    if total_width > termwidth {
-        None
-    } else {
-        let content = table.to_string();
-        Some(content)
-    }
-}
-
->>>>>>> b886fd36
 struct WidthCtrl {
     width: WidthEstimation,
     trim_strategy: TrimStrategy,
