--- conflicted
+++ resolved
@@ -12,26 +12,17 @@
         config::{AlignmentHorizontal, ColoredConfig, Entity, EntityMap, Position},
         dimension::CompleteDimensionVecRecords,
         records::{
-<<<<<<< HEAD
-            vec_records::{Text, VecRecords},
-=======
-            vec_records::{Cell, CellInfo, VecRecords},
->>>>>>> 366e52b7
+            vec_records::{Cell, Text, VecRecords},
             ExactRecords, PeekableRecords, Records, Resizable,
         },
     },
     settings::{
-<<<<<<< HEAD
-        formatting::AlignmentStrategy, object::Segment, peaker::Peaker, themes::ColumnNames,
-        Alignment, Color, Modify, Padding, Settings, TableOption, Width,
-=======
         formatting::AlignmentStrategy,
         object::{Columns, Segment},
         peaker::Peaker,
         themes::ColumnNames,
         width::Truncate,
-        Color, Modify, Padding, Settings, TableOption, Width,
->>>>>>> 366e52b7
+        Alignment, Color, Modify, Padding, Settings, TableOption, Width,
     },
     Table,
 };
@@ -370,16 +361,6 @@
     ) {
         let total_width = get_total_width2(&self.width, cfg);
 
-<<<<<<< HEAD
-        if total_width > self.max {
-            TableTrim::new(self.width, self.cfg.trim, self.max).change(rec, cfg, dim);
-            return;
-        }
-
-        if self.cfg.expand && self.max > total_width {
-            let opt = (SetDimensions(self.width), Width::increase(self.max));
-            TableOption::<NuRecords, _, _>::change(opt, rec, cfg, dim);
-=======
         if total_width > self.width_max {
             let has_header = self.cfg.with_header && rec.count_rows() > 1;
             let trim_as_head = has_header && self.cfg.header_on_border;
@@ -393,11 +374,10 @@
             )
             .change(rec, cfg, dim);
         } else if self.cfg.expand && self.width_max > total_width {
-            Settings::new(SetDimensions(self.width), Width::increase(self.width_max))
-                .change(rec, cfg, dim)
+            let opt = (SetDimensions(self.width), Width::increase(self.width_max));
+            TableOption::<VecRecords<_>, _, _>::change(opt, rec, cfg, dim)
         } else {
             SetDimensions(self.width).change(rec, cfg, dim);
->>>>>>> 366e52b7
         }
     }
 }
@@ -428,16 +408,6 @@
     }
 }
 
-impl TableTrim {
-    fn new(width: Vec<usize>, strategy: TrimStrategy, max: usize) -> Self {
-        Self {
-            width,
-            strategy,
-            max,
-        }
-    }
-}
-
 impl TableOption<NuRecords, ColoredConfig, CompleteDimensionVecRecords<'_>> for TableTrim {
     fn change(
         self,
@@ -454,26 +424,15 @@
 
         match self.strategy {
             TrimStrategy::Wrap { try_to_keep_words } => {
-<<<<<<< HEAD
-                let wrap = Width::wrap(self.max)
-                    .priority(PriorityMax)
-                    .keep_words(try_to_keep_words);
-=======
-                let mut wrap = Width::wrap(self.width_max).priority::<PriorityMax>();
-                if try_to_keep_words {
-                    wrap = wrap.keep_words();
-                }
->>>>>>> 366e52b7
+                let wrap = Width::wrap(self.width_max)
+                    .keep_words(try_to_keep_words)
+                    .priority(PriorityMax);
 
                 let opt = (SetDimensions(self.width), wrap);
                 TableOption::<NuRecords, _, _>::change(opt, recs, cfg, dims);
             }
             TrimStrategy::Truncate { suffix } => {
-<<<<<<< HEAD
-                let mut truncate = Width::truncate(self.max).priority(PriorityMax);
-=======
-                let mut truncate = Width::truncate(self.width_max).priority::<PriorityMax>();
->>>>>>> 366e52b7
+                let mut truncate = Width::truncate(self.width_max).priority(PriorityMax);
                 if let Some(suffix) = suffix {
                     truncate = truncate.suffix(suffix).suffix_try_color(true);
                 }
@@ -486,7 +445,7 @@
 }
 
 fn trim_as_header(
-    recs: &mut VecRecords<CellInfo<String>>,
+    recs: &mut VecRecords<Text<String>>,
     cfg: &mut ColoredConfig,
     dims: &mut CompleteDimensionVecRecords,
     trim: TableTrim,
@@ -498,7 +457,7 @@
     let headers = recs[0].to_owned();
     let headers_widths = headers
         .iter()
-        .map(CellInfo::width)
+        .map(Text::width)
         .map(|v| v + trim.pad)
         .collect::<Vec<_>>();
     let min_width_use = get_total_width2(&headers_widths, cfg);
@@ -523,14 +482,10 @@
 
         match &trim.strategy {
             TrimStrategy::Wrap { try_to_keep_words } => {
-                let mut wrap = Width::wrap(use_width);
-                if *try_to_keep_words {
-                    wrap = wrap.keep_words();
-                }
-
-                Modify::new(Columns::single(i))
-                    .with(wrap)
-                    .change(recs, cfg, dims);
+                let wrap = Width::wrap(use_width).keep_words(*try_to_keep_words);
+
+                let opt = Modify::new(Columns::single(i)).with(wrap);
+                TableOption::<VecRecords<Text<String>>, _, _>::change(opt, recs, cfg, dims);
             }
             TrimStrategy::Truncate { suffix } => {
                 let mut truncate = Width::truncate(use_width);
@@ -538,9 +493,8 @@
                     truncate = truncate.suffix(suffix).suffix_try_color(true);
                 }
 
-                Modify::new(Columns::single(i))
-                    .with(truncate)
-                    .change(recs, cfg, dims);
+                let opt = Modify::new(Columns::single(i)).with(truncate);
+                TableOption::<VecRecords<Text<String>>, _, _>::change(opt, recs, cfg, dims);
             }
         }
     }
@@ -990,11 +944,7 @@
 
 struct GetRow(usize, Vec<String>);
 
-<<<<<<< HEAD
-impl TableOption<NuRecords, ColoredConfig, CompleteDimensionVecRecords<'_>> for HeaderMove {
-=======
-impl TableOption<NuRecords, CompleteDimensionVecRecords<'_>, ColoredConfig> for &mut GetRow {
->>>>>>> 366e52b7
+impl TableOption<NuRecords, ColoredConfig, CompleteDimensionVecRecords<'_>> for &mut GetRow {
     fn change(
         self,
         recs: &mut NuRecords,
@@ -1008,7 +958,7 @@
 
 struct GetRowSettings(usize, AlignmentHorizontal, Option<Color>);
 
-impl TableOption<NuRecords, CompleteDimensionVecRecords<'_>, ColoredConfig>
+impl TableOption<NuRecords, ColoredConfig, CompleteDimensionVecRecords<'_>>
     for &mut GetRowSettings
 {
     fn change(
@@ -1050,7 +1000,7 @@
     }
 }
 
-impl TableOption<NuRecords, CompleteDimensionVecRecords<'_>, ColoredConfig> for SetLineHeaders {
+impl TableOption<NuRecords, ColoredConfig, CompleteDimensionVecRecords<'_>> for SetLineHeaders {
     fn change(
         self,
         recs: &mut NuRecords,
@@ -1063,7 +1013,7 @@
                 columns = columns
                     .into_iter()
                     .zip(widths.iter().map(|w| w.checked_sub(2).unwrap_or(*w))) // exclude padding; which is generally 2
-                    .map(|(s, width)| Truncate::truncate_text(&s, width).into_owned())
+                    .map(|(s, width)| Truncate::truncate(&s, width).into_owned())
                     .collect();
             }
             None => {
@@ -1108,7 +1058,7 @@
     }
 }
 
-impl TableOption<NuRecords, CompleteDimensionVecRecords<'_>, ColoredConfig> for MoveRowNext {
+impl TableOption<NuRecords, ColoredConfig, CompleteDimensionVecRecords<'_>> for MoveRowNext {
     fn change(
         self,
         recs: &mut NuRecords,
@@ -1119,7 +1069,7 @@
     }
 }
 
-impl TableOption<NuRecords, CompleteDimensionVecRecords<'_>, ColoredConfig> for MoveRowPrev {
+impl TableOption<NuRecords, ColoredConfig, CompleteDimensionVecRecords<'_>> for MoveRowPrev {
     fn change(
         self,
         recs: &mut NuRecords,
