use std::{collections::HashMap, fmt::Display};

use nu_protocol::{Config, FooterMode, TrimStrategy};
use tabled::{
    alignment::AlignmentHorizontal,
    builder::Builder,
    color::Color,
    formatting::AlignmentStrategy,
    object::{Cell, Columns, Rows, Segment},
    papergrid::{
        self,
        records::{
            cell_info::CellInfo, tcell::TCell, vec_records::VecRecords, Records, RecordsMut,
        },
        width::CfgWidthFunction,
    },
    Alignment, Modify, ModifyObject, TableOption, Width,
};

use crate::{table_theme::TableTheme, TextStyle};

/// Table represent a table view.
#[derive(Debug)]
pub struct Table {
    data: Data,
    is_empty: bool,
    with_header: bool,
    with_index: bool,
}

type Data = VecRecords<TCell<CellInfo<'static>, TextStyle>>;

impl Table {
    /// Creates a [Table] instance.
    ///
    /// If `headers.is_empty` then no headers will be rendered.
    pub fn new(
        mut data: Vec<Vec<TCell<CellInfo<'static>, TextStyle>>>,
        size: (usize, usize),
        termwidth: usize,
        with_header: bool,
        with_index: bool,
    ) -> Table {
        // it's not guaranted that data will have all rows with the same number of columns.
        // but VecRecords::with_hint require this constrain.
        for row in &mut data {
            if row.len() < size.1 {
                row.extend(
                    std::iter::repeat(Self::create_cell(String::default(), TextStyle::default()))
                        .take(size.1 - row.len()),
                );
            }
        }

        let mut data = VecRecords::with_hint(data, size.1);
        let is_empty = maybe_truncate_columns(&mut data, size.1, termwidth);

        Table {
            data,
            is_empty,
            with_header,
            with_index,
        }
    }

    pub fn create_cell(text: String, style: TextStyle) -> TCell<CellInfo<'static>, TextStyle> {
        TCell::new(CellInfo::new(text, CfgWidthFunction::new(4)), style)
    }

    pub fn is_empty(&self) -> bool {
        self.is_empty
    }

    pub fn size(&self) -> (usize, usize) {
        (self.data.count_rows(), self.data.count_columns())
    }

    pub fn is_with_index(&self) -> bool {
        self.with_index
    }

    pub fn truncate(&mut self, width: usize, theme: &TableTheme) -> bool {
        let mut truncated = false;
        while self.data.count_rows() > 0 && self.data.count_columns() > 0 {
            let mut table = Builder::custom(self.data.clone()).build();
            load_theme(&mut table, &HashMap::new(), theme, false, false);
            let total = table.total_width();
            drop(table);

            if total > width {
                truncated = true;
                self.data.truncate(self.data.count_columns() - 1);
            } else {
                break;
            }
        }

        let is_empty = self.data.count_rows() == 0 || self.data.count_columns() == 0;
        if is_empty {
            return true;
        }

        if truncated {
            self.data.push(Table::create_cell(
                String::from("..."),
                TextStyle::default(),
            ));
        }

        false
    }

    /// Draws a trable on a String.
    ///
    /// It returns None in case where table cannot be fit to a terminal width.
    pub fn draw_table(
        self,
        config: &Config,
        color_hm: &HashMap<String, nu_ansi_term::Style>,
        alignments: Alignments,
        theme: &TableTheme,
        termwidth: usize,
    ) -> Option<String> {
        draw_table(self, config, color_hm, alignments, theme, termwidth)
    }
}

#[derive(Debug, Clone, Copy)]
pub struct Alignments {
    pub(crate) data: AlignmentHorizontal,
    pub(crate) index: AlignmentHorizontal,
    pub(crate) header: AlignmentHorizontal,
}

impl Default for Alignments {
    fn default() -> Self {
        Self {
            data: AlignmentHorizontal::Center,
            index: AlignmentHorizontal::Right,
            header: AlignmentHorizontal::Center,
        }
    }
}

fn draw_table(
    mut table: Table,
    config: &Config,
    color_hm: &HashMap<String, nu_ansi_term::Style>,
    alignments: Alignments,
    theme: &TableTheme,
    termwidth: usize,
) -> Option<String> {
    if table.is_empty {
        return None;
    }

    let with_header = table.with_header;
<<<<<<< HEAD
    let with_footer = with_header && need_footer(config, table.data.size().0 as u64);
=======
    let with_footer = with_header && need_footer(config, (table.data).size().0 as u64);
>>>>>>> b90d701f
    let with_index = table.with_index;

    if with_footer {
        table.data.duplicate_row(0);
    }

    let mut table = Builder::custom(table.data).build();
    load_theme(&mut table, color_hm, theme, with_footer, with_header);
    align_table(&mut table, alignments, with_index, with_header, with_footer);
    table_trim_columns(&mut table, termwidth, &config.trim_strategy);

    let table = print_table(table, config);
    if table_width(&table) > termwidth {
        None
    } else {
        Some(table)
    }
}

fn print_table(table: tabled::Table<Data>, config: &Config) -> String {
    let output = table.to_string();

    // the atty is for when people do ls from vim, there should be no coloring there
    if !config.use_ansi_coloring || !atty::is(atty::Stream::Stdout) {
        // Draw the table without ansi colors
        nu_utils::strip_ansi_string_likely(output)
    } else {
        // Draw the table with ansi colors
        output
    }
}

fn table_width(table: &str) -> usize {
    table
        .lines()
        .next()
        .map_or(0, papergrid::util::string_width)
}

fn align_table(
    table: &mut tabled::Table<Data>,
    alignments: Alignments,
    with_index: bool,
    with_header: bool,
    with_footer: bool,
) {
    table.with(
        Modify::new(Segment::all())
            .with(Alignment::Horizontal(alignments.data))
            .with(AlignmentStrategy::PerLine),
    );

    if with_header {
        let alignment = Alignment::Horizontal(alignments.header);
        if with_footer {
            table.with(Modify::new(Rows::last()).with(alignment.clone()));
        }

        table.with(Modify::new(Rows::first()).with(alignment));
    }

    if with_index {
        table.with(Modify::new(Columns::first()).with(Alignment::Horizontal(alignments.index)));
    }

    override_alignments(table, with_header, with_index, alignments);
}

fn override_alignments(
    table: &mut tabled::Table<Data>,
    header_present: bool,
    index_present: bool,
    alignments: Alignments,
) {
    let offset = usize::from(header_present);
    let (count_rows, count_columns) = table.shape();
    for row in offset..count_rows {
        for col in 0..count_columns {
            let alignment = table.get_records()[(row, col)].get_data().alignment;
            if index_present && col == 0 && alignment == alignments.index {
                continue;
            }

            if alignment == alignments.data {
                continue;
            }

            table.with(
                Cell(row, col)
                    .modify()
                    .with(Alignment::Horizontal(alignment)),
            );
        }
    }
}

fn load_theme<R>(
    table: &mut tabled::Table<R>,
    color_hm: &HashMap<String, nu_ansi_term::Style>,
    theme: &TableTheme,
    with_footer: bool,
    with_header: bool,
) where
    R: Records,
{
    let mut theme = theme.theme.clone();
    if !with_header {
        theme.set_horizontals(HashMap::default());
    }

    table.with(theme);

    if let Some(color) = color_hm.get("separator") {
        let color = color.paint(" ").to_string();
        if let Ok(color) = Color::try_from(color) {
            table.with(color);
        }
    }

    if with_footer {
        table.with(FooterStyle).with(
            Modify::new(Rows::last())
                .with(Alignment::center())
                .with(AlignmentStrategy::PerCell),
        );
    }
}

fn need_footer(config: &Config, count_records: u64) -> bool {
    matches!(config.footer_mode, FooterMode::RowCount(limit) if count_records > limit)
        || matches!(config.footer_mode, FooterMode::Always)
}

struct FooterStyle;

impl<R> TableOption<R> for FooterStyle
where
    R: Records,
{
    fn change(&mut self, table: &mut tabled::Table<R>) {
        if table.is_empty() {
            return;
        }

        if let Some(line) = table.get_config().get_horizontal_line(1).cloned() {
            let count_rows = table.shape().0;
            table
                .get_config_mut()
                .set_horizontal_line(count_rows - 1, line);
        }
    }
}

fn table_trim_columns(
    table: &mut tabled::Table<Data>,
    termwidth: usize,
    trim_strategy: &TrimStrategy,
) {
    table.with(TrimStrategyModifier::new(termwidth, trim_strategy));
}

pub struct TrimStrategyModifier<'a> {
    termwidth: usize,
    trim_strategy: &'a TrimStrategy,
}

impl<'a> TrimStrategyModifier<'a> {
    pub fn new(termwidth: usize, trim_strategy: &'a TrimStrategy) -> Self {
        Self {
            termwidth,
            trim_strategy,
        }
    }
}

impl<R> tabled::TableOption<R> for TrimStrategyModifier<'_>
where
    R: Records + RecordsMut<String>,
{
    fn change(&mut self, table: &mut tabled::Table<R>) {
        match self.trim_strategy {
            TrimStrategy::Wrap { try_to_keep_words } => {
                let mut w = Width::wrap(self.termwidth).priority::<tabled::peaker::PriorityMax>();
                if *try_to_keep_words {
                    w = w.keep_words();
                }

                w.change(table)
            }
            TrimStrategy::Truncate { suffix } => {
                let mut w =
                    Width::truncate(self.termwidth).priority::<tabled::peaker::PriorityMax>();
                if let Some(suffix) = suffix {
                    w = w.suffix(suffix).suffix_try_color(true);
                }

                w.change(table);
            }
        };
    }
}

fn maybe_truncate_columns(data: &mut Data, length: usize, termwidth: usize) -> bool {
    // Make sure we have enough space for the columns we have
    let max_num_of_columns = termwidth / 10;
    if max_num_of_columns == 0 {
        return true;
    }

    // If we have too many columns, truncate the table
    if max_num_of_columns < length {
        data.truncate(max_num_of_columns);
        data.push(Table::create_cell(
            String::from("..."),
            TextStyle::default(),
        ));
    }

    false
}

impl papergrid::Color for TextStyle {
    fn fmt_prefix(&self, f: &mut std::fmt::Formatter<'_>) -> std::fmt::Result {
        if let Some(color) = &self.color_style {
            color.prefix().fmt(f)?;
        }

        Ok(())
    }

    fn fmt_suffix(&self, f: &mut std::fmt::Formatter<'_>) -> std::fmt::Result {
        if let Some(color) = &self.color_style {
            if !color.is_plain() {
                f.write_str("\u{1b}[0m")?;
            }
        }

        Ok(())
    }
}<|MERGE_RESOLUTION|>--- conflicted
+++ resolved
@@ -155,11 +155,7 @@
     }
 
     let with_header = table.with_header;
-<<<<<<< HEAD
-    let with_footer = with_header && need_footer(config, table.data.size().0 as u64);
-=======
     let with_footer = with_header && need_footer(config, (table.data).size().0 as u64);
->>>>>>> b90d701f
     let with_index = table.with_index;
 
     if with_footer {
