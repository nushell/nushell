--- conflicted
+++ resolved
@@ -7,11 +7,6 @@
     common::{get_index_style, load_theme, nu_value_to_string_clean},
     StringResult, TableOpts, UnstructuredTable,
 };
-<<<<<<< HEAD
-use nu_color_config::StyleComputer;
-use nu_protocol::{Config, TableMode, Value};
-=======
->>>>>>> bda32457
 
 pub struct CollapsedTable;
 
@@ -46,19 +41,6 @@
             // Take ownership of the record and reassign to &mut
             // We do this to have owned keys through `.into_iter`
             let record = std::mem::take(val);
-<<<<<<< HEAD
-            *val = record
-                .into_iter()
-                .map(|(mut header, mut val)| {
-                    colorize_value(&mut val, config, style_computer);
-
-                    if let Some(color) = style.color_style {
-                        header = color.paint(header).to_string();
-                    }
-                    (header, val)
-                })
-                .collect();
-=======
             *val = SharedCow::new(
                 record
                     .into_owned()
@@ -71,7 +53,6 @@
                     })
                     .collect(),
             );
->>>>>>> bda32457
         }
         Value::List { vals, .. } => {
             for val in vals {
