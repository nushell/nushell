[package]
authors = ["The Nu Project Contributors"]
description = "web scraping using css selector"
edition = "2018"
license = "MIT"
name = "nu_plugin_selector"
version = "0.37.1"

[lib]
doctest = false

[dependencies]
nipper = "0.1.9"
<<<<<<< HEAD
scraper = "0.12.0"
nu-errors = { version = "0.36.1", path="../nu-errors" }
nu-plugin = { version = "0.36.1", path="../nu-plugin" }
nu-protocol = { version = "0.36.1", path="../nu-protocol" }
nu-source = { version = "0.36.1", path="../nu-source" }

[dev-dependencies]
nu-test-support = { path="../nu-test-support", version = "0.36.1" }
indexmap = { version="1.7", features=["serde-1"] }
=======
nu-errors = { version = "0.37.1", path="../nu-errors" }
nu-plugin = { version = "0.37.1", path="../nu-plugin" }
nu-protocol = { version = "0.37.1", path="../nu-protocol" }
nu-source = { version = "0.37.1", path="../nu-source" }

[dev-dependencies]
nu-test-support = { path="../nu-test-support", version = "0.37.1" }
>>>>>>> 4ee536f0
<|MERGE_RESOLUTION|>--- conflicted
+++ resolved
@@ -11,17 +11,7 @@
 
 [dependencies]
 nipper = "0.1.9"
-<<<<<<< HEAD
 scraper = "0.12.0"
-nu-errors = { version = "0.36.1", path="../nu-errors" }
-nu-plugin = { version = "0.36.1", path="../nu-plugin" }
-nu-protocol = { version = "0.36.1", path="../nu-protocol" }
-nu-source = { version = "0.36.1", path="../nu-source" }
-
-[dev-dependencies]
-nu-test-support = { path="../nu-test-support", version = "0.36.1" }
-indexmap = { version="1.7", features=["serde-1"] }
-=======
 nu-errors = { version = "0.37.1", path="../nu-errors" }
 nu-plugin = { version = "0.37.1", path="../nu-plugin" }
 nu-protocol = { version = "0.37.1", path="../nu-protocol" }
@@ -29,4 +19,4 @@
 
 [dev-dependencies]
 nu-test-support = { path="../nu-test-support", version = "0.37.1" }
->>>>>>> 4ee536f0
+indexmap = { version="1.7", features=["serde-1"] }